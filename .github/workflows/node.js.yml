--- conflicted
+++ resolved
@@ -23,11 +23,9 @@
         node-version: ${{ matrix.node-version }}
     - run: yarn install
       working-directory: ./contracts
-<<<<<<< HEAD
     - run: yarn run lint
-=======
+      working-directory: ./contracts
     - run: yarn prettier:check
->>>>>>> 5de39de1
       working-directory: ./contracts
     - run: yarn run test
       working-directory: ./contracts