name: DeFi
on: 
  pull_request:
    types: [opened, reopened, synchronize]
  push:
    branches:
      - 'master'
      - 'staging'
      - 'stable'
  workflow_dispatch:

concurrency:
  cancel-in-progress: true
  group: ${{ github.ref_name }}

jobs:
  contracts-lint:
    name: "Contracts Linter"
    runs-on: ubuntu-latest
    steps:
      - uses: actions/checkout@v4

      - name: Use Node.js
        uses: actions/setup-node@v3
        with:
          node-version: "20.x"
          cache: "yarn"
          cache-dependency-path: contracts/yarn.lock

      - run: yarn install --frozen-lockfile
        working-directory: ./contracts

      # this will compile and output the contract sizes
      - run: npx hardhat compile
        env:
          CONTRACT_SIZE: true
        working-directory: ./contracts

      - run: yarn run lint
        working-directory: ./contracts

      - run: yarn prettier:check
        working-directory: ./contracts

  contracts-test:
    name: "Contracts Unit Tests"
    runs-on: ubuntu-latest
    steps:
      - uses: actions/checkout@v4

      - name: Use Node.js
        uses: actions/setup-node@v3
        with:
          node-version: "20.x"
          cache: "yarn"
          cache-dependency-path: contracts/yarn.lock

      - run: yarn install --frozen-lockfile
        working-directory: ./contracts

      # this will run the unit tests and report the gas usage
      - name: Run Unit Tests
        env:
          REPORT_GAS: true
        run: yarn run test
        working-directory: ./contracts

  contracts-unit-coverage:
    name: "Contracts Unit Coverage"
    runs-on: ubuntu-latest
    steps:
      - uses: actions/checkout@v4

      - name: Use Node.js
        uses: actions/setup-node@v3
        with:
          node-version: "20.x"
          cache: "yarn"
          cache-dependency-path: contracts/yarn.lock

      - run: yarn install --frozen-lockfile
        working-directory: ./contracts

      - name: Run Unit Coverage
        run: yarn run test:coverage
        working-directory: ./contracts

      - uses: actions/upload-artifact@v3
        with:
          name: unit-test-coverage-${{ github.sha }}
          path: | 
            ./contracts/coverage.json
            ./contracts/coverage/**/*
          retention-days: 1

  contracts-forktest:
    name: "Contracts Fork Tests ${{ matrix.chunk_id }}"
    runs-on: ubuntu-latest
    strategy:
      matrix:
        chunk_id: [0,1,2,3]
    continue-on-error: true
    env:
      HARDHAT_CACHE_DIR: ./cache
      PROVIDER_URL: ${{ secrets.PROVIDER_URL }}
      ONEINCH_API: ${{ secrets.ONEINCH_API }}
      ONEINCH_API_KEY: ${{ secrets.ONEINCH_API_KEY }}
      CHUNK_ID: "${{matrix.chunk_id}}"
      MAX_CHUNKS: "4"
    steps:
      - uses: actions/checkout@v4

      - name: Use Node.js
        uses: actions/setup-node@v3
        with:
          node-version: "20.x"
          cache: "yarn"
          cache-dependency-path: contracts/yarn.lock

      - uses: actions/cache@v3
        id: hardhat-cache
        with:
          path: contracts/cache
          key: ${{ runner.os }}-hardhat-${{ hashFiles('contracts/cache/*.json') }}
          restore-keys: |
            ${{ runner.os }}-hardhat-cache

      - run: yarn install --frozen-lockfile
        working-directory: ./contracts

      - run: yarn run test:coverage:fork
        working-directory: ./contracts

      - uses: actions/upload-artifact@v3
        with:
          name: fork-test-coverage-${{ github.sha }}-runner${{ matrix.chunk_id }}
          path: | 
            ./contracts/coverage.json
            ./contracts/coverage/**/*
          retention-days: 1

  contracts-arb-forktest:
    name: "Arbitrum Fork Tests"
    runs-on: ubuntu-latest
    continue-on-error: true
    env:
      HARDHAT_CACHE_DIR: ./cache
      PROVIDER_URL: ${{ secrets.PROVIDER_URL }}
      ARBITRUM_PROVIDER_URL: ${{ secrets.ARBITRUM_PROVIDER_URL }}
    steps:
      - uses: actions/checkout@v4

      - name: Use Node.js
        uses: actions/setup-node@v3
        with:
          node-version: "20.x"
          cache: "yarn"
          cache-dependency-path: contracts/yarn.lock

      - uses: actions/cache@v3
        id: hardhat-cache
        with:
          path: contracts/cache
          key: ${{ runner.os }}-hardhat-${{ hashFiles('contracts/cache/*.json') }}
          restore-keys: |
            ${{ runner.os }}-hardhat-cache

      - run: yarn install --frozen-lockfile
        working-directory: ./contracts

      - run: yarn run test:coverage:arb-fork
        working-directory: ./contracts

      - uses: actions/upload-artifact@v3
        with:
          name: fork-test-arb-coverage-${{ github.sha }}
          path: | 
            ./contracts/coverage.json
            ./contracts/coverage/**/*
          retention-days: 1

  contracts-base-forktest:
    name: "Base Fork Tests"
    runs-on: ubuntu-latest
    continue-on-error: true
    env:
      HARDHAT_CACHE_DIR: ./cache
      PROVIDER_URL: ${{ secrets.PROVIDER_URL }}
      BASE_PROVIDER_URL: ${{ secrets.BASE_PROVIDER_URL }}
    steps:
      - uses: actions/checkout@v3

      - name: Use Node.js
        uses: actions/setup-node@v3
        with:
          node-version: "16.x"
          cache: "yarn"
          cache-dependency-path: contracts/yarn.lock

      - uses: actions/cache@v3
        id: hardhat-cache
        with:
          path: contracts/cache
          key: ${{ runner.os }}-hardhat-${{ hashFiles('contracts/cache/*.json') }}
          restore-keys: |
            ${{ runner.os }}-hardhat-cache

      - run: yarn install --frozen-lockfile
        working-directory: ./contracts

      - run: yarn run test:coverage:base-fork
        working-directory: ./contracts

      - uses: actions/upload-artifact@v3
        with:
          name: fork-test-base-coverage-${{ github.sha }}
          path: | 
            ./contracts/coverage.json
            ./contracts/coverage/**/*
          retention-days: 1

  coverage-uploader:
    name: "Upload Coverage Reports"
    runs-on: ubuntu-latest
    needs:
      - contracts-unit-coverage
      - contracts-forktest
      - contracts-arb-forktest
<<<<<<< HEAD
      - contracts-base-forktest
=======
    env:
      CODECOV_TOKEN: ${{ secrets.CODECOV_TOKEN }}
>>>>>>> 8dbbd675
    steps:
      - uses: actions/checkout@v4

      - name: Use Node.js
        uses: actions/setup-node@v3
        with:
          node-version: "20.x"
          cache: "yarn"
          cache-dependency-path: contracts/yarn.lock

      - uses: actions/cache@v3
        id: hardhat-cache
        with:
          path: contracts/cache
          key: ${{ runner.os }}-hardhat-${{ hashFiles('contracts/cache/*.json') }}
          restore-keys: |
            ${{ runner.os }}-hardhat-cache

      - run: yarn install --frozen-lockfile
        working-directory: ./contracts
      
      - name: Download all reports
        uses: actions/download-artifact@v3

      - uses: codecov/codecov-action@v3
        with:
          fail_ci_if_error: true

  slither:
    name: "Slither"
    runs-on: ubuntu-latest


    steps:
      - uses: actions/checkout@v4

      - name: Set up Python 3.10
        uses: actions/setup-python@v4
        with:
          python-version: '3.10'

      - name: Install dependencies
        run: |
          wget https://github.com/ethereum/solidity/releases/download/v0.8.7/solc-static-linux
          chmod +x solc-static-linux
          sudo mv solc-static-linux /usr/local/bin/solc
          pip3 install slither-analyzer
          pip3 inspect

      - name: Use Node.js
        uses: actions/setup-node@v3
        with:
          node-version: "20.x"
          cache: "yarn"
          cache-dependency-path: contracts/yarn.lock

      - run: yarn install --frozen-lockfile
        working-directory: ./contracts

      - name: Test with Slither
        working-directory: ./contracts
        run: yarn run slither

  snyk:
    name: "Snyk"
    runs-on: ubuntu-latest
    steps:
      - uses: actions/checkout@master
      - name: Run Snyk to check for vulnerabilities
        uses: snyk/actions/node@master
        continue-on-error: true
        env:
          SNYK_TOKEN: ${{ secrets.SNYK_TOKEN }}
        with:
          args: --severity-threshold=high  --all-projects<|MERGE_RESOLUTION|>--- conflicted
+++ resolved
@@ -179,21 +179,22 @@
             ./contracts/coverage/**/*
           retention-days: 1
 
-  contracts-base-forktest:
-    name: "Base Fork Tests"
-    runs-on: ubuntu-latest
-    continue-on-error: true
+  coverage-uploader:
+    name: "Upload Coverage Reports"
+    runs-on: ubuntu-latest
+    needs:
+      - contracts-unit-coverage
+      - contracts-forktest
+      - contracts-arb-forktest
     env:
-      HARDHAT_CACHE_DIR: ./cache
-      PROVIDER_URL: ${{ secrets.PROVIDER_URL }}
-      BASE_PROVIDER_URL: ${{ secrets.BASE_PROVIDER_URL }}
-    steps:
-      - uses: actions/checkout@v3
-
-      - name: Use Node.js
-        uses: actions/setup-node@v3
-        with:
-          node-version: "16.x"
+      CODECOV_TOKEN: ${{ secrets.CODECOV_TOKEN }}
+    steps:
+      - uses: actions/checkout@v4
+
+      - name: Use Node.js
+        uses: actions/setup-node@v3
+        with:
+          node-version: "20.x"
           cache: "yarn"
           cache-dependency-path: contracts/yarn.lock
 
@@ -226,12 +227,6 @@
       - contracts-unit-coverage
       - contracts-forktest
       - contracts-arb-forktest
-<<<<<<< HEAD
-      - contracts-base-forktest
-=======
-    env:
-      CODECOV_TOKEN: ${{ secrets.CODECOV_TOKEN }}
->>>>>>> 8dbbd675
     steps:
       - uses: actions/checkout@v4
 
