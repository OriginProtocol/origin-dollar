<<<<<<< HEAD
import { ErrorBoundary, TokenSwap } from '@originprotocol/ui';
import { contracts } from '@originprotocol/web3';
import { useTranslation } from 'next-i18next';
import pick from 'lodash/pick';
import i18n from '../src/i18n';
=======
import { ErrorBoundary, Layout } from '../src/components';
import React, { useEffect, useRef, useState } from 'react';
import { Typography } from '@originprotocol/origin-storybook';
import Image from 'next/image';
import { useClickAway } from 'react-use';
import cx from 'classnames';
import { map } from 'lodash';

const Settings = () => {
  const ref = useRef(null);

  const [isOpen, setIsOpen] = useState(false);
  const [showFrontRunMessage, setShowFrontRun] = useState(true);

  const [settings, setSettings] = useState({
    tolerance: 0.5 as number|string,
    gwei: 54 as number|string,
  });

  useClickAway(ref, () => {
    setIsOpen(false);
  });
>>>>>>> ccd43e8b

const Swap = () => {
  const { t } = useTranslation('swap');
  return (
<<<<<<< HEAD
    <ErrorBoundary>
      <TokenSwap
        i18n={t}
        tokens={pick(contracts?.mainnet, ['wETH', 'stETH', 'rETH', 'sfrxETH'])}
      />
    </ErrorBoundary>
  );
};

export const getStaticProps = async ({ locale }) => {
  return {
    props: {
      ...(await i18n(locale ?? 'en')),
    },
  };
=======
    <div className="relative">
      <button
        onClick={() => {
          setIsOpen(true);
        }}
        className="flex justify-center items-center w-[42px] h-[42px] bg-origin-bg-lgrey rounded-full overflow-hidden hover:opacity-90 duration-100 ease-in"
      >
        <Image
          src="/icons/settings.png"
          height={24}
          width={24}
          alt="settings"
        />
      </button>
      {isOpen && (
        <div
          ref={ref}
          className="absolute top-[48px] right-0 flex flex-col w-[300px] bg-origin-bg-lgrey z-[2] shadow-xl border border-[1px] border-origin-bg-dgrey rounded-xl"
        >
          <Typography.Body
            className="flex flex-shrink-0 px-6 h-[80px] items-center"
            as="h2"
          >
            Settings
          </Typography.Body>
          <div className="h-[1px] w-full border-b-[1px] border-origin-bg-dgrey" />
          <div className="flex flex-col justify-center h-full space-y-2 p-6">
            <div className="flex flex-col space-y-2">
              <Typography.Caption className="text-origin-dimmed">
                Price Tolerance
              </Typography.Caption>
              <div className="flex flex-row space-x-2">
                <div className="relative flex flex-row items-center px-6 justify-center w-full max-w-[120px] h-[44px] rounded-full overflow-hidden z-[2] bg-origin-blue bg-opacity-5 border border-origin-blue">
                  <input
                    onChange={(e) => {
                      setSettings((prev) => ({
                        ...prev,
                        tolerance: e.target.value,
                      }));
                    }}
                    value={settings?.tolerance || ''}
                    className="text-right text-origin-dimmed focus:outline-none z-[2] px-2 flex items-center w-full h-full rounded-full bg-transparent"
                  />
                  <span className="text-origin-white">%</span>
                </div>
                <button className="flex items-center justify-center flex-shrink-0 h-[44px] px-6 bg-gradient-to-r from-gradient2-from to-gradient2-to rounded-full">
                  Auto
                </button>
              </div>
              {showFrontRunMessage && (
                <Typography.Caption className="text-origin-secondary">
                  Your transaction may be frontrun
                </Typography.Caption>
              )}
            </div>
            <div className="flex flex-col space-y-2">
              <Typography.Caption className="text-origin-dimmed">
                Gas Price
              </Typography.Caption>
              <div className="flex flex-row space-x-2">
                <div className="relative flex flex-row items-center px-6 justify-center max-w-[160px] w-full h-[44px] rounded-full overflow-hidden z-[2] bg-origin-blue bg-opacity-5 border border-origin-blue">
                  <input
                    onChange={(e) => {
                      setSettings((prev) => ({
                        ...prev,
                        gwei: e.target.value || '',
                      }));
                    }}
                    value={settings?.gwei || ''}
                    className="text-right text-origin-dimmed focus:outline-none z-[2] px-2 flex items-center w-full h-full rounded-full bg-transparent"
                  />
                  <span className="text-origin-white text-sm">GWEI</span>
                </div>
              </div>
            </div>
          </div>
        </div>
      )}
    </div>
  );
};

const OETHLearnMore = () => (
  <div className="flex flex-col w-full items-start justify-center h-[140px] bg-origin-bg-lgrey rounded-xl px-10 space-y-4">
    <Typography.Body>
      Wrapped wOETH is a non-rebasing tokenized vault that appreciates in value
      instead of growing in number
    </Typography.Body>
    <span className="inline-block">
      <a
        href="https://oeth.com"
        target="_blank"
        rel="noreferrer"
        className="flex flex-row space-x-4 items-center justify-center h-[44px] px-6 bg-gradient-to-r from-gradient2-from to-gradient2-to rounded-full"
      >
        <span>Learn More</span>
        <Image
          src="/icons/external.png"
          height={8}
          width={8}
          alt="Learn about OETH"
        />
      </a>
    </span>
  </div>
);

const assetMappings = {
  STETH: {
    symbol: 'stETH',
    label: 'Lido Staked ETH',
    imageSrc: '/logos/lido.png',
  },
  OETH: {
    symbol: 'oETH',
    label: 'Origin ETH',
    imageSrc: '/logos/oeth.png',
  },
  cbETH: {
    symbol: 'oETH',
    label: 'Coinbase Wrapped ETH',
    imageSrc: '/logos/coinbase-wrapped-staked-eth.png',
  },
  RETH: {
    symbol: 'rETH',
    label: 'Rocket Pool ETH',
    imageSrc: '/logos/rocket-pool.jpg',
  },
  FRXETH: {
    symbol: 'frxETH',
    label: 'Frax ETH',
    imageSrc: '/logos/frax-ether.jpg',
  },
  WETH: {
    symbol: 'wETH',
    label: 'Wrapped ETH',
    imageSrc: '/logos/oeth.png',
  },
};

const Swap = () => {
  const ref = useRef(null);
  const [showingEmptyState, setShowingEmptyState] = useState(false);
  const [showTokenSelection, setShowTokenSelection] = useState(false);
  const [conversions, setConversions] = useState({});

  const [swap, setSwap] = useState({
    from: {
      value: 0,
      balance: 0,
      asset: assetMappings.STETH.symbol,
    },
    to: {
      value: 0,
      balance: 0,
      asset: assetMappings.OETH.symbol,
    },
  });

  const isDisabled = !swap.from?.value || !swap.to?.value;
  const hasMoreRoutes = false;

  const onSelectToken = (id) => {
    setSwap((prev) => ({
      ...prev,
      from: {
        value: 0,
        balance: 0,
        asset: assetMappings[id].symbol,
      },
      to: {
        value: 0,
        balance: 0,
        asset: ''
      },
    }));
  };

  useClickAway(ref, () => {
    setShowTokenSelection(false);
  });

  useEffect(() => {
    if (showTokenSelection) {
      document.body.style.overflow = 'hidden';
    } else {
      document.body.style.overflow = 'auto';
    }
  }, [showTokenSelection]);

  return (
    <ErrorBoundary>
      <Layout>
        <div className="flex flex-col space-y-8">
          {showingEmptyState && <OETHLearnMore />}
          <div className="flex flex-col w-full h-[440px] bg-origin-bg-lgrey rounded-xl">
            <div className="flex flex-row flex-shrink-0 items-center justify-between px-10 h-[80px]">
              <Typography.Body className="flex flex-shrink-0" as="h2">
                Swap
              </Typography.Body>
              <Settings />
            </div>
            <div className="h-[1px] w-full border-b-[1px] border-origin-bg-dgrey" />
            <div className="relative flex flex-col justify-center h-full w-full">
              <div className="relative flex flex-row gap-10 h-full w-full items-center justify-center px-10 bg-origin-bg-grey">
                <div className="flex flex-col w-full">
                  <input
                    className={cx(
                      'focus:outline-none bg-transparent text-4xl h-[60px] font-semibold text-origin-dimmed caret-gradient1-from',
                      {
                        'text-origin-white': swap.from?.value > 0,
                      }
                    )}
                    value={swap.from?.value}
                    placeholder="0"
                    onChange={(e) => {
                      setSwap((prev) => ({
                        ...prev,
                        from: {
                          ...prev.from,
                          value: Number(e.target.value),
                        },
                        to: {
                          ...prev.to,
                          value: Number(e.target.value) * 0.8,
                        },
                      }));
                    }}
                    type="number"
                    onWheelCapture={(e) => {
                      e.currentTarget.blur();
                    }}
                  />
                  <Typography.Caption className="text-origin-dimmed text-lg">
                    ${swap?.from?.value * (conversions[swap.from?.asset] || 0)}
                  </Typography.Caption>
                </div>
                <div className="flex flex-col flex-shrink-0 space-y-4">
                  <div className="flex flex-row space-x-4 items-center">
                    <Typography.Body className="text-lg text-origin-dimmed">
                      Balance: -
                    </Typography.Body>
                    <button className="flex items-center justify-center px-2 py-1 bg-origin-white bg-opacity-10 text-origin-dimmed rounded-lg">
                      max
                    </button>
                  </div>
                  <button
                    onClick={() => {
                      setShowTokenSelection(true);
                    }}
                    className="relative flex flex-row space-x-4 items-center pl-1 pr-4 h-[40px] bg-origin-white bg-opacity-10 rounded-full overflow-hidden"
                  >
                    <div className="flex items-center flex-shrink-0 w-[30px] h-full overflow-hidden">
                      <Image
                        className="rounded-full"
                        src="/logos/lido.png"
                        height={30}
                        width={30}
                        alt="logo"
                      />
                    </div>
                    <span className="font-semibold text-lg">stETH</span>
                    <Image
                      className="relative top-[1px]"
                      src="/icons/angledown.png"
                      height={9}
                      width={12}
                      alt="angledown"
                    />
                  </button>
                </div>
                {/* Switch toggle */}
                <div className="absolute bottom-[-26px] h-[52px] w-[52px] items-center justify-center">
                  <button
                    onClick={() => ({})}
                    className="flex items-center justify-center h-full w-full rounded-full bg-origin-bg-lgrey border border-[2px] border-origin-bg-dgrey"
                  >
                    <Image
                      src="/icons/switch.png"
                      height={25}
                      width={14}
                      alt="Switch"
                    />
                  </button>
                </div>
              </div>
              <div className="h-[1px] w-full border-b-[1px] border-origin-bg-dgrey" />
              <div className="flex flex-row gap-10 h-full w-full items-center px-10">
                <div className="flex flex-col w-full">
                  <input
                    className={cx(
                      'focus:outline-none bg-transparent text-4xl h-[60px] font-semibold text-origin-dimmed caret-gradient1-from',
                      {
                        'text-origin-white': swap.to?.value > 0,
                      }
                    )}
                    value={swap.to?.value}
                    placeholder="0"
                    onChange={(e) => {
                      setSwap((prev) => ({
                        ...prev,
                        to: {
                          ...prev.to,
                          value: Number(e.target.value),
                        },
                        from: {
                          ...prev.from,
                          value: Number(e.target.value) * 0.8,
                        },
                      }));
                    }}
                    type="number"
                    onWheelCapture={(e) => {
                      e.currentTarget.blur();
                    }}
                  />
                  <Typography.Caption className="text-origin-dimmed text-lg">
                    ${swap?.to?.value * (conversions[swap.to?.asset] || 0)}
                  </Typography.Caption>
                </div>
                <div className="flex flex-col flex-shrink-0 space-y-4">
                  <div className="flex flex-row space-x-4 items-center">
                    <Typography.Body className="text-lg text-origin-dimmed">
                      Balance: -
                    </Typography.Body>
                    <button className="flex items-center justify-center px-2 py-1 bg-origin-white bg-opacity-10 text-origin-dimmed rounded-lg">
                      max
                    </button>
                  </div>
                  <button
                    onClick={() => {
                      // choose asset
                    }}
                    className="relative flex flex-row space-x-4 items-center pl-1 pr-4 h-[40px] bg-origin-white bg-opacity-10 rounded-full overflow-hidden"
                  >
                    <div className="flex items-center flex-shrink-0 w-[30px] h-full overflow-hidden">
                      <Image
                        className="rounded-full"
                        src="/logos/oeth.png"
                        height={30}
                        width={30}
                        alt="logo"
                      />
                    </div>
                    <span className="font-semibold text-lg">OETH</span>
                  </button>
                </div>
              </div>
            </div>
          </div>
          <div className="flex flex-col w-full bg-origin-bg-lgrey rounded-xl p-10 space-y-6">
            <Typography.Body
              className="flex flex-shrink-0 items-center"
              as="h3"
            >
              Swap routes
            </Typography.Body>
            <div className="relative flex flex-col space-y-2 py-6 h-full w-full px-10 bg-origin-bg-grey rounded-md">
              <div className="flex flex-row space-x-2">
                <span>0 ETH</span>
                <span className="text-origin-dimmed">(estimate)</span>
              </div>
              <div className="flex flex-row">
                <span className="text-origin-dimmed w-[150px]">-</span>
                <span className="text-origin-dimmed w-[150px]">-</span>
              </div>
            </div>
            {hasMoreRoutes && (
              <div className="flex flex-col w-full items-center justify-center">
                <button className="flex flex-row space-x-4 items-center justify-center w-[150px] py-1 bg-origin-white bg-opacity-10 rounded-full">
                  <span>show more</span>
                  <Image
                    className="relative top-[2px]"
                    src="/icons/caretdown.png"
                    height={6}
                    width={8}
                    alt="Caret down"
                  />
                </button>
              </div>
            )}
          </div>
          {isDisabled ? (
            <button
              className="flex items-center justify-center w-full h-[72px] text-xl bg-gradient-to-r from-gradient2-from to-gradient2-to rounded-xl opacity-50 cursor-not-allowed"
              disabled
            >
              Enter Amount
            </button>
          ) : (
            <button className="flex items-center justify-center w-full h-[72px] text-xl bg-gradient-to-r from-gradient2-from to-gradient2-to rounded-xl">
              Swap
            </button>
          )}
        </div>
      </Layout>
      {showTokenSelection && (
        <div className="fixed z-[9999] top-0 left-0 flex flex-col h-[100vh] w-[100vw] items-center justify-center">
          <div className="absolute top-0 left-0 flex flex-col h-full w-full bg-origin-bg-black bg-opacity-90 z-[1]" />
          <div
            ref={ref}
            className="flex flex-col mx-auto h-[50vh] w-full lg:w-[50vw] z-[2] bg-origin-bg-lgrey rounded-xl p-6 overflow-auto"
          >
            {map(assetMappings, ({ symbol, label, imageSrc }, key) => (
              <button
                key={key}
                className="flex flex-row flex-shrink-0 w-full justify-between p-4 hover:bg-origin-bg-dgrey duration-100 ease-in transition-all rounded-md"
                onClick={() => {
                  onSelectToken(key);
                  setShowTokenSelection(false);
                }}
              >
                <div className="flex flex-row space-x-4 text-left items-center">
                  <div className="flex items-center flex-shrink-0 w-[40px] h-[40px] rounded-full overflow-hidden">
                    <Image src={imageSrc} height={40} width={40} alt={label} />
                  </div>
                  <div className="flex flex-col space-y-2">
                    <Typography.Body className="focus:outline-none bg-transparent text-2xl font-semibold caret-gradient1-from">
                      {label}
                    </Typography.Body>
                    <Typography.Caption className="text-origin-dimmed">
                      {symbol}
                    </Typography.Caption>
                  </div>
                </div>
                <div className="flex flex-col space-y-2 justify-end text-right">
                  <p className="focus:outline-none bg-transparent text-2xl font-semibold caret-gradient1-from">
                    0.0000
                  </p>
                  <Typography.Caption className="text-origin-dimmed text-lg">
                    ${swap?.from?.value * (conversions[swap.from?.asset] || 0)}
                  </Typography.Caption>
                </div>
              </button>
            ))}
          </div>
        </div>
      )}
    </ErrorBoundary>
  );
>>>>>>> ccd43e8b
};

export default Swap;<|MERGE_RESOLUTION|>--- conflicted
+++ resolved
@@ -1,42 +1,16 @@
-<<<<<<< HEAD
 import { ErrorBoundary, TokenSwap } from '@originprotocol/ui';
 import { contracts } from '@originprotocol/web3';
 import { useTranslation } from 'next-i18next';
 import pick from 'lodash/pick';
 import i18n from '../src/i18n';
-=======
-import { ErrorBoundary, Layout } from '../src/components';
-import React, { useEffect, useRef, useState } from 'react';
-import { Typography } from '@originprotocol/origin-storybook';
-import Image from 'next/image';
-import { useClickAway } from 'react-use';
-import cx from 'classnames';
-import { map } from 'lodash';
-
-const Settings = () => {
-  const ref = useRef(null);
-
-  const [isOpen, setIsOpen] = useState(false);
-  const [showFrontRunMessage, setShowFrontRun] = useState(true);
-
-  const [settings, setSettings] = useState({
-    tolerance: 0.5 as number|string,
-    gwei: 54 as number|string,
-  });
-
-  useClickAway(ref, () => {
-    setIsOpen(false);
-  });
->>>>>>> ccd43e8b
 
 const Swap = () => {
   const { t } = useTranslation('swap');
   return (
-<<<<<<< HEAD
     <ErrorBoundary>
       <TokenSwap
         i18n={t}
-        tokens={pick(contracts?.mainnet, ['wETH', 'stETH', 'rETH', 'sfrxETH'])}
+        tokens={pick(contracts?.mainnet, ['WETH', 'stETH', 'rETH', 'sfrxETH'])}
       />
     </ErrorBoundary>
   );
@@ -48,448 +22,6 @@
       ...(await i18n(locale ?? 'en')),
     },
   };
-=======
-    <div className="relative">
-      <button
-        onClick={() => {
-          setIsOpen(true);
-        }}
-        className="flex justify-center items-center w-[42px] h-[42px] bg-origin-bg-lgrey rounded-full overflow-hidden hover:opacity-90 duration-100 ease-in"
-      >
-        <Image
-          src="/icons/settings.png"
-          height={24}
-          width={24}
-          alt="settings"
-        />
-      </button>
-      {isOpen && (
-        <div
-          ref={ref}
-          className="absolute top-[48px] right-0 flex flex-col w-[300px] bg-origin-bg-lgrey z-[2] shadow-xl border border-[1px] border-origin-bg-dgrey rounded-xl"
-        >
-          <Typography.Body
-            className="flex flex-shrink-0 px-6 h-[80px] items-center"
-            as="h2"
-          >
-            Settings
-          </Typography.Body>
-          <div className="h-[1px] w-full border-b-[1px] border-origin-bg-dgrey" />
-          <div className="flex flex-col justify-center h-full space-y-2 p-6">
-            <div className="flex flex-col space-y-2">
-              <Typography.Caption className="text-origin-dimmed">
-                Price Tolerance
-              </Typography.Caption>
-              <div className="flex flex-row space-x-2">
-                <div className="relative flex flex-row items-center px-6 justify-center w-full max-w-[120px] h-[44px] rounded-full overflow-hidden z-[2] bg-origin-blue bg-opacity-5 border border-origin-blue">
-                  <input
-                    onChange={(e) => {
-                      setSettings((prev) => ({
-                        ...prev,
-                        tolerance: e.target.value,
-                      }));
-                    }}
-                    value={settings?.tolerance || ''}
-                    className="text-right text-origin-dimmed focus:outline-none z-[2] px-2 flex items-center w-full h-full rounded-full bg-transparent"
-                  />
-                  <span className="text-origin-white">%</span>
-                </div>
-                <button className="flex items-center justify-center flex-shrink-0 h-[44px] px-6 bg-gradient-to-r from-gradient2-from to-gradient2-to rounded-full">
-                  Auto
-                </button>
-              </div>
-              {showFrontRunMessage && (
-                <Typography.Caption className="text-origin-secondary">
-                  Your transaction may be frontrun
-                </Typography.Caption>
-              )}
-            </div>
-            <div className="flex flex-col space-y-2">
-              <Typography.Caption className="text-origin-dimmed">
-                Gas Price
-              </Typography.Caption>
-              <div className="flex flex-row space-x-2">
-                <div className="relative flex flex-row items-center px-6 justify-center max-w-[160px] w-full h-[44px] rounded-full overflow-hidden z-[2] bg-origin-blue bg-opacity-5 border border-origin-blue">
-                  <input
-                    onChange={(e) => {
-                      setSettings((prev) => ({
-                        ...prev,
-                        gwei: e.target.value || '',
-                      }));
-                    }}
-                    value={settings?.gwei || ''}
-                    className="text-right text-origin-dimmed focus:outline-none z-[2] px-2 flex items-center w-full h-full rounded-full bg-transparent"
-                  />
-                  <span className="text-origin-white text-sm">GWEI</span>
-                </div>
-              </div>
-            </div>
-          </div>
-        </div>
-      )}
-    </div>
-  );
-};
-
-const OETHLearnMore = () => (
-  <div className="flex flex-col w-full items-start justify-center h-[140px] bg-origin-bg-lgrey rounded-xl px-10 space-y-4">
-    <Typography.Body>
-      Wrapped wOETH is a non-rebasing tokenized vault that appreciates in value
-      instead of growing in number
-    </Typography.Body>
-    <span className="inline-block">
-      <a
-        href="https://oeth.com"
-        target="_blank"
-        rel="noreferrer"
-        className="flex flex-row space-x-4 items-center justify-center h-[44px] px-6 bg-gradient-to-r from-gradient2-from to-gradient2-to rounded-full"
-      >
-        <span>Learn More</span>
-        <Image
-          src="/icons/external.png"
-          height={8}
-          width={8}
-          alt="Learn about OETH"
-        />
-      </a>
-    </span>
-  </div>
-);
-
-const assetMappings = {
-  STETH: {
-    symbol: 'stETH',
-    label: 'Lido Staked ETH',
-    imageSrc: '/logos/lido.png',
-  },
-  OETH: {
-    symbol: 'oETH',
-    label: 'Origin ETH',
-    imageSrc: '/logos/oeth.png',
-  },
-  cbETH: {
-    symbol: 'oETH',
-    label: 'Coinbase Wrapped ETH',
-    imageSrc: '/logos/coinbase-wrapped-staked-eth.png',
-  },
-  RETH: {
-    symbol: 'rETH',
-    label: 'Rocket Pool ETH',
-    imageSrc: '/logos/rocket-pool.jpg',
-  },
-  FRXETH: {
-    symbol: 'frxETH',
-    label: 'Frax ETH',
-    imageSrc: '/logos/frax-ether.jpg',
-  },
-  WETH: {
-    symbol: 'wETH',
-    label: 'Wrapped ETH',
-    imageSrc: '/logos/oeth.png',
-  },
-};
-
-const Swap = () => {
-  const ref = useRef(null);
-  const [showingEmptyState, setShowingEmptyState] = useState(false);
-  const [showTokenSelection, setShowTokenSelection] = useState(false);
-  const [conversions, setConversions] = useState({});
-
-  const [swap, setSwap] = useState({
-    from: {
-      value: 0,
-      balance: 0,
-      asset: assetMappings.STETH.symbol,
-    },
-    to: {
-      value: 0,
-      balance: 0,
-      asset: assetMappings.OETH.symbol,
-    },
-  });
-
-  const isDisabled = !swap.from?.value || !swap.to?.value;
-  const hasMoreRoutes = false;
-
-  const onSelectToken = (id) => {
-    setSwap((prev) => ({
-      ...prev,
-      from: {
-        value: 0,
-        balance: 0,
-        asset: assetMappings[id].symbol,
-      },
-      to: {
-        value: 0,
-        balance: 0,
-        asset: ''
-      },
-    }));
-  };
-
-  useClickAway(ref, () => {
-    setShowTokenSelection(false);
-  });
-
-  useEffect(() => {
-    if (showTokenSelection) {
-      document.body.style.overflow = 'hidden';
-    } else {
-      document.body.style.overflow = 'auto';
-    }
-  }, [showTokenSelection]);
-
-  return (
-    <ErrorBoundary>
-      <Layout>
-        <div className="flex flex-col space-y-8">
-          {showingEmptyState && <OETHLearnMore />}
-          <div className="flex flex-col w-full h-[440px] bg-origin-bg-lgrey rounded-xl">
-            <div className="flex flex-row flex-shrink-0 items-center justify-between px-10 h-[80px]">
-              <Typography.Body className="flex flex-shrink-0" as="h2">
-                Swap
-              </Typography.Body>
-              <Settings />
-            </div>
-            <div className="h-[1px] w-full border-b-[1px] border-origin-bg-dgrey" />
-            <div className="relative flex flex-col justify-center h-full w-full">
-              <div className="relative flex flex-row gap-10 h-full w-full items-center justify-center px-10 bg-origin-bg-grey">
-                <div className="flex flex-col w-full">
-                  <input
-                    className={cx(
-                      'focus:outline-none bg-transparent text-4xl h-[60px] font-semibold text-origin-dimmed caret-gradient1-from',
-                      {
-                        'text-origin-white': swap.from?.value > 0,
-                      }
-                    )}
-                    value={swap.from?.value}
-                    placeholder="0"
-                    onChange={(e) => {
-                      setSwap((prev) => ({
-                        ...prev,
-                        from: {
-                          ...prev.from,
-                          value: Number(e.target.value),
-                        },
-                        to: {
-                          ...prev.to,
-                          value: Number(e.target.value) * 0.8,
-                        },
-                      }));
-                    }}
-                    type="number"
-                    onWheelCapture={(e) => {
-                      e.currentTarget.blur();
-                    }}
-                  />
-                  <Typography.Caption className="text-origin-dimmed text-lg">
-                    ${swap?.from?.value * (conversions[swap.from?.asset] || 0)}
-                  </Typography.Caption>
-                </div>
-                <div className="flex flex-col flex-shrink-0 space-y-4">
-                  <div className="flex flex-row space-x-4 items-center">
-                    <Typography.Body className="text-lg text-origin-dimmed">
-                      Balance: -
-                    </Typography.Body>
-                    <button className="flex items-center justify-center px-2 py-1 bg-origin-white bg-opacity-10 text-origin-dimmed rounded-lg">
-                      max
-                    </button>
-                  </div>
-                  <button
-                    onClick={() => {
-                      setShowTokenSelection(true);
-                    }}
-                    className="relative flex flex-row space-x-4 items-center pl-1 pr-4 h-[40px] bg-origin-white bg-opacity-10 rounded-full overflow-hidden"
-                  >
-                    <div className="flex items-center flex-shrink-0 w-[30px] h-full overflow-hidden">
-                      <Image
-                        className="rounded-full"
-                        src="/logos/lido.png"
-                        height={30}
-                        width={30}
-                        alt="logo"
-                      />
-                    </div>
-                    <span className="font-semibold text-lg">stETH</span>
-                    <Image
-                      className="relative top-[1px]"
-                      src="/icons/angledown.png"
-                      height={9}
-                      width={12}
-                      alt="angledown"
-                    />
-                  </button>
-                </div>
-                {/* Switch toggle */}
-                <div className="absolute bottom-[-26px] h-[52px] w-[52px] items-center justify-center">
-                  <button
-                    onClick={() => ({})}
-                    className="flex items-center justify-center h-full w-full rounded-full bg-origin-bg-lgrey border border-[2px] border-origin-bg-dgrey"
-                  >
-                    <Image
-                      src="/icons/switch.png"
-                      height={25}
-                      width={14}
-                      alt="Switch"
-                    />
-                  </button>
-                </div>
-              </div>
-              <div className="h-[1px] w-full border-b-[1px] border-origin-bg-dgrey" />
-              <div className="flex flex-row gap-10 h-full w-full items-center px-10">
-                <div className="flex flex-col w-full">
-                  <input
-                    className={cx(
-                      'focus:outline-none bg-transparent text-4xl h-[60px] font-semibold text-origin-dimmed caret-gradient1-from',
-                      {
-                        'text-origin-white': swap.to?.value > 0,
-                      }
-                    )}
-                    value={swap.to?.value}
-                    placeholder="0"
-                    onChange={(e) => {
-                      setSwap((prev) => ({
-                        ...prev,
-                        to: {
-                          ...prev.to,
-                          value: Number(e.target.value),
-                        },
-                        from: {
-                          ...prev.from,
-                          value: Number(e.target.value) * 0.8,
-                        },
-                      }));
-                    }}
-                    type="number"
-                    onWheelCapture={(e) => {
-                      e.currentTarget.blur();
-                    }}
-                  />
-                  <Typography.Caption className="text-origin-dimmed text-lg">
-                    ${swap?.to?.value * (conversions[swap.to?.asset] || 0)}
-                  </Typography.Caption>
-                </div>
-                <div className="flex flex-col flex-shrink-0 space-y-4">
-                  <div className="flex flex-row space-x-4 items-center">
-                    <Typography.Body className="text-lg text-origin-dimmed">
-                      Balance: -
-                    </Typography.Body>
-                    <button className="flex items-center justify-center px-2 py-1 bg-origin-white bg-opacity-10 text-origin-dimmed rounded-lg">
-                      max
-                    </button>
-                  </div>
-                  <button
-                    onClick={() => {
-                      // choose asset
-                    }}
-                    className="relative flex flex-row space-x-4 items-center pl-1 pr-4 h-[40px] bg-origin-white bg-opacity-10 rounded-full overflow-hidden"
-                  >
-                    <div className="flex items-center flex-shrink-0 w-[30px] h-full overflow-hidden">
-                      <Image
-                        className="rounded-full"
-                        src="/logos/oeth.png"
-                        height={30}
-                        width={30}
-                        alt="logo"
-                      />
-                    </div>
-                    <span className="font-semibold text-lg">OETH</span>
-                  </button>
-                </div>
-              </div>
-            </div>
-          </div>
-          <div className="flex flex-col w-full bg-origin-bg-lgrey rounded-xl p-10 space-y-6">
-            <Typography.Body
-              className="flex flex-shrink-0 items-center"
-              as="h3"
-            >
-              Swap routes
-            </Typography.Body>
-            <div className="relative flex flex-col space-y-2 py-6 h-full w-full px-10 bg-origin-bg-grey rounded-md">
-              <div className="flex flex-row space-x-2">
-                <span>0 ETH</span>
-                <span className="text-origin-dimmed">(estimate)</span>
-              </div>
-              <div className="flex flex-row">
-                <span className="text-origin-dimmed w-[150px]">-</span>
-                <span className="text-origin-dimmed w-[150px]">-</span>
-              </div>
-            </div>
-            {hasMoreRoutes && (
-              <div className="flex flex-col w-full items-center justify-center">
-                <button className="flex flex-row space-x-4 items-center justify-center w-[150px] py-1 bg-origin-white bg-opacity-10 rounded-full">
-                  <span>show more</span>
-                  <Image
-                    className="relative top-[2px]"
-                    src="/icons/caretdown.png"
-                    height={6}
-                    width={8}
-                    alt="Caret down"
-                  />
-                </button>
-              </div>
-            )}
-          </div>
-          {isDisabled ? (
-            <button
-              className="flex items-center justify-center w-full h-[72px] text-xl bg-gradient-to-r from-gradient2-from to-gradient2-to rounded-xl opacity-50 cursor-not-allowed"
-              disabled
-            >
-              Enter Amount
-            </button>
-          ) : (
-            <button className="flex items-center justify-center w-full h-[72px] text-xl bg-gradient-to-r from-gradient2-from to-gradient2-to rounded-xl">
-              Swap
-            </button>
-          )}
-        </div>
-      </Layout>
-      {showTokenSelection && (
-        <div className="fixed z-[9999] top-0 left-0 flex flex-col h-[100vh] w-[100vw] items-center justify-center">
-          <div className="absolute top-0 left-0 flex flex-col h-full w-full bg-origin-bg-black bg-opacity-90 z-[1]" />
-          <div
-            ref={ref}
-            className="flex flex-col mx-auto h-[50vh] w-full lg:w-[50vw] z-[2] bg-origin-bg-lgrey rounded-xl p-6 overflow-auto"
-          >
-            {map(assetMappings, ({ symbol, label, imageSrc }, key) => (
-              <button
-                key={key}
-                className="flex flex-row flex-shrink-0 w-full justify-between p-4 hover:bg-origin-bg-dgrey duration-100 ease-in transition-all rounded-md"
-                onClick={() => {
-                  onSelectToken(key);
-                  setShowTokenSelection(false);
-                }}
-              >
-                <div className="flex flex-row space-x-4 text-left items-center">
-                  <div className="flex items-center flex-shrink-0 w-[40px] h-[40px] rounded-full overflow-hidden">
-                    <Image src={imageSrc} height={40} width={40} alt={label} />
-                  </div>
-                  <div className="flex flex-col space-y-2">
-                    <Typography.Body className="focus:outline-none bg-transparent text-2xl font-semibold caret-gradient1-from">
-                      {label}
-                    </Typography.Body>
-                    <Typography.Caption className="text-origin-dimmed">
-                      {symbol}
-                    </Typography.Caption>
-                  </div>
-                </div>
-                <div className="flex flex-col space-y-2 justify-end text-right">
-                  <p className="focus:outline-none bg-transparent text-2xl font-semibold caret-gradient1-from">
-                    0.0000
-                  </p>
-                  <Typography.Caption className="text-origin-dimmed text-lg">
-                    ${swap?.from?.value * (conversions[swap.from?.asset] || 0)}
-                  </Typography.Caption>
-                </div>
-              </button>
-            ))}
-          </div>
-        </div>
-      )}
-    </ErrorBoundary>
-  );
->>>>>>> ccd43e8b
 };
 
 export default Swap;