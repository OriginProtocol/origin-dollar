--- conflicted
+++ resolved
@@ -1,11 +1,18 @@
 import seoConfig from '../src/seo';
 import { DefaultSeo } from 'next-seo';
-import { WagmiConfig, createClient, configureChains, mainnet } from 'wagmi';
+import { WagmiConfig, createClient, configureChains } from 'wagmi';
+import {
+  EthereumClient,
+  w3mConnectors,
+  w3mProvider,
+} from '@web3modal/ethereum';
+import { Web3Modal } from '@web3modal/react';
+import { mainnet } from 'wagmi/chains';
+import { SafeConnector } from 'wagmi/connectors/safe';
 import { QueryClient, QueryClientProvider } from 'react-query';
-import { publicProvider } from 'wagmi/providers/public';
+import useAutoConnect from '../src/hooks/useAutoConnect';
 import '../src/styles/global.scss';
 
-<<<<<<< HEAD
 const defaultQueryFn = async (url) => fetch(url).then((res) => res.json());
 
 const queryClient = new QueryClient({
@@ -15,65 +22,52 @@
     },
   },
 });
-=======
-import { WagmiConfig, createClient, configureChains, mainnet } from "wagmi";
-import { publicProvider } from "wagmi/providers/public";
-import { SafeConnector } from "wagmi/connectors/safe";
 
-import useAutoConnect from '../src/hooks/useAutoConnect';
->>>>>>> 2eb8df32
+const chains = [mainnet];
 
-const { provider, webSocketProvider } = configureChains(
-  [mainnet],
-  [publicProvider()]
-);
+const projectId = process.env.NEXT_PUBLIC_WC_PROJECT_ID;
+
+const { provider } = configureChains(chains, [w3mProvider({ projectId })]);
 
 const wagmiClient = createClient({
-  autoConnect: false,
+  autoConnect: true,
+  connectors: [
+    ...w3mConnectors({ projectId, version: 1, chains }),
+    new SafeConnector({
+      options: {
+        allowedDomains: [/gnosis-safe.io$/, /app.safe.global$/],
+      },
+    }),
+  ],
   provider,
-  webSocketProvider,
-<<<<<<< HEAD
 });
 
-function MyApp({ Component, pageProps, router }) {
-=======
-  connectors: [
-    new SafeConnector({
-      chains: [],
-      options: {
-        allowedDomains: [/gnosis-safe.io$/, /app.safe.global$/]
-      }
-    })
-  ]
-});
+const ethereumClient = new EthereumClient(wagmiClient, chains);
 
-function RootElement({ Component, pageProps, router }) {
-  useAutoConnect()
+const RootElement = ({ Component, pageProps, router }) => {
+  const url = `${seoConfig.baseURL}${router.route}`;
+  useAutoConnect();
+  return (
+    <>
+      <DefaultSeo
+        defaultTitle={seoConfig.defaultTitle}
+        titleTemplate={`%s | ${seoConfig.defaultTitle}`}
+        description={seoConfig.description}
+        openGraph={seoConfig.openGraph({ url })}
+        twitter={seoConfig.twitter}
+      />
+      <Component {...pageProps} />
+    </>
+  );
+};
 
->>>>>>> 2eb8df32
-  const url = `${seoConfig.baseURL}${router.route}`;
-  return (
-    <QueryClientProvider client={queryClient}>
-      <WagmiConfig client={wagmiClient}>
-        <DefaultSeo
-          defaultTitle={seoConfig.defaultTitle}
-          titleTemplate={`%s | ${seoConfig.defaultTitle}`}
-          description={seoConfig.description}
-          openGraph={seoConfig.openGraph({ url })}
-          twitter={seoConfig.twitter}
-        />
-        <Component {...pageProps} />
-      </WagmiConfig>
-    </QueryClientProvider>
-  );
-}
-
-function CoreApp(props) {
-  return (
+const CoreApp = (props) => (
+  <QueryClientProvider client={queryClient}>
     <WagmiConfig client={wagmiClient}>
       <RootElement {...props} />
     </WagmiConfig>
-  );
-}
+    <Web3Modal projectId={projectId} ethereumClient={ethereumClient} />
+  </QueryClientProvider>
+);
 
 export default CoreApp;