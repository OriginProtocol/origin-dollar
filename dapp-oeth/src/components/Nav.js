--- conflicted
+++ resolved
@@ -37,15 +37,10 @@
             </a>
           </Link>
         </div>
-<<<<<<< HEAD
-        <div className={`link-contain ${page === 'wrap' ? 'selected' : ''}`}>
-          <Link href={adjustLinkHref('/wrap')} type="button">
-=======
         <div
           className={`link-contain last ${page === 'wrap' ? 'selected' : ''}`}
         >
           <Link href={adjustLinkHref('/wrap')}>
->>>>>>> 26afeb42
             <a
               className={`d-flex align-items-center ${
                 page === 'wrap' ? 'selected' : ''
@@ -392,16 +387,12 @@
                 <AccountStatusDropdown />
               </div>
             )}
-<<<<<<< HEAD
-            {!active && !ledgerLive && (
-=======
             {active && account && (
               <div className="d-flex d-lg-none">
                 <TransactionActivityDropdown />
               </div>
             )}
-            {!active && (
->>>>>>> 26afeb42
+            {!active && !ledgerLive (
               <div className="d-flex d-lg-none">
                 <GetOUSD
                   navMarble
