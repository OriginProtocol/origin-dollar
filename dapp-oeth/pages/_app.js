import React, { useEffect, useState } from 'react'
import { useRouter } from 'next/router'
import Head from 'next/head'
import { useCookies } from 'react-cookie'
import { useStoreState } from 'pullstate'
import { QueryClient, QueryClientProvider } from 'react-query'
import { ReactQueryDevtools } from 'react-query/devtools'
import AccountStore from 'stores/AccountStore'
import AccountListener from 'components/AccountListener'
import UserActivityListener from 'components/UserActivityListener'
import TransactionListener from 'components/TransactionListener'
import setUtilLocale from 'utils/setLocale'
import { login } from 'utils/account'
import { ToastContainer } from 'react-toastify'
<<<<<<< HEAD
import { pageview } from '../lib/gtm'
=======

>>>>>>> aa5ad787
import { initSentry } from 'utils/sentry'
import {
  getDefaultWallets,
  RainbowKitProvider,
  connectorsForWallets,
  darkTheme,
} from '@rainbow-me/rainbowkit'
import {
  argentWallet,
  ledgerWallet,
  phantomWallet,
  safeWallet,
  trustWallet,
  zerionWallet,
  mewWallet,
  okxWallet,
} from '@rainbow-me/rainbowkit/wallets'
import { WagmiConfig, createClient, configureChains, useAccount } from 'wagmi'
import { mainnet, localhost } from 'wagmi/chains'
import { publicProvider } from 'wagmi/providers/public'
import '@rainbow-me/rainbowkit/styles.css'
import 'react-toastify/scss/main.scss'
import '../node_modules/bootstrap/dist/css/bootstrap.min.css'
import '../styles/globals.css'

initSentry()

const queryClient = new QueryClient()

// Wagmi Init
const { chains, provider } = configureChains(
  [mainnet, localhost],
  [publicProvider()]
)

const projectId = process.env.NEXT_PUBLIC_WALLETCONNECT_V2_PROJECT_ID

// Rainbow kit init
const { wallets } = getDefaultWallets({
  appName: 'OETH Dapp',
  projectId,
  chains,
})

const connectors = connectorsForWallets([
  ...wallets,
  {
    groupName: 'Other',
    wallets: [
      argentWallet({ projectId, chains }),
      mewWallet({ projectId, chains }),
      okxWallet({ projectId, chains }),
      ledgerWallet({ projectId, chains }),
      phantomWallet({ chains }),
      safeWallet({ chains }),
      trustWallet({ projectId, chains }),
      zerionWallet({ projectId, chains }),
    ],
  },
])

const client = createClient({
  autoConnect: true,
  provider,
  connectors,
})

function App({ Component, pageProps, err }) {
  const { address: account, isConnected: active } = useAccount()
  const [locale, setLocale] = useState('en_US')
  const [, setCookie] = useCookies(['loggedIn'])
  const router = useRouter()
  const address = useStoreState(AccountStore, (s) => s.address)
  const canonicalUrl = (
    `https://app.oeth.com` + (router.asPath === '/' ? '' : router.asPath)
  ).split('?')[0]

  useEffect(() => {
    // Update account info when connection already established
    if (active && (!account || account !== address)) {
      login(account, setCookie)
    }
  }, [active, account])

  useEffect(() => {
    if (localStorage.locale) {
      setLocale(localStorage.locale)
      setUtilLocale(localStorage.locale, true)
    }
  }, [])

  const onLocale = async (newLocale) => {
    const locale = await setUtilLocale(newLocale)
    setLocale(locale)
    window.scrollTo(0, 0)
  }

  return (
    <WagmiConfig client={client}>
      <RainbowKitProvider
        chains={chains}
        theme={darkTheme({
          accentColor: '#396ff6',
          accentColorForeground: 'white',
          borderRadius: 'large',
          fontStack: 'system',
          overlayBlur: 'small',
        })}
      >
        <Head>
          <link rel="canonical" href={canonicalUrl} />
        </Head>
        <QueryClientProvider client={queryClient}>
          <AccountListener />
          <TransactionListener />
          <UserActivityListener />
          <ToastContainer
            position="bottom-right"
            autoClose={5000}
            hideProgressBar={false}
            newestOnTop={false}
            closeOnClick
            rtl={false}
            pauseOnFocusLoss
            pauseOnHover
          />
          <Component
            locale={locale}
            onLocale={onLocale}
            {...pageProps}
            err={err}
          />
          <ReactQueryDevtools initialIsOpen={false} />
        </QueryClientProvider>
      </RainbowKitProvider>
    </WagmiConfig>
  )
}

export default App<|MERGE_RESOLUTION|>--- conflicted
+++ resolved
@@ -12,11 +12,6 @@
 import setUtilLocale from 'utils/setLocale'
 import { login } from 'utils/account'
 import { ToastContainer } from 'react-toastify'
-<<<<<<< HEAD
-import { pageview } from '../lib/gtm'
-=======
-
->>>>>>> aa5ad787
 import { initSentry } from 'utils/sentry'
 import {
   getDefaultWallets,
