--- conflicted
+++ resolved
@@ -379,7 +379,6 @@
   }
 
   const fetchAPY = async () => {
-<<<<<<< HEAD
     const fetchAPYDays = async (days) => {
       let endpoint, varName
       if (days == 30) {
@@ -402,16 +401,6 @@
         }
       } catch (err) {
         console.error(`Failed to fetch ${days} day APY`, err)
-=======
-    try {
-      const response = await fetch(process.env.APR_ANALYTICS_ENDPOINT)
-      if (response.ok) {
-        const json = await response.json()
-        const apy = parseFloat(json.apy) / 100
-        ContractStore.update((s) => {
-          s.apy = apy
-        })
->>>>>>> f36e925a
       }
     }
 
