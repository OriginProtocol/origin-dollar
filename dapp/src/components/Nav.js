import React from 'react'
import classnames from 'classnames'
import Link from 'next/link'
import { useRouter } from 'next/router'
import { fbt } from 'fbt-runtime'
import { useStoreState } from 'pullstate'

import withIsMobile from 'hoc/withIsMobile'

import GetOUSD from 'components/GetOUSD'
import AccountStatusDropdown from 'components/AccountStatusDropdown'
import { formatCurrency } from 'utils/math'
import { getDocsLink } from 'utils/getDocsLink'
import LanguageOptions from 'components/LanguageOptions'
import LanguageSelected from 'components/LanguageSelected'
import LocaleDropdown from 'components/LocaleDropdown'
import OusdDropdown from 'components/earn/OusdDropdown'
import OgnDropdown from 'components/earn/OgnDropdown'
import ContractStore from 'stores/ContractStore'

import Languages from '../constants/Languages'
import AccountStatusPopover from './AccountStatusPopover'

const environment = process.env.NODE_ENV

const Nav = ({ dapp, isMobile, locale, onLocale, page }) => {
  const { pathname } = useRouter()
  const apy = useStoreState(ContractStore, (s) => s.apy || 0)

  return (
    <>
<<<<<<< HEAD
      {!dapp && (
        <div
          className={classnames(
            'banner d-flex align-items-center justify-content-center',
            { dapp }
          )}
        >
          <div className="triangle d-none d-xl-block"></div>
          {fbt(
            `Currently earning ${fbt.param(
              'APY',
              formatCurrency(apy * 100, 2) + '%'
            )} APY`,
            'Current APY banner'
          )}
        </div>
      )}
=======
      <div
        className={classnames(
          'banner d-flex align-items-center justify-content-center',
          { dapp }
        )}
      >
        {!dapp && <div className="triangle d-none d-xl-block"></div>}
        {dapp
          ? fbt(
              'This project is in Beta. Use at your own risk.',
              'Beta warning'
            )
          : fbt(
              `Trailing 7-day APY: ${fbt.param(
                'APY',
                formatCurrency(apy * 100, 2) + '%'
              )}`,
              'Current APY banner'
            )}
      </div>
>>>>>>> 9b4abfb9
      <nav
        className={classnames(
          'navbar navbar-expand-lg d-flex justify-content-center',
          { dapp }
        )}
      >
        <div className="container p-lg-0">
          <Link href={'/'}>
            <a className="navbar-brand d-flex flex-column justify-content-center">
              <img
                src="/images/origin-dollar-logo.svg"
                className="origin-logo"
                alt="Origin Dollar logo"
              />
            </a>
          </Link>
          {dapp && (
            <button
              className="navbar-toggler d-lg-none ml-auto"
              type="button"
              data-toggle="collapse"
              data-target=".primarySidePanel"
              aria-controls="primarySidePanel"
              aria-expanded="false"
              aria-label="Toggle side panel"
            >
              <div className="dropdown-marble">
                <img src="/images/bell-icon.svg" alt="Activity menu" />
              </div>
            </button>
          )}
          <button
            className={`navbar-toggler ${!dapp ? 'ml-auto' : ''}`}
            type="button"
            data-toggle="collapse"
            data-target=".langLinks"
            aria-controls="langLinks"
            aria-expanded="false"
            aria-label="Toggle language navigation"
          >
            <div className="dropdown-marble">
              <LanguageSelected locale={locale} />
            </div>
          </button>
          {!dapp && (
            <button
              className="navbar-toggler d-lg-none ml-4"
              type="button"
              data-toggle="collapse"
              data-target=".navLinks"
              aria-controls="navLinks"
              aria-expanded="false"
              aria-label="Toggle menu side panel"
            >
              <img src="/images/menu-icon.svg" alt="Activity menu" />
            </button>
          )}
          {dapp && <AccountStatusPopover />}
          <div
            className="primarySidePanel dark-background collapse"
            data-toggle="collapse"
            data-target=".primarySidePanel"
            aria-controls="primarySidePanel"
          />
          <div
            className="navLinks dark-background collapse"
            data-toggle="collapse"
            data-target=".navLinks"
            aria-controls="navLinks"
          />
          <div
            className="langLinks dark-background collapse"
            data-toggle="collapse"
            data-target=".langLinks"
            aria-controls="langLinks"
          />
          <div className="langLinks collapse navbar-collapse justify-content-end lang-opts">
            <button
              className="close navbar-toggler"
              type="button"
              data-toggle="collapse"
              data-target=".langLinks"
              aria-controls="langLinks"
              aria-expanded="false"
              aria-label="Toggle language navigation"
            >
              <img src="/images/close.svg" alt="Close icon" loading="lazy" />
            </button>
            <LanguageOptions locale={locale} onLocale={onLocale} />
          </div>
          <div className="navLinks collapse navbar-collapse justify-content-end flex-column flex-lg-row d-flex">
            <button
              className="close navbar-toggler"
              type="button"
              data-toggle="collapse"
              data-target=".navLinks"
              aria-controls="navLinks"
              aria-expanded="false"
              aria-label="Toggle navigation"
            >
              <img src="/images/close.svg" alt="Close icon" loading="lazy" />
            </button>
            <div className="d-flex w-100">
              {!dapp && (
                <ul className={`navbar-nav ${!dapp ? 'ml-auto' : ''}`}>
                  <li
                    className={classnames('nav-item', {
                      active: pathname === '/',
                    })}
                  >
                    <Link href="/">
                      <a className="nav-link">
                        {fbt('Home', 'Home page link')}{' '}
                        <span className="sr-only">(current)</span>
                      </a>
                    </Link>
                  </li>
                  <li
                    className={classnames('nav-item', {
                      active: pathname === '/earn',
                    })}
                  >
                    <Link href="/earn">
                      <a className="nav-link">
                        {fbt('Earn', 'Earn page link')}
                      </a>
                    </Link>
                  </li>
                  <li
                    className={classnames('nav-item', {
                      active: pathname === '/governance',
                    })}
                  >
                    <Link href="/governance">
                      <a className="nav-link">
                        {fbt('Governance', 'Governance page link')}
                      </a>
                    </Link>
                  </li>
                  <li className="nav-item">
                    <a
                      href={getDocsLink(locale)}
                      target="_blank"
                      rel="noopener noreferrer"
                      className="nav-link"
                    >
                      {fbt('Docs', 'Documentation link')}
                    </a>
                  </li>
                </ul>
              )}
              {dapp && (
                <div className="d-flex align-items-center justify-content-center dapp-navigation mr-auto">
                  {process.env.ENABLE_LIQUIDITY_MINING === 'true' && (
                    <>
                      <Link href="/dapp">
                        <a
                          className={`d-flex align-items-center ml-0 ${
                            page === 'mint' ? 'selected' : ''
                          }`}
                        >
                          {/* <img */}
                          {/*   className="nav-coin-icon" */}
                          {/*   src="/images/ousd-token-icon.svg" */}
                          {/* /> */}
                          {fbt('Mint OUSD', 'Mint OUSD')}
                        </a>
                      </Link>
                      <Link href="/dapp/earn">
                        <a
                          className={`d-flex align-items-center ${
                            page === 'earn' ? 'selected' : ''
                          }`}
                        >
                          {/* <img */}
                          {/*   className="nav-coin-icon" */}
                          {/*   src="/images/ogn-icon-blue.svg" */}
                          {/* /> */}
                          {fbt('Earn OGN', 'Earn OGN')}
                        </a>
                      </Link>
                    </>
                  )}
                </div>
              )}
              {dapp && environment !== 'production' && (
                <ul className="navbar-nav">
                  <li className="nav-item mr-2">
                    <Link href="/dapp/dashboard">
                      <a>{fbt('Debug', 'Debugging dashboard link')}</a>
                    </Link>
                  </li>
                </ul>
              )}
              <div
                className={`d-flex flex-column ${
                  dapp ? 'flex-lg-row-reverse' : 'flex-lg-row'
                }`}
              >
                {!dapp && (
                  <LocaleDropdown
                    locale={locale}
                    onLocale={onLocale}
                    outerClassName={`${dapp ? 'ml-2' : ''}`}
                    className="nav-dropdown"
                    useNativeSelectbox={false}
                  />
                )}
                <AccountStatusDropdown
                  dapp={dapp}
                  className={dapp ? '' : 'ml-2'}
                />
                {dapp && <OgnDropdown />}
                {dapp && <OusdDropdown />}
              </div>
              <GetOUSD
                style={{ marginTop: 40 }}
                className="mt-auto d-lg-none"
                light2
                trackSource="Mobile navigation menu"
              />
            </div>
          </div>
        </div>
      </nav>
      <style jsx>{`
        .banner {
          background-color: transparent;
          font-size: 0.8125rem;
          height: 40px;
          position: absolute;
          top: -40px;
          width: 100%;
          z-index: 1;
        }
        .banner:not(.dapp) {
          background-color: #2f424e;
        }
        .banner.dapp {
          border-radius: 5px;
          border: solid 1px #fec100;
          color: #fec100;
        }

        .navbar-brand {
          min-height: 40px;
        }

        .navbar {
          padding: 0;
          font-size: 0.8125rem;
          margin-top: 0;
          z-index: 2;
        }
        .navbar a {
          color: white;
          text-decoration: none;
        }
        .navbar a:hover {
          opacity: 0.8;
        }
        .navbar .container {
          margin-top: 30px;
        }
        .navbar-toggler {
          margin-left: 10px;
          padding-left: 0;
          padding-right: 0;
        }
        .navbar-toggler:focus {
          border-color: transparent;
          outline: none;
          opacity: 0.8;
        }
        .nav-item {
          align-items: center;
          display: flex;
          margin-right: 31px;
        }
        .debug {
          position: absolute;
          top: 0;
          right: 0;
        }
        .learn-more {
          border-radius: 16px;
          border: solid 1px white;
          color: white;
          font-size: 0.8125rem;
          margin-left: 10px;
        }

        .dark-background {
          position: fixed;
          width: 100vw;
          height: 100vh;
          top: 0;
          bottom: 0;
          left: 0;
          right: 0;
          background-color: #000000aa;
          z-index: 3;
        }

        .navLinks {
          z-index: 4;
        }

        .dapp-navigation {
          font-family: Lato;
          font-size: 14px;
          color: white;
          margin-left: 50px;
        }

        .dapp-navigation a {
          padding: 6px 4px;
          margin-left: 16px;
          margin-right: 16px;
          white-space: nowrap;
        }

        .dapp-navigation a.selected {
          border-bottom: solid 1px white;
        }

        .nav-coin-icon {
          width: 16px;
          height: 16px;
          margin-right: 6px;
        }

        @media (max-width: 992px) {
          .container {
            width: 100%;
            max-width: 100%;
            padding-left: 30px;
            padding-right: 30px;
          }
          .navbar-collapse {
            background: white;
            font-size: 1.5rem;
            position: fixed;
            left: 100%;
            padding: 74px 30px;
            height: 9999px;
            width: 256px;
            transition: all 0.3s ease;
            display: block;
            top: 0;
          }
          .navbar-collapse.collapsing {
            transition: all 0.3s ease;
            display: block;
          }
          .navbar-collapse.show {
            left: calc(100% - 256px);
          }
          .navbar a {
            color: black;
          }

          .close {
            background: none;
            border: none;
            position: absolute;
            top: 30px;
            right: 30px;
          }

          ul {
            position: relative;
            left: -15px;
            width: calc(100% + 30px);
          }

          .nav-item {
            font-size: 1.5rem;
            margin: 0 0 28px;
          }

          .nav-item.active {
            border-left: 5px solid #1a82ff;
          }

          .nav-item:not(.active) {
            border-left: 5px solid white;
          }

          .nav-item .nav-link {
            line-height: 1;
            padding: 2px 0 2px 30px;
          }

          div.dropdown-marble {
            border-color: white;
            height: 24px;
            width: 24px;
          }

          .navLinks {
            height: 100vh !important;
            padding-bottom: 30px !important;
          }
        }

        @media (max-width: 799px) {
          .origin-logo {
            max-width: 170px;
          }

          .navbar .container {
            padding-left: 20px !important;
            padding-right: 20px !important;
          }
        }

        @media (min-width: 992px) {
          .navbar .nav-link {
            border: 1px solid transparent;
            padding-left: 0;
            padding-right: 0;
          }

          .navbar .nav-link:hover,
          .navbar .active .nav-link {
            border-bottom-color: white;
            opacity: 1;
          }

          .langLinks {
            display: none !important;
          }
        }

        @media (max-width: 1199px) {
          .banner.dapp {
            left: 0;
            border-radius: 0;
            border-left: 0;
            border-right: 0;
            border-top: 0;
          }
        }

        @media (min-width: 1200px) {
          .triangle {
            position: absolute;
            top: 10px;
            left: -8px;
            width: 0;
            height: 0;
            border-top: 6px solid transparent;
            border-right: 8px solid #2f424e;
            border-bottom: 6px solid transparent;
          }
          .banner {
            border-radius: 2px;
            top: 34px;
            height: 32px;
            padding: 0 15px;
            width: initial;
          }
          .banner:not(.dapp) {
            left: calc((100vw - 940px) / 2 + 337px);
          }

          .navbar {
            margin-top: 0;
          }
        }

        @media (max-width: 799px) {
          .navbar {
            z-index: 100;
          }

          .navbar .container {
            margin: 1.5rem 0;
            padding: 0 30px;
          }

          .lang-opts {
            z-index: 1000;
          }
        }

        @media (min-width: 1200px) {
          .banner {
            left: 50%;
            transform: translate(-50%, 0);
          }
        }
      `}</style>
    </>
  )
}

export default withIsMobile(Nav)<|MERGE_RESOLUTION|>--- conflicted
+++ resolved
@@ -29,7 +29,6 @@
 
   return (
     <>
-<<<<<<< HEAD
       {!dapp && (
         <div
           className={classnames(
@@ -39,36 +38,14 @@
         >
           <div className="triangle d-none d-xl-block"></div>
           {fbt(
-            `Currently earning ${fbt.param(
+            `Trailing 7-day APY: ${fbt.param(
               'APY',
               formatCurrency(apy * 100, 2) + '%'
-            )} APY`,
+            )}`,
             'Current APY banner'
           )}
         </div>
       )}
-=======
-      <div
-        className={classnames(
-          'banner d-flex align-items-center justify-content-center',
-          { dapp }
-        )}
-      >
-        {!dapp && <div className="triangle d-none d-xl-block"></div>}
-        {dapp
-          ? fbt(
-              'This project is in Beta. Use at your own risk.',
-              'Beta warning'
-            )
-          : fbt(
-              `Trailing 7-day APY: ${fbt.param(
-                'APY',
-                formatCurrency(apy * 100, 2) + '%'
-              )}`,
-              'Current APY banner'
-            )}
-      </div>
->>>>>>> 9b4abfb9
       <nav
         className={classnames(
           'navbar navbar-expand-lg d-flex justify-content-center',
