import React from 'react'
import classnames from 'classnames'
import Link from 'next/link'
import { useRouter } from 'next/router'
import { fbt } from 'fbt-runtime'
import { useStoreState } from 'pullstate'
import { useWeb3React } from '@web3-react/core'

import withIsMobile from 'hoc/withIsMobile'

import GetOUSD from 'components/GetOUSD'
import AccountStatusDropdown from 'components/AccountStatusDropdown'
import { formatCurrency } from 'utils/math'
import { getDocsLink } from 'utils/getDocsLink'
import LanguageOptions from 'components/LanguageOptions'
import LanguageSelected from 'components/LanguageSelected'
import LocaleDropdown from 'components/LocaleDropdown'
import OusdDropdown from 'components/earn/OusdDropdown'
import OgnDropdown from 'components/earn/OgnDropdown'
import IPFSDappLink from 'components/IPFSDappLink'
import ContractStore from 'stores/ContractStore'
import AccountStore from 'stores/AccountStore'

import Languages from '../constants/Languages'
import AccountStatusPopover from './AccountStatusPopover'
import { adjustLinkHref } from 'utils/utils'
import { assetRootPath } from 'utils/image'
import StakingBanner from 'components/earn/StakingBanner'

const environment = process.env.NODE_ENV
const showExperimentalSoftwareNotice = false
const DappLinks = ({ dapp, page }) => {
  const ousdBalance = useStoreState(AccountStore, (s) => s.balances['ousd'])
  const lifetimeYield = useStoreState(AccountStore, (s) => s.lifetimeYield)

  return (
    <>
      {dapp && (
<<<<<<< HEAD
        <div className="d-flex align-items-center justify-content-center dapp-navigation mr-auto">
          <Link href={adjustLinkHref('/swap')}>
            <a
              className={`d-flex align-items-center ml-md-0 ${
                page === 'swap' ? 'selected' : ''
              }`}
            >
              {fbt('Swap OUSD', 'Swap OUSD')}
            </a>
          </Link>
=======
        <div className="d-flex align-items-center justify-content-center dapp-navigation mr-auto flex-wrap">
          {(process.env.ENABLE_LIQUIDITY_MINING === 'true' ||
            process.env.ENABLE_STAKING === 'true') && (
            <Link href={adjustLinkHref('/swap')}>
              <a
                className={`d-flex align-items-center ml-md-0 ${
                  page === 'swap' ? 'selected' : ''
                }`}
              >
                {fbt('Swap OUSD', 'Swap OUSD')}
              </a>
            </Link>
          )}
>>>>>>> 814509a9
          {process.env.ENABLE_LIQUIDITY_MINING === 'true' && (
            <Link href={adjustLinkHref('/earn')}>
              <a
                className={`d-flex align-items-center ${
                  page === 'earn' || page === 'pool-details' ? 'selected' : ''
                }`}
              >
                {fbt('Earn OGN', 'Earn OGN')}
              </a>
            </Link>
          )}
          {process.env.ENABLE_STAKING === 'true' && (
            <Link href={adjustLinkHref('/earn')}>
              <a
                className={`d-flex align-items-center ${
                  page === 'earn' ? 'selected' : ''
                }`}
              >
                {fbt('Earn OGN', 'Earn OGN')}
              </a>
            </Link>
          )}
          <Link href={adjustLinkHref('/wrap')}>
            <a
              className={`d-flex align-items-center ${
                page === 'wrap' ? 'selected' : ''
              }`}
            >
              {fbt('Wrap OUSD', 'Wrap OUSD')}
            </a>
          </Link>
          <Link href={adjustLinkHref('/history')}>
            <a
              className={`d-flex align-items-center ${
                page === 'history' ? 'selected' : ''
              }`}
            >
              {fbt('History', 'History')}
            </a>
          </Link>
        </div>
      )}
      <style jsx>{`
        .dapp-navigation {
          font-family: Lato;
          font-size: 14px;
          color: white;
          margin-left: 25px;
        }

        .dapp-navigation a {
          padding: 6px 4px;
          margin-left: 8px;
          margin-right: 8px;
          white-space: nowrap;
          margin-bottom: 1px;
        }

        .dapp-navigation a.selected {
          border-bottom: solid 1px white;
          margin-bottom: 0px;
          font-weight: bold;
        }

        @media (max-width: 799px) {
          .dapp-navigation {
            margin-top: -10px;
            margin-left: 0px;
            margin-bottom: 5px;
          }

          .dapp-navigation a {
            margin-left: 24px;
            margin-right: 24px;
          }
        }
      `}</style>
    </>
  )
}

const Nav = ({ dapp, isMobile, locale, onLocale, page }) => {
  const { pathname } = useRouter()
  const { active, account } = useWeb3React()
  const apy = useStoreState(ContractStore, (s) => s.apy.apy365 || 0)

  return (
    <>
      {!dapp && (
        <div
          className={classnames(
            'banner align-items-center justify-content-center',
            { dapp }
          )}
        >
          <div className="triangle d-none d-xl-block"></div>
          {fbt(
            `Trailing 365-day APY: ${fbt.param(
              'APY',
              formatCurrency(apy * 100, 2) + '%'
            )}`,
            'Current APY banner'
          )}
        </div>
      )}
      {dapp && <StakingBanner />}
      <nav
        className={classnames(
          'navbar navbar-expand-lg d-flex justify-content-center flex-column',
          { dapp }
        )}
      >
        <div className="container p-lg-0 flex-nowrap">
          <Link href={adjustLinkHref('/')}>
            <a className="navbar-brand d-flex flex-column justify-content-center">
              <img
                src={assetRootPath('/images/origin-dollar-logo.svg')}
                className="origin-logo"
                alt="Origin Dollar logo"
              />
            </a>
          </Link>
          {dapp && (
            <button
              className="navbar-toggler d-lg-none ml-auto"
              type="button"
              data-toggle="collapse"
              data-target=".primarySidePanel"
              aria-controls="primarySidePanel"
              aria-expanded="false"
              aria-label="Toggle side panel"
            >
              <div className="dropdown-marble">
                <img
                  src={assetRootPath('/images/bell-icon.svg')}
                  alt="Activity menu"
                />
              </div>
            </button>
          )}
          <button
            className={`navbar-toggler ${!dapp ? 'ml-auto' : ''}`}
            type="button"
            data-toggle="collapse"
            data-target=".langLinks"
            aria-controls="langLinks"
            aria-expanded="false"
            aria-label="Toggle language navigation"
          >
            <div className="dropdown-marble">
              <LanguageSelected locale={locale} />
            </div>
          </button>
          <IPFSDappLink dapp={dapp} css="d-lg-none" />
          {!dapp && (
            <button
              className="navbar-toggler d-lg-none ml-4"
              type="button"
              data-toggle="collapse"
              data-target=".navLinks"
              aria-controls="navLinks"
              aria-expanded="false"
              aria-label="Toggle menu side panel"
            >
              <img
                src={assetRootPath('/images/menu-icon.svg')}
                alt="Activity menu"
              />
            </button>
          )}
          {dapp && <AccountStatusPopover />}
          {dapp && !active && !account && (
            <div className="d-flex d-md-none">
              <GetOUSD
                navMarble
                connect={true}
                trackSource="Mobile navigation"
                style={{ marginLeft: 10 }}
              />
            </div>
          )}
          <div
            className="primarySidePanel dark-background collapse"
            data-toggle="collapse"
            data-target=".primarySidePanel"
            aria-controls="primarySidePanel"
          />
          <div
            className="navLinks dark-background collapse"
            data-toggle="collapse"
            data-target=".navLinks"
            aria-controls="navLinks"
          />
          <div
            className="langLinks dark-background collapse"
            data-toggle="collapse"
            data-target=".langLinks"
            aria-controls="langLinks"
          />
          <div className="langLinks collapse navbar-collapse justify-content-end lang-opts">
            <button
              className="close navbar-toggler"
              type="button"
              data-toggle="collapse"
              data-target=".langLinks"
              aria-controls="langLinks"
              aria-expanded="false"
              aria-label="Toggle language navigation"
            >
              <img
                src={assetRootPath('/images/close.svg')}
                alt="Close icon"
                loading="lazy"
              />
            </button>
            <LanguageOptions locale={locale} onLocale={onLocale} />
          </div>
          <div className="navLinks collapse navbar-collapse justify-content-end flex-column flex-lg-row d-flex">
            <button
              className="close navbar-toggler"
              type="button"
              data-toggle="collapse"
              data-target=".navLinks"
              aria-controls="navLinks"
              aria-expanded="false"
              aria-label="Toggle navigation"
            >
              <img
                src={assetRootPath('/images/close.svg')}
                alt="Close icon"
                loading="lazy"
              />
            </button>
            <div className="d-flex w-100 align-items-center">
              {!dapp && (
                <ul className={`navbar-nav ${!dapp ? 'ml-auto' : ''}`}>
                  <li
                    className={classnames('nav-item', {
                      active: pathname === '/',
                    })}
                  >
                    <Link href={adjustLinkHref('/')}>
                      <a className="nav-link">
                        {fbt('Home', 'Home page link')}{' '}
                        <span className="sr-only">(current)</span>
                      </a>
                    </Link>
                  </li>
                  <li
                    className={classnames('nav-item', {
                      active: pathname === '/earn-info',
                    })}
                  >
                    <Link href={adjustLinkHref('/earn-info')}>
                      <a className="nav-link">
                        {fbt('Earn', 'Earn info page link')}
                      </a>
                    </Link>
                  </li>
                  <li
                    className={classnames('nav-item', {
                      active: pathname === '/governance',
                    })}
                  >
                    <Link href={adjustLinkHref('/governance')}>
                      <a className="nav-link">
                        {fbt('Governance', 'Governance page link')}
                      </a>
                    </Link>
                  </li>
                  <li className="nav-item">
                    <a
                      href={getDocsLink(locale)}
                      target="_blank"
                      rel="noopener noreferrer"
                      className="nav-link"
                    >
                      {fbt('Docs', 'Documentation link')}
                    </a>
                  </li>
                </ul>
              )}
              <DappLinks dapp={dapp} page={page} />
              {dapp && environment !== 'production' && (
                <ul className="navbar-nav">
                  <li className="nav-item mr-2">
                    <Link href={adjustLinkHref('/dashboard')}>
                      <a>{fbt('Debug', 'Debugging dashboard link')}</a>
                    </Link>
                  </li>
                </ul>
              )}
              <IPFSDappLink dapp={dapp} css="d-none d-lg-block" />
              <div
                className={`d-flex flex-column ${
                  dapp ? 'flex-lg-row-reverse' : 'flex-lg-row'
                }`}
              >
                {!dapp && (
                  <LocaleDropdown
                    locale={locale}
                    onLocale={onLocale}
                    outerClassName={`${dapp ? 'ml-2' : ''}`}
                    className="nav-dropdown"
                    useNativeSelectbox={false}
                  />
                )}
                <AccountStatusDropdown
                  dapp={dapp}
                  className={dapp ? '' : 'ml-2'}
                />
              </div>
              <GetOUSD
                style={{ marginTop: 40 }}
                className="mt-auto d-lg-none"
                light2
                trackSource="Mobile navigation menu"
              />
            </div>
          </div>
        </div>
        <div className="d-flex d-md-none">
          <DappLinks dapp={dapp} page={page} />
        </div>
      </nav>
      <style jsx>{`
        .banner {
          background-color: transparent;
          font-size: 0.8125rem;
          height: 40px;
          position: absolute;
          top: -40px;
          width: 100%;
          z-index: 1;
          display: flex;
        }
        .banner:not(.dapp) {
          background-color: #2f424e;
        }
        .banner.dapp {
          border-radius: 5px;
          border: solid 1px #fec100;
          color: #fec100;
        }

        .navbar-brand {
          min-height: 40px;
        }

        .navbar {
          padding: 0;
          font-size: 0.8125rem;
          margin-top: 0;
          z-index: 2;
        }
        .navbar a {
          color: white;
          text-decoration: none;
        }
        .navbar a:hover {
          opacity: 0.8;
        }
        .navbar .container {
          margin-top: 30px;
        }
        .navbar-toggler {
          margin-left: 10px;
          padding-left: 0;
          padding-right: 0;
        }
        .navbar-toggler:focus {
          border-color: transparent;
          outline: none;
          opacity: 0.8;
        }
        .nav-item {
          align-items: center;
          display: flex;
          margin-right: 31px;
        }
        .debug {
          position: absolute;
          top: 0;
          right: 0;
        }

        .dark-background {
          position: fixed;
          width: 100vw;
          height: 100vh;
          top: 0;
          bottom: 0;
          left: 0;
          right: 0;
          background-color: #000000aa;
          z-index: 3;
        }

        .navLinks {
          z-index: 4;
        }

        .nav-coin-icon {
          width: 16px;
          height: 16px;
          margin-right: 6px;
        }

        .ousd-experimental-notice {
          width: 100%;
          margin-top: 44px;
          padding: 13px 22px;
          border-radius: 10px;
          border: solid 1px #fec100;
          font-size: 16px;
          line-height: 1.44;
          color: #fec100;
        }

        .learn-more {
          font-size: 16px;
          font-weight: bold;
          color: white !important;
        }

        .linky-thing {
          width: 12px;
          height: 12px;
        }

        @media (max-width: 992px) {
          .container {
            width: 100%;
            max-width: 100%;
            padding-left: 30px;
            padding-right: 30px;
          }
          .navbar-collapse {
            background: white;
            font-size: 1.5rem;
            position: fixed;
            left: 100%;
            padding: 74px 30px;
            height: 9999px;
            width: 256px;
            transition: all 0.3s ease;
            display: block;
            top: 0;
          }
          .navbar-collapse.collapsing {
            transition: all 0.3s ease;
            display: block;
          }
          .navbar-collapse.show {
            left: calc(100% - 256px);
          }
          .navbar a {
            color: black;
          }

          .close {
            background: none;
            border: none;
            position: absolute;
            top: 30px;
            right: 30px;
          }

          ul {
            position: relative;
            left: -15px;
            width: calc(100% + 30px);
          }

          .nav-item {
            font-size: 1.5rem;
            margin: 0 0 28px;
          }

          .nav-item.active {
            border-left: 5px solid #1a82ff;
          }

          .nav-item:not(.active) {
            border-left: 5px solid white;
          }

          .nav-item .nav-link {
            line-height: 1;
            padding: 2px 0 2px 30px;
          }

          div.dropdown-marble {
            border-color: white;
            height: 24px;
            width: 24px;
          }

          .navLinks {
            height: 100vh !important;
            padding-bottom: 30px !important;
          }
        }

        @media (max-width: 799px) {
          .origin-logo {
            max-width: 170px;
          }

          .banner {
            display: none;
          }

          .navbar .container {
            padding-left: 20px !important;
            padding-right: 20px !important;
          }

          .ousd-experimental-notice {
            margin: 0px 20px 20px 20px;
            width: auto;
          }

          .ousd-experimental-notice {
            padding: 13px 28px;
          }

          .learn-more {
            margin-top: 5px;
          }
        }

        @media (min-width: 992px) {
          .navbar .nav-link {
            border: 1px solid transparent;
            padding-left: 0;
            padding-right: 0;
          }

          .navbar .nav-link:hover,
          .navbar .active .nav-link {
            border-bottom-color: white;
            opacity: 1;
          }

          .langLinks {
            display: none !important;
          }
        }

        @media (max-width: 1199px) {
          .banner.dapp {
            left: 0;
            border-radius: 0;
            border-left: 0;
            border-right: 0;
            border-top: 0;
          }
        }

        @media (min-width: 1200px) {
          .triangle {
            position: absolute;
            top: 10px;
            left: -8px;
            width: 0;
            height: 0;
            border-top: 6px solid transparent;
            border-right: 8px solid #2f424e;
            border-bottom: 6px solid transparent;
          }
          .banner {
            border-radius: 2px;
            top: 34px;
            height: 32px;
            padding: 0 15px;
            width: initial;
          }
          .banner:not(.dapp) {
            left: calc((100vw - 940px) / 2 + 337px);
          }

          .navbar {
            margin-top: 0;
          }
        }

        @media (max-width: 799px) {
          .navbar {
            z-index: 100;
          }

          .navbar .container {
            margin: 1.5rem 0;
            padding: 0 30px;
          }

          .lang-opts {
            z-index: 1000;
          }
        }

        @media (min-width: 1200px) {
          .banner {
            left: 50%;
            transform: translate(-50%, 0);
          }
        }
      `}</style>
    </>
  )
}

export default withIsMobile(Nav)<|MERGE_RESOLUTION|>--- conflicted
+++ resolved
@@ -36,8 +36,7 @@
   return (
     <>
       {dapp && (
-<<<<<<< HEAD
-        <div className="d-flex align-items-center justify-content-center dapp-navigation mr-auto">
+        <div className="d-flex align-items-center justify-content-center dapp-navigation mr-auto flex-wrap">
           <Link href={adjustLinkHref('/swap')}>
             <a
               className={`d-flex align-items-center ml-md-0 ${
@@ -47,21 +46,6 @@
               {fbt('Swap OUSD', 'Swap OUSD')}
             </a>
           </Link>
-=======
-        <div className="d-flex align-items-center justify-content-center dapp-navigation mr-auto flex-wrap">
-          {(process.env.ENABLE_LIQUIDITY_MINING === 'true' ||
-            process.env.ENABLE_STAKING === 'true') && (
-            <Link href={adjustLinkHref('/swap')}>
-              <a
-                className={`d-flex align-items-center ml-md-0 ${
-                  page === 'swap' ? 'selected' : ''
-                }`}
-              >
-                {fbt('Swap OUSD', 'Swap OUSD')}
-              </a>
-            </Link>
-          )}
->>>>>>> 814509a9
           {process.env.ENABLE_LIQUIDITY_MINING === 'true' && (
             <Link href={adjustLinkHref('/earn')}>
               <a
