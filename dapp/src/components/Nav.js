--- conflicted
+++ resolved
@@ -7,12 +7,8 @@
 
 import withIsMobile from 'hoc/withIsMobile'
 
-<<<<<<< HEAD
 import AccountStatusDropdown from 'components/AccountStatusDropdown'
-=======
 import { formatCurrency } from 'utils/math'
-import AccountStatus from 'components/AccountStatus'
->>>>>>> 9f20b365
 import LanguageOptions from 'components/LanguageOptions'
 import LanguageSelected from 'components/LanguageSelected'
 import LocaleDropdown from 'components/LocaleDropdown'
@@ -35,23 +31,6 @@
   return (
     <>
       {!dapp && <div className="triangle d-none d-xl-block"></div>}
-<<<<<<< HEAD
-      <div
-        className={classnames(
-          'banner d-flex align-items-center justify-content-center text-white',
-          { dapp }
-        )}
-      >
-        {dapp
-          ? fbt(
-              'This project is in Beta. Use at your own risk.',
-              'Beta warning'
-            )
-          : fbt(
-              `Currently earning ${fbt.param('APY', '15.34%')} APY`,
-              'Current APY banner'
-            )}
-=======
       <div className={classnames('banner d-flex align-items-center justify-content-center text-white', { dapp })}>
         {dapp ?
           fbt(
@@ -63,7 +42,6 @@
             'Current APY banner'
           )
         }
->>>>>>> 9f20b365
       </div>
       <nav className={classnames('navbar navbar-expand-lg', { dapp })}>
         <div className="container p-lg-0">
