--- conflicted
+++ resolved
@@ -33,7 +33,7 @@
     )
   }
 
-<<<<<<< HEAD
+
   return (
     <>
       <div className={`dropdown-marble selected ${open ? 'open' : ''} ${dropup ? 'dropup' : 'dropdown'}`}>
@@ -75,35 +75,6 @@
               <div className={`dropdown-selected ${open ? 'open' : ''}`}>
                 {LanguagesByKey[locale]}
                 <span className="arrow" />
-=======
-  const selected = (
-    <div className="dropdown-selected">
-      {LanguagesByKey[locale]}
-      <span className="arrow" />
-    </div>
-  )
-  return (
-    <Dropdown
-      className={`dropdown-marble active ${dropup ? 'dropup' : 'dropdown'}`}
-      content={
-        <div className="dropdown-menu show">
-          {Languages.map(lang => (
-            <a
-              key={lang[0]}
-              title={lang[0]}
-              href="#"
-              onClick={e => {
-                e.preventDefault()
-                onLocale(lang[0])
-                setOpen(false)
-              }}
-            >
-              <div className={`d-flex${lang[0] == locale ? ' active' : ''}`}>
-                <div className={`dropdown-marble dropdown-item`}>
-                  {lang[2]}
-                </div>
-                {lang[1]}
->>>>>>> 7e10f08e
               </div>
             }
           />
