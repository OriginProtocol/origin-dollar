--- conflicted
+++ resolved
@@ -388,7 +388,6 @@
       if (!account) return
 
       try {
-<<<<<<< HEAD
         const [
           usdtAllowanceVault,
           daiAllowanceVault,
@@ -428,15 +427,6 @@
           displayCurrency(await usdc.allowance(account, flipper.address), usdc),
           displayCurrency(await ousd.allowance(account, flipper.address), ousd),
         ])
-=======
-        const [usdtAllowance, daiAllowance, usdcAllowance, ousdAllowance] =
-          await Promise.all([
-            displayCurrency(await usdt.allowance(account, vault.address), usdt),
-            displayCurrency(await dai.allowance(account, vault.address), dai),
-            displayCurrency(await usdc.allowance(account, vault.address), usdc),
-            displayCurrency(await ousd.allowance(account, vault.address), ousd),
-          ])
->>>>>>> 590d8229
 
         AccountStore.update((s) => {
           s.allowances = {
