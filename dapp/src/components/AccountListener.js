import React, { useState, useEffect } from 'react'
import ethers from 'ethers'
import { useCookies } from 'react-cookie'
import { useWeb3React } from '@web3-react/core'

import { AccountStore } from 'stores/AccountStore'
import { usePrevious } from 'utils/hooks'
import { isCorrectNetwork } from 'utils/web3'
import { useStoreState } from 'pullstate'
import { setupContracts } from 'utils/contracts'
import { login } from 'utils/account'

const AccountListener = (props) => {
  const web3react = useWeb3React()
  const { account, chainId, library } = web3react
  const prevAccount = usePrevious(account)
  const [cookies, setCookie, removeCookie] = useCookies(['loggedIn'])

  const displayCurrency = async (balance, contract) => {
    if (!balance) return
    return ethers.utils.formatUnits(balance, await contract.decimals())
  }

  const loadData = async (contracts) => {
    if (!account) {
      return
    }
    if (!contracts) {
      console.warn('Contracts not yet loaded!')
      return
    }
    if (!isCorrectNetwork(web3react)) {
      return
    }

    const { usdt, dai, tusd, usdc, ousd, vault } = contracts

    const loadBalances = async () => {
      if (!account) return

      //console.log("DEbug: ", ousd.balanceOf, usdt.balanceOf, ousd, usdt, dai, tusd, usdc)
      try {
        const [ousdBalance, usdtBalance, daiBalance, tusdBalance, usdcBalance] = await Promise.all([
          displayCurrency(await ousd.balanceOf(account), ousd),
          displayCurrency(await usdt.balanceOf(account), usdt),
          displayCurrency(await dai.balanceOf(account), dai),
          displayCurrency(await tusd.balanceOf(account), tusd),
          displayCurrency(await usdc.balanceOf(account), usdc),
        ])

        //console.log("DEbug1: ", ousd, usdt, dai, tusd, usdc)
        AccountStore.update((s) => {
          s.balances = {
            usdt: usdtBalance,
            dai: daiBalance,
            tusd: tusdBalance,
            usdc: usdcBalance,
            ousd: ousdBalance,
          }
        })
      } catch (e) {
        console.error(
          'AccountListener.js error - can not load account balances: ',
          e
        )
      }
    }

    const loadAllowances = async () => {
      if (!account) return

<<<<<<< HEAD
      try {
        const [usdtAllowance, daiAllowance, tusdAllowance, usdcAllowance] = await Promise.all([
          displayCurrency(
            await usdt.allowance(account, vault.address),
            usdt
          ),
          displayCurrency(
            await dai.allowance(account, vault.address),
            dai
          ),
          displayCurrency(
            await tusd.allowance(account, vault.address),
            tusd
          ),
          displayCurrency(
            await usdc.allowance(account, vault.address),
            usdc
          ),
        ])

        AccountStore.update((s) => {
          s.allowances = {
            usdt: usdtAllowance,
            dai: daiAllowance,
            tusd: tusdAllowance,
            usdc: usdcAllowance,
          }
        })
      } catch (e) {
        console.error(
          'AccountListener.js error - can not load account allowances: ',
          e
        )
      }
=======
      const [usdt, dai, tusd, usdc, ousd] = await Promise.all([
        displayCurrency(
          await MockUSDT.allowance(account, Vault.address),
          MockUSDT
        ),
        displayCurrency(
          await MockDAI.allowance(account, Vault.address),
          MockDAI
        ),
        displayCurrency(
          await MockTUSD.allowance(account, Vault.address),
          MockTUSD
        ),
        displayCurrency(
          await MockUSDC.allowance(account, Vault.address),
          MockUSDC
        ),
        displayCurrency(
          await OUSD.allowance(account, Vault.address),
          OUSD
        )
      ])

      AccountStore.update((s) => {
        s.allowances = {
          usdt,
          dai,
          tusd,
          usdc,
          ousd
        }
      })
>>>>>>> df4ba013
    }

    await loadBalances()
    await loadAllowances()
  }

  useEffect(() => {
    if (account) {
      login(account, setCookie)
    }

    if (window.balanceInterval) {
      clearInterval(window.balanceInterval)
    }

<<<<<<< HEAD
    if (!account) {
      return
    }

    const setupContractsAndLoad = async () => {
      const contracts = await setupContracts(account, library)
      loadData(contracts)
      
      window.balanceInterval = setInterval(() => {
        loadData(contracts)
      //}, 14000)
      }, 5000)
    }

    setupContractsAndLoad()
=======
    const contracts = setupContracts(account, library)

    loadData(contracts)
    window.balanceInterval = setInterval(() => {
      loadData(contracts)
      //}, 14000)
    }, 5000)
>>>>>>> df4ba013
  }, [account, chainId])

  return ''
}

export default AccountListener<|MERGE_RESOLUTION|>--- conflicted
+++ resolved
@@ -69,9 +69,8 @@
     const loadAllowances = async () => {
       if (!account) return
 
-<<<<<<< HEAD
       try {
-        const [usdtAllowance, daiAllowance, tusdAllowance, usdcAllowance] = await Promise.all([
+        const [usdtAllowance, daiAllowance, tusdAllowance, usdcAllowance, ousdAllowance] = await Promise.all([
           displayCurrency(
             await usdt.allowance(account, vault.address),
             usdt
@@ -88,6 +87,10 @@
             await usdc.allowance(account, vault.address),
             usdc
           ),
+          displayCurrency(
+            await ousd.allowance(account, vault.address),
+            ousd
+          )
         ])
 
         AccountStore.update((s) => {
@@ -96,6 +99,7 @@
             dai: daiAllowance,
             tusd: tusdAllowance,
             usdc: usdcAllowance,
+            ousd: ousdAllowance
           }
         })
       } catch (e) {
@@ -104,40 +108,6 @@
           e
         )
       }
-=======
-      const [usdt, dai, tusd, usdc, ousd] = await Promise.all([
-        displayCurrency(
-          await MockUSDT.allowance(account, Vault.address),
-          MockUSDT
-        ),
-        displayCurrency(
-          await MockDAI.allowance(account, Vault.address),
-          MockDAI
-        ),
-        displayCurrency(
-          await MockTUSD.allowance(account, Vault.address),
-          MockTUSD
-        ),
-        displayCurrency(
-          await MockUSDC.allowance(account, Vault.address),
-          MockUSDC
-        ),
-        displayCurrency(
-          await OUSD.allowance(account, Vault.address),
-          OUSD
-        )
-      ])
-
-      AccountStore.update((s) => {
-        s.allowances = {
-          usdt,
-          dai,
-          tusd,
-          usdc,
-          ousd
-        }
-      })
->>>>>>> df4ba013
     }
 
     await loadBalances()
@@ -153,11 +123,6 @@
       clearInterval(window.balanceInterval)
     }
 
-<<<<<<< HEAD
-    if (!account) {
-      return
-    }
-
     const setupContractsAndLoad = async () => {
       const contracts = await setupContracts(account, library)
       loadData(contracts)
@@ -169,15 +134,6 @@
     }
 
     setupContractsAndLoad()
-=======
-    const contracts = setupContracts(account, library)
-
-    loadData(contracts)
-    window.balanceInterval = setInterval(() => {
-      loadData(contracts)
-      //}, 14000)
-    }, 5000)
->>>>>>> df4ba013
   }, [account, chainId])
 
   return ''
