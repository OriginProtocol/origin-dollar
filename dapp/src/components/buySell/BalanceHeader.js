--- conflicted
+++ resolved
@@ -27,9 +27,6 @@
   isMobile,
 }) => {
   const { connector, account } = useWeb3React()
-<<<<<<< HEAD
-  const apy = useStoreState(ContractStore, (s) => s.apy365 || 0)
-=======
   const dayOptions = [7, 30, 60, 90, 365]
   const apyOptions = useStoreState(ContractStore, (s) =>
     dayOptions.map((d) => {
@@ -42,7 +39,6 @@
       ? localStorage.getItem('last_user_selected_apy')
       : 365
   )
->>>>>>> c7fbff0a
   const vault = useStoreState(ContractStore, (s) => _get(s, 'contracts.vault'))
   const ousdContract = useStoreState(ContractStore, (s) =>
     _get(s, 'contracts.ousd')
@@ -309,12 +305,8 @@
               }`}
             >
               <Statistic
-<<<<<<< HEAD
-                title={fbt('365-day trailing APY', '365-day trailing APY')}
-=======
                 dropdown={<ApySelect />}
                 title={fbt('Trailing APY', 'Trailing APY')}
->>>>>>> c7fbff0a
                 titleLink="https://analytics.ousd.com/apy"
                 value={
                   typeof daysToApy[apyDays] === 'number'
