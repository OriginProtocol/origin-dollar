--- conflicted
+++ resolved
@@ -146,74 +146,45 @@
                 ? displayedBalance
                 : '--.--'}
             </div>
-<<<<<<< HEAD
-            <div className="expected-increase d-flex align-items-md-center align-items-start justify-content-center">
-              <p className="mr-2">
-                {fbt('Next expected increase', 'Next expected increase')}:{' '}
-                <strong>{formatCurrency(animatedExpectedIncrease, 2)}</strong>
-              </p>
-            </div>
-          </div>
-          <div className="expected-increase d-flex align-items-md-center align-items-start justify-content-center mb-2 mb-md-0">
-            <div className="d-flex">
-              {vault && parseFloat(ousdBalance) > 0 ? (
-                <p
-                  onClick={async () => await handleRebase()}
-                  className="collect mr-2"
-                >
-                  {fbt('Collect now', 'Collect now')}
-                  {}
-                </p>
-              ) : (
-                <></>
-              )}
-              <DisclaimerTooltip
-                id="howBalanceCalculatedPopover"
-                className="align-items-center"
-                smallIcon
-                text={fbt(
-                  `Your OUSD balance will increase automatically when the next rebase event occurs. This number is not guaranteed but it reflects the increase that would occur if rebase were to happen right now. The expected amount may decrease between rebases, but your actual OUSD balance should never go down.`,
-                  `Your OUSD balance will increase automatically when the next rebase event occurs. This number is not guaranteed but it reflects the increase that would occur if rebase were to happen right now. The expected amount may decrease between rebases, but your actual OUSD balance should never go down.`
-                )}
-              />
-=======
-            <div className="expected-increase d-flex flex-sm-row flex-column align-items-md-center align-items-start justify-content-center">
-              {rebaseOptedOut ? (
+            {rebaseOptedOut ? (
                 <p className="mr-2">
                   <>{fbt('Opted out of rebasing', 'Opted out of rebasing')}</>
                 </p>
               ) : (
-                <>
-                  <p className="mr-2">
-                    {fbt('Next expected increase', 'Next expected increase')}:{' '}
-                    <strong>
-                      {formatCurrency(animatedExpectedIncrease, 2)}
-                    </strong>
+              <div className="expected-increase d-flex align-items-md-center align-items-start justify-content-center">
+                <p className="mr-2">
+                  {fbt('Next expected increase', 'Next expected increase')}:{' '}
+                  <strong>{formatCurrency(animatedExpectedIncrease, 2)}</strong>
+                </p>
+              </div>
+            )}
+          </div>
+          {!rebaseOptedOut && (
+            <div className="expected-increase d-flex align-items-md-center align-items-start justify-content-center mb-2 mb-md-0">
+              <div className="d-flex">
+                {vault && parseFloat(ousdBalance) > 0 ? (
+                  <p
+                    onClick={async () => await handleRebase()}
+                    className="collect mr-2"
+                  >
+                    {fbt('Collect now', 'Collect now')}
+                    {}
                   </p>
-                  <div className="d-flex">
-                    {vault && parseFloat(ousdBalance) > 0 && (
-                      <p
-                        onClick={async () => await handleRebase()}
-                        className="collect mr-2"
-                      >
-                        {fbt('Collect now', 'Collect now')}
-                      </p>
-                    )}
-                    <DisclaimerTooltip
-                      id="howBalanceCalculatedPopover"
-                      className="align-items-center"
-                      smallIcon
-                      text={fbt(
-                        `Your OUSD balance will increase automatically when the next rebase event occurs. This number is not guaranteed but it reflects the increase that would occur if rebase were to happen right now. The expected amount may decrease between rebases, but your actual OUSD balance should never go down.`,
-                        `Your OUSD balance will increase automatically when the next rebase event occurs. This number is not guaranteed but it reflects the increase that would occur if rebase were to happen right now. The expected amount may decrease between rebases, but your actual OUSD balance should never go down.`
-                      )}
-                    />
-                  </div>
-                </>
-              )}
->>>>>>> 192e012b
+                ) : (
+                  <></>
+                )}
+                <DisclaimerTooltip
+                  id="howBalanceCalculatedPopover"
+                  className="align-items-center"
+                  smallIcon
+                  text={fbt(
+                    `Your OUSD balance will increase automatically when the next rebase event occurs. This number is not guaranteed but it reflects the increase that would occur if rebase were to happen right now. The expected amount may decrease between rebases, but your actual OUSD balance should never go down.`,
+                    `Your OUSD balance will increase automatically when the next rebase event occurs. This number is not guaranteed but it reflects the increase that would occur if rebase were to happen right now. The expected amount may decrease between rebases, but your actual OUSD balance should never go down.`
+                  )}
+                />
+              </div>
             </div>
-          </div>
+          )}
         </div>
       </div>
       <style jsx>{`
