--- conflicted
+++ resolved
@@ -76,11 +76,7 @@
       setDisplayedCoinValue(formatCurrency(coinValueTo))
       setTotal(truncateDecimals(coinValueTo * exchangeRate))
     } else {
-<<<<<<< HEAD
-      setTotal(truncateDecimals(balance * exchangeRate))
-=======
       setTotal(truncateDecimals(coinValue * exchangeRate))
->>>>>>> 94453d17
     }
   }, [balance, exchangeRate])
 
