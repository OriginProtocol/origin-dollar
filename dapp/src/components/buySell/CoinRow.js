import React, { useState, useEffect, useRef } from 'react'
import { useStoreState } from 'pullstate'
import classnames from 'classnames'
import { fbt } from 'fbt-runtime'

import ToggleSwitch from 'components/buySell/ToggleSwitch'
import { AccountStore } from 'stores/AccountStore'
import { usePrevious } from 'utils/hooks'
import { currencies } from 'constants/Contract'
import { formatCurrency } from 'utils/math'

const CoinRow = ({
  coin,
  onOusdChange,
  onCoinChange,
  exchangeRate,
  formError,
  formWarning,
  reset,
}) => {
  const textInput = useRef(null)
  const localStorageKey = currencies[coin].localStorageSettingKey
  const balance = useStoreState(AccountStore, (s) => s.balances[coin] || 0)
  const prevBalance = usePrevious(balance)

  const [coinValue, setCoinValue] = useState(balance)
  const [displayedCoinValue, setDisplayedCoinValue] = useState(
    formatCurrency(balance)
  )

  const [total, setTotal] = useState(balance * exchangeRate)
  const [active, setActive] = useState(false)

  const [showMore, setShowMore] = useState(false)

  useEffect(() => {
    if (reset) {
      setCoinValue(0)
      setDisplayedCoinValue('')
      setTotal(0)
    }
  }, [reset])

  useEffect(() => {
    const prevBalanceNum = parseFloat(prevBalance)
    const balanceNum = parseFloat(balance)

    if (
      (prevBalanceNum === 0 ||
        prevBalanceNum === undefined ||
        isNaN(prevBalanceNum)) &&
      balanceNum > 0
    ) {
      const lastManualSetting = parseFloat(localStorage[localStorageKey])

      let coinValueTo = balanceNum
      if (
        lastManualSetting !== undefined &&
        !isNaN(lastManualSetting) &&
        lastManualSetting < balanceNum
      ) {
        coinValueTo = lastManualSetting
      }

      setCoinValue(coinValueTo)
      setDisplayedCoinValue(formatCurrency(coinValueTo))
      setTotal(coinValueTo * exchangeRate)
    }
  }, [balance])

  useEffect(() => {
    if (active) {
      onOusdChange(total)
      onCoinChange(coinValue)
    } else {
      onOusdChange(0)
      onCoinChange(0)
    }
  }, [total, active])

  const onToggle = (active, isUserInitiated) => {
    setActive(active)

    const el = textInput.current

    // we need to call el.focus() with 1 frame delay, otherwise onBlur and onFocus input events are called
    // on initialisation and that messes up the displayed OUSD value.
    setTimeout(() => {
      // intentionally do not call onBlur, since it produces unwanted side effects in onBlur input field event
      if (active) {
        el.focus()
      }
    }, 1)
  }

  return (
    <>
      <div className="coin-row d-flex">
        <div
          className={`coin-holder d-flex ${
            !formError && formWarning ? 'warning' : ''
          } ${formError ? 'error' : ''}`}
        >
          <div className="coin-toggle">
            <ToggleSwitch coin={coin} balance={balance} onToggle={onToggle} />
          </div>
          <div
            className={classnames(
              'coin-input d-flex align-items-center justify-content-start',
              { active }
            )}
          >
            <input
              type="float"
              ref={textInput}
              className="text-right"
              placeholder={active ? '0.00' : ''}
              value={active ? displayedCoinValue : ''}
              onChange={(e) => {
                if (active) {
                  const value = e.target.value
                  const valueNoCommas = e.target.value.replace(',', '')
                  setCoinValue(valueNoCommas)
                  setDisplayedCoinValue(value)
                  setTotal(valueNoCommas * exchangeRate)
                  localStorage[localStorageKey] = valueNoCommas
                }
              }}
              onBlur={(e) => {
                setDisplayedCoinValue(formatCurrency(coinValue))
              }}
              onFocus={(e) => {
                if (!coinValue) {
                  setDisplayedCoinValue('')
                }
              }}
            />
          </div>
        </div>
        <div className="coin-info d-md-flex flex-grow d-none">
          <div className="col-3 info d-flex align-items-center justify-content-end balance pr-0">
            {formatCurrency(exchangeRate, 4)}&#47;{coin}
          </div>
          <div className="col-4 info d-flex align-items-center justify-content-end balance pr-0">
            <div>
              {formatCurrency(balance)}&nbsp;{coin}
            </div>
          </div>
          <div className="col-5 currency d-flex align-items-center">
<<<<<<< HEAD
            {active && <div className="total">{formatCurrency(total)}</div>}
=======
            {active && (
              <div className="total">{formatCurrency(total, 2)}</div>
            )}
>>>>>>> 9f20b365
          </div>
        </div>
        <div
          className="coin-info flex-grow d-flex d-md-none"
          onClick={() => setShowMore(!showMore)}
        >
          {active && (
            <>
              <img src="/images/menu-icon.svg" />
              <div className="total">{formatCurrency(total)} OUSDT</div>
            </>
          )}
        </div>
      </div>
      {!showMore ? null : (
        <div className="more-info d-md-none">
          <div>
            <div className="label">{fbt('Exchange Rate', 'Exchange Rate')}</div>
            <div>
              {formatCurrency(exchangeRate, 4)}&#47;{coin}
            </div>
          </div>
          <div>
            <div className="label">{fbt('Your Balance', 'Your Balance')}</div>
            <div>
              {formatCurrency(balance)}&nbsp;{coin}
            </div>
          </div>
        </div>
      )}
      <style jsx>{`
        .coin-row {
          margin-bottom: 11px;
        }

        .coin-row .coin-holder {
          width: 190px;
          height: 49px;
          border-radius: 5px;
          border: solid 1px #cdd7e0;
        }

        .coin-row .coin-holder.error {
          border: solid 1px #ed2a28;
        }

        .coin-row .coin-holder.warning {
          border: solid 1px #eaad00;
        }

        .coin-row .coin-holder .coin-toggle {
          margin: -1px;
          border-radius: 5px 0px 0px 5px;
          border: solid 1px #cdd7e0;
          background-color: #fafbfc;
          height: 49px;
          width: 70px;
          min-width: 70px;
        }

        .coin-input {
          width: 190px;
          background-color: #f2f3f5;
          border-radius: 0px 5px 5px 0px;
          border: solid 1px #cdd7e0;
          margin: -1px;
          color: #8293a4;
        }

        .coin-input input:focus {
          outline: none;
        }

        .coin-row .coin-holder.error .coin-toggle {
          border: solid 1px #ed2a28;
        }

        .coin-holder.error .coin-input {
          border: solid 1px #ed2a28;
        }

        .coin-row .coin-holder.warning .coin-toggle {
          border: solid 1px #eaad00;
        }

        .coin-holder.warning .coin-input {
          border: solid 1px #eaad00;
        }

        .coin-input.active {
          background-color: white;
          color: black;
        }

        .coin-row .coin-holder .coin-input input {
          background-color: transparent;
          width: 80%;
          border: 0px;
          font-size: 18px;
          margin-left: 15px;
        }

        .coin-row .coin-info {
          margin-left: 10px;
          min-width: 350px;
          height: 50px;
          border-radius: 5px;
          background-color: #f2f3f5;
        }

        .coin-info .balance {
          text-transform: uppercase;
          white-space: nowrap;
        }

        .coin-info .balance a:hover {
          color: black;
          cursor: pointer;
        }

        .coin-info .currency::before {
          content: '=';
          font-size: 18px;
          margin-right: 15px;
          color: #8293a4;
        }

        .coin-info .total {
          text-transform: uppercase;
          font-size: 18px;
          color: #183140;
          text-align: right;
          width: 100%;
        }

        .currency {
          font-size: 18px;
          color: #183140;
        }

        .coin-row .coin-info .info {
          font-size: 12px;
          color: #8293a4;
        }

        @media (max-width: 799px) {
          .coin-row .coin-holder {
            flex: 1;
            width: auto;
            min-width: auto;
            max-width: 50%;
          }
          .coin-row .coin-input {
            width: auto;
          }
          .coin-row .coin-info .total {
            padding: 0 10px;
            text-align: right;
            overflow: hidden;
            text-overflow: ellipsis;
            white-space: nowrap;
          }
          .coin-row .coin-info {
            flex: 1;
            width: auto;
            min-width: auto;
            max-width: 50%;

            cursor: pointer;
            align-items: center;
            justify-content: center;
          }

          .more-info {
            border-radius: 5px;
            background-color: #f2f3f5;
            padding: 10px 20px;
            display: flex;
            font-size: 12px;
            color: #8293a4;
            margin-bottom: 0.75rem;
          }

          .more-info > div {
            flex: 1 0 0;
            width: 50%;
          }

          .more-info .label {
            font-weight: bold;
          }
        }
      `}</style>
    </>
  )
}

export default CoinRow<|MERGE_RESOLUTION|>--- conflicted
+++ resolved
@@ -147,13 +147,7 @@
             </div>
           </div>
           <div className="col-5 currency d-flex align-items-center">
-<<<<<<< HEAD
-            {active && <div className="total">{formatCurrency(total)}</div>}
-=======
-            {active && (
-              <div className="total">{formatCurrency(total, 2)}</div>
-            )}
->>>>>>> 9f20b365
+            {active && <div className="total">{formatCurrency(total, 2)}</div>}
           </div>
         </div>
         <div
