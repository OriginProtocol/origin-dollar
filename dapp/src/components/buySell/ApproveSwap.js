import React, { useState, useEffect } from 'react'
import { fbt } from 'fbt-runtime'
import { useStoreState } from 'pullstate'
import { useWeb3React } from '@web3-react/core'
import ContractStore from 'stores/ContractStore'
import analytics from 'utils/analytics'
import withRpcProvider from 'hoc/withRpcProvider'
import { ethers } from 'ethers'
import withIsMobile from 'hoc/withIsMobile'
import ConfirmationModal from './ConfirmationModal'

const ApproveSwap = ({
  stableCoinToApprove,
  needsApproval,
  selectedSwap,
  inputAmount,
  swapMetadata,
  onSwap,
  allowancesLoaded,
  onMintingError,
  balanceError,
  swapsLoaded,
  swappingGloballyDisabled,
  storeTransaction,
  storeTransactionError,
  rpcProvider,
  isMobile,
}) => {
  const [visibleConfirmationModal, setVisibleConfirmationModal] = useState(0)
  const lastOverride = useStoreState(ContractStore, (s) => s.lastOverride)
  const [stage, setStage] = useState('approve')
  const [contract, setContract] = useState(null)
  const [isApproving, setIsApproving] = useState({})
  const web3react = useWeb3React()
  const { library, account, active } = web3react
  const coinApproved = stage === 'done'
  const isWrapped =
    selectedSwap &&
    selectedSwap.name === 'wousd' &&
    stableCoinToApprove === 'ousd'
  const approvalNeeded =
    (selectedSwap &&
      !balanceError &&
      !swappingGloballyDisabled &&
      allowancesLoaded &&
      needsApproval) ||
    coinApproved

  useEffect(() => {
    ContractStore.update((s) => {
      s.approvalNeeded = approvalNeeded
    })
  }, [approvalNeeded])

  const {
    vault,
    flipper,
    uniV3SwapRouter,
    uniV2Router,
    sushiRouter,
    curveOUSDMetaPool,
    usdt,
    dai,
    usdc,
    ousd,
    wousd,
  } = useStoreState(ContractStore, (s) => s.contracts || {})

  const routeConfig = {
    vault: {
      contract: vault,
      name: {
        approving: 'the Origin Vault',
        done: 'Origin Vault',
      },
    },
    flipper: {
      contract: flipper,
      name: {
        approving: 'the Flipper',
        done: 'Flipper',
      },
    },
    uniswap: {
      contract: uniV3SwapRouter,
      name: {
        approving: 'Uniswap',
        done: 'Uniswap',
      },
    },
    curve: {
      contract: curveOUSDMetaPool,
      name: {
        approving: 'Curve',
        done: 'Curve',
      },
    },
    uniswapV2: {
      contract: uniV2Router,
      name: {
        approving: 'Uniswap',
        done: 'Uniswap',
      },
    },
    sushiswap: {
      contract: sushiRouter,
      name: {
        approving: 'Sushi Swap',
        done: 'Sushi Swap',
      },
    },
    wousd: {
      contract: wousd,
      name: {
        approving: 'wOUSD',
        done: 'wOUSD',
      },
    },
  }

  useEffect(() => {
    if (selectedSwap) {
      if (
        isApproving.contract === selectedSwap.name &&
        isApproving.coin === stableCoinToApprove
      ) {
        setStage('waiting-network')
        return
      }
    }
    setStage('approve')
  }, [selectedSwap])

  useEffect(() => {
    const coinToContract = { dai, usdt, usdc, ousd, wousd }
    if (Object.keys(coinToContract).includes(stableCoinToApprove)) {
      setContract(coinToContract[stableCoinToApprove])
    }
  }, [stableCoinToApprove, usdt, dai, usdc, ousd, wousd])

  const ApprovalMessage = ({
    stage,
    selectedSwap,
    stableCoinToApprove,
    isMobile,
  }) => {
    if (stage === 'waiting-user') {
      return fbt(
        'Waiting for you to confirm...',
        'Waiting for you to confirm...'
      )
    }
    if (stage === 'waiting-network') {
      const waitingNetworkMessage =
        routeConfig[selectedSwap.name].name.approving
      return fbt(
        'Approving ' +
          fbt.param('waiting-network', waitingNetworkMessage) +
          '...',
        'Approving contract'
      )
    }
    if (stage === 'done') {
      const doneMessage = routeConfig[selectedSwap.name].name.done
      return fbt(
        fbt.param('approval-done', doneMessage) + ' approved',
        'Contract approved'
      )
    }

    const route = `${
      routeConfig[selectedSwap.name].name.approving
    } to use your ${stableCoinToApprove.toUpperCase()}`
    const routeMobile = `${routeConfig[selectedSwap.name].name.approving}`

    return (
      <>
        {isMobile
          ? fbt(
              'Approve ' + fbt.param('route-mobile', routeMobile),
              'Approve contract'
            )
          : fbt('Allow ' + fbt.param('route', route), 'Approve contract')}
      </>
    )
  }

  const SwapMessage = ({
    balanceError,
    stableCoinToApprove,
    swapsLoaded,
    selectedSwap,
    swappingGloballyDisabled,
    active,
  }) => {
    const coin =
      stableCoinToApprove === 'wousd'
        ? 'wOUSD'
        : stableCoinToApprove.toUpperCase()
    const noSwapRouteAvailable = swapsLoaded && !selectedSwap
    if (swappingGloballyDisabled) {
      return process.env.DISABLE_SWAP_BUTTON_MESSAGE
    } else if (!active) {
      return fbt('Connect Wallet', 'Connect Wallet')
    } else if (balanceError) {
      return fbt(
        'Insufficient ' + fbt.param('coin', coin) + ' balance',
        'Insufficient balance'
      )
    } else if (noSwapRouteAvailable) {
      return fbt(
        'Route for selected swap not available',
        'No route available for selected swap'
      )
    } else if (isWrapped) {
      return fbt('Wrap', 'Wrap')
    } else if (stableCoinToApprove === 'wousd') {
      return fbt('Unwrap', 'Unwrap')
    } else {
      return fbt('Swap', 'Swap')
    }
  }

  const startApprovalProcess = async () => {
    if (stage === 'approve' && contract) {
      analytics.track('On Approve Coin', {
        category: isWrapped ? 'wrap' : 'swap',
        label: swapMetadata.coinGiven,
        value: parseInt(swapMetadata.swapAmount),
      })
      setStage('waiting-user')
      try {
        const result = await contract
          .connect(library.getSigner(account))
          .approve(
            routeConfig[needsApproval].contract.address,
            ethers.constants.MaxUint256
          )
        storeTransaction(
          result,
          isWrapped ? 'approveWrap' : 'approve',
          stableCoinToApprove
        )
        setStage('waiting-network')
        setIsApproving({
          contract: needsApproval,
          coin: stableCoinToApprove,
        })
        const receipt = await rpcProvider.waitForTransaction(result.hash)
        analytics.track('Approval Successful', {
          category: 'swap',
          label: swapMetadata.coinGiven,
          value: parseInt(swapMetadata.swapAmount),
        })
        setIsApproving({})
        setStage('done')
      } catch (e) {
        onMintingError(e)
        console.error('Exception happened: ', e)
        setStage('approve')
        if (e.code !== 4001) {
          await storeTransactionError('approve', stableCoinToApprove)
          analytics.track(`Approval failed`, {
            category: isWrapped ? 'wrap' : 'swap',
            label: e.message,
          })
        } else {
          analytics.track(`Approval canceled`, {
            category: isWrapped ? 'wrap' : 'swap',
          })
        }
      }
    }
  }

  return (
    <>
      {!!visibleConfirmationModal && (
        <ConfirmationModal
          description={fbt(
            'Your contract selection has been changed to ' +
              fbt.param('new contract name', selectedSwap?.name) +
              '. If you want your transaction to be routed through ' +
              fbt.param('abandoned contract name', lastOverride) +
              ', you can go back and override it. Do you want to continue with the default selection?',
            'Confirm approval'
          )}
          onClose={() => {
            setVisibleConfirmationModal(0)
          }}
          onConfirm={() => {
            setVisibleConfirmationModal(0)
            ContractStore.update((s) => {
              s.lastOverride = selectedSwap?.name
            })
            visibleConfirmationModal === 1 ? startApprovalProcess() : onSwap()
          }}
          declineBtnText={fbt('No', 'Not confirm')}
          confirmBtnText={fbt('Go ahead', 'Yes, Go ahead')}
        />
      )}
      <button
        className={`btn-blue buy-button mt-4 mt-md-3 w-100`}
        hidden={!approvalNeeded}
        disabled={coinApproved}
        onClick={() => {
          if (lastOverride && lastOverride !== selectedSwap?.name) {
            setVisibleConfirmationModal(1)
          } else {
            startApprovalProcess()
          }
        }}
      >
        {!swappingGloballyDisabled && (
          <>
            {selectedSwap && (
              <ApprovalMessage
                stage={stage}
                selectedSwap={selectedSwap}
                stableCoinToApprove={stableCoinToApprove}
                isMobile={isMobile}
              />
            )}
          </>
        )}
      </button>
      <div className="d-flex flex-column align-items-center justify-content-center justify-content-md-between flex-md-row mt-md-3 mt-2">
        <button
          className={`btn-blue buy-button mt-2 mt-md-0 w-100`}
          disabled={
            !selectedSwap ||
            balanceError ||
            swappingGloballyDisabled ||
            (needsApproval && !coinApproved) ||
<<<<<<< HEAD
<<<<<<< HEAD
            !active
=======
            !inputAmount
>>>>>>> 88bebf6b80e815e8624f99f099bb988cdd4110d3
=======
            !active
>>>>>>> 8b9f2593
          }
          onClick={() => {
            if (lastOverride && lastOverride !== selectedSwap?.name) {
              setVisibleConfirmationModal(2)
            } else {
              onSwap()
            }
          }}
        >
          <SwapMessage
            balanceError={balanceError}
            stableCoinToApprove={stableCoinToApprove}
            swapsLoaded={swapsLoaded}
            selectedSwap={selectedSwap}
            swappingGloballyDisabled={swappingGloballyDisabled}
            active={active}
          />
        </button>
      </div>
      <style jsx>{`
        .btn-blue:disabled {
          opacity: 0.4;
        }

        button:focus {
          opacity: 1;
        }

        button:hover {
          background-color: #0a72ef;
          opacity: 1;
        }

        .link-detail {
          font-size: 12px;
          color: #1a82ff;
        }

        .link-detail:hover {
          color: #3aa2ff;
        }
      `}</style>
    </>
  )
}

export default withIsMobile(withRpcProvider(ApproveSwap))<|MERGE_RESOLUTION|>--- conflicted
+++ resolved
@@ -332,15 +332,7 @@
             balanceError ||
             swappingGloballyDisabled ||
             (needsApproval && !coinApproved) ||
-<<<<<<< HEAD
-<<<<<<< HEAD
             !active
-=======
-            !inputAmount
->>>>>>> 88bebf6b80e815e8624f99f099bb988cdd4110d3
-=======
-            !active
->>>>>>> 8b9f2593
           }
           onClick={() => {
             if (lastOverride && lastOverride !== selectedSwap?.name) {
