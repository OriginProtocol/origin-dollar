import React, { useState, useEffect } from 'react'
import { useWeb3React } from '@web3-react/core'
import { fbt } from 'fbt-runtime'
import { find, sortBy } from 'lodash'
import { useStoreState } from 'pullstate'
import { formatCurrency } from 'utils/math'
import analytics from 'utils/analytics'

import ContractStore from 'stores/ContractStore'
import ConfirmationModal from 'components/buySell/ConfirmationModal'

const ContractsTable = () => {
  const swapEstimations = useStoreState(ContractStore, (s) => s.swapEstimations)
  const [alternateTxRouteConfirmed, setAlternateTxRouteConfirmed] =
    useState(false)
  const [showAlternateRouteModal, setShowAlternateRouteModal] = useState(false)
  const [
    alternateRouteEstimationSelected,
    setAlternateRouteEstimationSelected,
  ] = useState(null)
  const [showAllContracts, setShowAllContracts] = useState(false)

  const swapContracts = {
    flipper: {
      name: fbt('Flipper', 'Contract Table Flipper'),
    },
    vault: {
      name: fbt('Origin Vault', 'Contract Table Origin Vault'),
    },
    uniswap: {
      name: fbt('Uniswap V3', 'Contract Table Uniswap V3'),
    },
    curve: {
      name: fbt('Curve', 'Contract Table Curve'),
    },
    uniswapV2: {
      name: fbt('Uniswap V2', 'Contract Table Uniswap V2'),
    },
    sushiswap: {
      name: fbt('SushiSwap', 'Contract Table SushiSwap'),
    },
  }

  const errorMap = {
    unsupported: fbt('Unsupported', 'Swap estimations: unsupported'),
    unexpected_error: fbt('Error', 'Swap estimations: unexpected_error'),
    not_enough_funds_contract: fbt(
      'Amount too high',
      'Swap estimations: amount too high'
    ),
    not_enough_funds_user: fbt(
      'Insufficient balance',
      'Swap estimations: user does not have enough funds'
    ),
    amount_too_high: fbt(
      'Amount too high',
      'Swap estimations: amount too high'
    ),
    slippage_too_high: fbt(
      'Slippage too high',
      'Swap estimations: slippage too high'
    ),
    liquidity_error: fbt(
      'Liquidity error',
      'Swap estimations: liquidity error'
    ),
  }

  // Defines the sorting order of errored items
  const errorSortMap = {
    unsupported: 3,
    unexpected_error: 4,
    not_enough_funds_contract: 0,
    not_enough_funds_user: 2,
    amount_too_high: 1,
  }

  const swapEstimationsReady =
    swapEstimations && typeof swapEstimations === 'object'

  const sortSwapEstimations = (swapEstimations) => {
    const estimations = Object.values(swapEstimations)
    const canDoEstimations = estimations.filter((e) => e.canDoSwap)
    const errorEstimations = estimations.filter((e) => !e.canDoSwap)

    return [
      ...sortBy(Object.values(canDoEstimations), (e) => e.effectivePrice).map(
        (e) => e.name
      ),
      ...sortBy(
        Object.values(errorEstimations),
        (e) => errorSortMap[e.error]
      ).map((e) => e.name),
    ]
  }

  let contractOrder = swapEstimationsReady
    ? sortSwapEstimations(swapEstimations)
    : Object.keys(swapContracts)

  contractOrder = showAllContracts ? contractOrder : contractOrder.splice(0, 3)

  const userSelectionExists =
    swapEstimationsReady &&
    find(
      Object.values(swapEstimations),
      (estimation) => estimation.userSelected
    ) !== undefined

  const selectedEstimation = find(swapEstimations, (estimation) =>
    userSelectionExists ? estimation.userSelected : estimation.isBest
  )

  const usedContractName = selectedEstimation
    ? swapContracts[selectedEstimation.name].name
    : '...'

  const numberOfCanDoSwaps = swapEstimationsReady
    ? Object.values(swapEstimations).filter((e) => e.canDoSwap).length
    : 0

  const setUserSelectedRoute = (swapName) => {
    ContractStore.update((s) => {
      const allSwaps = Object.keys(swapEstimations)
      allSwaps.forEach((swap) => {
        s.swapEstimations[swap].userSelected = false
      })

      s.swapEstimations[swapName].userSelected = true
    })
  }

  const loading = swapEstimations === 'loading'
  const empty = swapEstimations === null

  const setConfirmAlternateRoute = (isConfirmed) => {
    if (isConfirmed) {
      setUserSelectedRoute(alternateRouteEstimationSelected.name)
      ContractStore.update((s) => {
        s.lastOverride = alternateRouteEstimationSelected.name
      })
    }
    setAlternateTxRouteConfirmed(isConfirmed)
  }
  return (
<<<<<<< HEAD
<<<<<<< HEAD
    <div className="contracts-table">
      {showAlternateRouteModal && (
        <ConfirmationModal
          onConfirm={() => {
            setConfirmAlternateRoute(true)
            analytics.track('On confirm tx route change', {
              category: 'settings',
              label: alternateRouteEstimationSelected.name,
            })
            setShowAlternateRouteModal(false)
            setAlternateRouteEstimationSelected(null)
          }}
          onClose={() => {
            setConfirmAlternateRoute(false)
            analytics.track('On deny tx route change', {
              category: 'settings',
              label: alternateRouteEstimationSelected.name,
            })
            setShowAlternateRouteModal(false)
            setAlternateRouteEstimationSelected(null)
          }}
          description={
            fbt(
              fbt.param(
                'selected estimation name',
                swapContracts[alternateRouteEstimationSelected.name].name
              ) +
                ' offers -' +
                fbt.param(
                  'selected estimation diff',
                  formatCurrency(
                    alternateRouteEstimationSelected.diffPercentage * -1,
                    2
                  )
                ) +
                '% ' +
                ' worse price than ' +
                fbt.param(
                  'best estimation name',
                  swapContracts[selectedEstimation.name].name
                ) +
                '.',
              'Selected vs best estimation comparison'
            ) +
            ' ' +
            fbt(
              'Are you sure you want to override best transaction route?',
              'transaction route override prompt'
            )
          }
          declineBtnText={fbt('No', 'Not confirm')}
          confirmBtnText={fbt('Yes', 'I confirm')}
        />
      )}
      <div className="d-flex flex-column">
        <div className="contracts-table-top">
          <div className="title">
            {empty &&
              fbt(
                'Best price will be displayed here',
                'Best price displayed transaction table'
              )}
            {loading &&
              fbt(
                'Finding you the best price...',
                'Finding the best price for your transaction'
              )}
            {!empty &&
              !loading &&
              fbt(
                'Best price for your transaction',
                'Contracts table best price for transaction'
              )}
=======
    walletActive && (
=======
>>>>>>> 8b9f2593
      <div className="contracts-table">
        {showAlternateRouteModal && (
          <ConfirmationModal
            onConfirm={() => {
              setConfirmAlternateRoute(true)
              analytics.track('On confirm tx route change', {
                category: 'settings',
                label: alternateRouteEstimationSelected.name,
              })
              setShowAlternateRouteModal(false)
              setAlternateRouteEstimationSelected(null)
            }}
            onClose={() => {
              setConfirmAlternateRoute(false)
              analytics.track('On deny tx route change', {
                category: 'settings',
                label: alternateRouteEstimationSelected.name,
              })
              setShowAlternateRouteModal(false)
              setAlternateRouteEstimationSelected(null)
            }}
            description={
              fbt(
                fbt.param(
                  'selected estimation name',
                  swapContracts[alternateRouteEstimationSelected.name].name
                ) +
                  ' offers -' +
                  fbt.param(
                    'selected estimation diff',
                    formatCurrency(
                      alternateRouteEstimationSelected.diffPercentage * -1,
                      2
                    )
                  ) +
                  '% ' +
                  ' worse price than ' +
                  fbt.param(
                    'best estimation name',
                    swapContracts[selectedEstimation.name].name
                  ) +
                  '.',
                'Selected vs best estimation comparison'
              ) +
              ' ' +
              fbt(
                'Are you sure you want to override best transaction route?',
                'transaction route override prompt'
              )
            }
            declineBtnText={fbt('No', 'Not confirm')}
            confirmBtnText={fbt('Yes', 'I confirm')}
          />
        )}
        <div className="d-flex flex-column">
          <div className="contracts-table-top">
            <div className="title">
              {empty &&
                fbt(
                  'Best price will be displayed here',
                  'Best price displayed transaction table'
                )}
              {loading &&
                fbt(
                  'Finding you the best price...',
                  'Finding the best price for your transaction'
                )}
              {!empty &&
                !loading &&
                fbt(
                  'Best price for your transaction',
                  'Contracts table best price for transaction'
                )}
            </div>
>>>>>>> 88bebf6b80e815e8624f99f099bb988cdd4110d3
          </div>
        </div>
        {/* <div className="subtitle"> */}
        {/*   {selectedEstimation && */}
        {/*     fbt( */}
        {/*       'Your transaction will use contract: ' + */}
        {/*         fbt.param('contract used', usedContractName), */}
        {/*       'Info of picked contract for the swap' */}
        {/*     )} */}
        {/*   {!selectedEstimation && */}
        {/*     fbt( */}
        {/*       'Enter your amounts above to see which contract is best for your swap', */}
        {/*       'Info when no contract is yet picked' */}
        {/*     )} */}
        {/* </div> */}
      </div>
      <div className="d-flex flex-column contracts-table-bottom">
        <div className="d-flex title-row">
          <div className="contract-cell">
            {fbt('Exchange', 'Contract Table Exchange Name')}
<<<<<<< HEAD
          </div>
          <div className="value-cell text-right d-none d-md-block">
            {fbt('Est. received', 'Contract Table Est. received')}
          </div>
          <div className="value-cell text-right d-none d-md-block">
            {fbt('Gas estimate', 'Contract Table Gas estimate')}
          </div>
          <div className="value-cell text-right">
            {fbt('Effective Price', 'Contract Table Effective Price')}
          </div>
=======
          </div>
          <div className="value-cell text-right d-none d-md-block">
            {fbt('Est. received', 'Contract Table Est. received')}
          </div>
          <div className="value-cell text-right d-none d-md-block">
            {fbt('Gas estimate', 'Contract Table Gas estimate')}
          </div>
          <div className="value-cell text-right">
            {fbt('Effective Price', 'Contract Table Effective Price')}
          </div>
>>>>>>> 8b9f2593
          <div className="value-cell text-right">
            {fbt('Diff.', 'Contract Table Diff')}
          </div>
        </div>
        {contractOrder.map((contract) => {
          const swapContract = swapContracts[contract]
          const estimation = swapEstimationsReady
            ? swapEstimations[contract]
            : null

          const isError = estimation && !estimation.canDoSwap
          const errorReason = isError && estimation.error
          const canDoSwap = estimation && estimation.canDoSwap
          const approveAllowanceNeeded =
            (estimation && estimation.approveAllowanceNeeded) || false

          let status
          let redStatus = false
          if (loading) {
            status = fbt('Loading ...', 'Swap estimations: loading...')
          } else if (empty) {
            status = '-'
          } else if (isError) {
            status = errorMap[errorReason]
          } else if (canDoSwap) {
            if (estimation.isBest) {
              status = fbt('Best', 'Swap estimations best one')
            } else {
              status = `- ${formatCurrency(estimation.diffPercentage * -1, 2)}%`
              redStatus = true
            }
          }

          const loadingOrEmpty = loading || empty
          const isSelected =
            canDoSwap &&
            (userSelectionExists ? estimation.userSelected : estimation.isBest)
          const isViableOption =
            canDoSwap && numberOfCanDoSwaps > 1 && !isSelected

          return (
            <div
              className={`d-flex content-row ${
                isViableOption ? 'clickable' : ''
              } ${canDoSwap && isSelected ? 'selected' : ''}`}
              key={swapContract.name}
              onClick={() => {
                if (!isViableOption) {
                  return
                }

                analytics.track('On tx route change', {
                  category: 'settings',
                  label: estimation.name,
                  value: estimation.isBest ? 1 : 0,
                })

                if (!alternateTxRouteConfirmed) {
                  setShowAlternateRouteModal(estimation.name)
                  setAlternateRouteEstimationSelected(estimation)
                  return
                }

                setUserSelectedRoute(estimation.name)
              }}
            >
              <div className="contract-cell contract-name">
                {swapContract.name}
              </div>
              <div className="value-cell d-none d-md-block text-right">
                {loadingOrEmpty || !canDoSwap
                  ? '-'
                  : formatCurrency(estimation.amountReceived, 2)}
              </div>
              <div
                className={`d-flex content-row ${
                  isViableOption ? 'clickable' : ''
                } ${canDoSwap && isSelected ? 'selected' : ''}`}
                key={swapContract.name}
                onClick={() => {
                  if (!isViableOption) {
                    return
                  }

                  analytics.track('On tx route change', {
                    category: 'settings',
                    label: estimation.name,
                    value: estimation.isBest ? 1 : 0,
                  })

                  if (!alternateTxRouteConfirmed) {
                    setShowAlternateRouteModal(estimation.name)
                    setAlternateRouteEstimationSelected(estimation)
                    return
                  }

                  ContractStore.update((s) => {
                    s.lastOverride = estimation.name
                  })
                  setUserSelectedRoute(estimation.name)
                }}
              >
                {loadingOrEmpty || !canDoSwap
                  ? '-'
                  : `$${formatCurrency(estimation.gasEstimate, 2)}${
                      approveAllowanceNeeded ? '*' : ''
                    }`}
              </div>
              <div className="value-cell text-right">
                {loadingOrEmpty || !canDoSwap
                  ? '-'
                  : `$${formatCurrency(estimation.effectivePrice, 2)}`}
              </div>
              <div
                className={`text-right pl-2 text-nowrap value-cell ${
                  redStatus ? 'red' : ''
                }`}
              >
                {empty ? '-' : status}
              </div>
            </div>
          )
        })}
        <a
          className="show-more-less text-center"
          onClick={() => {
            setShowAllContracts(!showAllContracts)
            ContractStore.update((s) => {
              s.showAllContracts = !showAllContracts
            })
          }}
        >
          {showAllContracts
            ? fbt('Show less', 'Show less contracts button')
            : fbt('Show more', 'Show more contracts button')}
        </a>
      </div>
      <style jsx>{`
        .contracts-table {
          color: #8293a4;
          font-size: 14px;
          border-radius: 10px;
          background-color: #fafbfc;
          box-shadow: 0 0 14px 0 rgba(24, 49, 64, 0.1);
          margin-top: 20px;
          position: relative;
        }

        .contracts-table-top {
          border-radius: 10px 10px 0 0;
          border: solid 1px #cdd7e0;
          padding: 30px 0 0 30px;
          border-bottom: 0px;
          background-color: white;
        }

        .contracts-table-bottom {
          border-radius: 0 0 10px 10px;
          border: solid 1px #cdd7e0;
          padding: 30px;
          background-color: #fafbfc;
        }

        .contract-cell {
          width: 28%;
        }

        .value-cell {
          width: 18%;
        }

        .title {
          color: #8293a4;
          font-size: 16px;
          margin-bottom: 30px;
        }

        .subtitle {
          margin-bottom: 36px;
        }

        .contract-name {
          font-weight: bold;
        }

        .title-row {
          color: #8293a4;
          font-size: 12px;
          margin-bottom: 18px;
          padding-right: 20px;
          padding-left: 20px;
        }

        .content-row {
          color: black;
          font-size: 14px;
          padding: 16px 20px;
          margin-bottom: 10px;
          border: solid 1px #cdd7e0;
          border-radius: 10px;
        }

        .content-row.selected {
          background-color: white;
          border: solid 1px black;
          box-shadow: 0 0 10px 0 rgba(0, 0, 0, 0.2);
        }

        .red {
          color: #ff0000;
        }

        .clickable,
        .pointer {
          cursor: pointer;
        }

        .clickable:hover {
          background-color: #eaeaea;
        }

        .content-row.selected.clickable:hover {
          background-color: #eae6c9;
        }

        .show-more-less {
          color: #1a82ff;
          cursor: pointer;
        }

        .show-more-less:hover {
          text-decoration: underline;
        }

        @media (max-width: 799px) {
          .contracts-table-top {
            padding: 20px 0 0 20px;
          }

          .contracts-table-bottom {
            padding: 20px;
          }

          .title {
            margin-bottom: 20px;
          }

          .subtitle {
            margin-bottom: 20px;
          }

          .title-row {
            padding-right: 20px;
          }

          .contract-cell {
            width: 28%;
          }

          .value-cell {
            width: 36%;
          }

          .contracts-table {
            margin-top: 20px;
            padding: 20px 0;
          }
        }
      `}</style>
    </div>
  )
}

export default ContractsTable<|MERGE_RESOLUTION|>--- conflicted
+++ resolved
@@ -143,85 +143,6 @@
     setAlternateTxRouteConfirmed(isConfirmed)
   }
   return (
-<<<<<<< HEAD
-<<<<<<< HEAD
-    <div className="contracts-table">
-      {showAlternateRouteModal && (
-        <ConfirmationModal
-          onConfirm={() => {
-            setConfirmAlternateRoute(true)
-            analytics.track('On confirm tx route change', {
-              category: 'settings',
-              label: alternateRouteEstimationSelected.name,
-            })
-            setShowAlternateRouteModal(false)
-            setAlternateRouteEstimationSelected(null)
-          }}
-          onClose={() => {
-            setConfirmAlternateRoute(false)
-            analytics.track('On deny tx route change', {
-              category: 'settings',
-              label: alternateRouteEstimationSelected.name,
-            })
-            setShowAlternateRouteModal(false)
-            setAlternateRouteEstimationSelected(null)
-          }}
-          description={
-            fbt(
-              fbt.param(
-                'selected estimation name',
-                swapContracts[alternateRouteEstimationSelected.name].name
-              ) +
-                ' offers -' +
-                fbt.param(
-                  'selected estimation diff',
-                  formatCurrency(
-                    alternateRouteEstimationSelected.diffPercentage * -1,
-                    2
-                  )
-                ) +
-                '% ' +
-                ' worse price than ' +
-                fbt.param(
-                  'best estimation name',
-                  swapContracts[selectedEstimation.name].name
-                ) +
-                '.',
-              'Selected vs best estimation comparison'
-            ) +
-            ' ' +
-            fbt(
-              'Are you sure you want to override best transaction route?',
-              'transaction route override prompt'
-            )
-          }
-          declineBtnText={fbt('No', 'Not confirm')}
-          confirmBtnText={fbt('Yes', 'I confirm')}
-        />
-      )}
-      <div className="d-flex flex-column">
-        <div className="contracts-table-top">
-          <div className="title">
-            {empty &&
-              fbt(
-                'Best price will be displayed here',
-                'Best price displayed transaction table'
-              )}
-            {loading &&
-              fbt(
-                'Finding you the best price...',
-                'Finding the best price for your transaction'
-              )}
-            {!empty &&
-              !loading &&
-              fbt(
-                'Best price for your transaction',
-                'Contracts table best price for transaction'
-              )}
-=======
-    walletActive && (
-=======
->>>>>>> 8b9f2593
       <div className="contracts-table">
         {showAlternateRouteModal && (
           <ConfirmationModal
@@ -296,9 +217,7 @@
                   'Contracts table best price for transaction'
                 )}
             </div>
->>>>>>> 88bebf6b80e815e8624f99f099bb988cdd4110d3
           </div>
-        </div>
         {/* <div className="subtitle"> */}
         {/*   {selectedEstimation && */}
         {/*     fbt( */}
@@ -317,7 +236,6 @@
         <div className="d-flex title-row">
           <div className="contract-cell">
             {fbt('Exchange', 'Contract Table Exchange Name')}
-<<<<<<< HEAD
           </div>
           <div className="value-cell text-right d-none d-md-block">
             {fbt('Est. received', 'Contract Table Est. received')}
@@ -328,18 +246,6 @@
           <div className="value-cell text-right">
             {fbt('Effective Price', 'Contract Table Effective Price')}
           </div>
-=======
-          </div>
-          <div className="value-cell text-right d-none d-md-block">
-            {fbt('Est. received', 'Contract Table Est. received')}
-          </div>
-          <div className="value-cell text-right d-none d-md-block">
-            {fbt('Gas estimate', 'Contract Table Gas estimate')}
-          </div>
-          <div className="value-cell text-right">
-            {fbt('Effective Price', 'Contract Table Effective Price')}
-          </div>
->>>>>>> 8b9f2593
           <div className="value-cell text-right">
             {fbt('Diff.', 'Contract Table Diff')}
           </div>
