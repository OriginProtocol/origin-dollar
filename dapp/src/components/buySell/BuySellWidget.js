import React, { useState, useEffect, useRef } from 'react'
import { fbt } from 'fbt-runtime'
import { useStoreState } from 'pullstate'
import ethers from 'ethers'

import { AccountStore } from 'stores/AccountStore'
import { TransactionStore } from 'stores/TransactionStore'
import ContractStore from 'stores/ContractStore'
import CoinRow from 'components/buySell/CoinRow'
import CoinWithdrawBox from 'components/buySell/CoinWithdrawBox'
import ApproveModal from 'components/buySell/ApproveModal'
import TimelockedButton from 'components/TimelockedButton'
import ApproveCurrencyInProgressModal from 'components/buySell/ApproveCurrencyInProgressModal'
import { currencies } from 'constants/Contract'
import { formatCurrency } from 'utils/math'
import withRpcProvider from 'hoc/withRpcProvider'

const BuySellWidget = ({ storeTransaction, storeTransactionError }) => {
  const ousdBalance = useStoreState(
    AccountStore,
    (s) => s.balances['ousd'] || 0
  )
  const allowances = useStoreState(AccountStore, (s) => s.allowances)
  const pendingMintTransactions = useStoreState(TransactionStore, (s) =>
    s.transactions.filter((tx) => !tx.mined && tx.type === 'mint')
  )
  const balances = useStoreState(AccountStore, (s) => s.balances)
  const ousdExchangeRates = useStoreState(
    AccountStore,
    (s) => s.ousdExchangeRates
  )
  const [tab, setTab] = useState('buy')
  const [resetStableCoins, setResetStableCoins] = useState(false)
  const [daiOusd, setDaiOusd] = useState(0)
  const [usdtOusd, setUsdtOusd] = useState(0)
  const [usdcOusd, setUsdcOusd] = useState(0)
  const [dai, setDai] = useState(0)
  const [usdt, setUsdt] = useState(0)
  const [usdc, setUsdc] = useState(0)
  const [showApproveModal, setShowApproveModal] = useState(false)
  const [currenciesNeedingApproval, setCurrenciesNeedingApproval] = useState([])
  const { Vault, MockUSDT, MockDAI, MockUSDC, OUSD } = useStoreState(
    ContractStore,
    (s) => s.contracts || {}
  )
  const [buyFormErrors, setBuyFormErrors] = useState({})
  const [buyFormWarnings, setBuyFormWarnings] = useState({})
  const [sellFormErrors, setSellFormErrors] = useState({})
  const [ousdToSell, setOusdToSell] = useState(0)
  const [displayedOusdToSell, setDisplayedOusdToSell] = useState('')
  const [selectedSellCoin, setSelectedSellCoin] = useState('usdt')

  const totalStablecoins =
    parseFloat(balances['dai']) +
    parseFloat(balances['usdt']) +
    parseFloat(balances['usdc'])
  const totalOUSD = daiOusd + usdcOusd + usdtOusd
  const buyFormHasErrors = Object.values(buyFormErrors).length > 0
  const buyFormHasWarnings = Object.values(buyFormWarnings).length > 0
  const sellFormHasErrors = Object.values(sellFormErrors).length > 0

  // check if form should display any errors
  useEffect(() => {
    const newFormErrors = {}
    if (parseFloat(dai) > parseFloat(balances['dai'])) {
      newFormErrors.dai = 'not_have_enough'
    }
    if (parseFloat(usdt) > parseFloat(balances['usdt'])) {
      newFormErrors.usdt = 'not_have_enough'
    }
    if (parseFloat(usdc) > parseFloat(balances['usdc'])) {
      newFormErrors.usdc = 'not_have_enough'
    }

    setBuyFormErrors(newFormErrors)
  }, [dai, usdt, usdc, pendingMintTransactions])

  // check if form should display any warnings
  useEffect(() => {
    if (pendingMintTransactions.length > 0) {
      const allPendingCoins = pendingMintTransactions
        .map((tx) => tx.data)
        .reduce(
          (a, b) => {
            return {
              dai: parseFloat(a.dai) + parseFloat(b.dai),
              usdt: parseFloat(a.usdt) + parseFloat(b.usdt),
              usdc: parseFloat(a.usdc) + parseFloat(b.usdc),
            }
          },
          {
            dai: 0,
            usdt: 0,
            usdc: 0,
          }
        )

      const newFormWarnings = {}
      if (
        parseFloat(dai) >
        parseFloat(balances['dai']) - parseFloat(allPendingCoins.dai)
      ) {
        newFormWarnings.dai = 'not_have_enough'
      }
      if (
        parseFloat(usdt) >
        parseFloat(balances['usdt']) - parseFloat(allPendingCoins.usdt)
      ) {
        newFormWarnings.usdt = 'not_have_enough'
      }
      if (
        parseFloat(usdc) >
        parseFloat(balances['usdc']) - parseFloat(allPendingCoins.usdc)
      ) {
        newFormWarnings.usdc = 'not_have_enough'
      }

      setBuyFormWarnings(newFormWarnings)
    } else {
      setBuyFormWarnings({})
    }
  }, [dai, usdt, usdc, pendingMintTransactions])

  useEffect(() => {
    const newFormErrors = {}
    if (ousdToSell > parseFloat(ousdBalance)) {
      newFormErrors.ousd = 'not_have_enough'
    }

    setSellFormErrors(newFormErrors)
  }, [ousdToSell])

  const onMintOusd = async () => {
    const mintedCoins = []
    try {
      const mintAddresses = []
      const mintAmounts = []

      if (usdt > 0) {
        mintAddresses.push(MockUSDT.address)
        mintAmounts.push(
          ethers.utils.parseUnits(usdt.toString(), await MockUSDT.decimals())
        )
        mintedCoins.push('usdt')
      }
      if (usdc > 0) {
        mintAddresses.push(MockUSDC.address)
        mintAmounts.push(
          ethers.utils.parseUnits(usdc.toString(), await MockUSDC.decimals())
        )
        mintedCoins.push('usdc')
      }
      if (dai > 0) {
        mintAddresses.push(MockDAI.address)
        mintAmounts.push(
          ethers.utils.parseUnits(dai.toString(), await MockDAI.decimals())
        )
        mintedCoins.push('dai')
      }

      const result = await Vault.mintMultiple(mintAddresses, mintAmounts)
      onResetStableCoins()
      storeTransaction(result, `mint`, mintedCoins.join(','), {
        usdt,
        dai,
        usdc,
      })

      setStoredCoinValuesToZero()
    } catch (e) {
      await storeTransactionError(`mint`, mintedCoins.join(','))
      console.error('Error minting ousd! ', e)
    }
  }

  // kind of ugly but works
  const onResetStableCoins = () => {
    setResetStableCoins(true)
    setTimeout(() => {
      setResetStableCoins(false)
    }, 100)
  }

  const setStoredCoinValuesToZero = () => {
    Object.values(currencies).forEach(
      (c) => (localStorage[c.localStorageSettingKey] = '0')
    )
  }

  const onBuyNow = async (e) => {
    e.preventDefault()
    const needsApproval = []

    const checkForApproval = (name, selectedAmount) => {
      // float conversion is not ideal, but should be good enough for allowance check
      if (
        selectedAmount > 0 &&
        parseFloat(allowances[name]) < parseFloat(selectedAmount)
      ) {
        needsApproval.push(name)
      }
    }

    checkForApproval('dai', dai)
    checkForApproval('usdt', usdt)
    checkForApproval('usdc', usdc)
    setCurrenciesNeedingApproval(needsApproval)
    if (needsApproval.length > 0) {
      setShowApproveModal(true)
    } else {
      await onMintOusd()
    }
  }

  const onSellNow = async (e) => {
    let contractAddress
    if (selectedSellCoin === 'dai') {
      contractAddress = MockDAI.address
    } else if (selectedSellCoin === 'usdt') {
      contractAddress = MockUSDT.address
    } else if (selectedSellCoin === 'usdc') {
      contractAddress = MockUSDC.address
    }

    try {
      const result = await Vault.redeem(
        MockDAI.address,
        ethers.utils.parseUnits(ousdToSell.toString(), await OUSD.decimals())
      )

      storeTransaction(result, `redeem`, selectedSellCoin)
    } catch (e) {
      storeTransactionError(`redeem`, selectedSellCoin)
      console.error('Error selling OUSD: ', e)
    }
  }

  return (
    <>
      <div className="buy-sell-widget d-flex flex-column flex-grow">
        {/* If approve modal is not shown and transactions are pending show
          the pending approval transactions modal */}
        {!showApproveModal && <ApproveCurrencyInProgressModal />}
        {showApproveModal && (
          <ApproveModal
            currenciesNeedingApproval={currenciesNeedingApproval}
            onClose={(e) => {
              e.preventDefault()
              setShowApproveModal(false)
            }}
            onFinalize={async () => {
              await onMintOusd()
              setShowApproveModal(false)
            }}
          />
        )}
        <div className="tab-navigation">
          <a
            onClick={(e) => {
              e.preventDefault()
              setTab('buy')
            }}
            className={`${tab === 'buy' ? 'active' : ''}`}
          >
            {fbt('Buy OUSD', 'Buy OUSD')}
          </a>
          <a
            onClick={(e) => {
              e.preventDefault()
              setTab('sell')
            }}
            className={`${tab === 'sell' ? 'active' : ''}`}
          >
            {fbt('Sell OUSD', 'Sell OUSD')}
          </a>
        </div>
        {tab === 'buy' && !totalStablecoins && (
          <div className="no-coins flex-grow d-flex flex-column align-items-center justify-content-center">
            <div className="d-flex logos">
              <img src="/images/usdt-icon.svg" alt="USDT logo" />
              <img src="/images/dai-icon.svg" alt="DAI logo" />
              <img src="/images/usdc-icon.svg" alt="USDC logo" />
            </div>
            <h2>{fbt('You have no stablecoins', 'You have no stablecoins')}</h2>
            <p>
              {fbt(
                'Get USDT, DAI, or USDC to buy OUSD.',
                'Get USDT, DAI, or USDC to buy OUSD.'
              )}
            </p>
            <a
              href="https://app.uniswap.org/"
              target="_blank"
              rel="noopener noreferrer"
              className="btn btn-clear-blue btn-lg get-coins"
            >
              <img
                src="/images/uniswap-icon.svg"
                alt="Uniswap logo"
                className="mr-3"
              />
              <div>{fbt('Visit Uniswap', 'Visit Uniswap')}</div>
            </a>
          </div>
        )}
        {tab === 'buy' && !!totalStablecoins && (
          <div className="coin-table">
            <div className="header d-flex align-items-end">
              <div>{fbt('Asset', 'Asset')}</div>
              <div className="d-md-flex flex-grow d-none">
                <div className="col-3 info d-flex align-items-end justify-content-end text-right balance pr-0">
                  {fbt('Exchange', 'Exchange Rate')}
                </div>
                <div className="col-4 info d-flex align-items-end justify-content-end text-right balance pr-0">
                  {fbt('Balance', 'Balance')}
                </div>
                <div className="col-5 currency d-flex align-items-end justify-content-end text-right">
                  {fbt('OUSD Amount', 'OUSD Amount')}
                </div>
              </div>
            </div>
            <CoinRow
              coin="usdt"
              formError={buyFormErrors['usdt']}
              formWarning={buyFormWarnings['usdt']}
              onOusdChange={setUsdtOusd}
              exchangeRate={ousdExchangeRates['usdt']}
              onCoinChange={setUsdt}
              reset={resetStableCoins}
            />
            <CoinRow
              coin="dai"
              formError={buyFormErrors['dai']}
              formWarning={buyFormWarnings['dai']}
              onOusdChange={setDaiOusd}
              exchangeRate={ousdExchangeRates['dai']}
              onCoinChange={setDai}
              reset={resetStableCoins}
            />
            <CoinRow
              coin="usdc"
              formError={buyFormErrors['usdc']}
              formWarning={buyFormWarnings['usdc']}
              onOusdChange={setUsdcOusd}
              exchangeRate={ousdExchangeRates['usdc']}
              onCoinChange={setUsdc}
              reset={resetStableCoins}
            />
            <div className="horizontal-break d-flex align-items-center justify-content-center">
              <img src="/images/down-arrow.svg" alt="Down arrow" />
            </div>
            <div className="ousd-section d-flex justify-content-between">
              <div className="ousd-estimation d-flex align-items-center justify-content-start w-100">
                <div className="ousd-icon align-items-center justify-content-center d-flex">
                  <img
                    src="/images/currency/ousd-token.svg"
                    alt="OUSD token icon"
                  />
                </div>
                <div className="approx-purchase d-flex align-items-center justify-content-start">
                  <div>{fbt('Purchase amount', 'Purchase amount')}</div>

                  <a
                    className="ml-2"
                    onClick={(e) => {
                      e.preventDefault()
                    }}
                  >
                    <img
                      className="question-icon"
                      src="/images/question-icon.svg"
                      alt="Help icon"
                    />
                  </a>
                </div>
<<<<<<< HEAD
                <div className="value ml-auto">{formatCurrency(totalOUSD)}</div>
=======
                <div className="value ml-auto">
                  {formatCurrency(totalOUSD, 2)}
                </div>
>>>>>>> 9f20b365
              </div>
            </div>
            <div className="actions d-flex flex-column flex-md-row justify-content-md-between">
              {buyFormErrors ? (
                <div className="error-box d-flex align-items-center justify-content-center">
                  {fbt(
                    'You don’t have enough ' +
                      fbt.param(
                        'coins',
                        Object.keys(buyFormErrors).join(', ').toUpperCase()
                      ),
                    'You dont have enough stablecoins'
                  )}
                </div>
              ) : buyFormHasWarnings ? (
                <div className="warning-box d-flex align-items-center justify-content-center">
                  {fbt(
                    'Some of the needed ' +
                      fbt.param(
                        'coins',
                        Object.keys(buyFormWarnings).join(', ').toUpperCase()
                      ) +
                      ' is in pending transactions.',
                    'Some of needed coins are pending'
                  )}
                </div>
              ) : null}
              <TimelockedButton
                disabled={buyFormHasErrors || !totalOUSD}
                className="btn-blue mt-3 mt-md-0"
                onClick={onBuyNow}
                text={fbt('Buy now', 'Buy now')}
              />
            </div>
          </div>
        )}
        {tab === 'sell' && (
          <div className="sell-table">
            <div className="header d-flex">
              <div>{fbt('Asset', 'Asset')}</div>
              <div className="ml-auto text-right pr-3">
                {fbt('Remaining Balance', 'Remaining Balance')}
              </div>
            </div>
            <div
              className={`ousd-estimation d-flex align-items-center justify-content-start ${
                Object.values(sellFormErrors).length > 0 ? 'error' : ''
              }`}
            >
              <img
                className="ml-2"
                src="/images/currency/ousd-token.svg"
                alt="OUSD token icon"
              />
              <input
                type="float"
                className="ml-4"
                placeholder="0.00"
                value={displayedOusdToSell}
                onChange={(e) => {
                  const value = e.target.value
                  const valueNoCommas = e.target.value.replace(',', '')
                  setOusdToSell(valueNoCommas)
                  setDisplayedOusdToSell(value)
                }}
                onBlur={(e) => {
                  setDisplayedOusdToSell(formatCurrency(ousdToSell))
                }}
                onFocus={(e) => {
                  if (!ousdToSell) {
                    setDisplayedOusdToSell('')
                  }
                }}
              />
              <div className="balance ml-auto">
                {formatCurrency(ousdBalance - displayedOusdToSell)} OUSD
              </div>
            </div>
            <div className="horizontal-break d-flex align-items-center justify-content-center">
              <img src="/images/down-arrow.svg" alt="Down arrow" />
            </div>
            <div className="withdraw-section d-flex">
              <CoinWithdrawBox
                active={selectedSellCoin === 'usdt'}
                onClick={(e) => {
                  e.preventDefault()
                  setSelectedSellCoin('usdt')
                }}
                coin="usdt"
                exchangeRate={ousdExchangeRates['usdt']}
                ousdAmount={ousdToSell}
              />
              <CoinWithdrawBox
                active={selectedSellCoin === 'dai'}
                onClick={(e) => {
                  e.preventDefault()
                  setSelectedSellCoin('dai')
                }}
                coin="dai"
                exchangeRate={ousdExchangeRates['dai']}
                ousdAmount={ousdToSell}
              />
              <CoinWithdrawBox
                active={selectedSellCoin === 'usdc'}
                onClick={(e) => {
                  e.preventDefault()
                  setSelectedSellCoin('usdc')
                }}
                coin="usdc"
                exchangeRate={ousdExchangeRates['usdc']}
                ousdAmount={ousdToSell}
              />
            </div>
            <div className="actions d-flex flex-md-row flex-column justify-content-center justify-content-md-between">
              <div>
                {Object.values(sellFormErrors).length > 0 && (
                  <div className="error-box d-flex align-items-center justify-content-center">
                    {fbt(
                      'You don’t have enough ' +
                        fbt.param(
                          'coins',
                          Object.keys(sellFormErrors).join(', ').toUpperCase()
                        ),
                      'You dont have enough stablecoins'
                    )}
                  </div>
                )}
              </div>
              <TimelockedButton
                disabled={sellFormHasErrors}
                className="btn-blue mt-3 mt-md-0"
                onClick={onSellNow}
                text={fbt('Sell now', 'Sell now')}
              />
            </div>
          </div>
        )}
      </div>
      <style jsx>{`
        .buy-sell-widget {
          margin: 0px -1px -1px -1px;
          border-radius: 0px 0px 10px 10px;
          border: solid 1px #cdd7e0;
          box-shadow: 0 5px 10px 0 #cdd7e0;
          background-color: #fafbfc;
          min-height: 520px;
          padding: 25px 40px 40px 40px;
          position: relative;
        }

        .buy-sell-widget .header {
          font-size: 12px;
          font-weight: bold;
          color: #8293a4;
          margin-top: 18px;
          margin-bottom: 9px;
        }

        .buy-sell-widget .header > :first-of-type {
          width: 190px;
        }

        .buy-sell-widget .header > :last-of-type {
          margin-left: 10px;
          width: 350px;
        }

        .buy-sell-widget .tab-navigation a {
          font-size: 14px;
          font-weight: bold;
          color: #1a82ff;
          padding-bottom: 5px;
          margin-right: 40px;
          cursor: pointer;
        }

        .buy-sell-widget .tab-navigation a.active {
          color: #183140;
          border-bottom: solid 1px #183140;
        }

        .buy-sell-widget .horizontal-break {
          width: 100%;
          height: 1px;
          background-color: #dde5ec;
          margin-top: 20px;
          margin-bottom: 30px;
        }

        .buy-sell-widget .ousd-section {
          margin-bottom: 31px;
        }

        .buy-sell-widget .ousd-section .approx-purchase {
          min-width: 190px;
          font-size: 12px;
          font-weight: bold;
          color: #8293a4;
          padding: 14px;
        }

        .buy-sell-widget .ousd-estimation {
          width: 350px;
          height: 50px;
          border-radius: 5px;
          border: solid 1px #cdd7e0;
          background-color: #f2f3f5;
          padding: 0;
        }

        .buy-sell-widget .ousd-icon {
          border-right: solid 1px #cdd7e0;
          height: 100%;
          min-width: 70px;
          width: 70px;
        }

        .buy-sell-widget .ousd-estimation .value {
          font-size: 18px;
          color: black;
          padding: 14px;
        }

        .buy-sell-widget .ousd-estimation .balance {
          font-size: 12px;
          color: #8293a4;
        }

        .buy-sell-widget .sell-table .ousd-estimation {
          padding: 14px;
          width: 100%;
        }

        .buy-sell-widget .sell-table .header {
          margin-top: 24px;
        }

        .sell-table .ousd-estimation input {
          width: 140px;
          height: 40px;
          border-radius: 5px;
          border: solid 1px #cdd7e0;
          background-color: #ffffff;
          font-size: 18px;
          color: black;
          padding: 8px 15px;
          text-align: right;
        }

        .sell-table .ousd-estimation input:focus {
          outline: none;
        }

        .sell-table .ousd-estimation.error input {
          border: solid 1px #ed2a28;
        }

        .withdraw-section {
          margin-left: -10px;
          margin-right: -10px;
          margin-bottom: 30px;
        }

        .error-box {
          font-size: 14px;
          line-height: 1.36;
          text-align: center;
          color: #183140;
          border-radius: 5px;
          border: solid 1px #ed2a28;
          background-color: #fff0f0;
          height: 50px;
          min-width: 320px;
        }

        .warning-box {
          font-size: 14px;
          line-height: 1.36;
          text-align: center;
          color: #183140;
          border-radius: 5px;
          border: solid 1px #eaad00;
          background-color: #fff0c4;
          height: 50px;
          min-width: 320px;
        }

        .no-coins .logos {
          margin-bottom: 20px;
        }

        .no-coins .logos img:not(:first-of-type):not(:last-of-type) {
          margin: 0 -15px;
        }

        .no-coins h2 {
          font-size: 1.375rem;
          margin-bottom: 0;
        }

        .no-coins p {
          font-size: 0.875rem;
          line-height: 1.36;
          color: #8293a4;
          margin: 10px 0 0;
        }

        .no-coins .get-coins {
          font-size: 1.125rem;
          font-weight: bold;
          margin-top: 50px;
        }

        @media (max-width: 799px) {
          .buy-sell-widget {
            padding: 40px 25px;
          }

          .buy-sell-widget .ousd-section .approx-purchase {
            width: 100%;
          }

          .withdraw-section {
            margin-left: -20px;
            margin-right: -20px;
            justify-content: space-between;
          }
        }
      `}</style>
    </>
  )
}

export default withRpcProvider(BuySellWidget)<|MERGE_RESOLUTION|>--- conflicted
+++ resolved
@@ -373,13 +373,7 @@
                     />
                   </a>
                 </div>
-<<<<<<< HEAD
-                <div className="value ml-auto">{formatCurrency(totalOUSD)}</div>
-=======
-                <div className="value ml-auto">
-                  {formatCurrency(totalOUSD, 2)}
-                </div>
->>>>>>> 9f20b365
+                <div className="value ml-auto">{formatCurrency(totalOUSD, 2)}</div>
               </div>
             </div>
             <div className="actions d-flex flex-column flex-md-row justify-content-md-between">
