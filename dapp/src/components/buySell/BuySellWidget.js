--- conflicted
+++ resolved
@@ -223,15 +223,9 @@
     }
 
     try {
-<<<<<<< HEAD
       const result = await vaultContract.redeem(
-        dai.address,
+        contractAddress,
         ethers.utils.parseUnits(ousdToSell.toString(), await ousdContract.decimals())
-=======
-      const result = await Vault.redeem(
-        contractAddress,
-        ethers.utils.parseUnits(ousdToSell.toString(), await OUSD.decimals())
->>>>>>> df4ba013
       )
 
       storeTransaction(result, `redeem`, selectedSellCoin)
