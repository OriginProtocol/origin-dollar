--- conflicted
+++ resolved
@@ -253,70 +253,9 @@
 
   return (
     <>
-<<<<<<< HEAD
-<<<<<<< HEAD
       {typeof window !== 'undefined' && (
         <>
           <div className="wrap-homepage d-flex flex-column flex-grow">
-            {buyErrorToDisplay && (
-              <ErrorModal
-                error={buyErrorToDisplay}
-                errorMap={errorMap}
-                onClose={() => {
-                  setBuyErrorToDisplay(false)
-                }}
-              />
-            )}
-            <WrapOusdPill
-              swapMode={swapMode}
-              onAmountChange={async (amount) => {
-                setInputAmount(amount)
-              }}
-              coinValue={inputAmount}
-              rate={rate}
-              topItem
-              onErrorChange={setBalanceError}
-            />
-            <PillArrow swapMode={swapMode} setSwapMode={setSwapMode} />
-            <WrapOusdPill swapMode={swapMode} wrapEstimate={wrapEstimate} />
-            <ApproveSwap
-              stableCoinToApprove={swapMode === 'mint' ? 'ousd' : 'wousd'}
-              needsApproval={needsApproval}
-              selectedSwap={{ name: 'wousd' }}
-              inputAmount={inputAmount}
-              swapMetadata={swapMetadata()}
-              onSwap={() => onWrapOusd()}
-              allowancesLoaded={allowancesLoaded}
-              onMintingError={onMintingError}
-              balanceError={balanceError}
-              swapsLoaded={true}
-              swappingGloballyDisabled={wrappingGloballyDisabled}
-            />
-          </div>
-          <style jsx>{`
-            .wrap-homepage {
-              margin: 0px -1px -1px -1px;
-              border: solid 1px #cdd7e0;
-              border-radius: 10px;
-              background-color: #fafbfc;
-              min-height: 350px;
-              padding: 35px 40px 40px 40px;
-              position: relative;
-            }
-            @media (max-width: 799px) {
-              .wrap-homepage {
-                padding: 23px 20px 20px 20px;
-              }
-            }
-          `}</style>
-        </>
-      )}
-=======
-=======
-      {typeof window !== 'undefined' && (
-        <>
->>>>>>> 8b9f2593
-      <div className="wrap-homepage d-flex flex-column flex-grow">
         {buyErrorToDisplay && (
           <ErrorModal
             error={buyErrorToDisplay}
@@ -362,25 +301,15 @@
           padding: 35px 40px 40px 40px;
           position: relative;
         }
-<<<<<<< HEAD
-
+          
         @media (max-width: 799px) {
           .wrap-homepage {
             padding: 23px 20px 20px 20px;
           }
-        }
-      `}</style>
->>>>>>> 88bebf6b80e815e8624f99f099bb988cdd4110d3
-=======
-            @media (max-width: 799px) {
-              .wrap-homepage {
-                padding: 23px 20px 20px 20px;
-              }
             }
           `}</style>
         </>
       )}
->>>>>>> 8b9f2593
     </>
   )
 }
