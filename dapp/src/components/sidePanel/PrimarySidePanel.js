import React, { useState, useEffect } from 'react'
import { useStoreState } from 'pullstate'

import SidePanelMessage from 'components/sidePanel/SidePanelMessage'
import SidePanelTransactionMessage from 'components/sidePanel/SidePanelTransactionMessage'
import { TransactionStore } from 'stores/TransactionStore'
import { usePrevious } from 'utils/hooks'

const PrimarySidePanel = () => {
  const transactions = useStoreState(TransactionStore, (s) => s.transactions)
  const prevTransactions = usePrevious(transactions)
  const [txHashesToAnimate, setTxHashesToAnimate] = useState([])
  const [sortedTransactions, setSortedTransactions] = useState([])

  useEffect(() => {
    // check which transactions have newly arrived
    if (prevTransactions && prevTransactions.length !== 0) {
      const prevTxHashes = prevTransactions.map((tx) => tx.hash)
      setTxHashesToAnimate([
        ...txHashesToAnimate,
        ...transactions
          .filter((tx) => !prevTxHashes.includes(tx.hash))
          .map((tx) => tx.hash),
      ])
    }

    const sortedTx = [...transactions]
    /* need to create a separate array from `transactions` one, otherwise the
     * useEffect with the sorted `transactions` as second parameters triggers
     * on each render.
     */
    sortedTx.sort((a, b) => {
      if (!b.mined && !a.mined) return 0
      else if (!b.mined) return 10
      else if (!a.mined) return -10
      else return b.blockNumber - a.blockNumber
    })

    setSortedTransactions(sortedTx)
  }, [transactions])

  return (
    <>
<<<<<<< HEAD
      <div
        id="primarySidePanel"
        className="sidepanel-wrapper collapse navbar-collapse"
      >
        <div className="primary-side-panel d-flex flex-column justify-content-start align-items-center">
          <button
            className="close navbar-toggler d-md-none"
            type="button"
            data-toggle="collapse"
            data-target="#primarySidePanel"
            aria-controls="primarySidePanel"
            aria-expanded="false"
            aria-label="Toggle navigation"
          >
            <img src="/images/close.svg" alt="Close icon" loading="lazy" />
          </button>

          {sortedTransactions.map((tx) => (
            <SidePanelTransactionMessage
              key={tx.hash}
              transaction={tx}
              animate={txHashesToAnimate.includes(tx.hash)}
            />
          ))}
          <SidePanelMessage />
        </div>
=======
      <div className="primary-side-panel d-flex flex-column justify-content-start align-items-center flex-grow">
        {sortedTransactions.map((tx) => (
          <SidePanelTransactionMessage
            key={tx.hash}
            transaction={tx}
            animate={txHashesToAnimate.includes(tx.hash)}
          />
        ))}
        <SidePanelMessage />
>>>>>>> 9f20b365
      </div>
      <style jsx>{`
        .primary-side-panel {
          margin-left: 20px;
          padding: 10px;
          max-width: 374px;
          min-width: 290px;
          min-height: 720px;
          max-height: 720px;
          border-radius: 10px;
          background-color: #fafbfc;
          border: 1px solid #cdd7e0;
          overflow-y: scroll;
          flex-grow: 1;
        }

        @media (min-width: 800px) {
          .collapse {
            display: block !important;
          }
        }

        @media (max-width: 799px) {
          .sidepanel-wrapper {
            position: fixed;
            top: 0;
            bottom: 0;
            left: 100%;
            z-index: 1000;
            transition: all 0.3s ease;
          }

          .primary-side-panel {
            height: 100%;
            border-radius: 0;
            width: 320px;
            max-width: 320px;
            margin: 0;
            padding-top: 74px;
          }

          .navbar-collapse.collapsing {
            transition: all 0.3s ease;
            display: block;
            height: 100%;
          }

          .navbar-collapse.show {
            left: calc(100% - 320px);
          }

          .close {
            background: none;
            border: none;
            position: absolute;
            top: 30px;
            right: 30px;
          }
        }
      `}</style>
    </>
  )
}

export default PrimarySidePanel<|MERGE_RESOLUTION|>--- conflicted
+++ resolved
@@ -41,7 +41,6 @@
 
   return (
     <>
-<<<<<<< HEAD
       <div
         id="primarySidePanel"
         className="sidepanel-wrapper collapse navbar-collapse"
@@ -68,17 +67,6 @@
           ))}
           <SidePanelMessage />
         </div>
-=======
-      <div className="primary-side-panel d-flex flex-column justify-content-start align-items-center flex-grow">
-        {sortedTransactions.map((tx) => (
-          <SidePanelTransactionMessage
-            key={tx.hash}
-            transaction={tx}
-            animate={txHashesToAnimate.includes(tx.hash)}
-          />
-        ))}
-        <SidePanelMessage />
->>>>>>> 9f20b365
       </div>
       <style jsx>{`
         .primary-side-panel {
