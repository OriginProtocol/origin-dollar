--- conflicted
+++ resolved
@@ -18,12 +18,8 @@
   dapp,
   short,
   shorter,
-<<<<<<< HEAD
   medium,
-  hideStakeBanner,
-=======
   hideOusdRelaunchBanner,
->>>>>>> 1249fe14
   isStakePage,
 }) => {
   return (
