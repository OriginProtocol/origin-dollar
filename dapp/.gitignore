--- conflicted
+++ resolved
@@ -49,11 +49,8 @@
 !abis/CurveAddressProvider.json
 !abis/CurveRegistry.json
 !abis/CurveRegistryExchange.json
-<<<<<<< HEAD
 !abis/UniswapV2Router.json
-=======
 !abis/UniswapV3Factory.json
->>>>>>> 448e9e3a
 
 # if you use npm instead of yarn do not commit the lock file to git because it can break the Google App Engine build
 package-lock.json