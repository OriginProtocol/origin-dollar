--- conflicted
+++ resolved
@@ -369,15 +369,9 @@
     "KuycFZMW4TpZ18nj5HMQvQ==": "Learn more"
    },
    "filepath": "src/components/buySell/BalanceHeader.js",
-<<<<<<< HEAD
-   "line_beg": 106,
-   "col_beg": 17,
-   "line_end": 106,
-=======
    "line_beg": 119,
    "col_beg": 17,
    "line_end": 119,
->>>>>>> b37ec815
    "col_end": 49,
    "desc": "Learn more",
    "project": "",
@@ -389,15 +383,9 @@
     "M98RoOl9r65MLwHHYG/HTA==": "OUSD Balance"
    },
    "filepath": "src/components/buySell/BalanceHeader.js",
-<<<<<<< HEAD
-   "line_beg": 112,
-   "col_beg": 15,
-   "line_end": 112,
-=======
    "line_beg": 125,
    "col_beg": 15,
    "line_end": 125,
->>>>>>> b37ec815
    "col_end": 50,
    "desc": "OUSD Balance",
    "project": "",
@@ -406,32 +394,12 @@
   },
   {
    "hashToText": {
-    "C7uNK89+MbrwbQlWuFSCzg==": "Claim your compensation"
+    "R0W1agH0vXyrv3+0VbUgvw==": "Next expected increase"
    },
    "filepath": "src/components/buySell/BalanceHeader.js",
-   "line_beg": 132,
-   "col_beg": 25,
-   "line_end": 135,
-   "col_end": 25,
-   "desc": "Claim your compensation call to action",
-   "project": "",
-   "type": "text",
-   "jsfbt": "Claim your compensation"
-  },
-  {
-   "hashToText": {
-    "R0W1agH0vXyrv3+0VbUgvw==": "Next expected increase"
-   },
-   "filepath": "src/components/buySell/BalanceHeader.js",
-<<<<<<< HEAD
-   "line_beg": 145,
-   "col_beg": 17,
-   "line_end": 145,
-=======
    "line_beg": 142,
    "col_beg": 17,
    "line_end": 142,
->>>>>>> b37ec815
    "col_end": 72,
    "desc": "Next expected increase",
    "project": "",
@@ -457,17 +425,10 @@
     "eef9PZo5Y2EZx7iK3Y91QA==": "Your OUSD balance will increase when the next rebase event occurs. This amount is not guaranteed but it reflects the increase that would occur if rebase were to occur right now. The expected amount may decrease between rebases, but your actual OUSD balance should never go down."
    },
    "filepath": "src/components/buySell/BalanceHeader.js",
-<<<<<<< HEAD
-   "line_beg": 157,
-   "col_beg": 22,
-   "line_end": 160,
-   "col_end": 17,
-=======
    "line_beg": 167,
    "col_beg": 24,
    "line_end": 170,
    "col_end": 19,
->>>>>>> b37ec815
    "desc": "Your OUSD balance will increase when the next rebase event occurs. This amount is not guaranteed but it reflects the increase that would occur if rebase were to occur right now. The expected amount may decrease between rebases, but your actual OUSD balance should never go down.",
    "project": "",
    "type": "text",
@@ -1007,90 +968,6 @@
   },
   {
    "hashToText": {
-    "BqckdzYyZx1aTi4wZKARXQ==": "Claim & Stake OGN"
-   },
-   "filepath": "src/components/ClaimStakeModal.js",
-   "line_beg": 47,
-   "col_beg": 19,
-   "line_end": 47,
-   "col_end": 64,
-   "desc": "Claim & Stake OGN",
-   "project": "",
-   "type": "text",
-   "jsfbt": "Claim & Stake OGN"
-  },
-  {
-   "hashToText": {
-    "ByhWi/6mGqv18LtTx0qU/A==": "Earn more OGN by selecting a staking option below"
-   },
-   "filepath": "src/components/ClaimStakeModal.js",
-   "line_beg": 56,
-   "col_beg": 17,
-   "line_end": 59,
-   "col_end": 17,
-   "desc": "Earn more OGN by selecting a staking option below",
-   "project": "",
-   "type": "text",
-   "jsfbt": "Earn more OGN by selecting a staking option below"
-  },
-  {
-   "hashToText": {
-    "Vkz4TbNaJPemqAVEcdhqmw==": "days"
-   },
-   "filepath": "src/components/ClaimStakeModal.js",
-   "line_beg": 78,
-   "col_beg": 52,
-   "line_end": 78,
-   "col_end": 71,
-   "desc": "days",
-   "project": "",
-   "type": "text",
-   "jsfbt": "days"
-  },
-  {
-   "hashToText": {
-    "ECK1xGyYrrFz1ncpxO/cEg==": "Annualized Yield"
-   },
-   "filepath": "src/components/ClaimStakeModal.js",
-   "line_beg": 80,
-   "col_beg": 24,
-   "line_end": 80,
-   "col_end": 67,
-   "desc": "Annualized Yield",
-   "project": "",
-   "type": "text",
-   "jsfbt": "Annualized Yield"
-  },
-  {
-   "hashToText": {
-    "w31302dtTJoebn4BZnQ30Q==": "Unexpected error happened when claiming and staking"
-   },
-   "filepath": "src/components/ClaimStakeModal.js",
-   "line_beg": 124,
-   "col_beg": 22,
-   "line_end": 127,
-   "col_end": 23,
-   "desc": "Claim and stake error",
-   "project": "",
-   "type": "text",
-   "jsfbt": "Unexpected error happened when claiming and staking"
-  },
-  {
-   "hashToText": {
-    "BqckdzYyZx1aTi4wZKARXQ==": "Claim & Stake OGN"
-   },
-   "filepath": "src/components/ClaimStakeModal.js",
-   "line_beg": 135,
-   "col_beg": 18,
-   "line_end": 135,
-   "col_end": 63,
-   "desc": "Claim & Stake OGN",
-   "project": "",
-   "type": "text",
-   "jsfbt": "Claim & Stake OGN"
-  },
-  {
-   "hashToText": {
     "Z6+iQXkSaIwx+voW/GzDfA==": "Start earning with OUSD in just a few minutes"
    },
    "filepath": "src/components/Closing.js",
@@ -2491,26 +2368,12 @@
   },
   {
    "hashToText": {
-    "kdQGKae8JdfbfTqYASpYJw==": "Claimable OGN:"
+    "Xar/1cAxuWGEONy2GvSZ9w==": "Principal"
    },
    "filepath": "src/components/earn/StakeDetailEquation.js",
-   "line_beg": 29,
+   "line_beg": 17,
    "col_beg": 16,
-   "line_end": 29,
-   "col_end": 54,
-   "desc": "Claimable OGN",
-   "project": "",
-   "type": "text",
-   "jsfbt": "Claimable OGN:"
-  },
-  {
-   "hashToText": {
-    "Xar/1cAxuWGEONy2GvSZ9w==": "Principal"
-   },
-   "filepath": "src/components/earn/StakeDetailEquation.js",
-   "line_beg": 30,
-   "col_beg": 16,
-   "line_end": 30,
+   "line_end": 17,
    "col_end": 45,
    "desc": "Principal",
    "project": "",
@@ -2519,26 +2382,12 @@
   },
   {
    "hashToText": {
-    "sMVKaWnYjoho/9jlnGvY7Q==": "Staking Bonus:"
+    "QGsMDzlmL9bvaVwdGB2B2g==": "Interest"
    },
    "filepath": "src/components/earn/StakeDetailEquation.js",
-   "line_beg": 40,
+   "line_beg": 24,
    "col_beg": 16,
-   "line_end": 40,
-   "col_end": 54,
-   "desc": "Staking Bonus",
-   "project": "",
-   "type": "text",
-   "jsfbt": "Staking Bonus:"
-  },
-  {
-   "hashToText": {
-    "QGsMDzlmL9bvaVwdGB2B2g==": "Interest"
-   },
-   "filepath": "src/components/earn/StakeDetailEquation.js",
-   "line_beg": 41,
-   "col_beg": 16,
-   "line_end": 41,
+   "line_end": 24,
    "col_end": 43,
    "desc": "Interest",
    "project": "",
@@ -2547,17 +2396,17 @@
   },
   {
    "hashToText": {
-    "GS5cSwDLxC/Ngyc0tspDpg==": "Total after {duration in days}"
+    "RI+cW3rwBuDlWr/fcckO+g==": "Total after {duration in days}d"
    },
    "filepath": "src/components/earn/StakeDetailEquation.js",
-   "line_beg": 50,
+   "line_beg": 32,
    "col_beg": 13,
-   "line_end": 53,
+   "line_end": 37,
    "col_end": 13,
    "desc": "Total amount with duration",
    "project": "",
    "type": "text",
-   "jsfbt": "Total after {duration in days}"
+   "jsfbt": "Total after {duration in days}d"
   },
   {
    "hashToText": {
@@ -2662,9 +2511,9 @@
     "x/UPxZnnEg7XtEB9jchKBg==": "OUSD has relaunched with independent audits and a renewed focus on security."
    },
    "filepath": "src/components/layout.js",
-   "line_beg": 63,
+   "line_beg": 62,
    "col_beg": 11,
-   "line_end": 66,
+   "line_end": 65,
    "col_end": 11,
    "desc": "Ousd has relaunched banner message",
    "project": "",
@@ -3429,272 +3278,6 @@
   },
   {
    "hashToText": {
-    "jMh2WUSahd0jTfVGX11ACQ==": "OUSD Exploit Compensation"
-   },
-   "filepath": "pages/compensation.js",
-   "line_beg": 88,
-   "col_beg": 15,
-   "line_end": 88,
-   "col_end": 76,
-   "desc": "OUSD Exploit Compensation",
-   "project": "",
-   "type": "text",
-   "jsfbt": "OUSD Exploit Compensation"
-  },
-  {
-   "hashToText": {
-    "7EO2zXul+JhQZRu+zaqXWA==": "How is my compensation calculated?"
-   },
-   "filepath": "pages/compensation.js",
-   "line_beg": 91,
-   "col_beg": 15,
-   "line_end": 94,
-   "col_end": 15,
-   "desc": "How is compensation calculated",
-   "project": "",
-   "type": "text",
-   "jsfbt": "How is my compensation calculated?"
-  },
-  {
-   "hashToText": {
-    "yhrVNVcGwWfBU8/1FQSopg==": "Connect a cryptowallet to see your compensation"
-   },
-   "filepath": "pages/compensation.js",
-   "line_beg": 102,
-   "col_beg": 21,
-   "line_end": 102,
-   "col_end": 126,
-   "desc": "Connect a cryptowallet to see your compensation",
-   "project": "",
-   "type": "text",
-   "jsfbt": "Connect a cryptowallet to see your compensation"
-  },
-  {
-   "hashToText": {
-    "rjRmWjrlamTLObXMGbWljQ==": "Connect"
-   },
-   "filepath": "pages/compensation.js",
-   "line_beg": 104,
-   "col_beg": 19,
-   "line_end": 104,
-   "col_end": 44,
-   "desc": "Connect",
-   "project": "",
-   "type": "text",
-   "jsfbt": "Connect"
-  },
-  {
-   "hashToText": {
-    "hb8jVpq2Z3+sq79eyol8XQ==": "Eligible OUSD Balance"
-   },
-   "filepath": "pages/compensation.js",
-   "line_beg": 109,
-   "col_beg": 24,
-   "line_end": 112,
-   "col_end": 21,
-   "desc": "Eligible OUSD balance title",
-   "project": "",
-   "type": "text",
-   "jsfbt": "Eligible OUSD Balance"
-  },
-  {
-   "hashToText": {
-    "l+1cN5lpPsJGubj4ve3RsA==": "Compensation for 100% of this OUSD balance is split 25/75 after the first 1,000 OUSD"
-   },
-   "filepath": "pages/compensation.js",
-   "line_beg": 116,
-   "col_beg": 24,
-   "line_end": 116,
-   "col_end": 147,
-   "desc": "Compensation strategy notice",
-   "project": "",
-   "type": "text",
-   "jsfbt": "Compensation for 100% of this OUSD balance is split 25/75 after the first 1,000 OUSD"
-  },
-  {
-   "hashToText": {
-    "OgNXOWjYsjYEUqQ+JmvJJg==": "This wallet is not eligible for compensation"
-   },
-   "filepath": "pages/compensation.js",
-   "line_beg": 121,
-   "col_beg": 19,
-   "line_end": 121,
-   "col_end": 118,
-   "desc": "This wallet is not eligible for compensation",
-   "project": "",
-   "type": "text",
-   "jsfbt": "This wallet is not eligible for compensation"
-  },
-  {
-   "hashToText": {
-    "+jHs64XvCt5Kp7mwoNtEkQ==": "OUSD Compensation Amount"
-   },
-   "filepath": "pages/compensation.js",
-   "line_beg": 128,
-   "col_beg": 17,
-   "line_end": 128,
-   "col_end": 76,
-   "desc": "OUSD Compensation Amount",
-   "project": "",
-   "type": "text",
-   "jsfbt": "OUSD Compensation Amount"
-  },
-  {
-   "hashToText": {
-    "fDAy5uRha6Xfs6JLvW3mJQ==": "CLAIMED"
-   },
-   "filepath": "pages/compensation.js",
-   "line_beg": 135,
-   "col_beg": 39,
-   "line_end": 135,
-   "col_end": 64,
-   "desc": "CLAIMED",
-   "project": "",
-   "type": "text",
-   "jsfbt": "CLAIMED"
-  },
-  {
-   "hashToText": {
-    "TZurCASdIe8WoyNsuO/xIg==": "Available now"
-   },
-   "filepath": "pages/compensation.js",
-   "line_beg": 137,
-   "col_beg": 24,
-   "line_end": 137,
-   "col_end": 61,
-   "desc": "Available now",
-   "project": "",
-   "type": "text",
-   "jsfbt": "Available now"
-  },
-  {
-   "hashToText": {
-    "zOledTfGi7PzABfazYl1Rg==": "Unexpected error happened when claiming OUSD"
-   },
-   "filepath": "pages/compensation.js",
-   "line_beg": 160,
-   "col_beg": 28,
-   "line_end": 163,
-   "col_end": 29,
-   "desc": "Claim ousd error",
-   "project": "",
-   "type": "text",
-   "jsfbt": "Unexpected error happened when claiming OUSD"
-  },
-  {
-   "hashToText": {
-    "0IJsdkUSbCC0rj07UMwmQw==": "Claim OUSD"
-   },
-   "filepath": "pages/compensation.js",
-   "line_beg": 172,
-   "col_beg": 24,
-   "line_end": 172,
-   "col_end": 55,
-   "desc": "Claim OUSD",
-   "project": "",
-   "type": "text",
-   "jsfbt": "Claim OUSD"
-  },
-  {
-   "hashToText": {
-    "RVl0kOuCullgqyGTKR/FVg==": "OGN Compensation Amount"
-   },
-   "filepath": "pages/compensation.js",
-   "line_beg": 188,
-   "col_beg": 17,
-   "line_end": 188,
-   "col_end": 74,
-   "desc": "OGN Compensation Amount",
-   "project": "",
-   "type": "text",
-   "jsfbt": "OGN Compensation Amount"
-  },
-  {
-   "hashToText": {
-    "1ZdMuudM8h1fHinGYoxgEA==": "@ OGN price of"
-   },
-   "filepath": "pages/compensation.js",
-   "line_beg": 196,
-   "col_beg": 24,
-   "line_end": 196,
-   "col_end": 63,
-   "desc": "@ OGN price of",
-   "project": "",
-   "type": "text",
-   "jsfbt": "@ OGN price of"
-  },
-  {
-   "hashToText": {
-    "Yb6q+P7QBcorC8WgfcT6Rw==": "Staking duration"
-   },
-   "filepath": "pages/compensation.js",
-   "line_beg": 198,
-   "col_beg": 24,
-   "line_end": 198,
-   "col_end": 67,
-   "desc": "Staking duration",
-   "project": "",
-   "type": "text",
-   "jsfbt": "Staking duration"
-  },
-  {
-   "hashToText": {
-    "fDAy5uRha6Xfs6JLvW3mJQ==": "CLAIMED"
-   },
-   "filepath": "pages/compensation.js",
-   "line_beg": 200,
-   "col_beg": 38,
-   "line_end": 200,
-   "col_end": 63,
-   "desc": "CLAIMED",
-   "project": "",
-   "type": "text",
-   "jsfbt": "CLAIMED"
-  },
-  {
-   "hashToText": {
-    "VMHNNRnS/oqZ90VkwrUn0g==": "Claim & Stake OGN"
-   },
-   "filepath": "pages/compensation.js",
-   "line_beg": 212,
-   "col_beg": 23,
-   "line_end": 212,
-   "col_end": 75,
-   "desc": "Claim & Stake OGN button",
-   "project": "",
-   "type": "text",
-   "jsfbt": "Claim & Stake OGN"
-  },
-  {
-   "hashToText": {
-    "oljXt6MTnXjtubeOJVgCIQ==": "Learn about OGN >"
-   },
-   "filepath": "pages/compensation.js",
-   "line_beg": 221,
-   "col_beg": 133,
-   "line_end": 221,
-   "col_end": 176,
-   "desc": "Learn about OGN",
-   "project": "",
-   "type": "text",
-   "jsfbt": "Learn about OGN >"
-  },
-  {
-   "hashToText": {
-    "EeKRJegUiRLWrZNA/WdSkg==": "The eligible balance has been adjusted based on your trading activity after the OUSD exploit"
-   },
-   "filepath": "pages/compensation.js",
-   "line_beg": 224,
-   "col_beg": 71,
-   "line_end": 224,
-   "col_end": 228,
-   "desc": "OUSD compensation trading balances warning notice text",
-   "project": "",
-   "type": "text",
-   "jsfbt": "The eligible balance has been adjusted based on your trading activity after the OUSD exploit"
-  },
-  {
-   "hashToText": {
     "SuhY11ChzWCly6lYXO17cw==": "Redirecting..."
    },
    "filepath": "pages/dapp.js",
