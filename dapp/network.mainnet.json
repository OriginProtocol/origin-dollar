{
  "name": "mainnet",
  "chainId": "1",
  "contracts": {
    "AaveStrategy": {
      "address": "0x4F424C6f066ae74784f3595A3A84923ad36d5471",
      "abi": [
        {
          "anonymous": false,
          "inputs": [
            {
              "indexed": true,
              "internalType": "address",
              "name": "_asset",
              "type": "address"
            },
            {
              "indexed": false,
              "internalType": "address",
              "name": "_pToken",
              "type": "address"
            },
            {
              "indexed": false,
              "internalType": "uint256",
              "name": "_amount",
              "type": "uint256"
            }
          ],
          "name": "Deposit",
          "type": "event"
        },
        {
          "anonymous": false,
          "inputs": [
            {
              "indexed": true,
              "internalType": "address",
              "name": "previousGovernor",
              "type": "address"
            },
            {
              "indexed": true,
              "internalType": "address",
              "name": "newGovernor",
              "type": "address"
            }
          ],
          "name": "GovernorshipTransferred",
          "type": "event"
        },
        {
          "anonymous": false,
          "inputs": [
            {
              "indexed": false,
              "internalType": "address",
              "name": "_oldHarvesterAddress",
              "type": "address"
            },
            {
              "indexed": false,
              "internalType": "address",
              "name": "_newHarvesterAddress",
              "type": "address"
            }
          ],
          "name": "HarvesterAddressesUpdated",
          "type": "event"
        },
        {
          "anonymous": false,
          "inputs": [
            {
              "indexed": true,
              "internalType": "address",
              "name": "_asset",
              "type": "address"
            },
            {
              "indexed": false,
              "internalType": "address",
              "name": "_pToken",
              "type": "address"
            }
          ],
          "name": "PTokenAdded",
          "type": "event"
        },
        {
          "anonymous": false,
          "inputs": [
            {
              "indexed": true,
              "internalType": "address",
              "name": "_asset",
              "type": "address"
            },
            {
              "indexed": false,
              "internalType": "address",
              "name": "_pToken",
              "type": "address"
            }
          ],
          "name": "PTokenRemoved",
          "type": "event"
        },
        {
          "anonymous": false,
          "inputs": [
            {
              "indexed": true,
              "internalType": "address",
              "name": "previousGovernor",
              "type": "address"
            },
            {
              "indexed": true,
              "internalType": "address",
              "name": "newGovernor",
              "type": "address"
            }
          ],
          "name": "PendingGovernorshipTransfer",
          "type": "event"
        },
        {
          "anonymous": false,
          "inputs": [
            {
              "indexed": false,
              "internalType": "address[]",
              "name": "_oldAddresses",
              "type": "address[]"
            },
            {
              "indexed": false,
              "internalType": "address[]",
              "name": "_newAddresses",
              "type": "address[]"
            }
          ],
          "name": "RewardTokenAddressesUpdated",
          "type": "event"
        },
        {
          "anonymous": false,
          "inputs": [
            {
              "indexed": false,
              "internalType": "address",
              "name": "recipient",
              "type": "address"
            },
            {
              "indexed": false,
              "internalType": "address",
              "name": "rewardToken",
              "type": "address"
            },
            {
              "indexed": false,
              "internalType": "uint256",
              "name": "amount",
              "type": "uint256"
            }
          ],
          "name": "RewardTokenCollected",
          "type": "event"
        },
        {
          "anonymous": false,
          "inputs": [
            {
              "indexed": true,
              "internalType": "address",
              "name": "_asset",
              "type": "address"
            },
            {
              "indexed": false,
              "internalType": "address",
              "name": "_pToken",
              "type": "address"
            },
            {
              "indexed": false,
              "internalType": "uint256",
              "name": "_amount",
              "type": "uint256"
            }
          ],
          "name": "Withdrawal",
          "type": "event"
        },
        {
          "inputs": [],
          "name": "_deprecated_rewardLiquidationThreshold",
          "outputs": [
            {
              "internalType": "uint256",
              "name": "",
              "type": "uint256"
            }
          ],
          "stateMutability": "view",
          "type": "function"
        },
        {
          "inputs": [],
          "name": "_deprecated_rewardTokenAddress",
          "outputs": [
            {
              "internalType": "address",
              "name": "",
              "type": "address"
            }
          ],
          "stateMutability": "view",
          "type": "function"
        },
        {
          "inputs": [
            {
              "internalType": "address",
              "name": "",
              "type": "address"
            }
          ],
          "name": "assetToPToken",
          "outputs": [
            {
              "internalType": "address",
              "name": "",
              "type": "address"
            }
          ],
          "stateMutability": "view",
          "type": "function"
        },
        {
          "inputs": [
            {
              "internalType": "address",
              "name": "_asset",
              "type": "address"
            }
          ],
          "name": "checkBalance",
          "outputs": [
            {
              "internalType": "uint256",
              "name": "balance",
              "type": "uint256"
            }
          ],
          "stateMutability": "view",
          "type": "function"
        },
        {
          "inputs": [],
          "name": "claimGovernance",
          "outputs": [],
          "stateMutability": "nonpayable",
          "type": "function"
        },
        {
          "inputs": [],
          "name": "collectRewardTokens",
          "outputs": [],
          "stateMutability": "nonpayable",
          "type": "function"
        },
        {
          "inputs": [
            {
              "internalType": "address",
              "name": "_asset",
              "type": "address"
            },
            {
              "internalType": "uint256",
              "name": "_amount",
              "type": "uint256"
            }
          ],
          "name": "deposit",
          "outputs": [],
          "stateMutability": "nonpayable",
          "type": "function"
        },
        {
          "inputs": [],
          "name": "depositAll",
          "outputs": [],
          "stateMutability": "nonpayable",
          "type": "function"
        },
        {
          "inputs": [],
          "name": "getRewardTokenAddresses",
          "outputs": [
            {
              "internalType": "address[]",
              "name": "",
              "type": "address[]"
            }
          ],
          "stateMutability": "view",
          "type": "function"
        },
        {
          "inputs": [],
          "name": "governor",
          "outputs": [
            {
              "internalType": "address",
              "name": "",
              "type": "address"
            }
          ],
          "stateMutability": "view",
          "type": "function"
        },
        {
          "inputs": [],
          "name": "harvesterAddress",
          "outputs": [
            {
              "internalType": "address",
              "name": "",
              "type": "address"
            }
          ],
          "stateMutability": "view",
          "type": "function"
        },
        {
          "inputs": [],
          "name": "incentivesController",
          "outputs": [
            {
              "internalType": "contract IAaveIncentivesController",
              "name": "",
              "type": "address"
            }
          ],
          "stateMutability": "view",
          "type": "function"
        },
        {
          "inputs": [
            {
              "internalType": "address",
              "name": "_platformAddress",
              "type": "address"
            },
            {
              "internalType": "address",
              "name": "_vaultAddress",
              "type": "address"
            },
            {
              "internalType": "address[]",
              "name": "_rewardTokenAddresses",
              "type": "address[]"
            },
            {
              "internalType": "address[]",
              "name": "_assets",
              "type": "address[]"
            },
            {
              "internalType": "address[]",
              "name": "_pTokens",
              "type": "address[]"
            },
            {
              "internalType": "address",
              "name": "_incentivesAddress",
              "type": "address"
            },
            {
              "internalType": "address",
              "name": "_stkAaveAddress",
              "type": "address"
            }
          ],
          "name": "initialize",
          "outputs": [],
          "stateMutability": "nonpayable",
          "type": "function"
        },
        {
          "inputs": [
            {
              "internalType": "address",
              "name": "_platformAddress",
              "type": "address"
            },
            {
              "internalType": "address",
              "name": "_vaultAddress",
              "type": "address"
            },
            {
              "internalType": "address[]",
              "name": "_rewardTokenAddresses",
              "type": "address[]"
            },
            {
              "internalType": "address[]",
              "name": "_assets",
              "type": "address[]"
            },
            {
              "internalType": "address[]",
              "name": "_pTokens",
              "type": "address[]"
            }
          ],
          "name": "initialize",
          "outputs": [],
          "stateMutability": "nonpayable",
          "type": "function"
        },
        {
          "inputs": [],
          "name": "isGovernor",
          "outputs": [
            {
              "internalType": "bool",
              "name": "",
              "type": "bool"
            }
          ],
          "stateMutability": "view",
          "type": "function"
        },
        {
          "inputs": [],
          "name": "platformAddress",
          "outputs": [
            {
              "internalType": "address",
              "name": "",
              "type": "address"
            }
          ],
          "stateMutability": "view",
          "type": "function"
        },
        {
          "inputs": [
            {
              "internalType": "uint256",
              "name": "_assetIndex",
              "type": "uint256"
            }
          ],
          "name": "removePToken",
          "outputs": [],
          "stateMutability": "nonpayable",
          "type": "function"
        },
        {
          "inputs": [
            {
              "internalType": "uint256",
              "name": "",
              "type": "uint256"
            }
          ],
          "name": "rewardTokenAddresses",
          "outputs": [
            {
              "internalType": "address",
              "name": "",
              "type": "address"
            }
          ],
          "stateMutability": "view",
          "type": "function"
        },
        {
          "inputs": [],
          "name": "safeApproveAllTokens",
          "outputs": [],
          "stateMutability": "nonpayable",
          "type": "function"
        },
        {
          "inputs": [
            {
              "internalType": "address",
              "name": "_harvesterAddress",
              "type": "address"
            }
          ],
          "name": "setHarvesterAddress",
          "outputs": [],
          "stateMutability": "nonpayable",
          "type": "function"
        },
        {
          "inputs": [
            {
              "internalType": "address",
              "name": "_asset",
              "type": "address"
            },
            {
              "internalType": "address",
              "name": "_pToken",
              "type": "address"
            }
          ],
          "name": "setPTokenAddress",
          "outputs": [],
          "stateMutability": "nonpayable",
          "type": "function"
        },
        {
          "inputs": [
            {
              "internalType": "address[]",
              "name": "_rewardTokenAddresses",
              "type": "address[]"
            }
          ],
          "name": "setRewardTokenAddresses",
          "outputs": [],
          "stateMutability": "nonpayable",
          "type": "function"
        },
        {
          "inputs": [],
          "name": "stkAave",
          "outputs": [
            {
              "internalType": "contract IAaveStakedToken",
              "name": "",
              "type": "address"
            }
          ],
          "stateMutability": "view",
          "type": "function"
        },
        {
          "inputs": [
            {
              "internalType": "address",
              "name": "_asset",
              "type": "address"
            }
          ],
          "name": "supportsAsset",
          "outputs": [
            {
              "internalType": "bool",
              "name": "",
              "type": "bool"
            }
          ],
          "stateMutability": "view",
          "type": "function"
        },
        {
          "inputs": [
            {
              "internalType": "address",
              "name": "_newGovernor",
              "type": "address"
            }
          ],
          "name": "transferGovernance",
          "outputs": [],
          "stateMutability": "nonpayable",
          "type": "function"
        },
        {
          "inputs": [
            {
              "internalType": "address",
              "name": "_asset",
              "type": "address"
            },
            {
              "internalType": "uint256",
              "name": "_amount",
              "type": "uint256"
            }
          ],
          "name": "transferToken",
          "outputs": [],
          "stateMutability": "nonpayable",
          "type": "function"
        },
        {
          "inputs": [],
          "name": "vaultAddress",
          "outputs": [
            {
              "internalType": "address",
              "name": "",
              "type": "address"
            }
          ],
          "stateMutability": "view",
          "type": "function"
        },
        {
          "inputs": [
            {
              "internalType": "address",
              "name": "_recipient",
              "type": "address"
            },
            {
              "internalType": "address",
              "name": "_asset",
              "type": "address"
            },
            {
              "internalType": "uint256",
              "name": "_amount",
              "type": "uint256"
            }
          ],
          "name": "withdraw",
          "outputs": [],
          "stateMutability": "nonpayable",
          "type": "function"
        },
        {
          "inputs": [],
          "name": "withdrawAll",
          "outputs": [],
          "stateMutability": "nonpayable",
          "type": "function"
        }
      ]
    },
    "AaveStrategyProxy": {
      "address": "0x5e3646A1Db86993f73E6b74A57D8640B69F7e259",
      "abi": [
        {
          "anonymous": false,
          "inputs": [
            {
              "indexed": true,
              "internalType": "address",
              "name": "previousGovernor",
              "type": "address"
            },
            {
              "indexed": true,
              "internalType": "address",
              "name": "newGovernor",
              "type": "address"
            }
          ],
          "name": "GovernorshipTransferred",
          "type": "event"
        },
        {
          "anonymous": false,
          "inputs": [
            {
              "indexed": true,
              "internalType": "address",
              "name": "previousGovernor",
              "type": "address"
            },
            {
              "indexed": true,
              "internalType": "address",
              "name": "newGovernor",
              "type": "address"
            }
          ],
          "name": "PendingGovernorshipTransfer",
          "type": "event"
        },
        {
          "anonymous": false,
          "inputs": [
            {
              "indexed": true,
              "internalType": "address",
              "name": "implementation",
              "type": "address"
            }
          ],
          "name": "Upgraded",
          "type": "event"
        },
        {
          "stateMutability": "payable",
          "type": "fallback"
        },
        {
          "inputs": [],
          "name": "admin",
          "outputs": [
            {
              "internalType": "address",
              "name": "",
              "type": "address"
            }
          ],
          "stateMutability": "view",
          "type": "function"
        },
        {
          "inputs": [],
          "name": "claimGovernance",
          "outputs": [],
          "stateMutability": "nonpayable",
          "type": "function"
        },
        {
          "inputs": [],
          "name": "governor",
          "outputs": [
            {
              "internalType": "address",
              "name": "",
              "type": "address"
            }
          ],
          "stateMutability": "view",
          "type": "function"
        },
        {
          "inputs": [],
          "name": "implementation",
          "outputs": [
            {
              "internalType": "address",
              "name": "",
              "type": "address"
            }
          ],
          "stateMutability": "view",
          "type": "function"
        },
        {
          "inputs": [
            {
              "internalType": "address",
              "name": "_logic",
              "type": "address"
            },
            {
              "internalType": "address",
              "name": "_initGovernor",
              "type": "address"
            },
            {
              "internalType": "bytes",
              "name": "_data",
              "type": "bytes"
            }
          ],
          "name": "initialize",
          "outputs": [],
          "stateMutability": "payable",
          "type": "function"
        },
        {
          "inputs": [],
          "name": "isGovernor",
          "outputs": [
            {
              "internalType": "bool",
              "name": "",
              "type": "bool"
            }
          ],
          "stateMutability": "view",
          "type": "function"
        },
        {
          "inputs": [
            {
              "internalType": "address",
              "name": "_newGovernor",
              "type": "address"
            }
          ],
          "name": "transferGovernance",
          "outputs": [],
          "stateMutability": "nonpayable",
          "type": "function"
        },
        {
          "inputs": [
            {
              "internalType": "address",
              "name": "newImplementation",
              "type": "address"
            }
          ],
          "name": "upgradeTo",
          "outputs": [],
          "stateMutability": "nonpayable",
          "type": "function"
        },
        {
          "inputs": [
            {
              "internalType": "address",
              "name": "newImplementation",
              "type": "address"
            },
            {
              "internalType": "bytes",
              "name": "data",
              "type": "bytes"
            }
          ],
          "name": "upgradeToAndCall",
          "outputs": [],
          "stateMutability": "payable",
          "type": "function"
        }
      ]
    },
    "Buyback": {
      "address": "0x6C5cdfB47150EFc52072cB93Eea1e0F123529748",
      "abi": [
        {
          "inputs": [
            {
              "internalType": "address",
              "name": "_uniswapAddr",
              "type": "address"
            },
            {
              "internalType": "address",
              "name": "_strategistAddr",
              "type": "address"
            },
            {
              "internalType": "address",
              "name": "_ousd",
              "type": "address"
            },
            {
              "internalType": "address",
              "name": "_ogv",
              "type": "address"
            },
            {
              "internalType": "address",
              "name": "_usdt",
              "type": "address"
            },
            {
              "internalType": "address",
              "name": "_weth9",
              "type": "address"
            },
            {
              "internalType": "address",
              "name": "_rewardsSource",
              "type": "address"
            }
          ],
          "stateMutability": "nonpayable",
          "type": "constructor"
        },
        {
          "anonymous": false,
          "inputs": [
            {
              "indexed": true,
              "internalType": "address",
              "name": "previousGovernor",
              "type": "address"
            },
            {
              "indexed": true,
              "internalType": "address",
              "name": "newGovernor",
              "type": "address"
            }
          ],
          "name": "GovernorshipTransferred",
          "type": "event"
        },
        {
          "anonymous": false,
          "inputs": [
            {
              "indexed": true,
              "internalType": "address",
              "name": "previousGovernor",
              "type": "address"
            },
            {
              "indexed": true,
              "internalType": "address",
              "name": "newGovernor",
              "type": "address"
            }
          ],
          "name": "PendingGovernorshipTransfer",
          "type": "event"
        },
        {
          "anonymous": false,
          "inputs": [
            {
              "indexed": false,
              "internalType": "address",
              "name": "_address",
              "type": "address"
            }
          ],
          "name": "StrategistUpdated",
          "type": "event"
        },
        {
          "anonymous": false,
          "inputs": [
            {
              "indexed": false,
              "internalType": "address",
              "name": "_address",
              "type": "address"
            }
          ],
          "name": "UniswapUpdated",
          "type": "event"
        },
        {
          "inputs": [],
          "name": "claimGovernance",
          "outputs": [],
          "stateMutability": "nonpayable",
          "type": "function"
        },
        {
          "inputs": [],
          "name": "governor",
          "outputs": [
            {
              "internalType": "address",
              "name": "",
              "type": "address"
            }
          ],
          "stateMutability": "view",
          "type": "function"
        },
        {
          "inputs": [],
          "name": "isGovernor",
          "outputs": [
            {
              "internalType": "bool",
              "name": "",
              "type": "bool"
            }
          ],
          "stateMutability": "view",
          "type": "function"
        },
        {
          "inputs": [],
          "name": "rewardsSource",
          "outputs": [
            {
              "internalType": "address",
              "name": "",
              "type": "address"
            }
          ],
          "stateMutability": "view",
          "type": "function"
        },
        {
          "inputs": [
            {
              "internalType": "address",
              "name": "_address",
              "type": "address"
            }
          ],
          "name": "setStrategistAddr",
          "outputs": [],
          "stateMutability": "nonpayable",
          "type": "function"
        },
        {
          "inputs": [
            {
              "internalType": "address",
              "name": "_address",
              "type": "address"
            }
          ],
          "name": "setUniswapAddr",
          "outputs": [],
          "stateMutability": "nonpayable",
          "type": "function"
        },
        {
          "inputs": [],
          "name": "strategistAddr",
          "outputs": [
            {
              "internalType": "address",
              "name": "",
              "type": "address"
            }
          ],
          "stateMutability": "view",
          "type": "function"
        },
        {
          "inputs": [],
          "name": "swap",
          "outputs": [],
          "stateMutability": "nonpayable",
          "type": "function"
        },
        {
          "inputs": [
            {
              "internalType": "uint256",
              "name": "ousdAmount",
              "type": "uint256"
            },
            {
              "internalType": "uint256",
              "name": "minExpected",
              "type": "uint256"
            }
          ],
          "name": "swapNow",
          "outputs": [],
          "stateMutability": "nonpayable",
          "type": "function"
        },
        {
          "inputs": [
            {
              "internalType": "address",
              "name": "_newGovernor",
              "type": "address"
            }
          ],
          "name": "transferGovernance",
          "outputs": [],
          "stateMutability": "nonpayable",
          "type": "function"
        },
        {
          "inputs": [
            {
              "internalType": "address",
              "name": "token",
              "type": "address"
            },
            {
              "internalType": "uint256",
              "name": "amount",
              "type": "uint256"
            }
          ],
          "name": "transferToken",
          "outputs": [],
          "stateMutability": "nonpayable",
          "type": "function"
        },
        {
          "inputs": [],
          "name": "uniswapAddr",
          "outputs": [
            {
              "internalType": "address",
              "name": "",
              "type": "address"
            }
          ],
          "stateMutability": "view",
          "type": "function"
        }
      ]
    },
    "ChainlinkOracle": {
      "address": "0x017aD99900b9581Cd40C815990890EE9F0858246",
      "abi": [
        {
          "constant": true,
          "inputs": [],
          "name": "governor",
          "outputs": [
            {
              "internalType": "address",
              "name": "",
              "type": "address"
            }
          ],
          "payable": false,
          "stateMutability": "view",
          "type": "function"
        },
        {
          "constant": true,
          "inputs": [
            {
              "internalType": "string",
              "name": "symbol",
              "type": "string"
            }
          ],
          "name": "tokEthPrice",
          "outputs": [
            {
              "internalType": "uint256",
              "name": "",
              "type": "uint256"
            }
          ],
          "payable": false,
          "stateMutability": "view",
          "type": "function"
        },
        {
          "constant": true,
          "inputs": [
            {
              "internalType": "string",
              "name": "symbol",
              "type": "string"
            }
          ],
          "name": "tokUsdPrice",
          "outputs": [
            {
              "internalType": "uint256",
              "name": "",
              "type": "uint256"
            }
          ],
          "payable": false,
          "stateMutability": "view",
          "type": "function"
        },
        {
          "constant": false,
          "inputs": [],
          "name": "claimGovernance",
          "outputs": [],
          "payable": false,
          "stateMutability": "nonpayable",
          "type": "function"
        },
        {
          "constant": true,
          "inputs": [],
          "name": "ethUsdPrice",
          "outputs": [
            {
              "internalType": "uint256",
              "name": "",
              "type": "uint256"
            }
          ],
          "payable": false,
          "stateMutability": "view",
          "type": "function"
        },
        {
          "constant": true,
          "inputs": [],
          "name": "isGovernor",
          "outputs": [
            {
              "internalType": "bool",
              "name": "",
              "type": "bool"
            }
          ],
          "payable": false,
          "stateMutability": "view",
          "type": "function"
        },
        {
          "constant": false,
          "inputs": [
            {
              "internalType": "address",
              "name": "_newGovernor",
              "type": "address"
            }
          ],
          "name": "transferGovernance",
          "outputs": [],
          "payable": false,
          "stateMutability": "nonpayable",
          "type": "function"
        },
        {
          "constant": false,
          "inputs": [
            {
              "internalType": "address",
              "name": "feed",
              "type": "address"
            },
            {
              "internalType": "string",
              "name": "symbol",
              "type": "string"
            },
            {
              "internalType": "bool",
              "name": "directToUsd",
              "type": "bool"
            }
          ],
          "name": "registerFeed",
          "outputs": [],
          "payable": false,
          "stateMutability": "nonpayable",
          "type": "function"
        },
        {
          "constant": true,
          "inputs": [
            {
              "internalType": "string",
              "name": "symbol",
              "type": "string"
            }
          ],
          "name": "price",
          "outputs": [
            {
              "internalType": "uint256",
              "name": "",
              "type": "uint256"
            }
          ],
          "payable": false,
          "stateMutability": "view",
          "type": "function"
        },
        {
          "inputs": [
            {
              "internalType": "address",
              "name": "ethFeed_",
              "type": "address"
            }
          ],
          "payable": false,
          "stateMutability": "nonpayable",
          "type": "constructor"
        },
        {
          "anonymous": false,
          "inputs": [
            {
              "indexed": false,
              "internalType": "address",
              "name": "_feed",
              "type": "address"
            },
            {
              "indexed": false,
              "internalType": "string",
              "name": "_symbol",
              "type": "string"
            },
            {
              "indexed": false,
              "internalType": "bool",
              "name": "_directToUsd",
              "type": "bool"
            }
          ],
          "name": "FeedRegistered",
          "type": "event"
        },
        {
          "anonymous": false,
          "inputs": [
            {
              "indexed": true,
              "internalType": "address",
              "name": "previousGovernor",
              "type": "address"
            },
            {
              "indexed": true,
              "internalType": "address",
              "name": "newGovernor",
              "type": "address"
            }
          ],
          "name": "PendingGovernorshipTransfer",
          "type": "event"
        },
        {
          "anonymous": false,
          "inputs": [
            {
              "indexed": true,
              "internalType": "address",
              "name": "previousGovernor",
              "type": "address"
            },
            {
              "indexed": true,
              "internalType": "address",
              "name": "newGovernor",
              "type": "address"
            }
          ],
          "name": "GovernorshipTransferred",
          "type": "event"
        }
      ]
    },
    "CompensationClaims": {
      "address": "0x9C94df9d594BA1eb94430C006c269C314B1A8281",
      "abi": [
        {
          "constant": false,
          "inputs": [
            {
              "internalType": "address",
              "name": "_coin",
              "type": "address"
            }
          ],
          "name": "collect",
          "outputs": [],
          "payable": false,
          "stateMutability": "nonpayable",
          "type": "function"
        },
        {
          "constant": true,
          "inputs": [],
          "name": "governor",
          "outputs": [
            {
              "internalType": "address",
              "name": "",
              "type": "address"
            }
          ],
          "payable": false,
          "stateMutability": "view",
          "type": "function"
        },
        {
          "constant": false,
          "inputs": [
            {
              "internalType": "address",
              "name": "_recipient",
              "type": "address"
            }
          ],
          "name": "claim",
          "outputs": [],
          "payable": false,
          "stateMutability": "nonpayable",
          "type": "function"
        },
        {
          "constant": true,
          "inputs": [],
          "name": "decimals",
          "outputs": [
            {
              "internalType": "uint8",
              "name": "",
              "type": "uint8"
            }
          ],
          "payable": false,
          "stateMutability": "view",
          "type": "function"
        },
        {
          "constant": false,
          "inputs": [
            {
              "internalType": "address[]",
              "name": "_addresses",
              "type": "address[]"
            },
            {
              "internalType": "uint256[]",
              "name": "_amounts",
              "type": "uint256[]"
            }
          ],
          "name": "setClaims",
          "outputs": [],
          "payable": false,
          "stateMutability": "nonpayable",
          "type": "function"
        },
        {
          "constant": true,
          "inputs": [],
          "name": "totalClaims",
          "outputs": [
            {
              "internalType": "uint256",
              "name": "",
              "type": "uint256"
            }
          ],
          "payable": false,
          "stateMutability": "view",
          "type": "function"
        },
        {
          "constant": false,
          "inputs": [],
          "name": "unlockAdjuster",
          "outputs": [],
          "payable": false,
          "stateMutability": "nonpayable",
          "type": "function"
        },
        {
          "constant": false,
          "inputs": [],
          "name": "claimGovernance",
          "outputs": [],
          "payable": false,
          "stateMutability": "nonpayable",
          "type": "function"
        },
        {
          "constant": true,
          "inputs": [
            {
              "internalType": "address",
              "name": "_account",
              "type": "address"
            }
          ],
          "name": "balanceOf",
          "outputs": [
            {
              "internalType": "uint256",
              "name": "",
              "type": "uint256"
            }
          ],
          "payable": false,
          "stateMutability": "view",
          "type": "function"
        },
        {
          "constant": false,
          "inputs": [
            {
              "internalType": "uint256",
              "name": "_seconds",
              "type": "uint256"
            }
          ],
          "name": "start",
          "outputs": [],
          "payable": false,
          "stateMutability": "nonpayable",
          "type": "function"
        },
        {
          "constant": true,
          "inputs": [],
          "name": "isAdjusterLocked",
          "outputs": [
            {
              "internalType": "bool",
              "name": "",
              "type": "bool"
            }
          ],
          "payable": false,
          "stateMutability": "view",
          "type": "function"
        },
        {
          "constant": true,
          "inputs": [],
          "name": "adjuster",
          "outputs": [
            {
              "internalType": "address",
              "name": "",
              "type": "address"
            }
          ],
          "payable": false,
          "stateMutability": "view",
          "type": "function"
        },
        {
          "constant": true,
          "inputs": [],
          "name": "isGovernor",
          "outputs": [
            {
              "internalType": "bool",
              "name": "",
              "type": "bool"
            }
          ],
          "payable": false,
          "stateMutability": "view",
          "type": "function"
        },
        {
          "constant": false,
          "inputs": [
            {
              "internalType": "address",
              "name": "_newGovernor",
              "type": "address"
            }
          ],
          "name": "transferGovernance",
          "outputs": [],
          "payable": false,
          "stateMutability": "nonpayable",
          "type": "function"
        },
        {
          "constant": false,
          "inputs": [],
          "name": "lockAdjuster",
          "outputs": [],
          "payable": false,
          "stateMutability": "nonpayable",
          "type": "function"
        },
        {
          "constant": true,
          "inputs": [],
          "name": "end",
          "outputs": [
            {
              "internalType": "uint256",
              "name": "",
              "type": "uint256"
            }
          ],
          "payable": false,
          "stateMutability": "view",
          "type": "function"
        },
        {
          "constant": true,
          "inputs": [],
          "name": "token",
          "outputs": [
            {
              "internalType": "address",
              "name": "",
              "type": "address"
            }
          ],
          "payable": false,
          "stateMutability": "view",
          "type": "function"
        },
        {
          "inputs": [
            {
              "internalType": "address",
              "name": "_token",
              "type": "address"
            },
            {
              "internalType": "address",
              "name": "_adjuster",
              "type": "address"
            }
          ],
          "payable": false,
          "stateMutability": "nonpayable",
          "type": "constructor"
        },
        {
          "anonymous": false,
          "inputs": [
            {
              "indexed": true,
              "internalType": "address",
              "name": "recipient",
              "type": "address"
            },
            {
              "indexed": false,
              "internalType": "uint256",
              "name": "amount",
              "type": "uint256"
            }
          ],
          "name": "Claim",
          "type": "event"
        },
        {
          "anonymous": false,
          "inputs": [
            {
              "indexed": true,
              "internalType": "address",
              "name": "recipient",
              "type": "address"
            },
            {
              "indexed": false,
              "internalType": "uint256",
              "name": "amount",
              "type": "uint256"
            }
          ],
          "name": "ClaimSet",
          "type": "event"
        },
        {
          "anonymous": false,
          "inputs": [
            {
              "indexed": false,
              "internalType": "uint256",
              "name": "end",
              "type": "uint256"
            }
          ],
          "name": "Start",
          "type": "event"
        },
        {
          "anonymous": false,
          "inputs": [],
          "name": "Lock",
          "type": "event"
        },
        {
          "anonymous": false,
          "inputs": [],
          "name": "Unlock",
          "type": "event"
        },
        {
          "anonymous": false,
          "inputs": [
            {
              "indexed": true,
              "internalType": "address",
              "name": "coin",
              "type": "address"
            },
            {
              "indexed": false,
              "internalType": "uint256",
              "name": "amount",
              "type": "uint256"
            }
          ],
          "name": "Collect",
          "type": "event"
        },
        {
          "anonymous": false,
          "inputs": [
            {
              "indexed": true,
              "internalType": "address",
              "name": "previousGovernor",
              "type": "address"
            },
            {
              "indexed": true,
              "internalType": "address",
              "name": "newGovernor",
              "type": "address"
            }
          ],
          "name": "PendingGovernorshipTransfer",
          "type": "event"
        },
        {
          "anonymous": false,
          "inputs": [
            {
              "indexed": true,
              "internalType": "address",
              "name": "previousGovernor",
              "type": "address"
            },
            {
              "indexed": true,
              "internalType": "address",
              "name": "newGovernor",
              "type": "address"
            }
          ],
          "name": "GovernorshipTransferred",
          "type": "event"
        }
      ]
    },
    "CompoundStrategy": {
      "address": "0xC697Eab7B9F5c5cE2d35B9B69917F96001712Ad5",
      "abi": [
        {
          "anonymous": false,
          "inputs": [
            {
              "indexed": true,
              "internalType": "address",
              "name": "_asset",
              "type": "address"
            },
            {
              "indexed": false,
              "internalType": "address",
              "name": "_pToken",
              "type": "address"
            },
            {
              "indexed": false,
              "internalType": "uint256",
              "name": "_amount",
              "type": "uint256"
            }
          ],
          "name": "Deposit",
          "type": "event"
        },
        {
          "anonymous": false,
          "inputs": [
            {
              "indexed": true,
              "internalType": "address",
              "name": "previousGovernor",
              "type": "address"
            },
            {
              "indexed": true,
              "internalType": "address",
              "name": "newGovernor",
              "type": "address"
            }
          ],
          "name": "GovernorshipTransferred",
          "type": "event"
        },
        {
          "anonymous": false,
          "inputs": [
            {
              "indexed": false,
              "internalType": "address",
              "name": "_oldHarvesterAddress",
              "type": "address"
            },
            {
              "indexed": false,
              "internalType": "address",
              "name": "_newHarvesterAddress",
              "type": "address"
            }
          ],
          "name": "HarvesterAddressesUpdated",
          "type": "event"
        },
        {
          "anonymous": false,
          "inputs": [
            {
              "indexed": true,
              "internalType": "address",
              "name": "_asset",
              "type": "address"
            },
            {
              "indexed": false,
              "internalType": "address",
              "name": "_pToken",
              "type": "address"
            }
          ],
          "name": "PTokenAdded",
          "type": "event"
        },
        {
          "anonymous": false,
          "inputs": [
            {
              "indexed": true,
              "internalType": "address",
              "name": "_asset",
              "type": "address"
            },
            {
              "indexed": false,
              "internalType": "address",
              "name": "_pToken",
              "type": "address"
            }
          ],
          "name": "PTokenRemoved",
          "type": "event"
        },
        {
          "anonymous": false,
          "inputs": [
            {
              "indexed": true,
              "internalType": "address",
              "name": "previousGovernor",
              "type": "address"
            },
            {
              "indexed": true,
              "internalType": "address",
              "name": "newGovernor",
              "type": "address"
            }
          ],
          "name": "PendingGovernorshipTransfer",
          "type": "event"
        },
        {
          "anonymous": false,
          "inputs": [
            {
              "indexed": false,
              "internalType": "address[]",
              "name": "_oldAddresses",
              "type": "address[]"
            },
            {
              "indexed": false,
              "internalType": "address[]",
              "name": "_newAddresses",
              "type": "address[]"
            }
          ],
          "name": "RewardTokenAddressesUpdated",
          "type": "event"
        },
        {
          "anonymous": false,
          "inputs": [
            {
              "indexed": false,
              "internalType": "address",
              "name": "recipient",
              "type": "address"
            },
            {
              "indexed": false,
              "internalType": "address",
              "name": "rewardToken",
              "type": "address"
            },
            {
              "indexed": false,
              "internalType": "uint256",
              "name": "amount",
              "type": "uint256"
            }
          ],
          "name": "RewardTokenCollected",
          "type": "event"
        },
        {
          "anonymous": false,
          "inputs": [
            {
              "indexed": false,
              "internalType": "address",
              "name": "asset",
              "type": "address"
            },
            {
              "indexed": false,
              "internalType": "uint256",
              "name": "amount",
              "type": "uint256"
            }
          ],
          "name": "SkippedWithdrawal",
          "type": "event"
        },
        {
          "anonymous": false,
          "inputs": [
            {
              "indexed": true,
              "internalType": "address",
              "name": "_asset",
              "type": "address"
            },
            {
              "indexed": false,
              "internalType": "address",
              "name": "_pToken",
              "type": "address"
            },
            {
              "indexed": false,
              "internalType": "uint256",
              "name": "_amount",
              "type": "uint256"
            }
          ],
          "name": "Withdrawal",
          "type": "event"
        },
        {
          "inputs": [],
          "name": "_deprecated_rewardLiquidationThreshold",
          "outputs": [
            {
              "internalType": "uint256",
              "name": "",
              "type": "uint256"
            }
          ],
          "stateMutability": "view",
          "type": "function"
        },
        {
          "inputs": [],
          "name": "_deprecated_rewardTokenAddress",
          "outputs": [
            {
              "internalType": "address",
              "name": "",
              "type": "address"
            }
          ],
          "stateMutability": "view",
          "type": "function"
        },
        {
          "inputs": [
            {
              "internalType": "address",
              "name": "",
              "type": "address"
            }
          ],
          "name": "assetToPToken",
          "outputs": [
            {
              "internalType": "address",
              "name": "",
              "type": "address"
            }
          ],
          "stateMutability": "view",
          "type": "function"
        },
        {
          "inputs": [
            {
              "internalType": "address",
              "name": "_asset",
              "type": "address"
            }
          ],
          "name": "checkBalance",
          "outputs": [
            {
              "internalType": "uint256",
              "name": "balance",
              "type": "uint256"
            }
          ],
          "stateMutability": "view",
          "type": "function"
        },
        {
          "inputs": [],
          "name": "claimGovernance",
          "outputs": [],
          "stateMutability": "nonpayable",
          "type": "function"
        },
        {
          "inputs": [],
          "name": "collectRewardTokens",
          "outputs": [],
          "stateMutability": "nonpayable",
          "type": "function"
        },
        {
          "inputs": [
            {
              "internalType": "address",
              "name": "_asset",
              "type": "address"
            },
            {
              "internalType": "uint256",
              "name": "_amount",
              "type": "uint256"
            }
          ],
          "name": "deposit",
          "outputs": [],
          "stateMutability": "nonpayable",
          "type": "function"
        },
        {
          "inputs": [],
          "name": "depositAll",
          "outputs": [],
          "stateMutability": "nonpayable",
          "type": "function"
        },
        {
          "inputs": [],
          "name": "getRewardTokenAddresses",
          "outputs": [
            {
              "internalType": "address[]",
              "name": "",
              "type": "address[]"
            }
          ],
          "stateMutability": "view",
          "type": "function"
        },
        {
          "inputs": [],
          "name": "governor",
          "outputs": [
            {
              "internalType": "address",
              "name": "",
              "type": "address"
            }
          ],
          "stateMutability": "view",
          "type": "function"
        },
        {
          "inputs": [],
          "name": "harvesterAddress",
          "outputs": [
            {
              "internalType": "address",
              "name": "",
              "type": "address"
            }
          ],
          "stateMutability": "view",
          "type": "function"
        },
        {
          "inputs": [
            {
              "internalType": "address",
              "name": "_platformAddress",
              "type": "address"
            },
            {
              "internalType": "address",
              "name": "_vaultAddress",
              "type": "address"
            },
            {
              "internalType": "address[]",
              "name": "_rewardTokenAddresses",
              "type": "address[]"
            },
            {
              "internalType": "address[]",
              "name": "_assets",
              "type": "address[]"
            },
            {
              "internalType": "address[]",
              "name": "_pTokens",
              "type": "address[]"
            }
          ],
          "name": "initialize",
          "outputs": [],
          "stateMutability": "nonpayable",
          "type": "function"
        },
        {
          "inputs": [],
          "name": "isGovernor",
          "outputs": [
            {
              "internalType": "bool",
              "name": "",
              "type": "bool"
            }
          ],
          "stateMutability": "view",
          "type": "function"
        },
        {
          "inputs": [],
          "name": "platformAddress",
          "outputs": [
            {
              "internalType": "address",
              "name": "",
              "type": "address"
            }
          ],
          "stateMutability": "view",
          "type": "function"
        },
        {
          "inputs": [
            {
              "internalType": "uint256",
              "name": "_assetIndex",
              "type": "uint256"
            }
          ],
          "name": "removePToken",
          "outputs": [],
          "stateMutability": "nonpayable",
          "type": "function"
        },
        {
          "inputs": [
            {
              "internalType": "uint256",
              "name": "",
              "type": "uint256"
            }
          ],
          "name": "rewardTokenAddresses",
          "outputs": [
            {
              "internalType": "address",
              "name": "",
              "type": "address"
            }
          ],
          "stateMutability": "view",
          "type": "function"
        },
        {
          "inputs": [],
          "name": "safeApproveAllTokens",
          "outputs": [],
          "stateMutability": "nonpayable",
          "type": "function"
        },
        {
          "inputs": [
            {
              "internalType": "address",
              "name": "_harvesterAddress",
              "type": "address"
            }
          ],
          "name": "setHarvesterAddress",
          "outputs": [],
          "stateMutability": "nonpayable",
          "type": "function"
        },
        {
          "inputs": [
            {
              "internalType": "address",
              "name": "_asset",
              "type": "address"
            },
            {
              "internalType": "address",
              "name": "_pToken",
              "type": "address"
            }
          ],
          "name": "setPTokenAddress",
          "outputs": [],
          "stateMutability": "nonpayable",
          "type": "function"
        },
        {
          "inputs": [
            {
              "internalType": "address[]",
              "name": "_rewardTokenAddresses",
              "type": "address[]"
            }
          ],
          "name": "setRewardTokenAddresses",
          "outputs": [],
          "stateMutability": "nonpayable",
          "type": "function"
        },
        {
          "inputs": [
            {
              "internalType": "address",
              "name": "_asset",
              "type": "address"
            }
          ],
          "name": "supportsAsset",
          "outputs": [
            {
              "internalType": "bool",
              "name": "",
              "type": "bool"
            }
          ],
          "stateMutability": "view",
          "type": "function"
        },
        {
          "inputs": [
            {
              "internalType": "address",
              "name": "_newGovernor",
              "type": "address"
            }
          ],
          "name": "transferGovernance",
          "outputs": [],
          "stateMutability": "nonpayable",
          "type": "function"
        },
        {
          "inputs": [
            {
              "internalType": "address",
              "name": "_asset",
              "type": "address"
            },
            {
              "internalType": "uint256",
              "name": "_amount",
              "type": "uint256"
            }
          ],
          "name": "transferToken",
          "outputs": [],
          "stateMutability": "nonpayable",
          "type": "function"
        },
        {
          "inputs": [],
          "name": "vaultAddress",
          "outputs": [
            {
              "internalType": "address",
              "name": "",
              "type": "address"
            }
          ],
          "stateMutability": "view",
          "type": "function"
        },
        {
          "inputs": [
            {
              "internalType": "address",
              "name": "_recipient",
              "type": "address"
            },
            {
              "internalType": "address",
              "name": "_asset",
              "type": "address"
            },
            {
              "internalType": "uint256",
              "name": "_amount",
              "type": "uint256"
            }
          ],
          "name": "withdraw",
          "outputs": [],
          "stateMutability": "nonpayable",
          "type": "function"
        },
        {
          "inputs": [],
          "name": "withdrawAll",
          "outputs": [],
          "stateMutability": "nonpayable",
          "type": "function"
        }
      ]
    },
    "CompoundStrategyProxy": {
      "address": "0x9c459eeb3FA179a40329b81C1635525e9A0Ef094",
      "abi": [
        {
          "anonymous": false,
          "inputs": [
            {
              "indexed": true,
              "internalType": "address",
              "name": "previousGovernor",
              "type": "address"
            },
            {
              "indexed": true,
              "internalType": "address",
              "name": "newGovernor",
              "type": "address"
            }
          ],
          "name": "GovernorshipTransferred",
          "type": "event"
        },
        {
          "anonymous": false,
          "inputs": [
            {
              "indexed": true,
              "internalType": "address",
              "name": "previousGovernor",
              "type": "address"
            },
            {
              "indexed": true,
              "internalType": "address",
              "name": "newGovernor",
              "type": "address"
            }
          ],
          "name": "PendingGovernorshipTransfer",
          "type": "event"
        },
        {
          "anonymous": false,
          "inputs": [
            {
              "indexed": true,
              "internalType": "address",
              "name": "implementation",
              "type": "address"
            }
          ],
          "name": "Upgraded",
          "type": "event"
        },
        {
          "stateMutability": "payable",
          "type": "fallback"
        },
        {
          "inputs": [],
          "name": "admin",
          "outputs": [
            {
              "internalType": "address",
              "name": "",
              "type": "address"
            }
          ],
          "stateMutability": "view",
          "type": "function"
        },
        {
          "inputs": [],
          "name": "claimGovernance",
          "outputs": [],
          "stateMutability": "nonpayable",
          "type": "function"
        },
        {
          "inputs": [],
          "name": "governor",
          "outputs": [
            {
              "internalType": "address",
              "name": "",
              "type": "address"
            }
          ],
          "stateMutability": "view",
          "type": "function"
        },
        {
          "inputs": [],
          "name": "implementation",
          "outputs": [
            {
              "internalType": "address",
              "name": "",
              "type": "address"
            }
          ],
          "stateMutability": "view",
          "type": "function"
        },
        {
          "inputs": [
            {
              "internalType": "address",
              "name": "_logic",
              "type": "address"
            },
            {
              "internalType": "address",
              "name": "_initGovernor",
              "type": "address"
            },
            {
              "internalType": "bytes",
              "name": "_data",
              "type": "bytes"
            }
          ],
          "name": "initialize",
          "outputs": [],
          "stateMutability": "payable",
          "type": "function"
        },
        {
          "inputs": [],
          "name": "isGovernor",
          "outputs": [
            {
              "internalType": "bool",
              "name": "",
              "type": "bool"
            }
          ],
          "stateMutability": "view",
          "type": "function"
        },
        {
          "inputs": [
            {
              "internalType": "address",
              "name": "_newGovernor",
              "type": "address"
            }
          ],
          "name": "transferGovernance",
          "outputs": [],
          "stateMutability": "nonpayable",
          "type": "function"
        },
        {
          "inputs": [
            {
              "internalType": "address",
              "name": "newImplementation",
              "type": "address"
            }
          ],
          "name": "upgradeTo",
          "outputs": [],
          "stateMutability": "nonpayable",
          "type": "function"
        },
        {
          "inputs": [
            {
              "internalType": "address",
              "name": "newImplementation",
              "type": "address"
            },
            {
              "internalType": "bytes",
              "name": "data",
              "type": "bytes"
            }
          ],
          "name": "upgradeToAndCall",
          "outputs": [],
          "stateMutability": "payable",
          "type": "function"
        }
      ]
    },
    "ConvexOUSDMetaStrategy": {
      "address": "0xc7faB3de576caf6044369930422f12C4FDbb2B32",
      "abi": [
        {
          "anonymous": false,
          "inputs": [
            {
              "indexed": true,
              "internalType": "address",
              "name": "_asset",
              "type": "address"
            },
            {
              "indexed": false,
              "internalType": "address",
              "name": "_pToken",
              "type": "address"
            },
            {
              "indexed": false,
              "internalType": "uint256",
              "name": "_amount",
              "type": "uint256"
            }
          ],
          "name": "Deposit",
          "type": "event"
        },
        {
          "anonymous": false,
          "inputs": [
            {
              "indexed": true,
              "internalType": "address",
              "name": "previousGovernor",
              "type": "address"
            },
            {
              "indexed": true,
              "internalType": "address",
              "name": "newGovernor",
              "type": "address"
            }
          ],
          "name": "GovernorshipTransferred",
          "type": "event"
        },
        {
          "anonymous": false,
          "inputs": [
            {
              "indexed": false,
              "internalType": "address",
              "name": "_oldHarvesterAddress",
              "type": "address"
            },
            {
              "indexed": false,
              "internalType": "address",
              "name": "_newHarvesterAddress",
              "type": "address"
            }
          ],
          "name": "HarvesterAddressesUpdated",
          "type": "event"
        },
        {
          "anonymous": false,
          "inputs": [
            {
              "indexed": false,
              "internalType": "uint256",
              "name": "_prevMaxSlippagePercentage",
              "type": "uint256"
            },
            {
              "indexed": false,
              "internalType": "uint256",
              "name": "_newMaxSlippagePercentage",
              "type": "uint256"
            }
          ],
          "name": "MaxWithdrawalSlippageUpdated",
          "type": "event"
        },
        {
          "anonymous": false,
          "inputs": [
            {
              "indexed": true,
              "internalType": "address",
              "name": "_asset",
              "type": "address"
            },
            {
              "indexed": false,
              "internalType": "address",
              "name": "_pToken",
              "type": "address"
            }
          ],
          "name": "PTokenAdded",
          "type": "event"
        },
        {
          "anonymous": false,
          "inputs": [
            {
              "indexed": true,
              "internalType": "address",
              "name": "_asset",
              "type": "address"
            },
            {
              "indexed": false,
              "internalType": "address",
              "name": "_pToken",
              "type": "address"
            }
          ],
          "name": "PTokenRemoved",
          "type": "event"
        },
        {
          "anonymous": false,
          "inputs": [
            {
              "indexed": true,
              "internalType": "address",
              "name": "previousGovernor",
              "type": "address"
            },
            {
              "indexed": true,
              "internalType": "address",
              "name": "newGovernor",
              "type": "address"
            }
          ],
          "name": "PendingGovernorshipTransfer",
          "type": "event"
        },
        {
          "anonymous": false,
          "inputs": [
            {
              "indexed": false,
              "internalType": "address[]",
              "name": "_oldAddresses",
              "type": "address[]"
            },
            {
              "indexed": false,
              "internalType": "address[]",
              "name": "_newAddresses",
              "type": "address[]"
            }
          ],
          "name": "RewardTokenAddressesUpdated",
          "type": "event"
        },
        {
          "anonymous": false,
          "inputs": [
            {
              "indexed": false,
              "internalType": "address",
              "name": "recipient",
              "type": "address"
            },
            {
              "indexed": false,
              "internalType": "address",
              "name": "rewardToken",
              "type": "address"
            },
            {
              "indexed": false,
              "internalType": "uint256",
              "name": "amount",
              "type": "uint256"
            }
          ],
          "name": "RewardTokenCollected",
          "type": "event"
        },
        {
          "anonymous": false,
          "inputs": [
            {
              "indexed": true,
              "internalType": "address",
              "name": "_asset",
              "type": "address"
            },
            {
              "indexed": false,
              "internalType": "address",
              "name": "_pToken",
              "type": "address"
            },
            {
              "indexed": false,
              "internalType": "uint256",
              "name": "_amount",
              "type": "uint256"
            }
          ],
          "name": "Withdrawal",
          "type": "event"
        },
        {
          "inputs": [],
          "name": "_deprecated_rewardLiquidationThreshold",
          "outputs": [
            {
              "internalType": "uint256",
              "name": "",
              "type": "uint256"
            }
          ],
          "stateMutability": "view",
          "type": "function"
        },
        {
          "inputs": [],
          "name": "_deprecated_rewardTokenAddress",
          "outputs": [
            {
              "internalType": "address",
              "name": "",
              "type": "address"
            }
          ],
          "stateMutability": "view",
          "type": "function"
        },
        {
          "inputs": [
            {
              "internalType": "address",
              "name": "",
              "type": "address"
            }
          ],
          "name": "assetToPToken",
          "outputs": [
            {
              "internalType": "address",
              "name": "",
              "type": "address"
            }
          ],
          "stateMutability": "view",
          "type": "function"
        },
        {
          "inputs": [
            {
              "internalType": "address",
              "name": "_asset",
              "type": "address"
            }
          ],
          "name": "checkBalance",
          "outputs": [
            {
              "internalType": "uint256",
              "name": "balance",
              "type": "uint256"
            }
          ],
          "stateMutability": "view",
          "type": "function"
        },
        {
          "inputs": [],
          "name": "claimGovernance",
          "outputs": [],
          "stateMutability": "nonpayable",
          "type": "function"
        },
        {
          "inputs": [],
          "name": "collectRewardTokens",
          "outputs": [],
          "stateMutability": "nonpayable",
          "type": "function"
        },
        {
          "inputs": [
            {
              "internalType": "address",
              "name": "_asset",
              "type": "address"
            },
            {
              "internalType": "uint256",
              "name": "_amount",
              "type": "uint256"
            }
          ],
          "name": "deposit",
          "outputs": [],
          "stateMutability": "nonpayable",
          "type": "function"
        },
        {
          "inputs": [],
          "name": "depositAll",
          "outputs": [],
          "stateMutability": "nonpayable",
          "type": "function"
        },
        {
          "inputs": [],
          "name": "getRewardTokenAddresses",
          "outputs": [
            {
              "internalType": "address[]",
              "name": "",
              "type": "address[]"
            }
          ],
          "stateMutability": "view",
          "type": "function"
        },
        {
          "inputs": [],
          "name": "governor",
          "outputs": [
            {
              "internalType": "address",
              "name": "",
              "type": "address"
            }
          ],
          "stateMutability": "view",
          "type": "function"
        },
        {
          "inputs": [],
          "name": "harvesterAddress",
          "outputs": [
            {
              "internalType": "address",
              "name": "",
              "type": "address"
            }
          ],
          "stateMutability": "view",
          "type": "function"
        },
        {
          "inputs": [
            {
              "internalType": "address",
              "name": "_platformAddress",
              "type": "address"
            },
            {
              "internalType": "address",
              "name": "_vaultAddress",
              "type": "address"
            },
            {
              "internalType": "address[]",
              "name": "_rewardTokenAddresses",
              "type": "address[]"
            },
            {
              "internalType": "address[]",
              "name": "_assets",
              "type": "address[]"
            },
            {
              "internalType": "address[]",
              "name": "_pTokens",
              "type": "address[]"
            }
          ],
          "name": "initialize",
          "outputs": [],
          "stateMutability": "nonpayable",
          "type": "function"
        },
        {
          "inputs": [
            {
              "internalType": "address[]",
              "name": "_rewardTokenAddresses",
              "type": "address[]"
            },
            {
              "internalType": "address[]",
              "name": "_assets",
              "type": "address[]"
            },
            {
              "internalType": "address[]",
              "name": "_pTokens",
              "type": "address[]"
            },
            {
              "components": [
                {
                  "internalType": "address",
                  "name": "platformAddress",
                  "type": "address"
                },
                {
                  "internalType": "address",
                  "name": "vaultAddress",
                  "type": "address"
                },
                {
                  "internalType": "address",
                  "name": "cvxDepositorAddress",
                  "type": "address"
                },
                {
                  "internalType": "address",
                  "name": "metapoolAddress",
                  "type": "address"
                },
                {
                  "internalType": "address",
                  "name": "metapoolMainToken",
                  "type": "address"
                },
                {
                  "internalType": "address",
                  "name": "cvxRewardStakerAddress",
                  "type": "address"
                },
                {
                  "internalType": "address",
                  "name": "metapoolLPToken",
                  "type": "address"
                },
                {
                  "internalType": "uint256",
                  "name": "cvxDepositorPTokenId",
                  "type": "uint256"
                }
              ],
              "internalType": "struct BaseConvexMetaStrategy.InitConfig",
              "name": "initConfig",
              "type": "tuple"
            }
          ],
          "name": "initialize",
          "outputs": [],
          "stateMutability": "nonpayable",
          "type": "function"
        },
        {
          "inputs": [],
          "name": "isGovernor",
          "outputs": [
            {
              "internalType": "bool",
              "name": "",
              "type": "bool"
            }
          ],
          "stateMutability": "view",
          "type": "function"
        },
        {
          "inputs": [],
          "name": "maxWithdrawalSlippage",
          "outputs": [
            {
              "internalType": "uint256",
              "name": "",
              "type": "uint256"
            }
          ],
          "stateMutability": "view",
          "type": "function"
        },
        {
          "inputs": [],
          "name": "platformAddress",
          "outputs": [
            {
              "internalType": "address",
              "name": "",
              "type": "address"
            }
          ],
          "stateMutability": "view",
          "type": "function"
        },
        {
          "inputs": [
            {
              "internalType": "uint256",
              "name": "_assetIndex",
              "type": "uint256"
            }
          ],
          "name": "removePToken",
          "outputs": [],
          "stateMutability": "nonpayable",
          "type": "function"
        },
        {
          "inputs": [
            {
              "internalType": "uint256",
              "name": "",
              "type": "uint256"
            }
          ],
          "name": "rewardTokenAddresses",
          "outputs": [
            {
              "internalType": "address",
              "name": "",
              "type": "address"
            }
          ],
          "stateMutability": "view",
          "type": "function"
        },
        {
          "inputs": [],
          "name": "safeApproveAllTokens",
          "outputs": [],
          "stateMutability": "nonpayable",
          "type": "function"
        },
        {
          "inputs": [
            {
              "internalType": "address",
              "name": "_harvesterAddress",
              "type": "address"
            }
          ],
          "name": "setHarvesterAddress",
          "outputs": [],
          "stateMutability": "nonpayable",
          "type": "function"
        },
        {
          "inputs": [
            {
              "internalType": "uint256",
              "name": "_maxWithdrawalSlippage",
              "type": "uint256"
            }
          ],
          "name": "setMaxWithdrawalSlippage",
          "outputs": [],
          "stateMutability": "nonpayable",
          "type": "function"
        },
        {
          "inputs": [
            {
              "internalType": "address",
              "name": "_asset",
              "type": "address"
            },
            {
              "internalType": "address",
              "name": "_pToken",
              "type": "address"
            }
          ],
          "name": "setPTokenAddress",
          "outputs": [],
          "stateMutability": "nonpayable",
          "type": "function"
        },
        {
          "inputs": [
            {
              "internalType": "address[]",
              "name": "_rewardTokenAddresses",
              "type": "address[]"
            }
          ],
          "name": "setRewardTokenAddresses",
          "outputs": [],
          "stateMutability": "nonpayable",
          "type": "function"
        },
        {
          "inputs": [
            {
              "internalType": "address",
              "name": "_asset",
              "type": "address"
            }
          ],
          "name": "supportsAsset",
          "outputs": [
            {
              "internalType": "bool",
              "name": "",
              "type": "bool"
            }
          ],
          "stateMutability": "view",
          "type": "function"
        },
        {
          "inputs": [
            {
              "internalType": "address",
              "name": "_newGovernor",
              "type": "address"
            }
          ],
          "name": "transferGovernance",
          "outputs": [],
          "stateMutability": "nonpayable",
          "type": "function"
        },
        {
          "inputs": [
            {
              "internalType": "address",
              "name": "_asset",
              "type": "address"
            },
            {
              "internalType": "uint256",
              "name": "_amount",
              "type": "uint256"
            }
          ],
          "name": "transferToken",
          "outputs": [],
          "stateMutability": "nonpayable",
          "type": "function"
        },
        {
          "inputs": [],
          "name": "vaultAddress",
          "outputs": [
            {
              "internalType": "address",
              "name": "",
              "type": "address"
            }
          ],
          "stateMutability": "view",
          "type": "function"
        },
        {
          "inputs": [
            {
              "internalType": "address",
              "name": "_recipient",
              "type": "address"
            },
            {
              "internalType": "address",
              "name": "_asset",
              "type": "address"
            },
            {
              "internalType": "uint256",
              "name": "_amount",
              "type": "uint256"
            }
          ],
          "name": "withdraw",
          "outputs": [],
          "stateMutability": "nonpayable",
          "type": "function"
        },
        {
          "inputs": [],
          "name": "withdrawAll",
          "outputs": [],
          "stateMutability": "nonpayable",
          "type": "function"
        }
      ]
    },
    "ConvexOUSDMetaStrategyProxy": {
      "address": "0x89Eb88fEdc50FC77ae8a18aAD1cA0ac27f777a90",
      "abi": [
        {
          "anonymous": false,
          "inputs": [
            {
              "indexed": true,
              "internalType": "address",
              "name": "previousGovernor",
              "type": "address"
            },
            {
              "indexed": true,
              "internalType": "address",
              "name": "newGovernor",
              "type": "address"
            }
          ],
          "name": "GovernorshipTransferred",
          "type": "event"
        },
        {
          "anonymous": false,
          "inputs": [
            {
              "indexed": true,
              "internalType": "address",
              "name": "previousGovernor",
              "type": "address"
            },
            {
              "indexed": true,
              "internalType": "address",
              "name": "newGovernor",
              "type": "address"
            }
          ],
          "name": "PendingGovernorshipTransfer",
          "type": "event"
        },
        {
          "anonymous": false,
          "inputs": [
            {
              "indexed": true,
              "internalType": "address",
              "name": "implementation",
              "type": "address"
            }
          ],
          "name": "Upgraded",
          "type": "event"
        },
        {
          "stateMutability": "payable",
          "type": "fallback"
        },
        {
          "inputs": [],
          "name": "admin",
          "outputs": [
            {
              "internalType": "address",
              "name": "",
              "type": "address"
            }
          ],
          "stateMutability": "view",
          "type": "function"
        },
        {
          "inputs": [],
          "name": "claimGovernance",
          "outputs": [],
          "stateMutability": "nonpayable",
          "type": "function"
        },
        {
          "inputs": [],
          "name": "governor",
          "outputs": [
            {
              "internalType": "address",
              "name": "",
              "type": "address"
            }
          ],
          "stateMutability": "view",
          "type": "function"
        },
        {
          "inputs": [],
          "name": "implementation",
          "outputs": [
            {
              "internalType": "address",
              "name": "",
              "type": "address"
            }
          ],
          "stateMutability": "view",
          "type": "function"
        },
        {
          "inputs": [
            {
              "internalType": "address",
              "name": "_logic",
              "type": "address"
            },
            {
              "internalType": "address",
              "name": "_initGovernor",
              "type": "address"
            },
            {
              "internalType": "bytes",
              "name": "_data",
              "type": "bytes"
            }
          ],
          "name": "initialize",
          "outputs": [],
          "stateMutability": "payable",
          "type": "function"
        },
        {
          "inputs": [],
          "name": "isGovernor",
          "outputs": [
            {
              "internalType": "bool",
              "name": "",
              "type": "bool"
            }
          ],
          "stateMutability": "view",
          "type": "function"
        },
        {
          "inputs": [
            {
              "internalType": "address",
              "name": "_newGovernor",
              "type": "address"
            }
          ],
          "name": "transferGovernance",
          "outputs": [],
          "stateMutability": "nonpayable",
          "type": "function"
        },
        {
          "inputs": [
            {
              "internalType": "address",
              "name": "newImplementation",
              "type": "address"
            }
          ],
          "name": "upgradeTo",
          "outputs": [],
          "stateMutability": "nonpayable",
          "type": "function"
        },
        {
          "inputs": [
            {
              "internalType": "address",
              "name": "newImplementation",
              "type": "address"
            },
            {
              "internalType": "bytes",
              "name": "data",
              "type": "bytes"
            }
          ],
          "name": "upgradeToAndCall",
          "outputs": [],
          "stateMutability": "payable",
          "type": "function"
        }
      ]
    },
    "ConvexStrategy": {
      "address": "0xEe83F8eBB435373f6c231173995cC990697af1B8",
      "abi": [
        {
          "anonymous": false,
          "inputs": [
            {
              "indexed": true,
              "internalType": "address",
              "name": "_asset",
              "type": "address"
            },
            {
              "indexed": false,
              "internalType": "address",
              "name": "_pToken",
              "type": "address"
            },
            {
              "indexed": false,
              "internalType": "uint256",
              "name": "_amount",
              "type": "uint256"
            }
          ],
          "name": "Deposit",
          "type": "event"
        },
        {
          "anonymous": false,
          "inputs": [
            {
              "indexed": true,
              "internalType": "address",
              "name": "previousGovernor",
              "type": "address"
            },
            {
              "indexed": true,
              "internalType": "address",
              "name": "newGovernor",
              "type": "address"
            }
          ],
          "name": "GovernorshipTransferred",
          "type": "event"
        },
        {
          "anonymous": false,
          "inputs": [
            {
              "indexed": false,
              "internalType": "address",
              "name": "_oldHarvesterAddress",
              "type": "address"
            },
            {
              "indexed": false,
              "internalType": "address",
              "name": "_newHarvesterAddress",
              "type": "address"
            }
          ],
          "name": "HarvesterAddressesUpdated",
          "type": "event"
        },
        {
          "anonymous": false,
          "inputs": [
            {
              "indexed": true,
              "internalType": "address",
              "name": "_asset",
              "type": "address"
            },
            {
              "indexed": false,
              "internalType": "address",
              "name": "_pToken",
              "type": "address"
            }
          ],
          "name": "PTokenAdded",
          "type": "event"
        },
        {
          "anonymous": false,
          "inputs": [
            {
              "indexed": true,
              "internalType": "address",
              "name": "_asset",
              "type": "address"
            },
            {
              "indexed": false,
              "internalType": "address",
              "name": "_pToken",
              "type": "address"
            }
          ],
          "name": "PTokenRemoved",
          "type": "event"
        },
        {
          "anonymous": false,
          "inputs": [
            {
              "indexed": true,
              "internalType": "address",
              "name": "previousGovernor",
              "type": "address"
            },
            {
              "indexed": true,
              "internalType": "address",
              "name": "newGovernor",
              "type": "address"
            }
          ],
          "name": "PendingGovernorshipTransfer",
          "type": "event"
        },
        {
          "anonymous": false,
          "inputs": [
            {
              "indexed": false,
              "internalType": "address[]",
              "name": "_oldAddresses",
              "type": "address[]"
            },
            {
              "indexed": false,
              "internalType": "address[]",
              "name": "_newAddresses",
              "type": "address[]"
            }
          ],
          "name": "RewardTokenAddressesUpdated",
          "type": "event"
        },
        {
          "anonymous": false,
          "inputs": [
            {
              "indexed": false,
              "internalType": "address",
              "name": "recipient",
              "type": "address"
            },
            {
              "indexed": false,
              "internalType": "address",
              "name": "rewardToken",
              "type": "address"
            },
            {
              "indexed": false,
              "internalType": "uint256",
              "name": "amount",
              "type": "uint256"
            }
          ],
          "name": "RewardTokenCollected",
          "type": "event"
        },
        {
          "anonymous": false,
          "inputs": [
            {
              "indexed": true,
              "internalType": "address",
              "name": "_asset",
              "type": "address"
            },
            {
              "indexed": false,
              "internalType": "address",
              "name": "_pToken",
              "type": "address"
            },
            {
              "indexed": false,
              "internalType": "uint256",
              "name": "_amount",
              "type": "uint256"
            }
          ],
          "name": "Withdrawal",
          "type": "event"
        },
        {
          "inputs": [],
          "name": "_deprecated_cvxRewardTokenAddress",
          "outputs": [
            {
              "internalType": "address",
              "name": "",
              "type": "address"
            }
          ],
          "stateMutability": "view",
          "type": "function"
        },
        {
          "inputs": [],
          "name": "_deprecated_rewardLiquidationThreshold",
          "outputs": [
            {
              "internalType": "uint256",
              "name": "",
              "type": "uint256"
            }
          ],
          "stateMutability": "view",
          "type": "function"
        },
        {
          "inputs": [],
          "name": "_deprecated_rewardTokenAddress",
          "outputs": [
            {
              "internalType": "address",
              "name": "",
              "type": "address"
            }
          ],
          "stateMutability": "view",
          "type": "function"
        },
        {
          "inputs": [
            {
              "internalType": "address",
              "name": "",
              "type": "address"
            }
          ],
          "name": "assetToPToken",
          "outputs": [
            {
              "internalType": "address",
              "name": "",
              "type": "address"
            }
          ],
          "stateMutability": "view",
          "type": "function"
        },
        {
          "inputs": [
            {
              "internalType": "address",
              "name": "_asset",
              "type": "address"
            }
          ],
          "name": "checkBalance",
          "outputs": [
            {
              "internalType": "uint256",
              "name": "balance",
              "type": "uint256"
            }
          ],
          "stateMutability": "view",
          "type": "function"
        },
        {
          "inputs": [],
          "name": "claimGovernance",
          "outputs": [],
          "stateMutability": "nonpayable",
          "type": "function"
        },
        {
          "inputs": [],
          "name": "collectRewardTokens",
          "outputs": [],
          "stateMutability": "nonpayable",
          "type": "function"
        },
        {
          "inputs": [
            {
              "internalType": "address",
              "name": "_asset",
              "type": "address"
            },
            {
              "internalType": "uint256",
              "name": "_amount",
              "type": "uint256"
            }
          ],
          "name": "deposit",
          "outputs": [],
          "stateMutability": "nonpayable",
          "type": "function"
        },
        {
          "inputs": [],
          "name": "depositAll",
          "outputs": [],
          "stateMutability": "nonpayable",
          "type": "function"
        },
        {
          "inputs": [],
          "name": "getRewardTokenAddresses",
          "outputs": [
            {
              "internalType": "address[]",
              "name": "",
              "type": "address[]"
            }
          ],
          "stateMutability": "view",
          "type": "function"
        },
        {
          "inputs": [],
          "name": "governor",
          "outputs": [
            {
              "internalType": "address",
              "name": "",
              "type": "address"
            }
          ],
          "stateMutability": "view",
          "type": "function"
        },
        {
          "inputs": [],
          "name": "harvesterAddress",
          "outputs": [
            {
              "internalType": "address",
              "name": "",
              "type": "address"
            }
          ],
          "stateMutability": "view",
          "type": "function"
        },
        {
          "inputs": [
            {
              "internalType": "address",
              "name": "_platformAddress",
              "type": "address"
            },
            {
              "internalType": "address",
              "name": "_vaultAddress",
              "type": "address"
            },
            {
              "internalType": "address[]",
              "name": "_rewardTokenAddresses",
              "type": "address[]"
            },
            {
              "internalType": "address[]",
              "name": "_assets",
              "type": "address[]"
            },
            {
              "internalType": "address[]",
              "name": "_pTokens",
              "type": "address[]"
            }
          ],
          "name": "initialize",
          "outputs": [],
          "stateMutability": "nonpayable",
          "type": "function"
        },
        {
          "inputs": [
            {
              "internalType": "address",
              "name": "_platformAddress",
              "type": "address"
            },
            {
              "internalType": "address",
              "name": "_vaultAddress",
              "type": "address"
            },
            {
              "internalType": "address[]",
              "name": "_rewardTokenAddresses",
              "type": "address[]"
            },
            {
              "internalType": "address[]",
              "name": "_assets",
              "type": "address[]"
            },
            {
              "internalType": "address[]",
              "name": "_pTokens",
              "type": "address[]"
            },
            {
              "internalType": "address",
              "name": "_cvxDepositorAddress",
              "type": "address"
            },
            {
              "internalType": "address",
              "name": "_cvxRewardStakerAddress",
              "type": "address"
            },
            {
              "internalType": "uint256",
              "name": "_cvxDepositorPTokenId",
              "type": "uint256"
            }
          ],
          "name": "initialize",
          "outputs": [],
          "stateMutability": "nonpayable",
          "type": "function"
        },
        {
          "inputs": [],
          "name": "isGovernor",
          "outputs": [
            {
              "internalType": "bool",
              "name": "",
              "type": "bool"
            }
          ],
          "stateMutability": "view",
          "type": "function"
        },
        {
          "inputs": [],
          "name": "platformAddress",
          "outputs": [
            {
              "internalType": "address",
              "name": "",
              "type": "address"
            }
          ],
          "stateMutability": "view",
          "type": "function"
        },
        {
          "inputs": [
            {
              "internalType": "uint256",
              "name": "_assetIndex",
              "type": "uint256"
            }
          ],
          "name": "removePToken",
          "outputs": [],
          "stateMutability": "nonpayable",
          "type": "function"
        },
        {
          "inputs": [
            {
              "internalType": "uint256",
              "name": "",
              "type": "uint256"
            }
          ],
          "name": "rewardTokenAddresses",
          "outputs": [
            {
              "internalType": "address",
              "name": "",
              "type": "address"
            }
          ],
          "stateMutability": "view",
          "type": "function"
        },
        {
          "inputs": [],
          "name": "safeApproveAllTokens",
          "outputs": [],
          "stateMutability": "nonpayable",
          "type": "function"
        },
        {
          "inputs": [
            {
              "internalType": "address",
              "name": "_harvesterAddress",
              "type": "address"
            }
          ],
          "name": "setHarvesterAddress",
          "outputs": [],
          "stateMutability": "nonpayable",
          "type": "function"
        },
        {
          "inputs": [
            {
              "internalType": "address",
              "name": "_asset",
              "type": "address"
            },
            {
              "internalType": "address",
              "name": "_pToken",
              "type": "address"
            }
          ],
          "name": "setPTokenAddress",
          "outputs": [],
          "stateMutability": "nonpayable",
          "type": "function"
        },
        {
          "inputs": [
            {
              "internalType": "address[]",
              "name": "_rewardTokenAddresses",
              "type": "address[]"
            }
          ],
          "name": "setRewardTokenAddresses",
          "outputs": [],
          "stateMutability": "nonpayable",
          "type": "function"
        },
        {
          "inputs": [
            {
              "internalType": "address",
              "name": "_asset",
              "type": "address"
            }
          ],
          "name": "supportsAsset",
          "outputs": [
            {
              "internalType": "bool",
              "name": "",
              "type": "bool"
            }
          ],
          "stateMutability": "view",
          "type": "function"
        },
        {
          "inputs": [
            {
              "internalType": "address",
              "name": "_newGovernor",
              "type": "address"
            }
          ],
          "name": "transferGovernance",
          "outputs": [],
          "stateMutability": "nonpayable",
          "type": "function"
        },
        {
          "inputs": [
            {
              "internalType": "address",
              "name": "_asset",
              "type": "address"
            },
            {
              "internalType": "uint256",
              "name": "_amount",
              "type": "uint256"
            }
          ],
          "name": "transferToken",
          "outputs": [],
          "stateMutability": "nonpayable",
          "type": "function"
        },
        {
          "inputs": [],
          "name": "vaultAddress",
          "outputs": [
            {
              "internalType": "address",
              "name": "",
              "type": "address"
            }
          ],
          "stateMutability": "view",
          "type": "function"
        },
        {
          "inputs": [
            {
              "internalType": "address",
              "name": "_recipient",
              "type": "address"
            },
            {
              "internalType": "address",
              "name": "_asset",
              "type": "address"
            },
            {
              "internalType": "uint256",
              "name": "_amount",
              "type": "uint256"
            }
          ],
          "name": "withdraw",
          "outputs": [],
          "stateMutability": "nonpayable",
          "type": "function"
        },
        {
          "inputs": [],
          "name": "withdrawAll",
          "outputs": [],
          "stateMutability": "nonpayable",
          "type": "function"
        }
      ]
    },
    "ConvexStrategyProxy": {
      "address": "0xEA2Ef2e2E5A749D4A66b41Db9aD85a38Aa264cb3",
      "abi": [
        {
          "anonymous": false,
          "inputs": [
            {
              "indexed": true,
              "internalType": "address",
              "name": "previousGovernor",
              "type": "address"
            },
            {
              "indexed": true,
              "internalType": "address",
              "name": "newGovernor",
              "type": "address"
            }
          ],
          "name": "GovernorshipTransferred",
          "type": "event"
        },
        {
          "anonymous": false,
          "inputs": [
            {
              "indexed": true,
              "internalType": "address",
              "name": "previousGovernor",
              "type": "address"
            },
            {
              "indexed": true,
              "internalType": "address",
              "name": "newGovernor",
              "type": "address"
            }
          ],
          "name": "PendingGovernorshipTransfer",
          "type": "event"
        },
        {
          "anonymous": false,
          "inputs": [
            {
              "indexed": true,
              "internalType": "address",
              "name": "implementation",
              "type": "address"
            }
          ],
          "name": "Upgraded",
          "type": "event"
        },
        {
          "stateMutability": "payable",
          "type": "fallback"
        },
        {
          "inputs": [],
          "name": "admin",
          "outputs": [
            {
              "internalType": "address",
              "name": "",
              "type": "address"
            }
          ],
          "stateMutability": "view",
          "type": "function"
        },
        {
          "inputs": [],
          "name": "claimGovernance",
          "outputs": [],
          "stateMutability": "nonpayable",
          "type": "function"
        },
        {
          "inputs": [],
          "name": "governor",
          "outputs": [
            {
              "internalType": "address",
              "name": "",
              "type": "address"
            }
          ],
          "stateMutability": "view",
          "type": "function"
        },
        {
          "inputs": [],
          "name": "implementation",
          "outputs": [
            {
              "internalType": "address",
              "name": "",
              "type": "address"
            }
          ],
          "stateMutability": "view",
          "type": "function"
        },
        {
          "inputs": [
            {
              "internalType": "address",
              "name": "_logic",
              "type": "address"
            },
            {
              "internalType": "address",
              "name": "_initGovernor",
              "type": "address"
            },
            {
              "internalType": "bytes",
              "name": "_data",
              "type": "bytes"
            }
          ],
          "name": "initialize",
          "outputs": [],
          "stateMutability": "payable",
          "type": "function"
        },
        {
          "inputs": [],
          "name": "isGovernor",
          "outputs": [
            {
              "internalType": "bool",
              "name": "",
              "type": "bool"
            }
          ],
          "stateMutability": "view",
          "type": "function"
        },
        {
          "inputs": [
            {
              "internalType": "address",
              "name": "_newGovernor",
              "type": "address"
            }
          ],
          "name": "transferGovernance",
          "outputs": [],
          "stateMutability": "nonpayable",
          "type": "function"
        },
        {
          "inputs": [
            {
              "internalType": "address",
              "name": "newImplementation",
              "type": "address"
            }
          ],
          "name": "upgradeTo",
          "outputs": [],
          "stateMutability": "nonpayable",
          "type": "function"
        },
        {
          "inputs": [
            {
              "internalType": "address",
              "name": "newImplementation",
              "type": "address"
            },
            {
              "internalType": "bytes",
              "name": "data",
              "type": "bytes"
            }
          ],
          "name": "upgradeToAndCall",
          "outputs": [],
          "stateMutability": "payable",
          "type": "function"
        }
      ]
    },
    "CurveUSDCStrategy": {
      "address": "0xF92B0DE25660C18BEDaa55795986781d7899b0f9",
      "abi": [
        {
          "constant": false,
          "inputs": [],
          "name": "collectRewardToken",
          "outputs": [],
          "payable": false,
          "stateMutability": "nonpayable",
          "type": "function"
        },
        {
          "constant": true,
          "inputs": [],
          "name": "governor",
          "outputs": [
            {
              "internalType": "address",
              "name": "",
              "type": "address"
            }
          ],
          "payable": false,
          "stateMutability": "view",
          "type": "function"
        },
        {
          "constant": false,
          "inputs": [
            {
              "internalType": "address",
              "name": "_asset",
              "type": "address"
            },
            {
              "internalType": "address",
              "name": "_pToken",
              "type": "address"
            }
          ],
          "name": "setPTokenAddress",
          "outputs": [],
          "payable": false,
          "stateMutability": "nonpayable",
          "type": "function"
        },
        {
          "constant": true,
          "inputs": [
            {
              "internalType": "address",
              "name": "",
              "type": "address"
            }
          ],
          "name": "assetToPToken",
          "outputs": [
            {
              "internalType": "address",
              "name": "",
              "type": "address"
            }
          ],
          "payable": false,
          "stateMutability": "view",
          "type": "function"
        },
        {
          "constant": false,
          "inputs": [
            {
              "internalType": "address",
              "name": "_asset",
              "type": "address"
            },
            {
              "internalType": "uint256",
              "name": "_amount",
              "type": "uint256"
            }
          ],
          "name": "transferToken",
          "outputs": [],
          "payable": false,
          "stateMutability": "nonpayable",
          "type": "function"
        },
        {
          "constant": true,
          "inputs": [],
          "name": "rewardTokenAddress",
          "outputs": [
            {
              "internalType": "address",
              "name": "",
              "type": "address"
            }
          ],
          "payable": false,
          "stateMutability": "view",
          "type": "function"
        },
        {
          "constant": false,
          "inputs": [],
          "name": "liquidate",
          "outputs": [],
          "payable": false,
          "stateMutability": "nonpayable",
          "type": "function"
        },
        {
          "constant": false,
          "inputs": [
            {
              "internalType": "address",
              "name": "_platformAddress",
              "type": "address"
            },
            {
              "internalType": "address",
              "name": "_vaultAddress",
              "type": "address"
            },
            {
              "internalType": "address",
              "name": "_rewardTokenAddress",
              "type": "address"
            },
            {
              "internalType": "address",
              "name": "_asset",
              "type": "address"
            },
            {
              "internalType": "address",
              "name": "_pToken",
              "type": "address"
            },
            {
              "internalType": "address",
              "name": "_crvGaugeAddress",
              "type": "address"
            },
            {
              "internalType": "address",
              "name": "_crvMinterAddress",
              "type": "address"
            }
          ],
          "name": "initialize",
          "outputs": [],
          "payable": false,
          "stateMutability": "nonpayable",
          "type": "function"
        },
        {
          "constant": true,
          "inputs": [],
          "name": "vaultAddress",
          "outputs": [
            {
              "internalType": "address",
              "name": "",
              "type": "address"
            }
          ],
          "payable": false,
          "stateMutability": "view",
          "type": "function"
        },
        {
          "constant": false,
          "inputs": [
            {
              "internalType": "address",
              "name": "_asset",
              "type": "address"
            },
            {
              "internalType": "uint256",
              "name": "_amount",
              "type": "uint256"
            }
          ],
          "name": "deposit",
          "outputs": [
            {
              "internalType": "uint256",
              "name": "amountDeposited",
              "type": "uint256"
            }
          ],
          "payable": false,
          "stateMutability": "nonpayable",
          "type": "function"
        },
        {
          "constant": true,
          "inputs": [],
          "name": "rewardLiquidationThreshold",
          "outputs": [
            {
              "internalType": "uint256",
              "name": "",
              "type": "uint256"
            }
          ],
          "payable": false,
          "stateMutability": "view",
          "type": "function"
        },
        {
          "constant": false,
          "inputs": [],
          "name": "claimGovernance",
          "outputs": [],
          "payable": false,
          "stateMutability": "nonpayable",
          "type": "function"
        },
        {
          "constant": true,
          "inputs": [
            {
              "internalType": "address",
              "name": "_asset",
              "type": "address"
            }
          ],
          "name": "checkBalance",
          "outputs": [
            {
              "internalType": "uint256",
              "name": "balance",
              "type": "uint256"
            }
          ],
          "payable": false,
          "stateMutability": "view",
          "type": "function"
        },
        {
          "constant": false,
          "inputs": [
            {
              "internalType": "address",
              "name": "_platformAddress",
              "type": "address"
            },
            {
              "internalType": "address",
              "name": "_vaultAddress",
              "type": "address"
            },
            {
              "internalType": "address",
              "name": "_rewardTokenAddress",
              "type": "address"
            },
            {
              "internalType": "address[]",
              "name": "_assets",
              "type": "address[]"
            },
            {
              "internalType": "address[]",
              "name": "_pTokens",
              "type": "address[]"
            }
          ],
          "name": "initialize",
          "outputs": [],
          "payable": false,
          "stateMutability": "nonpayable",
          "type": "function"
        },
        {
          "constant": false,
          "inputs": [
            {
              "internalType": "address",
              "name": "_rewardTokenAddress",
              "type": "address"
            }
          ],
          "name": "setRewardTokenAddress",
          "outputs": [],
          "payable": false,
          "stateMutability": "nonpayable",
          "type": "function"
        },
        {
          "constant": true,
          "inputs": [
            {
              "internalType": "address",
              "name": "_asset",
              "type": "address"
            }
          ],
          "name": "supportsAsset",
          "outputs": [
            {
              "internalType": "bool",
              "name": "",
              "type": "bool"
            }
          ],
          "payable": false,
          "stateMutability": "view",
          "type": "function"
        },
        {
          "constant": false,
          "inputs": [],
          "name": "safeApproveAllTokens",
          "outputs": [],
          "payable": false,
          "stateMutability": "nonpayable",
          "type": "function"
        },
        {
          "constant": true,
          "inputs": [],
          "name": "isGovernor",
          "outputs": [
            {
              "internalType": "bool",
              "name": "",
              "type": "bool"
            }
          ],
          "payable": false,
          "stateMutability": "view",
          "type": "function"
        },
        {
          "constant": false,
          "inputs": [
            {
              "internalType": "uint256",
              "name": "_threshold",
              "type": "uint256"
            }
          ],
          "name": "setRewardLiquidationThreshold",
          "outputs": [],
          "payable": false,
          "stateMutability": "nonpayable",
          "type": "function"
        },
        {
          "constant": false,
          "inputs": [
            {
              "internalType": "address",
              "name": "_newGovernor",
              "type": "address"
            }
          ],
          "name": "transferGovernance",
          "outputs": [],
          "payable": false,
          "stateMutability": "nonpayable",
          "type": "function"
        },
        {
          "constant": false,
          "inputs": [
            {
              "internalType": "address",
              "name": "_recipient",
              "type": "address"
            },
            {
              "internalType": "address",
              "name": "_asset",
              "type": "address"
            },
            {
              "internalType": "uint256",
              "name": "_amount",
              "type": "uint256"
            }
          ],
          "name": "withdraw",
          "outputs": [
            {
              "internalType": "uint256",
              "name": "amountWithdrawn",
              "type": "uint256"
            }
          ],
          "payable": false,
          "stateMutability": "nonpayable",
          "type": "function"
        },
        {
          "constant": true,
          "inputs": [],
          "name": "platformAddress",
          "outputs": [
            {
              "internalType": "address",
              "name": "",
              "type": "address"
            }
          ],
          "payable": false,
          "stateMutability": "view",
          "type": "function"
        },
        {
          "anonymous": false,
          "inputs": [
            {
              "indexed": false,
              "internalType": "address",
              "name": "recipient",
              "type": "address"
            },
            {
              "indexed": false,
              "internalType": "uint256",
              "name": "amount",
              "type": "uint256"
            }
          ],
          "name": "RewardTokenCollected",
          "type": "event"
        },
        {
          "anonymous": false,
          "inputs": [
            {
              "indexed": true,
              "internalType": "address",
              "name": "_asset",
              "type": "address"
            },
            {
              "indexed": false,
              "internalType": "address",
              "name": "_pToken",
              "type": "address"
            }
          ],
          "name": "PTokenAdded",
          "type": "event"
        },
        {
          "anonymous": false,
          "inputs": [
            {
              "indexed": true,
              "internalType": "address",
              "name": "_asset",
              "type": "address"
            },
            {
              "indexed": false,
              "internalType": "address",
              "name": "_pToken",
              "type": "address"
            },
            {
              "indexed": false,
              "internalType": "uint256",
              "name": "_amount",
              "type": "uint256"
            }
          ],
          "name": "Deposit",
          "type": "event"
        },
        {
          "anonymous": false,
          "inputs": [
            {
              "indexed": true,
              "internalType": "address",
              "name": "_asset",
              "type": "address"
            },
            {
              "indexed": false,
              "internalType": "address",
              "name": "_pToken",
              "type": "address"
            },
            {
              "indexed": false,
              "internalType": "uint256",
              "name": "_amount",
              "type": "uint256"
            }
          ],
          "name": "Withdrawal",
          "type": "event"
        },
        {
          "anonymous": false,
          "inputs": [
            {
              "indexed": true,
              "internalType": "address",
              "name": "previousGovernor",
              "type": "address"
            },
            {
              "indexed": true,
              "internalType": "address",
              "name": "newGovernor",
              "type": "address"
            }
          ],
          "name": "PendingGovernorshipTransfer",
          "type": "event"
        },
        {
          "anonymous": false,
          "inputs": [
            {
              "indexed": true,
              "internalType": "address",
              "name": "previousGovernor",
              "type": "address"
            },
            {
              "indexed": true,
              "internalType": "address",
              "name": "newGovernor",
              "type": "address"
            }
          ],
          "name": "GovernorshipTransferred",
          "type": "event"
        }
      ]
    },
    "CurveUSDCStrategyProxy": {
      "address": "0x67023c56548BA15aD3542E65493311F19aDFdd6d",
      "abi": [
        {
          "constant": true,
          "inputs": [],
          "name": "governor",
          "outputs": [
            {
              "internalType": "address",
              "name": "",
              "type": "address"
            }
          ],
          "payable": false,
          "stateMutability": "view",
          "type": "function"
        },
        {
          "constant": false,
          "inputs": [
            {
              "internalType": "address",
              "name": "newImplementation",
              "type": "address"
            }
          ],
          "name": "upgradeTo",
          "outputs": [],
          "payable": false,
          "stateMutability": "nonpayable",
          "type": "function"
        },
        {
          "constant": false,
          "inputs": [
            {
              "internalType": "address",
              "name": "newImplementation",
              "type": "address"
            },
            {
              "internalType": "bytes",
              "name": "data",
              "type": "bytes"
            }
          ],
          "name": "upgradeToAndCall",
          "outputs": [],
          "payable": true,
          "stateMutability": "payable",
          "type": "function"
        },
        {
          "constant": true,
          "inputs": [],
          "name": "implementation",
          "outputs": [
            {
              "internalType": "address",
              "name": "",
              "type": "address"
            }
          ],
          "payable": false,
          "stateMutability": "view",
          "type": "function"
        },
        {
          "constant": false,
          "inputs": [],
          "name": "claimGovernance",
          "outputs": [],
          "payable": false,
          "stateMutability": "nonpayable",
          "type": "function"
        },
        {
          "constant": true,
          "inputs": [],
          "name": "isGovernor",
          "outputs": [
            {
              "internalType": "bool",
              "name": "",
              "type": "bool"
            }
          ],
          "payable": false,
          "stateMutability": "view",
          "type": "function"
        },
        {
          "constant": false,
          "inputs": [
            {
              "internalType": "address",
              "name": "_logic",
              "type": "address"
            },
            {
              "internalType": "address",
              "name": "_initGovernor",
              "type": "address"
            },
            {
              "internalType": "bytes",
              "name": "_data",
              "type": "bytes"
            }
          ],
          "name": "initialize",
          "outputs": [],
          "payable": true,
          "stateMutability": "payable",
          "type": "function"
        },
        {
          "constant": false,
          "inputs": [
            {
              "internalType": "address",
              "name": "_newGovernor",
              "type": "address"
            }
          ],
          "name": "transferGovernance",
          "outputs": [],
          "payable": false,
          "stateMutability": "nonpayable",
          "type": "function"
        },
        {
          "constant": true,
          "inputs": [],
          "name": "admin",
          "outputs": [
            {
              "internalType": "address",
              "name": "",
              "type": "address"
            }
          ],
          "payable": false,
          "stateMutability": "view",
          "type": "function"
        },
        {
          "payable": true,
          "stateMutability": "payable",
          "type": "fallback"
        },
        {
          "anonymous": false,
          "inputs": [
            {
              "indexed": true,
              "internalType": "address",
              "name": "implementation",
              "type": "address"
            }
          ],
          "name": "Upgraded",
          "type": "event"
        },
        {
          "anonymous": false,
          "inputs": [
            {
              "indexed": true,
              "internalType": "address",
              "name": "previousGovernor",
              "type": "address"
            },
            {
              "indexed": true,
              "internalType": "address",
              "name": "newGovernor",
              "type": "address"
            }
          ],
          "name": "PendingGovernorshipTransfer",
          "type": "event"
        },
        {
          "anonymous": false,
          "inputs": [
            {
              "indexed": true,
              "internalType": "address",
              "name": "previousGovernor",
              "type": "address"
            },
            {
              "indexed": true,
              "internalType": "address",
              "name": "newGovernor",
              "type": "address"
            }
          ],
          "name": "GovernorshipTransferred",
          "type": "event"
        }
      ]
    },
    "CurveUSDTStrategy": {
      "address": "0x641E3b5b081Fb2fb8B43D5a163649312a28e23Da",
      "abi": [
        {
          "constant": false,
          "inputs": [],
          "name": "collectRewardToken",
          "outputs": [],
          "payable": false,
          "stateMutability": "nonpayable",
          "type": "function"
        },
        {
          "constant": true,
          "inputs": [],
          "name": "governor",
          "outputs": [
            {
              "internalType": "address",
              "name": "",
              "type": "address"
            }
          ],
          "payable": false,
          "stateMutability": "view",
          "type": "function"
        },
        {
          "constant": false,
          "inputs": [
            {
              "internalType": "address",
              "name": "_asset",
              "type": "address"
            },
            {
              "internalType": "address",
              "name": "_pToken",
              "type": "address"
            }
          ],
          "name": "setPTokenAddress",
          "outputs": [],
          "payable": false,
          "stateMutability": "nonpayable",
          "type": "function"
        },
        {
          "constant": true,
          "inputs": [
            {
              "internalType": "address",
              "name": "",
              "type": "address"
            }
          ],
          "name": "assetToPToken",
          "outputs": [
            {
              "internalType": "address",
              "name": "",
              "type": "address"
            }
          ],
          "payable": false,
          "stateMutability": "view",
          "type": "function"
        },
        {
          "constant": false,
          "inputs": [
            {
              "internalType": "address",
              "name": "_asset",
              "type": "address"
            },
            {
              "internalType": "uint256",
              "name": "_amount",
              "type": "uint256"
            }
          ],
          "name": "transferToken",
          "outputs": [],
          "payable": false,
          "stateMutability": "nonpayable",
          "type": "function"
        },
        {
          "constant": true,
          "inputs": [],
          "name": "rewardTokenAddress",
          "outputs": [
            {
              "internalType": "address",
              "name": "",
              "type": "address"
            }
          ],
          "payable": false,
          "stateMutability": "view",
          "type": "function"
        },
        {
          "constant": false,
          "inputs": [],
          "name": "liquidate",
          "outputs": [],
          "payable": false,
          "stateMutability": "nonpayable",
          "type": "function"
        },
        {
          "constant": false,
          "inputs": [
            {
              "internalType": "address",
              "name": "_platformAddress",
              "type": "address"
            },
            {
              "internalType": "address",
              "name": "_vaultAddress",
              "type": "address"
            },
            {
              "internalType": "address",
              "name": "_rewardTokenAddress",
              "type": "address"
            },
            {
              "internalType": "address",
              "name": "_asset",
              "type": "address"
            },
            {
              "internalType": "address",
              "name": "_pToken",
              "type": "address"
            },
            {
              "internalType": "address",
              "name": "_crvGaugeAddress",
              "type": "address"
            },
            {
              "internalType": "address",
              "name": "_crvMinterAddress",
              "type": "address"
            }
          ],
          "name": "initialize",
          "outputs": [],
          "payable": false,
          "stateMutability": "nonpayable",
          "type": "function"
        },
        {
          "constant": true,
          "inputs": [],
          "name": "vaultAddress",
          "outputs": [
            {
              "internalType": "address",
              "name": "",
              "type": "address"
            }
          ],
          "payable": false,
          "stateMutability": "view",
          "type": "function"
        },
        {
          "constant": false,
          "inputs": [
            {
              "internalType": "address",
              "name": "_asset",
              "type": "address"
            },
            {
              "internalType": "uint256",
              "name": "_amount",
              "type": "uint256"
            }
          ],
          "name": "deposit",
          "outputs": [
            {
              "internalType": "uint256",
              "name": "amountDeposited",
              "type": "uint256"
            }
          ],
          "payable": false,
          "stateMutability": "nonpayable",
          "type": "function"
        },
        {
          "constant": true,
          "inputs": [],
          "name": "rewardLiquidationThreshold",
          "outputs": [
            {
              "internalType": "uint256",
              "name": "",
              "type": "uint256"
            }
          ],
          "payable": false,
          "stateMutability": "view",
          "type": "function"
        },
        {
          "constant": false,
          "inputs": [],
          "name": "claimGovernance",
          "outputs": [],
          "payable": false,
          "stateMutability": "nonpayable",
          "type": "function"
        },
        {
          "constant": true,
          "inputs": [
            {
              "internalType": "address",
              "name": "_asset",
              "type": "address"
            }
          ],
          "name": "checkBalance",
          "outputs": [
            {
              "internalType": "uint256",
              "name": "balance",
              "type": "uint256"
            }
          ],
          "payable": false,
          "stateMutability": "view",
          "type": "function"
        },
        {
          "constant": false,
          "inputs": [
            {
              "internalType": "address",
              "name": "_platformAddress",
              "type": "address"
            },
            {
              "internalType": "address",
              "name": "_vaultAddress",
              "type": "address"
            },
            {
              "internalType": "address",
              "name": "_rewardTokenAddress",
              "type": "address"
            },
            {
              "internalType": "address[]",
              "name": "_assets",
              "type": "address[]"
            },
            {
              "internalType": "address[]",
              "name": "_pTokens",
              "type": "address[]"
            }
          ],
          "name": "initialize",
          "outputs": [],
          "payable": false,
          "stateMutability": "nonpayable",
          "type": "function"
        },
        {
          "constant": false,
          "inputs": [
            {
              "internalType": "address",
              "name": "_rewardTokenAddress",
              "type": "address"
            }
          ],
          "name": "setRewardTokenAddress",
          "outputs": [],
          "payable": false,
          "stateMutability": "nonpayable",
          "type": "function"
        },
        {
          "constant": true,
          "inputs": [
            {
              "internalType": "address",
              "name": "_asset",
              "type": "address"
            }
          ],
          "name": "supportsAsset",
          "outputs": [
            {
              "internalType": "bool",
              "name": "",
              "type": "bool"
            }
          ],
          "payable": false,
          "stateMutability": "view",
          "type": "function"
        },
        {
          "constant": false,
          "inputs": [],
          "name": "safeApproveAllTokens",
          "outputs": [],
          "payable": false,
          "stateMutability": "nonpayable",
          "type": "function"
        },
        {
          "constant": true,
          "inputs": [],
          "name": "isGovernor",
          "outputs": [
            {
              "internalType": "bool",
              "name": "",
              "type": "bool"
            }
          ],
          "payable": false,
          "stateMutability": "view",
          "type": "function"
        },
        {
          "constant": false,
          "inputs": [
            {
              "internalType": "uint256",
              "name": "_threshold",
              "type": "uint256"
            }
          ],
          "name": "setRewardLiquidationThreshold",
          "outputs": [],
          "payable": false,
          "stateMutability": "nonpayable",
          "type": "function"
        },
        {
          "constant": false,
          "inputs": [
            {
              "internalType": "address",
              "name": "_newGovernor",
              "type": "address"
            }
          ],
          "name": "transferGovernance",
          "outputs": [],
          "payable": false,
          "stateMutability": "nonpayable",
          "type": "function"
        },
        {
          "constant": false,
          "inputs": [
            {
              "internalType": "address",
              "name": "_recipient",
              "type": "address"
            },
            {
              "internalType": "address",
              "name": "_asset",
              "type": "address"
            },
            {
              "internalType": "uint256",
              "name": "_amount",
              "type": "uint256"
            }
          ],
          "name": "withdraw",
          "outputs": [
            {
              "internalType": "uint256",
              "name": "amountWithdrawn",
              "type": "uint256"
            }
          ],
          "payable": false,
          "stateMutability": "nonpayable",
          "type": "function"
        },
        {
          "constant": true,
          "inputs": [],
          "name": "platformAddress",
          "outputs": [
            {
              "internalType": "address",
              "name": "",
              "type": "address"
            }
          ],
          "payable": false,
          "stateMutability": "view",
          "type": "function"
        },
        {
          "anonymous": false,
          "inputs": [
            {
              "indexed": false,
              "internalType": "address",
              "name": "recipient",
              "type": "address"
            },
            {
              "indexed": false,
              "internalType": "uint256",
              "name": "amount",
              "type": "uint256"
            }
          ],
          "name": "RewardTokenCollected",
          "type": "event"
        },
        {
          "anonymous": false,
          "inputs": [
            {
              "indexed": true,
              "internalType": "address",
              "name": "_asset",
              "type": "address"
            },
            {
              "indexed": false,
              "internalType": "address",
              "name": "_pToken",
              "type": "address"
            }
          ],
          "name": "PTokenAdded",
          "type": "event"
        },
        {
          "anonymous": false,
          "inputs": [
            {
              "indexed": true,
              "internalType": "address",
              "name": "_asset",
              "type": "address"
            },
            {
              "indexed": false,
              "internalType": "address",
              "name": "_pToken",
              "type": "address"
            },
            {
              "indexed": false,
              "internalType": "uint256",
              "name": "_amount",
              "type": "uint256"
            }
          ],
          "name": "Deposit",
          "type": "event"
        },
        {
          "anonymous": false,
          "inputs": [
            {
              "indexed": true,
              "internalType": "address",
              "name": "_asset",
              "type": "address"
            },
            {
              "indexed": false,
              "internalType": "address",
              "name": "_pToken",
              "type": "address"
            },
            {
              "indexed": false,
              "internalType": "uint256",
              "name": "_amount",
              "type": "uint256"
            }
          ],
          "name": "Withdrawal",
          "type": "event"
        },
        {
          "anonymous": false,
          "inputs": [
            {
              "indexed": true,
              "internalType": "address",
              "name": "previousGovernor",
              "type": "address"
            },
            {
              "indexed": true,
              "internalType": "address",
              "name": "newGovernor",
              "type": "address"
            }
          ],
          "name": "PendingGovernorshipTransfer",
          "type": "event"
        },
        {
          "anonymous": false,
          "inputs": [
            {
              "indexed": true,
              "internalType": "address",
              "name": "previousGovernor",
              "type": "address"
            },
            {
              "indexed": true,
              "internalType": "address",
              "name": "newGovernor",
              "type": "address"
            }
          ],
          "name": "GovernorshipTransferred",
          "type": "event"
        }
      ]
    },
    "CurveUSDTStrategyProxy": {
      "address": "0xe40e09cD6725E542001FcB900d9dfeA447B529C0",
      "abi": [
        {
          "constant": true,
          "inputs": [],
          "name": "governor",
          "outputs": [
            {
              "internalType": "address",
              "name": "",
              "type": "address"
            }
          ],
          "payable": false,
          "stateMutability": "view",
          "type": "function"
        },
        {
          "constant": false,
          "inputs": [
            {
              "internalType": "address",
              "name": "newImplementation",
              "type": "address"
            }
          ],
          "name": "upgradeTo",
          "outputs": [],
          "payable": false,
          "stateMutability": "nonpayable",
          "type": "function"
        },
        {
          "constant": false,
          "inputs": [
            {
              "internalType": "address",
              "name": "newImplementation",
              "type": "address"
            },
            {
              "internalType": "bytes",
              "name": "data",
              "type": "bytes"
            }
          ],
          "name": "upgradeToAndCall",
          "outputs": [],
          "payable": true,
          "stateMutability": "payable",
          "type": "function"
        },
        {
          "constant": true,
          "inputs": [],
          "name": "implementation",
          "outputs": [
            {
              "internalType": "address",
              "name": "",
              "type": "address"
            }
          ],
          "payable": false,
          "stateMutability": "view",
          "type": "function"
        },
        {
          "constant": false,
          "inputs": [],
          "name": "claimGovernance",
          "outputs": [],
          "payable": false,
          "stateMutability": "nonpayable",
          "type": "function"
        },
        {
          "constant": true,
          "inputs": [],
          "name": "isGovernor",
          "outputs": [
            {
              "internalType": "bool",
              "name": "",
              "type": "bool"
            }
          ],
          "payable": false,
          "stateMutability": "view",
          "type": "function"
        },
        {
          "constant": false,
          "inputs": [
            {
              "internalType": "address",
              "name": "_logic",
              "type": "address"
            },
            {
              "internalType": "address",
              "name": "_initGovernor",
              "type": "address"
            },
            {
              "internalType": "bytes",
              "name": "_data",
              "type": "bytes"
            }
          ],
          "name": "initialize",
          "outputs": [],
          "payable": true,
          "stateMutability": "payable",
          "type": "function"
        },
        {
          "constant": false,
          "inputs": [
            {
              "internalType": "address",
              "name": "_newGovernor",
              "type": "address"
            }
          ],
          "name": "transferGovernance",
          "outputs": [],
          "payable": false,
          "stateMutability": "nonpayable",
          "type": "function"
        },
        {
          "constant": true,
          "inputs": [],
          "name": "admin",
          "outputs": [
            {
              "internalType": "address",
              "name": "",
              "type": "address"
            }
          ],
          "payable": false,
          "stateMutability": "view",
          "type": "function"
        },
        {
          "payable": true,
          "stateMutability": "payable",
          "type": "fallback"
        },
        {
          "anonymous": false,
          "inputs": [
            {
              "indexed": true,
              "internalType": "address",
              "name": "implementation",
              "type": "address"
            }
          ],
          "name": "Upgraded",
          "type": "event"
        },
        {
          "anonymous": false,
          "inputs": [
            {
              "indexed": true,
              "internalType": "address",
              "name": "previousGovernor",
              "type": "address"
            },
            {
              "indexed": true,
              "internalType": "address",
              "name": "newGovernor",
              "type": "address"
            }
          ],
          "name": "PendingGovernorshipTransfer",
          "type": "event"
        },
        {
          "anonymous": false,
          "inputs": [
            {
              "indexed": true,
              "internalType": "address",
              "name": "previousGovernor",
              "type": "address"
            },
            {
              "indexed": true,
              "internalType": "address",
              "name": "newGovernor",
              "type": "address"
            }
          ],
          "name": "GovernorshipTransferred",
          "type": "event"
        }
      ]
    },
    "Dripper": {
      "address": "0xc7068A35F9F5b77471BcFfBdf82D9531D52AFCdc",
      "abi": [
        {
          "inputs": [
            {
              "internalType": "address",
              "name": "_vault",
              "type": "address"
            },
            {
              "internalType": "address",
              "name": "_token",
              "type": "address"
            }
          ],
          "stateMutability": "nonpayable",
          "type": "constructor"
        },
        {
          "anonymous": false,
          "inputs": [
            {
              "indexed": true,
              "internalType": "address",
              "name": "previousGovernor",
              "type": "address"
            },
            {
              "indexed": true,
              "internalType": "address",
              "name": "newGovernor",
              "type": "address"
            }
          ],
          "name": "GovernorshipTransferred",
          "type": "event"
        },
        {
          "anonymous": false,
          "inputs": [
            {
              "indexed": true,
              "internalType": "address",
              "name": "previousGovernor",
              "type": "address"
            },
            {
              "indexed": true,
              "internalType": "address",
              "name": "newGovernor",
              "type": "address"
            }
          ],
          "name": "PendingGovernorshipTransfer",
          "type": "event"
        },
        {
          "inputs": [],
          "name": "availableFunds",
          "outputs": [
            {
              "internalType": "uint256",
              "name": "",
              "type": "uint256"
            }
          ],
          "stateMutability": "view",
          "type": "function"
        },
        {
          "inputs": [],
          "name": "claimGovernance",
          "outputs": [],
          "stateMutability": "nonpayable",
          "type": "function"
        },
        {
          "inputs": [],
          "name": "collect",
          "outputs": [],
          "stateMutability": "nonpayable",
          "type": "function"
        },
        {
          "inputs": [],
          "name": "collectAndRebase",
          "outputs": [],
          "stateMutability": "nonpayable",
          "type": "function"
        },
        {
          "inputs": [],
          "name": "drip",
          "outputs": [
            {
              "internalType": "uint64",
              "name": "lastCollect",
              "type": "uint64"
            },
            {
              "internalType": "uint192",
              "name": "perBlock",
              "type": "uint192"
            }
          ],
          "stateMutability": "view",
          "type": "function"
        },
        {
          "inputs": [],
          "name": "dripDuration",
          "outputs": [
            {
              "internalType": "uint256",
              "name": "",
              "type": "uint256"
            }
          ],
          "stateMutability": "view",
          "type": "function"
        },
        {
          "inputs": [],
          "name": "governor",
          "outputs": [
            {
              "internalType": "address",
              "name": "",
              "type": "address"
            }
          ],
          "stateMutability": "view",
          "type": "function"
        },
        {
          "inputs": [],
          "name": "isGovernor",
          "outputs": [
            {
              "internalType": "bool",
              "name": "",
              "type": "bool"
            }
          ],
          "stateMutability": "view",
          "type": "function"
        },
        {
          "inputs": [
            {
              "internalType": "uint256",
              "name": "_durationSeconds",
              "type": "uint256"
            }
          ],
          "name": "setDripDuration",
          "outputs": [],
          "stateMutability": "nonpayable",
          "type": "function"
        },
        {
          "inputs": [
            {
              "internalType": "address",
              "name": "_newGovernor",
              "type": "address"
            }
          ],
          "name": "transferGovernance",
          "outputs": [],
          "stateMutability": "nonpayable",
          "type": "function"
        },
        {
          "inputs": [
            {
              "internalType": "address",
              "name": "_asset",
              "type": "address"
            },
            {
              "internalType": "uint256",
              "name": "_amount",
              "type": "uint256"
            }
          ],
          "name": "transferToken",
          "outputs": [],
          "stateMutability": "nonpayable",
          "type": "function"
        }
      ]
    },
    "DripperProxy": {
      "address": "0x80C898ae5e56f888365E235CeB8CEa3EB726CB58",
      "abi": [
        {
          "anonymous": false,
          "inputs": [
            {
              "indexed": true,
              "internalType": "address",
              "name": "previousGovernor",
              "type": "address"
            },
            {
              "indexed": true,
              "internalType": "address",
              "name": "newGovernor",
              "type": "address"
            }
          ],
          "name": "GovernorshipTransferred",
          "type": "event"
        },
        {
          "anonymous": false,
          "inputs": [
            {
              "indexed": true,
              "internalType": "address",
              "name": "previousGovernor",
              "type": "address"
            },
            {
              "indexed": true,
              "internalType": "address",
              "name": "newGovernor",
              "type": "address"
            }
          ],
          "name": "PendingGovernorshipTransfer",
          "type": "event"
        },
        {
          "anonymous": false,
          "inputs": [
            {
              "indexed": true,
              "internalType": "address",
              "name": "implementation",
              "type": "address"
            }
          ],
          "name": "Upgraded",
          "type": "event"
        },
        {
          "stateMutability": "payable",
          "type": "fallback"
        },
        {
          "inputs": [],
          "name": "admin",
          "outputs": [
            {
              "internalType": "address",
              "name": "",
              "type": "address"
            }
          ],
          "stateMutability": "view",
          "type": "function"
        },
        {
          "inputs": [],
          "name": "claimGovernance",
          "outputs": [],
          "stateMutability": "nonpayable",
          "type": "function"
        },
        {
          "inputs": [],
          "name": "governor",
          "outputs": [
            {
              "internalType": "address",
              "name": "",
              "type": "address"
            }
          ],
          "stateMutability": "view",
          "type": "function"
        },
        {
          "inputs": [],
          "name": "implementation",
          "outputs": [
            {
              "internalType": "address",
              "name": "",
              "type": "address"
            }
          ],
          "stateMutability": "view",
          "type": "function"
        },
        {
          "inputs": [
            {
              "internalType": "address",
              "name": "_logic",
              "type": "address"
            },
            {
              "internalType": "address",
              "name": "_initGovernor",
              "type": "address"
            },
            {
              "internalType": "bytes",
              "name": "_data",
              "type": "bytes"
            }
          ],
          "name": "initialize",
          "outputs": [],
          "stateMutability": "payable",
          "type": "function"
        },
        {
          "inputs": [],
          "name": "isGovernor",
          "outputs": [
            {
              "internalType": "bool",
              "name": "",
              "type": "bool"
            }
          ],
          "stateMutability": "view",
          "type": "function"
        },
        {
          "inputs": [
            {
              "internalType": "address",
              "name": "_newGovernor",
              "type": "address"
            }
          ],
          "name": "transferGovernance",
          "outputs": [],
          "stateMutability": "nonpayable",
          "type": "function"
        },
        {
          "inputs": [
            {
              "internalType": "address",
              "name": "newImplementation",
              "type": "address"
            }
          ],
          "name": "upgradeTo",
          "outputs": [],
          "stateMutability": "nonpayable",
          "type": "function"
        },
        {
          "inputs": [
            {
              "internalType": "address",
              "name": "newImplementation",
              "type": "address"
            },
            {
              "internalType": "bytes",
              "name": "data",
              "type": "bytes"
            }
          ],
          "name": "upgradeToAndCall",
          "outputs": [],
          "stateMutability": "payable",
          "type": "function"
        }
      ]
    },
    "Flipper": {
      "address": "0xcecaD69d7D4Ed6D52eFcFA028aF8732F27e08F70",
      "abi": [
        {
          "constant": true,
          "inputs": [],
          "name": "governor",
          "outputs": [
            {
              "internalType": "address",
              "name": "",
              "type": "address"
            }
          ],
          "payable": false,
          "stateMutability": "view",
          "type": "function"
        },
        {
          "constant": false,
          "inputs": [
            {
              "internalType": "uint256",
              "name": "amount",
              "type": "uint256"
            }
          ],
          "name": "buyOusdWithUsdt",
          "outputs": [],
          "payable": false,
          "stateMutability": "nonpayable",
          "type": "function"
        },
        {
          "constant": false,
          "inputs": [
            {
              "internalType": "uint256",
              "name": "amount",
              "type": "uint256"
            }
          ],
          "name": "buyOusdWithDai",
          "outputs": [],
          "payable": false,
          "stateMutability": "nonpayable",
          "type": "function"
        },
        {
          "constant": false,
          "inputs": [],
          "name": "claimGovernance",
          "outputs": [],
          "payable": false,
          "stateMutability": "nonpayable",
          "type": "function"
        },
        {
          "constant": false,
          "inputs": [],
          "name": "withdrawAll",
          "outputs": [],
          "payable": false,
          "stateMutability": "nonpayable",
          "type": "function"
        },
        {
          "constant": false,
          "inputs": [
            {
              "internalType": "uint256",
              "name": "amount",
              "type": "uint256"
            }
          ],
          "name": "sellOusdForDai",
          "outputs": [],
          "payable": false,
          "stateMutability": "nonpayable",
          "type": "function"
        },
        {
          "constant": false,
          "inputs": [
            {
              "internalType": "uint256",
              "name": "amount",
              "type": "uint256"
            }
          ],
          "name": "buyOusdWithUsdc",
          "outputs": [],
          "payable": false,
          "stateMutability": "nonpayable",
          "type": "function"
        },
        {
          "constant": false,
          "inputs": [
            {
              "internalType": "uint256",
              "name": "amount",
              "type": "uint256"
            }
          ],
          "name": "sellOusdForUsdc",
          "outputs": [],
          "payable": false,
          "stateMutability": "nonpayable",
          "type": "function"
        },
        {
          "constant": true,
          "inputs": [],
          "name": "isGovernor",
          "outputs": [
            {
              "internalType": "bool",
              "name": "",
              "type": "bool"
            }
          ],
          "payable": false,
          "stateMutability": "view",
          "type": "function"
        },
        {
          "constant": false,
          "inputs": [
            {
              "internalType": "uint256",
              "name": "amount",
              "type": "uint256"
            }
          ],
          "name": "sellOusdForUsdt",
          "outputs": [],
          "payable": false,
          "stateMutability": "nonpayable",
          "type": "function"
        },
        {
          "constant": false,
          "inputs": [
            {
              "internalType": "address",
              "name": "_newGovernor",
              "type": "address"
            }
          ],
          "name": "transferGovernance",
          "outputs": [],
          "payable": false,
          "stateMutability": "nonpayable",
          "type": "function"
        },
        {
          "constant": false,
          "inputs": [
            {
              "internalType": "address",
              "name": "token",
              "type": "address"
            },
            {
              "internalType": "uint256",
              "name": "amount",
              "type": "uint256"
            }
          ],
          "name": "withdraw",
          "outputs": [],
          "payable": false,
          "stateMutability": "nonpayable",
          "type": "function"
        },
        {
          "constant": false,
          "inputs": [],
          "name": "rebaseOptIn",
          "outputs": [],
          "payable": false,
          "stateMutability": "nonpayable",
          "type": "function"
        },
        {
          "inputs": [],
          "payable": false,
          "stateMutability": "nonpayable",
          "type": "constructor"
        },
        {
          "anonymous": false,
          "inputs": [
            {
              "indexed": true,
              "internalType": "address",
              "name": "previousGovernor",
              "type": "address"
            },
            {
              "indexed": true,
              "internalType": "address",
              "name": "newGovernor",
              "type": "address"
            }
          ],
          "name": "PendingGovernorshipTransfer",
          "type": "event"
        },
        {
          "anonymous": false,
          "inputs": [
            {
              "indexed": true,
              "internalType": "address",
              "name": "previousGovernor",
              "type": "address"
            },
            {
              "indexed": true,
              "internalType": "address",
              "name": "newGovernor",
              "type": "address"
            }
          ],
          "name": "GovernorshipTransferred",
          "type": "event"
        }
      ]
    },
    "Governor": {
      "address": "0x72426BA137DEC62657306b12B1E869d43FeC6eC7",
      "abi": [
        {
          "inputs": [
            {
              "internalType": "address",
              "name": "admin_",
              "type": "address"
            },
            {
              "internalType": "uint256",
              "name": "delay_",
              "type": "uint256"
            }
          ],
          "stateMutability": "nonpayable",
          "type": "constructor"
        },
        {
          "anonymous": false,
          "inputs": [
            {
              "indexed": true,
              "internalType": "bytes32",
              "name": "txHash",
              "type": "bytes32"
            },
            {
              "indexed": true,
              "internalType": "address",
              "name": "target",
              "type": "address"
            },
            {
              "indexed": false,
              "internalType": "string",
              "name": "signature",
              "type": "string"
            },
            {
              "indexed": false,
              "internalType": "bytes",
              "name": "data",
              "type": "bytes"
            },
            {
              "indexed": false,
              "internalType": "uint256",
              "name": "eta",
              "type": "uint256"
            }
          ],
          "name": "CancelTransaction",
          "type": "event"
        },
        {
          "anonymous": false,
          "inputs": [
            {
              "indexed": true,
              "internalType": "bytes32",
              "name": "txHash",
              "type": "bytes32"
            },
            {
              "indexed": true,
              "internalType": "address",
              "name": "target",
              "type": "address"
            },
            {
              "indexed": false,
              "internalType": "string",
              "name": "signature",
              "type": "string"
            },
            {
              "indexed": false,
              "internalType": "bytes",
              "name": "data",
              "type": "bytes"
            },
            {
              "indexed": false,
              "internalType": "uint256",
              "name": "eta",
              "type": "uint256"
            }
          ],
          "name": "ExecuteTransaction",
          "type": "event"
        },
        {
          "anonymous": false,
          "inputs": [
            {
              "indexed": true,
              "internalType": "address",
              "name": "newAdmin",
              "type": "address"
            }
          ],
          "name": "NewAdmin",
          "type": "event"
        },
        {
          "anonymous": false,
          "inputs": [
            {
              "indexed": true,
              "internalType": "uint256",
              "name": "newDelay",
              "type": "uint256"
            }
          ],
          "name": "NewDelay",
          "type": "event"
        },
        {
          "anonymous": false,
          "inputs": [
            {
              "indexed": true,
              "internalType": "address",
              "name": "newPendingAdmin",
              "type": "address"
            }
          ],
          "name": "NewPendingAdmin",
          "type": "event"
        },
        {
          "anonymous": false,
          "inputs": [
            {
              "indexed": false,
              "internalType": "uint256",
              "name": "id",
              "type": "uint256"
            }
          ],
          "name": "ProposalCancelled",
          "type": "event"
        },
        {
          "anonymous": false,
          "inputs": [
            {
              "indexed": false,
              "internalType": "uint256",
              "name": "id",
              "type": "uint256"
            },
            {
              "indexed": false,
              "internalType": "address",
              "name": "proposer",
              "type": "address"
            },
            {
              "indexed": false,
              "internalType": "address[]",
              "name": "targets",
              "type": "address[]"
            },
            {
              "indexed": false,
              "internalType": "string[]",
              "name": "signatures",
              "type": "string[]"
            },
            {
              "indexed": false,
              "internalType": "bytes[]",
              "name": "calldatas",
              "type": "bytes[]"
            },
            {
              "indexed": false,
              "internalType": "string",
              "name": "description",
              "type": "string"
            }
          ],
          "name": "ProposalCreated",
          "type": "event"
        },
        {
          "anonymous": false,
          "inputs": [
            {
              "indexed": false,
              "internalType": "uint256",
              "name": "id",
              "type": "uint256"
            }
          ],
          "name": "ProposalExecuted",
          "type": "event"
        },
        {
          "anonymous": false,
          "inputs": [
            {
              "indexed": false,
              "internalType": "uint256",
              "name": "id",
              "type": "uint256"
            },
            {
              "indexed": false,
              "internalType": "uint256",
              "name": "eta",
              "type": "uint256"
            }
          ],
          "name": "ProposalQueued",
          "type": "event"
        },
        {
          "anonymous": false,
          "inputs": [
            {
              "indexed": true,
              "internalType": "bytes32",
              "name": "txHash",
              "type": "bytes32"
            },
            {
              "indexed": true,
              "internalType": "address",
              "name": "target",
              "type": "address"
            },
            {
              "indexed": false,
              "internalType": "string",
              "name": "signature",
              "type": "string"
            },
            {
              "indexed": false,
              "internalType": "bytes",
              "name": "data",
              "type": "bytes"
            },
            {
              "indexed": false,
              "internalType": "uint256",
              "name": "eta",
              "type": "uint256"
            }
          ],
          "name": "QueueTransaction",
          "type": "event"
        },
        {
          "inputs": [],
          "name": "GRACE_PERIOD",
          "outputs": [
            {
              "internalType": "uint256",
              "name": "",
              "type": "uint256"
            }
          ],
          "stateMutability": "view",
          "type": "function"
        },
        {
          "inputs": [],
          "name": "MAXIMUM_DELAY",
          "outputs": [
            {
              "internalType": "uint256",
              "name": "",
              "type": "uint256"
            }
          ],
          "stateMutability": "view",
          "type": "function"
        },
        {
          "inputs": [],
          "name": "MAX_OPERATIONS",
          "outputs": [
            {
              "internalType": "uint256",
              "name": "",
              "type": "uint256"
            }
          ],
          "stateMutability": "view",
          "type": "function"
        },
        {
          "inputs": [],
          "name": "MINIMUM_DELAY",
          "outputs": [
            {
              "internalType": "uint256",
              "name": "",
              "type": "uint256"
            }
          ],
          "stateMutability": "view",
          "type": "function"
        },
        {
          "inputs": [],
          "name": "acceptAdmin",
          "outputs": [],
          "stateMutability": "nonpayable",
          "type": "function"
        },
        {
          "inputs": [],
          "name": "admin",
          "outputs": [
            {
              "internalType": "address",
              "name": "",
              "type": "address"
            }
          ],
          "stateMutability": "view",
          "type": "function"
        },
        {
          "inputs": [
            {
              "internalType": "uint256",
              "name": "proposalId",
              "type": "uint256"
            }
          ],
          "name": "cancel",
          "outputs": [],
          "stateMutability": "nonpayable",
          "type": "function"
        },
        {
          "inputs": [],
          "name": "delay",
          "outputs": [
            {
              "internalType": "uint256",
              "name": "",
              "type": "uint256"
            }
          ],
          "stateMutability": "view",
          "type": "function"
        },
        {
          "inputs": [
            {
              "internalType": "uint256",
              "name": "proposalId",
              "type": "uint256"
            }
          ],
          "name": "execute",
          "outputs": [],
          "stateMutability": "nonpayable",
          "type": "function"
        },
        {
          "inputs": [
            {
              "internalType": "uint256",
              "name": "proposalId",
              "type": "uint256"
            }
          ],
          "name": "getActions",
          "outputs": [
            {
              "internalType": "address[]",
              "name": "targets",
              "type": "address[]"
            },
            {
              "internalType": "string[]",
              "name": "signatures",
              "type": "string[]"
            },
            {
              "internalType": "bytes[]",
              "name": "calldatas",
              "type": "bytes[]"
            }
          ],
          "stateMutability": "view",
          "type": "function"
        },
        {
          "inputs": [
            {
              "internalType": "address",
              "name": "target",
              "type": "address"
            }
          ],
          "name": "pauseCapital",
          "outputs": [],
          "stateMutability": "nonpayable",
          "type": "function"
        },
        {
          "inputs": [],
          "name": "pendingAdmin",
          "outputs": [
            {
              "internalType": "address",
              "name": "",
              "type": "address"
            }
          ],
          "stateMutability": "view",
          "type": "function"
        },
        {
          "inputs": [],
          "name": "proposalCount",
          "outputs": [
            {
              "internalType": "uint256",
              "name": "",
              "type": "uint256"
            }
          ],
          "stateMutability": "view",
          "type": "function"
        },
        {
          "inputs": [
            {
              "internalType": "uint256",
              "name": "",
              "type": "uint256"
            }
          ],
          "name": "proposals",
          "outputs": [
            {
              "internalType": "uint256",
              "name": "id",
              "type": "uint256"
            },
            {
              "internalType": "address",
              "name": "proposer",
              "type": "address"
            },
            {
              "internalType": "uint256",
              "name": "eta",
              "type": "uint256"
            },
            {
              "internalType": "bool",
              "name": "executed",
              "type": "bool"
            }
          ],
          "stateMutability": "view",
          "type": "function"
        },
        {
          "inputs": [
            {
              "internalType": "address[]",
              "name": "targets",
              "type": "address[]"
            },
            {
              "internalType": "string[]",
              "name": "signatures",
              "type": "string[]"
            },
            {
              "internalType": "bytes[]",
              "name": "calldatas",
              "type": "bytes[]"
            },
            {
              "internalType": "string",
              "name": "description",
              "type": "string"
            }
          ],
          "name": "propose",
          "outputs": [
            {
              "internalType": "uint256",
              "name": "",
              "type": "uint256"
            }
          ],
          "stateMutability": "nonpayable",
          "type": "function"
        },
        {
          "inputs": [
            {
              "internalType": "uint256",
              "name": "proposalId",
              "type": "uint256"
            }
          ],
          "name": "queue",
          "outputs": [],
          "stateMutability": "nonpayable",
          "type": "function"
        },
        {
          "inputs": [
            {
              "internalType": "bytes32",
              "name": "",
              "type": "bytes32"
            }
          ],
          "name": "queuedTransactions",
          "outputs": [
            {
              "internalType": "bool",
              "name": "",
              "type": "bool"
            }
          ],
          "stateMutability": "view",
          "type": "function"
        },
        {
          "inputs": [
            {
              "internalType": "uint256",
              "name": "delay_",
              "type": "uint256"
            }
          ],
          "name": "setDelay",
          "outputs": [],
          "stateMutability": "nonpayable",
          "type": "function"
        },
        {
          "inputs": [
            {
              "internalType": "address",
              "name": "pendingAdmin_",
              "type": "address"
            }
          ],
          "name": "setPendingAdmin",
          "outputs": [],
          "stateMutability": "nonpayable",
          "type": "function"
        },
        {
          "inputs": [
            {
              "internalType": "uint256",
              "name": "proposalId",
              "type": "uint256"
            }
          ],
          "name": "state",
          "outputs": [
            {
              "internalType": "enum Governor.ProposalState",
              "name": "",
              "type": "uint8"
            }
          ],
          "stateMutability": "view",
          "type": "function"
        },
        {
          "inputs": [
            {
              "internalType": "address",
              "name": "target",
              "type": "address"
            }
          ],
          "name": "unpauseCapital",
          "outputs": [],
          "stateMutability": "nonpayable",
          "type": "function"
        }
      ]
    },
    "Harvester": {
      "address": "0x5E72EB0ab74B5B4d2766a7956D210746Ceab96E1",
      "abi": [
        {
          "inputs": [
            {
              "internalType": "address",
              "name": "_vaultAddress",
              "type": "address"
            },
            {
              "internalType": "address",
              "name": "_usdtAddress",
              "type": "address"
            }
          ],
          "stateMutability": "nonpayable",
          "type": "constructor"
        },
        {
          "anonymous": false,
          "inputs": [
            {
              "indexed": true,
              "internalType": "address",
              "name": "previousGovernor",
              "type": "address"
            },
            {
              "indexed": true,
              "internalType": "address",
              "name": "newGovernor",
              "type": "address"
            }
          ],
          "name": "GovernorshipTransferred",
          "type": "event"
        },
        {
          "anonymous": false,
          "inputs": [
            {
              "indexed": true,
              "internalType": "address",
              "name": "previousGovernor",
              "type": "address"
            },
            {
              "indexed": true,
              "internalType": "address",
              "name": "newGovernor",
              "type": "address"
            }
          ],
          "name": "PendingGovernorshipTransfer",
          "type": "event"
        },
        {
          "anonymous": false,
          "inputs": [
            {
              "indexed": false,
              "internalType": "address",
              "name": "_tokenAddress",
              "type": "address"
            },
            {
              "indexed": false,
              "internalType": "uint16",
              "name": "_allowedSlippageBps",
              "type": "uint16"
            },
            {
              "indexed": false,
              "internalType": "uint16",
              "name": "_harvestRewardBps",
              "type": "uint16"
            },
            {
              "indexed": false,
              "internalType": "address",
              "name": "_uniswapV2CompatibleAddr",
              "type": "address"
            },
            {
              "indexed": false,
              "internalType": "uint256",
              "name": "_liquidationLimit",
              "type": "uint256"
            },
            {
              "indexed": false,
              "internalType": "bool",
              "name": "_doSwapRewardToken",
              "type": "bool"
            }
          ],
          "name": "RewardTokenConfigUpdated",
          "type": "event"
        },
        {
          "anonymous": false,
          "inputs": [
            {
              "indexed": false,
              "internalType": "address",
              "name": "_address",
              "type": "address"
            },
            {
              "indexed": false,
              "internalType": "bool",
              "name": "_isSupported",
              "type": "bool"
            }
          ],
          "name": "SupportedStrategyUpdate",
          "type": "event"
        },
        {
          "anonymous": false,
          "inputs": [
            {
              "indexed": false,
              "internalType": "address",
              "name": "_address",
              "type": "address"
            }
          ],
          "name": "UniswapUpdated",
          "type": "event"
        },
        {
          "inputs": [],
          "name": "claimGovernance",
          "outputs": [],
          "stateMutability": "nonpayable",
          "type": "function"
        },
        {
          "inputs": [],
          "name": "governor",
          "outputs": [
            {
              "internalType": "address",
              "name": "",
              "type": "address"
            }
          ],
          "stateMutability": "view",
          "type": "function"
        },
        {
          "inputs": [
            {
              "internalType": "address",
              "name": "_strategyAddr",
              "type": "address"
            }
          ],
          "name": "harvest",
          "outputs": [],
          "stateMutability": "nonpayable",
          "type": "function"
        },
        {
          "inputs": [],
          "name": "harvest",
          "outputs": [],
          "stateMutability": "nonpayable",
          "type": "function"
        },
        {
          "inputs": [],
          "name": "harvestAndSwap",
          "outputs": [],
          "stateMutability": "nonpayable",
          "type": "function"
        },
        {
          "inputs": [
            {
              "internalType": "address",
              "name": "_strategyAddr",
              "type": "address"
            }
          ],
          "name": "harvestAndSwap",
          "outputs": [],
          "stateMutability": "nonpayable",
          "type": "function"
        },
        {
          "inputs": [
            {
              "internalType": "address",
              "name": "_strategyAddr",
              "type": "address"
            },
            {
              "internalType": "address",
              "name": "_rewardTo",
              "type": "address"
            }
          ],
          "name": "harvestAndSwap",
          "outputs": [],
          "stateMutability": "nonpayable",
          "type": "function"
        },
        {
          "inputs": [],
          "name": "isGovernor",
          "outputs": [
            {
              "internalType": "bool",
              "name": "",
              "type": "bool"
            }
          ],
          "stateMutability": "view",
          "type": "function"
        },
        {
          "inputs": [],
          "name": "rewardProceedsAddress",
          "outputs": [
            {
              "internalType": "address",
              "name": "",
              "type": "address"
            }
          ],
          "stateMutability": "view",
          "type": "function"
        },
        {
          "inputs": [
            {
              "internalType": "address",
              "name": "",
              "type": "address"
            }
          ],
          "name": "rewardTokenConfigs",
          "outputs": [
            {
              "internalType": "uint16",
              "name": "allowedSlippageBps",
              "type": "uint16"
            },
            {
              "internalType": "uint16",
              "name": "harvestRewardBps",
              "type": "uint16"
            },
            {
              "internalType": "address",
              "name": "uniswapV2CompatibleAddr",
              "type": "address"
            },
            {
              "internalType": "bool",
              "name": "doSwapRewardToken",
              "type": "bool"
            },
            {
              "internalType": "uint256",
              "name": "liquidationLimit",
              "type": "uint256"
            }
          ],
          "stateMutability": "view",
          "type": "function"
        },
        {
          "inputs": [
            {
              "internalType": "address",
              "name": "_tokenAddress",
              "type": "address"
            },
            {
              "internalType": "uint16",
              "name": "_allowedSlippageBps",
              "type": "uint16"
            },
            {
              "internalType": "uint16",
              "name": "_harvestRewardBps",
              "type": "uint16"
            },
            {
              "internalType": "address",
              "name": "_uniswapV2CompatibleAddr",
              "type": "address"
            },
            {
              "internalType": "uint256",
              "name": "_liquidationLimit",
              "type": "uint256"
            },
            {
              "internalType": "bool",
              "name": "_doSwapRewardToken",
              "type": "bool"
            }
          ],
          "name": "setRewardTokenConfig",
          "outputs": [],
          "stateMutability": "nonpayable",
          "type": "function"
        },
        {
          "inputs": [
            {
              "internalType": "address",
              "name": "_rewardProceedsAddress",
              "type": "address"
            }
          ],
          "name": "setRewardsProceedsAddress",
          "outputs": [],
          "stateMutability": "nonpayable",
          "type": "function"
        },
        {
          "inputs": [
            {
              "internalType": "address",
              "name": "_strategyAddress",
              "type": "address"
            },
            {
              "internalType": "bool",
              "name": "_isSupported",
              "type": "bool"
            }
          ],
          "name": "setSupportedStrategy",
          "outputs": [],
          "stateMutability": "nonpayable",
          "type": "function"
        },
        {
          "inputs": [
            {
              "internalType": "address",
              "name": "",
              "type": "address"
            }
          ],
          "name": "supportedStrategies",
          "outputs": [
            {
              "internalType": "bool",
              "name": "",
              "type": "bool"
            }
          ],
          "stateMutability": "view",
          "type": "function"
        },
        {
          "inputs": [],
          "name": "swap",
          "outputs": [],
          "stateMutability": "nonpayable",
          "type": "function"
        },
        {
          "inputs": [
            {
              "internalType": "address",
              "name": "_swapToken",
              "type": "address"
            }
          ],
          "name": "swapRewardToken",
          "outputs": [],
          "stateMutability": "nonpayable",
          "type": "function"
        },
        {
          "inputs": [
            {
              "internalType": "address",
              "name": "_newGovernor",
              "type": "address"
            }
          ],
          "name": "transferGovernance",
          "outputs": [],
          "stateMutability": "nonpayable",
          "type": "function"
        },
        {
          "inputs": [
            {
              "internalType": "address",
              "name": "_asset",
              "type": "address"
            },
            {
              "internalType": "uint256",
              "name": "_amount",
              "type": "uint256"
            }
          ],
          "name": "transferToken",
          "outputs": [],
          "stateMutability": "nonpayable",
          "type": "function"
        },
        {
          "inputs": [],
          "name": "usdtAddress",
          "outputs": [
            {
              "internalType": "address",
              "name": "",
              "type": "address"
            }
          ],
          "stateMutability": "view",
          "type": "function"
        },
        {
          "inputs": [],
          "name": "vaultAddress",
          "outputs": [
            {
              "internalType": "address",
              "name": "",
              "type": "address"
            }
          ],
          "stateMutability": "view",
          "type": "function"
        }
      ]
    },
    "HarvesterProxy": {
      "address": "0x21Fb5812D70B3396880D30e90D9e5C1202266c89",
      "abi": [
        {
          "anonymous": false,
          "inputs": [
            {
              "indexed": true,
              "internalType": "address",
              "name": "previousGovernor",
              "type": "address"
            },
            {
              "indexed": true,
              "internalType": "address",
              "name": "newGovernor",
              "type": "address"
            }
          ],
          "name": "GovernorshipTransferred",
          "type": "event"
        },
        {
          "anonymous": false,
          "inputs": [
            {
              "indexed": true,
              "internalType": "address",
              "name": "previousGovernor",
              "type": "address"
            },
            {
              "indexed": true,
              "internalType": "address",
              "name": "newGovernor",
              "type": "address"
            }
          ],
          "name": "PendingGovernorshipTransfer",
          "type": "event"
        },
        {
          "anonymous": false,
          "inputs": [
            {
              "indexed": true,
              "internalType": "address",
              "name": "implementation",
              "type": "address"
            }
          ],
          "name": "Upgraded",
          "type": "event"
        },
        {
          "stateMutability": "payable",
          "type": "fallback"
        },
        {
          "inputs": [],
          "name": "admin",
          "outputs": [
            {
              "internalType": "address",
              "name": "",
              "type": "address"
            }
          ],
          "stateMutability": "view",
          "type": "function"
        },
        {
          "inputs": [],
          "name": "claimGovernance",
          "outputs": [],
          "stateMutability": "nonpayable",
          "type": "function"
        },
        {
          "inputs": [],
          "name": "governor",
          "outputs": [
            {
              "internalType": "address",
              "name": "",
              "type": "address"
            }
          ],
          "stateMutability": "view",
          "type": "function"
        },
        {
          "inputs": [],
          "name": "implementation",
          "outputs": [
            {
              "internalType": "address",
              "name": "",
              "type": "address"
            }
          ],
          "stateMutability": "view",
          "type": "function"
        },
        {
          "inputs": [
            {
              "internalType": "address",
              "name": "_logic",
              "type": "address"
            },
            {
              "internalType": "address",
              "name": "_initGovernor",
              "type": "address"
            },
            {
              "internalType": "bytes",
              "name": "_data",
              "type": "bytes"
            }
          ],
          "name": "initialize",
          "outputs": [],
          "stateMutability": "payable",
          "type": "function"
        },
        {
          "inputs": [],
          "name": "isGovernor",
          "outputs": [
            {
              "internalType": "bool",
              "name": "",
              "type": "bool"
            }
          ],
          "stateMutability": "view",
          "type": "function"
        },
        {
          "inputs": [
            {
              "internalType": "address",
              "name": "_newGovernor",
              "type": "address"
            }
          ],
          "name": "transferGovernance",
          "outputs": [],
          "stateMutability": "nonpayable",
          "type": "function"
        },
        {
          "inputs": [
            {
              "internalType": "address",
              "name": "newImplementation",
              "type": "address"
            }
          ],
          "name": "upgradeTo",
          "outputs": [],
          "stateMutability": "nonpayable",
          "type": "function"
        },
        {
          "inputs": [
            {
              "internalType": "address",
              "name": "newImplementation",
              "type": "address"
            },
            {
              "internalType": "bytes",
              "name": "data",
              "type": "bytes"
            }
          ],
          "name": "upgradeToAndCall",
          "outputs": [],
          "stateMutability": "payable",
          "type": "function"
        }
      ]
    },
    "MinuteTimelock": {
      "address": "0x52BEBd3d7f37EC4284853Fd5861Ae71253A7F428",
      "abi": [
        {
          "constant": false,
          "inputs": [
            {
              "internalType": "address",
              "name": "target",
              "type": "address"
            },
            {
              "internalType": "uint256",
              "name": "value",
              "type": "uint256"
            },
            {
              "internalType": "string",
              "name": "signature",
              "type": "string"
            },
            {
              "internalType": "bytes",
              "name": "data",
              "type": "bytes"
            },
            {
              "internalType": "uint256",
              "name": "eta",
              "type": "uint256"
            }
          ],
          "name": "executeTransaction",
          "outputs": [
            {
              "internalType": "bytes",
              "name": "",
              "type": "bytes"
            }
          ],
          "payable": true,
          "stateMutability": "payable",
          "type": "function"
        },
        {
          "constant": false,
          "inputs": [],
          "name": "acceptAdmin",
          "outputs": [],
          "payable": false,
          "stateMutability": "nonpayable",
          "type": "function"
        },
        {
          "constant": true,
          "inputs": [],
          "name": "pendingAdmin",
          "outputs": [
            {
              "internalType": "address",
              "name": "",
              "type": "address"
            }
          ],
          "payable": false,
          "stateMutability": "view",
          "type": "function"
        },
        {
          "constant": false,
          "inputs": [
            {
              "internalType": "address",
              "name": "target",
              "type": "address"
            },
            {
              "internalType": "uint256",
              "name": "value",
              "type": "uint256"
            },
            {
              "internalType": "string",
              "name": "signature",
              "type": "string"
            },
            {
              "internalType": "bytes",
              "name": "data",
              "type": "bytes"
            },
            {
              "internalType": "uint256",
              "name": "eta",
              "type": "uint256"
            }
          ],
          "name": "queueTransaction",
          "outputs": [
            {
              "internalType": "bytes32",
              "name": "",
              "type": "bytes32"
            }
          ],
          "payable": false,
          "stateMutability": "nonpayable",
          "type": "function"
        },
        {
          "constant": false,
          "inputs": [
            {
              "internalType": "address",
              "name": "pendingAdmin_",
              "type": "address"
            }
          ],
          "name": "setPendingAdmin",
          "outputs": [],
          "payable": false,
          "stateMutability": "nonpayable",
          "type": "function"
        },
        {
          "constant": false,
          "inputs": [
            {
              "internalType": "address",
              "name": "target",
              "type": "address"
            },
            {
              "internalType": "uint256",
              "name": "value",
              "type": "uint256"
            },
            {
              "internalType": "string",
              "name": "signature",
              "type": "string"
            },
            {
              "internalType": "bytes",
              "name": "data",
              "type": "bytes"
            },
            {
              "internalType": "uint256",
              "name": "eta",
              "type": "uint256"
            }
          ],
          "name": "cancelTransaction",
          "outputs": [],
          "payable": false,
          "stateMutability": "nonpayable",
          "type": "function"
        },
        {
          "constant": true,
          "inputs": [],
          "name": "delay",
          "outputs": [
            {
              "internalType": "uint256",
              "name": "",
              "type": "uint256"
            }
          ],
          "payable": false,
          "stateMutability": "view",
          "type": "function"
        },
        {
          "constant": true,
          "inputs": [],
          "name": "MAXIMUM_DELAY",
          "outputs": [
            {
              "internalType": "uint256",
              "name": "",
              "type": "uint256"
            }
          ],
          "payable": false,
          "stateMutability": "view",
          "type": "function"
        },
        {
          "constant": true,
          "inputs": [],
          "name": "MINIMUM_DELAY",
          "outputs": [
            {
              "internalType": "uint256",
              "name": "",
              "type": "uint256"
            }
          ],
          "payable": false,
          "stateMutability": "view",
          "type": "function"
        },
        {
          "constant": true,
          "inputs": [],
          "name": "GRACE_PERIOD",
          "outputs": [
            {
              "internalType": "uint256",
              "name": "",
              "type": "uint256"
            }
          ],
          "payable": false,
          "stateMutability": "view",
          "type": "function"
        },
        {
          "constant": false,
          "inputs": [
            {
              "internalType": "address",
              "name": "_admin",
              "type": "address"
            }
          ],
          "name": "initialize",
          "outputs": [],
          "payable": false,
          "stateMutability": "nonpayable",
          "type": "function"
        },
        {
          "constant": false,
          "inputs": [
            {
              "internalType": "uint256",
              "name": "delay_",
              "type": "uint256"
            }
          ],
          "name": "setDelay",
          "outputs": [],
          "payable": false,
          "stateMutability": "nonpayable",
          "type": "function"
        },
        {
          "constant": true,
          "inputs": [
            {
              "internalType": "bytes32",
              "name": "",
              "type": "bytes32"
            }
          ],
          "name": "queuedTransactions",
          "outputs": [
            {
              "internalType": "bool",
              "name": "",
              "type": "bool"
            }
          ],
          "payable": false,
          "stateMutability": "view",
          "type": "function"
        },
        {
          "constant": true,
          "inputs": [],
          "name": "admin",
          "outputs": [
            {
              "internalType": "address",
              "name": "",
              "type": "address"
            }
          ],
          "payable": false,
          "stateMutability": "view",
          "type": "function"
        },
        {
          "inputs": [
            {
              "internalType": "uint256",
              "name": "delay_",
              "type": "uint256"
            }
          ],
          "payable": false,
          "stateMutability": "nonpayable",
          "type": "constructor"
        },
        {
          "payable": true,
          "stateMutability": "payable",
          "type": "fallback"
        },
        {
          "anonymous": false,
          "inputs": [
            {
              "indexed": true,
              "internalType": "address",
              "name": "newAdmin",
              "type": "address"
            }
          ],
          "name": "NewAdmin",
          "type": "event"
        },
        {
          "anonymous": false,
          "inputs": [
            {
              "indexed": true,
              "internalType": "address",
              "name": "newPendingAdmin",
              "type": "address"
            }
          ],
          "name": "NewPendingAdmin",
          "type": "event"
        },
        {
          "anonymous": false,
          "inputs": [
            {
              "indexed": true,
              "internalType": "uint256",
              "name": "newDelay",
              "type": "uint256"
            }
          ],
          "name": "NewDelay",
          "type": "event"
        },
        {
          "anonymous": false,
          "inputs": [
            {
              "indexed": true,
              "internalType": "bytes32",
              "name": "txHash",
              "type": "bytes32"
            },
            {
              "indexed": true,
              "internalType": "address",
              "name": "target",
              "type": "address"
            },
            {
              "indexed": false,
              "internalType": "uint256",
              "name": "value",
              "type": "uint256"
            },
            {
              "indexed": false,
              "internalType": "string",
              "name": "signature",
              "type": "string"
            },
            {
              "indexed": false,
              "internalType": "bytes",
              "name": "data",
              "type": "bytes"
            },
            {
              "indexed": false,
              "internalType": "uint256",
              "name": "eta",
              "type": "uint256"
            }
          ],
          "name": "CancelTransaction",
          "type": "event"
        },
        {
          "anonymous": false,
          "inputs": [
            {
              "indexed": true,
              "internalType": "bytes32",
              "name": "txHash",
              "type": "bytes32"
            },
            {
              "indexed": true,
              "internalType": "address",
              "name": "target",
              "type": "address"
            },
            {
              "indexed": false,
              "internalType": "uint256",
              "name": "value",
              "type": "uint256"
            },
            {
              "indexed": false,
              "internalType": "string",
              "name": "signature",
              "type": "string"
            },
            {
              "indexed": false,
              "internalType": "bytes",
              "name": "data",
              "type": "bytes"
            },
            {
              "indexed": false,
              "internalType": "uint256",
              "name": "eta",
              "type": "uint256"
            }
          ],
          "name": "ExecuteTransaction",
          "type": "event"
        },
        {
          "anonymous": false,
          "inputs": [
            {
              "indexed": true,
              "internalType": "bytes32",
              "name": "txHash",
              "type": "bytes32"
            },
            {
              "indexed": true,
              "internalType": "address",
              "name": "target",
              "type": "address"
            },
            {
              "indexed": false,
              "internalType": "uint256",
              "name": "value",
              "type": "uint256"
            },
            {
              "indexed": false,
              "internalType": "string",
              "name": "signature",
              "type": "string"
            },
            {
              "indexed": false,
              "internalType": "bytes",
              "name": "data",
              "type": "bytes"
            },
            {
              "indexed": false,
              "internalType": "uint256",
              "name": "eta",
              "type": "uint256"
            }
          ],
          "name": "QueueTransaction",
          "type": "event"
        }
      ]
    },
    "MixOracle": {
      "address": "0x843530DC8005e13dEA30CEa2394FF60635f38cc4",
      "abi": [
        {
          "constant": true,
          "inputs": [],
          "name": "governor",
          "outputs": [
            {
              "internalType": "address",
              "name": "",
              "type": "address"
            }
          ],
          "payable": false,
          "stateMutability": "view",
          "type": "function"
        },
        {
          "constant": true,
          "inputs": [
            {
              "internalType": "string",
              "name": "symbol",
              "type": "string"
            }
          ],
          "name": "priceMin",
          "outputs": [
            {
              "internalType": "uint256",
              "name": "price",
              "type": "uint256"
            }
          ],
          "payable": false,
          "stateMutability": "view",
          "type": "function"
        },
        {
          "constant": true,
          "inputs": [],
          "name": "maxDrift",
          "outputs": [
            {
              "internalType": "uint256",
              "name": "",
              "type": "uint256"
            }
          ],
          "payable": false,
          "stateMutability": "view",
          "type": "function"
        },
        {
          "constant": true,
          "inputs": [
            {
              "internalType": "string",
              "name": "symbol",
              "type": "string"
            }
          ],
          "name": "getTokenUSDOraclesLength",
          "outputs": [
            {
              "internalType": "uint256",
              "name": "",
              "type": "uint256"
            }
          ],
          "payable": false,
          "stateMutability": "view",
          "type": "function"
        },
        {
          "constant": false,
          "inputs": [
            {
              "internalType": "uint256",
              "name": "_minDrift",
              "type": "uint256"
            },
            {
              "internalType": "uint256",
              "name": "_maxDrift",
              "type": "uint256"
            }
          ],
          "name": "setMinMaxDrift",
          "outputs": [],
          "payable": false,
          "stateMutability": "nonpayable",
          "type": "function"
        },
        {
          "constant": true,
          "inputs": [],
          "name": "minDrift",
          "outputs": [
            {
              "internalType": "uint256",
              "name": "",
              "type": "uint256"
            }
          ],
          "payable": false,
          "stateMutability": "view",
          "type": "function"
        },
        {
          "constant": false,
          "inputs": [],
          "name": "claimGovernance",
          "outputs": [],
          "payable": false,
          "stateMutability": "nonpayable",
          "type": "function"
        },
        {
          "constant": true,
          "inputs": [
            {
              "internalType": "string",
              "name": "symbol",
              "type": "string"
            }
          ],
          "name": "getTokenETHOraclesLength",
          "outputs": [
            {
              "internalType": "uint256",
              "name": "",
              "type": "uint256"
            }
          ],
          "payable": false,
          "stateMutability": "view",
          "type": "function"
        },
        {
          "constant": true,
          "inputs": [
            {
              "internalType": "string",
              "name": "symbol",
              "type": "string"
            }
          ],
          "name": "priceMax",
          "outputs": [
            {
              "internalType": "uint256",
              "name": "price",
              "type": "uint256"
            }
          ],
          "payable": false,
          "stateMutability": "view",
          "type": "function"
        },
        {
          "constant": false,
          "inputs": [
            {
              "internalType": "string",
              "name": "symbol",
              "type": "string"
            },
            {
              "internalType": "address[]",
              "name": "ethOracles",
              "type": "address[]"
            },
            {
              "internalType": "address[]",
              "name": "usdOracles",
              "type": "address[]"
            }
          ],
          "name": "registerTokenOracles",
          "outputs": [],
          "payable": false,
          "stateMutability": "nonpayable",
          "type": "function"
        },
        {
          "constant": true,
          "inputs": [
            {
              "internalType": "string",
              "name": "symbol",
              "type": "string"
            },
            {
              "internalType": "uint256",
              "name": "idx",
              "type": "uint256"
            }
          ],
          "name": "getTokenETHOracle",
          "outputs": [
            {
              "internalType": "address",
              "name": "",
              "type": "address"
            }
          ],
          "payable": false,
          "stateMutability": "view",
          "type": "function"
        },
        {
          "constant": true,
          "inputs": [],
          "name": "isGovernor",
          "outputs": [
            {
              "internalType": "bool",
              "name": "",
              "type": "bool"
            }
          ],
          "payable": false,
          "stateMutability": "view",
          "type": "function"
        },
        {
          "constant": false,
          "inputs": [
            {
              "internalType": "address",
              "name": "_newGovernor",
              "type": "address"
            }
          ],
          "name": "transferGovernance",
          "outputs": [],
          "payable": false,
          "stateMutability": "nonpayable",
          "type": "function"
        },
        {
          "constant": false,
          "inputs": [
            {
              "internalType": "address",
              "name": "oracle",
              "type": "address"
            }
          ],
          "name": "unregisterEthUsdOracle",
          "outputs": [],
          "payable": false,
          "stateMutability": "nonpayable",
          "type": "function"
        },
        {
          "constant": false,
          "inputs": [
            {
              "internalType": "address",
              "name": "oracle",
              "type": "address"
            }
          ],
          "name": "registerEthUsdOracle",
          "outputs": [],
          "payable": false,
          "stateMutability": "nonpayable",
          "type": "function"
        },
        {
          "constant": true,
          "inputs": [
            {
              "internalType": "string",
              "name": "symbol",
              "type": "string"
            },
            {
              "internalType": "uint256",
              "name": "idx",
              "type": "uint256"
            }
          ],
          "name": "getTokenUSDOracle",
          "outputs": [
            {
              "internalType": "address",
              "name": "",
              "type": "address"
            }
          ],
          "payable": false,
          "stateMutability": "view",
          "type": "function"
        },
        {
          "constant": true,
          "inputs": [
            {
              "internalType": "uint256",
              "name": "",
              "type": "uint256"
            }
          ],
          "name": "ethUsdOracles",
          "outputs": [
            {
              "internalType": "address",
              "name": "",
              "type": "address"
            }
          ],
          "payable": false,
          "stateMutability": "view",
          "type": "function"
        },
        {
          "inputs": [
            {
              "internalType": "uint256",
              "name": "_maxDrift",
              "type": "uint256"
            },
            {
              "internalType": "uint256",
              "name": "_minDrift",
              "type": "uint256"
            }
          ],
          "payable": false,
          "stateMutability": "nonpayable",
          "type": "constructor"
        },
        {
          "anonymous": false,
          "inputs": [
            {
              "indexed": false,
              "internalType": "uint256",
              "name": "_minDrift",
              "type": "uint256"
            },
            {
              "indexed": false,
              "internalType": "uint256",
              "name": "_maxDrift",
              "type": "uint256"
            }
          ],
          "name": "DriftsUpdated",
          "type": "event"
        },
        {
          "anonymous": false,
          "inputs": [
            {
              "indexed": false,
              "internalType": "address",
              "name": "_oracle",
              "type": "address"
            }
          ],
          "name": "EthUsdOracleRegistered",
          "type": "event"
        },
        {
          "anonymous": false,
          "inputs": [
            {
              "indexed": false,
              "internalType": "address",
              "name": "_oracle",
              "type": "address"
            }
          ],
          "name": "EthUsdOracleDeregistered",
          "type": "event"
        },
        {
          "anonymous": false,
          "inputs": [
            {
              "indexed": false,
              "internalType": "string",
              "name": "symbol",
              "type": "string"
            },
            {
              "indexed": false,
              "internalType": "address[]",
              "name": "ethOracles",
              "type": "address[]"
            },
            {
              "indexed": false,
              "internalType": "address[]",
              "name": "usdOracles",
              "type": "address[]"
            }
          ],
          "name": "TokenOracleRegistered",
          "type": "event"
        },
        {
          "anonymous": false,
          "inputs": [
            {
              "indexed": true,
              "internalType": "address",
              "name": "previousGovernor",
              "type": "address"
            },
            {
              "indexed": true,
              "internalType": "address",
              "name": "newGovernor",
              "type": "address"
            }
          ],
          "name": "PendingGovernorshipTransfer",
          "type": "event"
        },
        {
          "anonymous": false,
          "inputs": [
            {
              "indexed": true,
              "internalType": "address",
              "name": "previousGovernor",
              "type": "address"
            },
            {
              "indexed": true,
              "internalType": "address",
              "name": "newGovernor",
              "type": "address"
            }
          ],
          "name": "GovernorshipTransferred",
          "type": "event"
        }
      ]
    },
<<<<<<< HEAD
    "MorphoAaveStrategy": {
      "address": "0x05a1935F4A2167098325BfA872ce03DaF937dC22",
=======
    "MorphoCompoundStrategy": {
      "address": "0x5cC70898c47f73265BdE5b8BB9D37346d0726c09",
      "abi": [
        {
          "anonymous": false,
          "inputs": [
            {
              "indexed": true,
              "internalType": "address",
              "name": "_asset",
              "type": "address"
            },
            {
              "indexed": false,
              "internalType": "address",
              "name": "_pToken",
              "type": "address"
            },
            {
              "indexed": false,
              "internalType": "uint256",
              "name": "_amount",
              "type": "uint256"
            }
          ],
          "name": "Deposit",
          "type": "event"
        },
        {
          "anonymous": false,
          "inputs": [
            {
              "indexed": true,
              "internalType": "address",
              "name": "previousGovernor",
              "type": "address"
            },
            {
              "indexed": true,
              "internalType": "address",
              "name": "newGovernor",
              "type": "address"
            }
          ],
          "name": "GovernorshipTransferred",
          "type": "event"
        },
        {
          "anonymous": false,
          "inputs": [
            {
              "indexed": false,
              "internalType": "address",
              "name": "_oldHarvesterAddress",
              "type": "address"
            },
            {
              "indexed": false,
              "internalType": "address",
              "name": "_newHarvesterAddress",
              "type": "address"
            }
          ],
          "name": "HarvesterAddressesUpdated",
          "type": "event"
        },
        {
          "anonymous": false,
          "inputs": [
            {
              "indexed": true,
              "internalType": "address",
              "name": "_asset",
              "type": "address"
            },
            {
              "indexed": false,
              "internalType": "address",
              "name": "_pToken",
              "type": "address"
            }
          ],
          "name": "PTokenAdded",
          "type": "event"
        },
        {
          "anonymous": false,
          "inputs": [
            {
              "indexed": true,
              "internalType": "address",
              "name": "_asset",
              "type": "address"
            },
            {
              "indexed": false,
              "internalType": "address",
              "name": "_pToken",
              "type": "address"
            }
          ],
          "name": "PTokenRemoved",
          "type": "event"
        },
        {
          "anonymous": false,
          "inputs": [
            {
              "indexed": true,
              "internalType": "address",
              "name": "previousGovernor",
              "type": "address"
            },
            {
              "indexed": true,
              "internalType": "address",
              "name": "newGovernor",
              "type": "address"
            }
          ],
          "name": "PendingGovernorshipTransfer",
          "type": "event"
        },
        {
          "anonymous": false,
          "inputs": [
            {
              "indexed": false,
              "internalType": "address[]",
              "name": "_oldAddresses",
              "type": "address[]"
            },
            {
              "indexed": false,
              "internalType": "address[]",
              "name": "_newAddresses",
              "type": "address[]"
            }
          ],
          "name": "RewardTokenAddressesUpdated",
          "type": "event"
        },
        {
          "anonymous": false,
          "inputs": [
            {
              "indexed": false,
              "internalType": "address",
              "name": "recipient",
              "type": "address"
            },
            {
              "indexed": false,
              "internalType": "address",
              "name": "rewardToken",
              "type": "address"
            },
            {
              "indexed": false,
              "internalType": "uint256",
              "name": "amount",
              "type": "uint256"
            }
          ],
          "name": "RewardTokenCollected",
          "type": "event"
        },
        {
          "anonymous": false,
          "inputs": [
            {
              "indexed": true,
              "internalType": "address",
              "name": "_asset",
              "type": "address"
            },
            {
              "indexed": false,
              "internalType": "address",
              "name": "_pToken",
              "type": "address"
            },
            {
              "indexed": false,
              "internalType": "uint256",
              "name": "_amount",
              "type": "uint256"
            }
          ],
          "name": "Withdrawal",
          "type": "event"
        },
        {
          "inputs": [],
          "name": "LENS",
          "outputs": [
            {
              "internalType": "address",
              "name": "",
              "type": "address"
            }
          ],
          "stateMutability": "view",
          "type": "function"
        },
        {
          "inputs": [],
          "name": "MORPHO",
          "outputs": [
            {
              "internalType": "address",
              "name": "",
              "type": "address"
            }
          ],
          "stateMutability": "view",
          "type": "function"
        },
        {
          "inputs": [],
          "name": "_deprecated_rewardLiquidationThreshold",
          "outputs": [
            {
              "internalType": "uint256",
              "name": "",
              "type": "uint256"
            }
          ],
          "stateMutability": "view",
          "type": "function"
        },
        {
          "inputs": [],
          "name": "_deprecated_rewardTokenAddress",
          "outputs": [
            {
              "internalType": "address",
              "name": "",
              "type": "address"
            }
          ],
          "stateMutability": "view",
          "type": "function"
        },
        {
          "inputs": [
            {
              "internalType": "address",
              "name": "",
              "type": "address"
            }
          ],
          "name": "assetToPToken",
          "outputs": [
            {
              "internalType": "address",
              "name": "",
              "type": "address"
            }
          ],
          "stateMutability": "view",
          "type": "function"
        },
        {
          "inputs": [
            {
              "internalType": "address",
              "name": "_asset",
              "type": "address"
            }
          ],
          "name": "checkBalance",
          "outputs": [
            {
              "internalType": "uint256",
              "name": "balance",
              "type": "uint256"
            }
          ],
          "stateMutability": "view",
          "type": "function"
        },
        {
          "inputs": [],
          "name": "claimGovernance",
          "outputs": [],
          "stateMutability": "nonpayable",
          "type": "function"
        },
        {
          "inputs": [],
          "name": "collectRewardTokens",
          "outputs": [],
          "stateMutability": "nonpayable",
          "type": "function"
        },
        {
          "inputs": [
            {
              "internalType": "address",
              "name": "_asset",
              "type": "address"
            },
            {
              "internalType": "uint256",
              "name": "_amount",
              "type": "uint256"
            }
          ],
          "name": "deposit",
          "outputs": [],
          "stateMutability": "nonpayable",
          "type": "function"
        },
        {
          "inputs": [],
          "name": "depositAll",
          "outputs": [],
          "stateMutability": "nonpayable",
          "type": "function"
        },
        {
          "inputs": [],
          "name": "getPendingRewards",
          "outputs": [
            {
              "internalType": "uint256",
              "name": "balance",
              "type": "uint256"
            }
          ],
          "stateMutability": "view",
          "type": "function"
        },
        {
          "inputs": [],
          "name": "getRewardTokenAddresses",
          "outputs": [
            {
              "internalType": "address[]",
              "name": "",
              "type": "address[]"
            }
          ],
          "stateMutability": "view",
          "type": "function"
        },
        {
          "inputs": [],
          "name": "governor",
          "outputs": [
            {
              "internalType": "address",
              "name": "",
              "type": "address"
            }
          ],
          "stateMutability": "view",
          "type": "function"
        },
        {
          "inputs": [],
          "name": "harvesterAddress",
          "outputs": [
            {
              "internalType": "address",
              "name": "",
              "type": "address"
            }
          ],
          "stateMutability": "view",
          "type": "function"
        },
        {
          "inputs": [
            {
              "internalType": "address",
              "name": "_vaultAddress",
              "type": "address"
            },
            {
              "internalType": "address[]",
              "name": "_rewardTokenAddresses",
              "type": "address[]"
            },
            {
              "internalType": "address[]",
              "name": "_assets",
              "type": "address[]"
            },
            {
              "internalType": "address[]",
              "name": "_pTokens",
              "type": "address[]"
            }
          ],
          "name": "initialize",
          "outputs": [],
          "stateMutability": "nonpayable",
          "type": "function"
        },
        {
          "inputs": [
            {
              "internalType": "address",
              "name": "_platformAddress",
              "type": "address"
            },
            {
              "internalType": "address",
              "name": "_vaultAddress",
              "type": "address"
            },
            {
              "internalType": "address[]",
              "name": "_rewardTokenAddresses",
              "type": "address[]"
            },
            {
              "internalType": "address[]",
              "name": "_assets",
              "type": "address[]"
            },
            {
              "internalType": "address[]",
              "name": "_pTokens",
              "type": "address[]"
            }
          ],
          "name": "initialize",
          "outputs": [],
          "stateMutability": "nonpayable",
          "type": "function"
        },
        {
          "inputs": [],
          "name": "isGovernor",
          "outputs": [
            {
              "internalType": "bool",
              "name": "",
              "type": "bool"
            }
          ],
          "stateMutability": "view",
          "type": "function"
        },
        {
          "inputs": [],
          "name": "platformAddress",
          "outputs": [
            {
              "internalType": "address",
              "name": "",
              "type": "address"
            }
          ],
          "stateMutability": "view",
          "type": "function"
        },
        {
          "inputs": [
            {
              "internalType": "uint256",
              "name": "_assetIndex",
              "type": "uint256"
            }
          ],
          "name": "removePToken",
          "outputs": [],
          "stateMutability": "nonpayable",
          "type": "function"
        },
        {
          "inputs": [
            {
              "internalType": "uint256",
              "name": "",
              "type": "uint256"
            }
          ],
          "name": "rewardTokenAddresses",
          "outputs": [
            {
              "internalType": "address",
              "name": "",
              "type": "address"
            }
          ],
          "stateMutability": "view",
          "type": "function"
        },
        {
          "inputs": [],
          "name": "safeApproveAllTokens",
          "outputs": [],
          "stateMutability": "nonpayable",
          "type": "function"
        },
        {
          "inputs": [
            {
              "internalType": "address",
              "name": "_harvesterAddress",
              "type": "address"
            }
          ],
          "name": "setHarvesterAddress",
          "outputs": [],
          "stateMutability": "nonpayable",
          "type": "function"
        },
        {
          "inputs": [
            {
              "internalType": "address",
              "name": "_asset",
              "type": "address"
            },
            {
              "internalType": "address",
              "name": "_pToken",
              "type": "address"
            }
          ],
          "name": "setPTokenAddress",
          "outputs": [],
          "stateMutability": "nonpayable",
          "type": "function"
        },
        {
          "inputs": [
            {
              "internalType": "address[]",
              "name": "_rewardTokenAddresses",
              "type": "address[]"
            }
          ],
          "name": "setRewardTokenAddresses",
          "outputs": [],
          "stateMutability": "nonpayable",
          "type": "function"
        },
        {
          "inputs": [
            {
              "internalType": "address",
              "name": "_asset",
              "type": "address"
            }
          ],
          "name": "supportsAsset",
          "outputs": [
            {
              "internalType": "bool",
              "name": "",
              "type": "bool"
            }
          ],
          "stateMutability": "view",
          "type": "function"
        },
        {
          "inputs": [
            {
              "internalType": "address",
              "name": "_newGovernor",
              "type": "address"
            }
          ],
          "name": "transferGovernance",
          "outputs": [],
          "stateMutability": "nonpayable",
          "type": "function"
        },
        {
          "inputs": [
            {
              "internalType": "address",
              "name": "_asset",
              "type": "address"
            },
            {
              "internalType": "uint256",
              "name": "_amount",
              "type": "uint256"
            }
          ],
          "name": "transferToken",
          "outputs": [],
          "stateMutability": "nonpayable",
          "type": "function"
        },
        {
          "inputs": [],
          "name": "vaultAddress",
          "outputs": [
            {
              "internalType": "address",
              "name": "",
              "type": "address"
            }
          ],
          "stateMutability": "view",
          "type": "function"
        },
        {
          "inputs": [
            {
              "internalType": "address",
              "name": "_recipient",
              "type": "address"
            },
            {
              "internalType": "address",
              "name": "_asset",
              "type": "address"
            },
            {
              "internalType": "uint256",
              "name": "_amount",
              "type": "uint256"
            }
          ],
          "name": "withdraw",
          "outputs": [],
          "stateMutability": "nonpayable",
          "type": "function"
        },
        {
          "inputs": [],
          "name": "withdrawAll",
          "outputs": [],
          "stateMutability": "nonpayable",
          "type": "function"
        }
      ]
    },
    "MorphoCompoundStrategyProxy": {
      "address": "0x5A4eEe58744D1430876d5cA93cAB5CcB763C037D",
      "abi": [
        {
          "anonymous": false,
          "inputs": [
            {
              "indexed": true,
              "internalType": "address",
              "name": "previousGovernor",
              "type": "address"
            },
            {
              "indexed": true,
              "internalType": "address",
              "name": "newGovernor",
              "type": "address"
            }
          ],
          "name": "GovernorshipTransferred",
          "type": "event"
        },
        {
          "anonymous": false,
          "inputs": [
            {
              "indexed": true,
              "internalType": "address",
              "name": "previousGovernor",
              "type": "address"
            },
            {
              "indexed": true,
              "internalType": "address",
              "name": "newGovernor",
              "type": "address"
            }
          ],
          "name": "PendingGovernorshipTransfer",
          "type": "event"
        },
        {
          "anonymous": false,
          "inputs": [
            {
              "indexed": true,
              "internalType": "address",
              "name": "implementation",
              "type": "address"
            }
          ],
          "name": "Upgraded",
          "type": "event"
        },
        {
          "stateMutability": "payable",
          "type": "fallback"
        },
        {
          "inputs": [],
          "name": "admin",
          "outputs": [
            {
              "internalType": "address",
              "name": "",
              "type": "address"
            }
          ],
          "stateMutability": "view",
          "type": "function"
        },
        {
          "inputs": [],
          "name": "claimGovernance",
          "outputs": [],
          "stateMutability": "nonpayable",
          "type": "function"
        },
        {
          "inputs": [],
          "name": "governor",
          "outputs": [
            {
              "internalType": "address",
              "name": "",
              "type": "address"
            }
          ],
          "stateMutability": "view",
          "type": "function"
        },
        {
          "inputs": [],
          "name": "implementation",
          "outputs": [
            {
              "internalType": "address",
              "name": "",
              "type": "address"
            }
          ],
          "stateMutability": "view",
          "type": "function"
        },
        {
          "inputs": [
            {
              "internalType": "address",
              "name": "_logic",
              "type": "address"
            },
            {
              "internalType": "address",
              "name": "_initGovernor",
              "type": "address"
            },
            {
              "internalType": "bytes",
              "name": "_data",
              "type": "bytes"
            }
          ],
          "name": "initialize",
          "outputs": [],
          "stateMutability": "payable",
          "type": "function"
        },
        {
          "inputs": [],
          "name": "isGovernor",
          "outputs": [
            {
              "internalType": "bool",
              "name": "",
              "type": "bool"
            }
          ],
          "stateMutability": "view",
          "type": "function"
        },
        {
          "inputs": [
            {
              "internalType": "address",
              "name": "_newGovernor",
              "type": "address"
            }
          ],
          "name": "transferGovernance",
          "outputs": [],
          "stateMutability": "nonpayable",
          "type": "function"
        },
        {
          "inputs": [
            {
              "internalType": "address",
              "name": "newImplementation",
              "type": "address"
            }
          ],
          "name": "upgradeTo",
          "outputs": [],
          "stateMutability": "nonpayable",
          "type": "function"
        },
        {
          "inputs": [
            {
              "internalType": "address",
              "name": "newImplementation",
              "type": "address"
            },
            {
              "internalType": "bytes",
              "name": "data",
              "type": "bytes"
            }
          ],
          "name": "upgradeToAndCall",
          "outputs": [],
          "stateMutability": "payable",
          "type": "function"
        }
      ]
    },
    "OGNStakingProxy": {
      "address": "0x501804B374EF06fa9C427476147ac09F1551B9A0",
>>>>>>> 5e06e725
      "abi": [
        {
          "anonymous": false,
          "inputs": [
            {
              "indexed": true,
              "internalType": "address",
              "name": "_asset",
              "type": "address"
            },
            {
              "indexed": false,
              "internalType": "address",
              "name": "_pToken",
              "type": "address"
            },
            {
              "indexed": false,
              "internalType": "uint256",
              "name": "_amount",
              "type": "uint256"
            }
          ],
          "name": "Deposit",
          "type": "event"
        },
        {
          "anonymous": false,
          "inputs": [
            {
              "indexed": true,
              "internalType": "address",
              "name": "previousGovernor",
              "type": "address"
            },
            {
              "indexed": true,
              "internalType": "address",
              "name": "newGovernor",
              "type": "address"
            }
          ],
          "name": "GovernorshipTransferred",
          "type": "event"
        },
        {
          "anonymous": false,
          "inputs": [
            {
              "indexed": false,
              "internalType": "address",
              "name": "_oldHarvesterAddress",
              "type": "address"
            },
            {
              "indexed": false,
              "internalType": "address",
              "name": "_newHarvesterAddress",
              "type": "address"
            }
          ],
          "name": "HarvesterAddressesUpdated",
          "type": "event"
        },
        {
          "anonymous": false,
          "inputs": [
            {
              "indexed": true,
              "internalType": "address",
              "name": "_asset",
              "type": "address"
            },
            {
              "indexed": false,
              "internalType": "address",
              "name": "_pToken",
              "type": "address"
            }
          ],
          "name": "PTokenAdded",
          "type": "event"
        },
        {
          "anonymous": false,
          "inputs": [
            {
              "indexed": true,
              "internalType": "address",
              "name": "_asset",
              "type": "address"
            },
            {
              "indexed": false,
              "internalType": "address",
              "name": "_pToken",
              "type": "address"
            }
          ],
          "name": "PTokenRemoved",
          "type": "event"
        },
        {
          "anonymous": false,
          "inputs": [
            {
              "indexed": true,
              "internalType": "address",
              "name": "previousGovernor",
              "type": "address"
            },
            {
              "indexed": true,
              "internalType": "address",
              "name": "newGovernor",
              "type": "address"
            }
          ],
          "name": "PendingGovernorshipTransfer",
          "type": "event"
        },
        {
          "anonymous": false,
          "inputs": [
            {
              "indexed": false,
              "internalType": "address[]",
              "name": "_oldAddresses",
              "type": "address[]"
            },
            {
              "indexed": false,
              "internalType": "address[]",
              "name": "_newAddresses",
              "type": "address[]"
            }
          ],
          "name": "RewardTokenAddressesUpdated",
          "type": "event"
        },
        {
          "anonymous": false,
          "inputs": [
            {
              "indexed": false,
              "internalType": "address",
              "name": "recipient",
              "type": "address"
            },
            {
              "indexed": false,
              "internalType": "address",
              "name": "rewardToken",
              "type": "address"
            },
            {
              "indexed": false,
              "internalType": "uint256",
              "name": "amount",
              "type": "uint256"
            }
          ],
          "name": "RewardTokenCollected",
          "type": "event"
        },
        {
          "anonymous": false,
          "inputs": [
            {
              "indexed": true,
              "internalType": "address",
              "name": "_asset",
              "type": "address"
            },
            {
              "indexed": false,
              "internalType": "address",
              "name": "_pToken",
              "type": "address"
            },
            {
              "indexed": false,
              "internalType": "uint256",
              "name": "_amount",
              "type": "uint256"
            }
          ],
          "name": "Withdrawal",
          "type": "event"
        },
        {
          "inputs": [],
          "name": "LENS",
          "outputs": [
            {
              "internalType": "address",
              "name": "",
              "type": "address"
            }
          ],
          "stateMutability": "view",
          "type": "function"
        },
        {
          "inputs": [],
          "name": "MORPHO",
          "outputs": [
            {
              "internalType": "address",
              "name": "",
              "type": "address"
            }
          ],
          "stateMutability": "view",
          "type": "function"
        },
        {
          "inputs": [],
          "name": "_deprecated_rewardLiquidationThreshold",
          "outputs": [
            {
              "internalType": "uint256",
              "name": "",
              "type": "uint256"
            }
          ],
          "stateMutability": "view",
          "type": "function"
        },
        {
          "inputs": [],
          "name": "_deprecated_rewardTokenAddress",
          "outputs": [
            {
              "internalType": "address",
              "name": "",
              "type": "address"
            }
          ],
          "stateMutability": "view",
          "type": "function"
        },
        {
          "inputs": [
            {
              "internalType": "address",
              "name": "",
              "type": "address"
            }
          ],
          "name": "assetToPToken",
          "outputs": [
            {
              "internalType": "address",
              "name": "",
              "type": "address"
            }
          ],
          "stateMutability": "view",
          "type": "function"
        },
        {
          "inputs": [
            {
              "internalType": "address",
              "name": "_asset",
              "type": "address"
            }
          ],
          "name": "checkBalance",
          "outputs": [
            {
              "internalType": "uint256",
              "name": "balance",
              "type": "uint256"
            }
          ],
          "stateMutability": "view",
          "type": "function"
        },
        {
          "inputs": [],
          "name": "claimGovernance",
          "outputs": [],
          "stateMutability": "nonpayable",
          "type": "function"
        },
        {
          "inputs": [],
          "name": "collectRewardTokens",
          "outputs": [],
          "stateMutability": "nonpayable",
          "type": "function"
        },
        {
          "inputs": [
            {
              "internalType": "address",
              "name": "_asset",
              "type": "address"
            },
            {
              "internalType": "uint256",
              "name": "_amount",
              "type": "uint256"
            }
          ],
          "name": "deposit",
          "outputs": [],
          "stateMutability": "nonpayable",
          "type": "function"
        },
        {
          "inputs": [],
          "name": "depositAll",
          "outputs": [],
          "stateMutability": "nonpayable",
          "type": "function"
        },
        {
          "inputs": [],
          "name": "getPendingRewards",
          "outputs": [
            {
              "internalType": "uint256",
              "name": "balance",
              "type": "uint256"
            }
          ],
          "stateMutability": "view",
          "type": "function"
        },
        {
          "inputs": [],
          "name": "getRewardTokenAddresses",
          "outputs": [
            {
              "internalType": "address[]",
              "name": "",
              "type": "address[]"
            }
          ],
          "stateMutability": "view",
          "type": "function"
        },
        {
          "inputs": [],
          "name": "governor",
          "outputs": [
            {
              "internalType": "address",
              "name": "",
              "type": "address"
            }
          ],
          "stateMutability": "view",
          "type": "function"
        },
        {
          "inputs": [],
          "name": "harvesterAddress",
          "outputs": [
            {
              "internalType": "address",
              "name": "",
              "type": "address"
            }
          ],
          "stateMutability": "view",
          "type": "function"
        },
        {
          "inputs": [
            {
              "internalType": "address",
              "name": "_vaultAddress",
              "type": "address"
            },
            {
              "internalType": "address[]",
              "name": "_rewardTokenAddresses",
              "type": "address[]"
            },
            {
              "internalType": "address[]",
              "name": "_assets",
              "type": "address[]"
            },
            {
              "internalType": "address[]",
              "name": "_pTokens",
              "type": "address[]"
            }
          ],
          "name": "initialize",
          "outputs": [],
          "stateMutability": "nonpayable",
          "type": "function"
        },
        {
          "inputs": [
            {
              "internalType": "address",
              "name": "_platformAddress",
              "type": "address"
            },
            {
              "internalType": "address",
              "name": "_vaultAddress",
              "type": "address"
            },
            {
              "internalType": "address[]",
              "name": "_rewardTokenAddresses",
              "type": "address[]"
            },
            {
              "internalType": "address[]",
              "name": "_assets",
              "type": "address[]"
            },
            {
              "internalType": "address[]",
              "name": "_pTokens",
              "type": "address[]"
            }
          ],
          "name": "initialize",
          "outputs": [],
          "stateMutability": "nonpayable",
          "type": "function"
        },
        {
          "inputs": [],
          "name": "isGovernor",
          "outputs": [
            {
              "internalType": "bool",
              "name": "",
              "type": "bool"
            }
          ],
          "stateMutability": "view",
          "type": "function"
        },
        {
          "inputs": [],
          "name": "platformAddress",
          "outputs": [
            {
              "internalType": "address",
              "name": "",
              "type": "address"
            }
          ],
          "stateMutability": "view",
          "type": "function"
        },
        {
          "inputs": [
            {
              "internalType": "uint256",
              "name": "_assetIndex",
              "type": "uint256"
            }
          ],
          "name": "removePToken",
          "outputs": [],
          "stateMutability": "nonpayable",
          "type": "function"
        },
        {
          "inputs": [
            {
              "internalType": "uint256",
              "name": "",
              "type": "uint256"
            }
          ],
          "name": "rewardTokenAddresses",
          "outputs": [
            {
              "internalType": "address",
              "name": "",
              "type": "address"
            }
          ],
          "stateMutability": "view",
          "type": "function"
        },
        {
          "inputs": [],
          "name": "safeApproveAllTokens",
          "outputs": [],
          "stateMutability": "nonpayable",
          "type": "function"
        },
        {
          "inputs": [
            {
              "internalType": "address",
              "name": "_harvesterAddress",
              "type": "address"
            }
          ],
          "name": "setHarvesterAddress",
          "outputs": [],
          "stateMutability": "nonpayable",
          "type": "function"
        },
        {
          "inputs": [
            {
              "internalType": "address",
              "name": "_asset",
              "type": "address"
            },
            {
              "internalType": "address",
              "name": "_pToken",
              "type": "address"
            }
          ],
          "name": "setPTokenAddress",
          "outputs": [],
          "stateMutability": "nonpayable",
          "type": "function"
        },
        {
          "inputs": [
            {
              "internalType": "address[]",
              "name": "_rewardTokenAddresses",
              "type": "address[]"
            }
          ],
          "name": "setRewardTokenAddresses",
          "outputs": [],
          "stateMutability": "nonpayable",
          "type": "function"
        },
        {
          "inputs": [
            {
              "internalType": "address",
              "name": "_asset",
              "type": "address"
            }
          ],
          "name": "supportsAsset",
          "outputs": [
            {
              "internalType": "bool",
              "name": "",
              "type": "bool"
            }
          ],
          "stateMutability": "view",
          "type": "function"
        },
        {
          "inputs": [
            {
              "internalType": "address",
              "name": "_newGovernor",
              "type": "address"
            }
          ],
          "name": "transferGovernance",
          "outputs": [],
          "stateMutability": "nonpayable",
          "type": "function"
        },
        {
          "inputs": [
            {
              "internalType": "address",
              "name": "_asset",
              "type": "address"
            },
            {
              "internalType": "uint256",
              "name": "_amount",
              "type": "uint256"
            }
          ],
          "name": "transferToken",
          "outputs": [],
          "stateMutability": "nonpayable",
          "type": "function"
        },
        {
          "inputs": [],
          "name": "vaultAddress",
          "outputs": [
            {
              "internalType": "address",
              "name": "",
              "type": "address"
            }
          ],
          "stateMutability": "view",
          "type": "function"
        },
        {
          "inputs": [
            {
              "internalType": "address",
              "name": "_recipient",
              "type": "address"
            },
            {
              "internalType": "address",
              "name": "_asset",
              "type": "address"
            },
            {
              "internalType": "uint256",
              "name": "_amount",
              "type": "uint256"
            }
          ],
          "name": "withdraw",
          "outputs": [],
          "stateMutability": "nonpayable",
          "type": "function"
        },
        {
          "inputs": [],
          "name": "withdrawAll",
          "outputs": [],
          "stateMutability": "nonpayable",
          "type": "function"
        }
      ]
    },
    "MorphoAaveStrategyProxy": {
      "address": "0xa97F983EEaa74B92a6475c71838D04238DDA394D",
      "abi": [
        {
          "anonymous": false,
          "inputs": [
            {
              "indexed": true,
              "internalType": "address",
              "name": "previousGovernor",
              "type": "address"
            },
            {
              "indexed": true,
              "internalType": "address",
              "name": "newGovernor",
              "type": "address"
            }
          ],
          "name": "GovernorshipTransferred",
          "type": "event"
        },
        {
          "anonymous": false,
          "inputs": [
            {
              "indexed": true,
              "internalType": "address",
              "name": "previousGovernor",
              "type": "address"
            },
            {
              "indexed": true,
              "internalType": "address",
              "name": "newGovernor",
              "type": "address"
            }
          ],
          "name": "PendingGovernorshipTransfer",
          "type": "event"
        },
        {
          "anonymous": false,
          "inputs": [
            {
              "indexed": true,
              "internalType": "address",
              "name": "implementation",
              "type": "address"
            }
          ],
          "name": "Upgraded",
          "type": "event"
        },
        {
          "stateMutability": "payable",
          "type": "fallback"
        },
        {
          "inputs": [],
          "name": "admin",
          "outputs": [
            {
              "internalType": "address",
              "name": "",
              "type": "address"
            }
          ],
          "stateMutability": "view",
          "type": "function"
        },
        {
          "inputs": [],
          "name": "claimGovernance",
          "outputs": [],
          "stateMutability": "nonpayable",
          "type": "function"
        },
        {
          "inputs": [],
          "name": "governor",
          "outputs": [
            {
              "internalType": "address",
              "name": "",
              "type": "address"
            }
          ],
          "stateMutability": "view",
          "type": "function"
        },
        {
          "inputs": [],
          "name": "implementation",
          "outputs": [
            {
              "internalType": "address",
              "name": "",
              "type": "address"
            }
          ],
          "stateMutability": "view",
          "type": "function"
        },
        {
          "inputs": [
            {
              "internalType": "address",
              "name": "_logic",
              "type": "address"
            },
            {
              "internalType": "address",
              "name": "_initGovernor",
              "type": "address"
            },
            {
              "internalType": "bytes",
              "name": "_data",
              "type": "bytes"
            }
          ],
          "name": "initialize",
          "outputs": [],
          "stateMutability": "payable",
          "type": "function"
        },
        {
          "inputs": [],
          "name": "isGovernor",
          "outputs": [
            {
              "internalType": "bool",
              "name": "",
              "type": "bool"
            }
          ],
          "stateMutability": "view",
          "type": "function"
        },
        {
          "inputs": [
            {
              "internalType": "address",
              "name": "_newGovernor",
              "type": "address"
            }
          ],
          "name": "transferGovernance",
          "outputs": [],
          "stateMutability": "nonpayable",
          "type": "function"
        },
        {
          "inputs": [
            {
              "internalType": "address",
              "name": "newImplementation",
              "type": "address"
            }
          ],
          "name": "upgradeTo",
          "outputs": [],
          "stateMutability": "nonpayable",
          "type": "function"
        },
        {
          "inputs": [
            {
              "internalType": "address",
              "name": "newImplementation",
              "type": "address"
            },
            {
              "internalType": "bytes",
              "name": "data",
              "type": "bytes"
            }
          ],
          "name": "upgradeToAndCall",
          "outputs": [],
          "stateMutability": "payable",
          "type": "function"
        }
      ]
    },
    "MorphoCompoundStrategy": {
      "address": "0x5cC70898c47f73265BdE5b8BB9D37346d0726c09",
      "abi": [
        {
          "anonymous": false,
          "inputs": [
            {
              "indexed": true,
              "internalType": "address",
              "name": "_asset",
              "type": "address"
            },
            {
              "indexed": false,
              "internalType": "address",
              "name": "_pToken",
              "type": "address"
            },
            {
              "indexed": false,
              "internalType": "uint256",
              "name": "_amount",
              "type": "uint256"
            }
          ],
          "name": "Deposit",
          "type": "event"
        },
        {
          "anonymous": false,
          "inputs": [
            {
              "indexed": true,
              "internalType": "address",
              "name": "previousGovernor",
              "type": "address"
            },
            {
              "indexed": true,
              "internalType": "address",
              "name": "newGovernor",
              "type": "address"
            }
          ],
          "name": "GovernorshipTransferred",
          "type": "event"
        },
        {
          "anonymous": false,
          "inputs": [
            {
              "indexed": false,
              "internalType": "address",
              "name": "_oldHarvesterAddress",
              "type": "address"
            },
            {
              "indexed": false,
              "internalType": "address",
              "name": "_newHarvesterAddress",
              "type": "address"
            }
          ],
          "name": "HarvesterAddressesUpdated",
          "type": "event"
        },
        {
          "anonymous": false,
          "inputs": [
            {
              "indexed": true,
              "internalType": "address",
              "name": "_asset",
              "type": "address"
            },
            {
              "indexed": false,
              "internalType": "address",
              "name": "_pToken",
              "type": "address"
            }
          ],
          "name": "PTokenAdded",
          "type": "event"
        },
        {
          "anonymous": false,
          "inputs": [
            {
              "indexed": true,
              "internalType": "address",
              "name": "_asset",
              "type": "address"
            },
            {
              "indexed": false,
              "internalType": "address",
              "name": "_pToken",
              "type": "address"
            }
          ],
          "name": "PTokenRemoved",
          "type": "event"
        },
        {
          "anonymous": false,
          "inputs": [
            {
              "indexed": true,
              "internalType": "address",
              "name": "previousGovernor",
              "type": "address"
            },
            {
              "indexed": true,
              "internalType": "address",
              "name": "newGovernor",
              "type": "address"
            }
          ],
          "name": "PendingGovernorshipTransfer",
          "type": "event"
        },
        {
          "anonymous": false,
          "inputs": [
            {
              "indexed": false,
              "internalType": "address[]",
              "name": "_oldAddresses",
              "type": "address[]"
            },
            {
              "indexed": false,
              "internalType": "address[]",
              "name": "_newAddresses",
              "type": "address[]"
            }
          ],
          "name": "RewardTokenAddressesUpdated",
          "type": "event"
        },
        {
          "anonymous": false,
          "inputs": [
            {
              "indexed": false,
              "internalType": "address",
              "name": "recipient",
              "type": "address"
            },
            {
              "indexed": false,
              "internalType": "address",
              "name": "rewardToken",
              "type": "address"
            },
            {
              "indexed": false,
              "internalType": "uint256",
              "name": "amount",
              "type": "uint256"
            }
          ],
          "name": "RewardTokenCollected",
          "type": "event"
        },
        {
          "anonymous": false,
          "inputs": [
            {
              "indexed": true,
              "internalType": "address",
              "name": "_asset",
              "type": "address"
            },
            {
              "indexed": false,
              "internalType": "address",
              "name": "_pToken",
              "type": "address"
            },
            {
              "indexed": false,
              "internalType": "uint256",
              "name": "_amount",
              "type": "uint256"
            }
          ],
          "name": "Withdrawal",
          "type": "event"
        },
        {
          "inputs": [],
          "name": "LENS",
          "outputs": [
            {
              "internalType": "address",
              "name": "",
              "type": "address"
            }
          ],
          "stateMutability": "view",
          "type": "function"
        },
        {
          "inputs": [],
          "name": "MORPHO",
          "outputs": [
            {
              "internalType": "address",
              "name": "",
              "type": "address"
            }
          ],
          "stateMutability": "view",
          "type": "function"
        },
        {
          "inputs": [],
          "name": "_deprecated_rewardLiquidationThreshold",
          "outputs": [
            {
              "internalType": "uint256",
              "name": "",
              "type": "uint256"
            }
          ],
          "stateMutability": "view",
          "type": "function"
        },
        {
          "inputs": [],
          "name": "_deprecated_rewardTokenAddress",
          "outputs": [
            {
              "internalType": "address",
              "name": "",
              "type": "address"
            }
          ],
          "stateMutability": "view",
          "type": "function"
        },
        {
          "inputs": [
            {
              "internalType": "address",
              "name": "",
              "type": "address"
            }
          ],
          "name": "assetToPToken",
          "outputs": [
            {
              "internalType": "address",
              "name": "",
              "type": "address"
            }
          ],
          "stateMutability": "view",
          "type": "function"
        },
        {
          "inputs": [
            {
              "internalType": "address",
              "name": "_asset",
              "type": "address"
            }
          ],
          "name": "checkBalance",
          "outputs": [
            {
              "internalType": "uint256",
              "name": "balance",
              "type": "uint256"
            }
          ],
          "stateMutability": "view",
          "type": "function"
        },
        {
          "inputs": [],
          "name": "claimGovernance",
          "outputs": [],
          "stateMutability": "nonpayable",
          "type": "function"
        },
        {
          "inputs": [],
          "name": "collectRewardTokens",
          "outputs": [],
          "stateMutability": "nonpayable",
          "type": "function"
        },
        {
          "inputs": [
            {
              "internalType": "address",
              "name": "_asset",
              "type": "address"
            },
            {
              "internalType": "uint256",
              "name": "_amount",
              "type": "uint256"
            }
          ],
          "name": "deposit",
          "outputs": [],
          "stateMutability": "nonpayable",
          "type": "function"
        },
        {
          "inputs": [],
          "name": "depositAll",
          "outputs": [],
          "stateMutability": "nonpayable",
          "type": "function"
        },
        {
          "inputs": [],
          "name": "getPendingRewards",
          "outputs": [
            {
              "internalType": "uint256",
              "name": "balance",
              "type": "uint256"
            }
          ],
          "stateMutability": "view",
          "type": "function"
        },
        {
          "inputs": [],
          "name": "getRewardTokenAddresses",
          "outputs": [
            {
              "internalType": "address[]",
              "name": "",
              "type": "address[]"
            }
          ],
          "stateMutability": "view",
          "type": "function"
        },
        {
          "inputs": [],
          "name": "governor",
          "outputs": [
            {
              "internalType": "address",
              "name": "",
              "type": "address"
            }
          ],
          "stateMutability": "view",
          "type": "function"
        },
        {
          "inputs": [],
          "name": "harvesterAddress",
          "outputs": [
            {
              "internalType": "address",
              "name": "",
              "type": "address"
            }
          ],
          "stateMutability": "view",
          "type": "function"
        },
        {
          "inputs": [
            {
              "internalType": "address",
              "name": "_vaultAddress",
              "type": "address"
            },
            {
              "internalType": "address[]",
              "name": "_rewardTokenAddresses",
              "type": "address[]"
            },
            {
              "internalType": "address[]",
              "name": "_assets",
              "type": "address[]"
            },
            {
              "internalType": "address[]",
              "name": "_pTokens",
              "type": "address[]"
            }
          ],
          "name": "initialize",
          "outputs": [],
          "stateMutability": "nonpayable",
          "type": "function"
        },
        {
          "inputs": [
            {
              "internalType": "address",
              "name": "_platformAddress",
              "type": "address"
            },
            {
              "internalType": "address",
              "name": "_vaultAddress",
              "type": "address"
            },
            {
              "internalType": "address[]",
              "name": "_rewardTokenAddresses",
              "type": "address[]"
            },
            {
              "internalType": "address[]",
              "name": "_assets",
              "type": "address[]"
            },
            {
              "internalType": "address[]",
              "name": "_pTokens",
              "type": "address[]"
            }
          ],
          "name": "initialize",
          "outputs": [],
          "stateMutability": "nonpayable",
          "type": "function"
        },
        {
          "inputs": [],
          "name": "isGovernor",
          "outputs": [
            {
              "internalType": "bool",
              "name": "",
              "type": "bool"
            }
          ],
          "stateMutability": "view",
          "type": "function"
        },
        {
          "inputs": [],
          "name": "platformAddress",
          "outputs": [
            {
              "internalType": "address",
              "name": "",
              "type": "address"
            }
          ],
          "stateMutability": "view",
          "type": "function"
        },
        {
          "inputs": [
            {
              "internalType": "uint256",
              "name": "_assetIndex",
              "type": "uint256"
            }
          ],
          "name": "removePToken",
          "outputs": [],
          "stateMutability": "nonpayable",
          "type": "function"
        },
        {
          "inputs": [
            {
              "internalType": "uint256",
              "name": "",
              "type": "uint256"
            }
          ],
          "name": "rewardTokenAddresses",
          "outputs": [
            {
              "internalType": "address",
              "name": "",
              "type": "address"
            }
          ],
          "stateMutability": "view",
          "type": "function"
        },
        {
          "inputs": [],
          "name": "safeApproveAllTokens",
          "outputs": [],
          "stateMutability": "nonpayable",
          "type": "function"
        },
        {
          "inputs": [
            {
              "internalType": "address",
              "name": "_harvesterAddress",
              "type": "address"
            }
          ],
          "name": "setHarvesterAddress",
          "outputs": [],
          "stateMutability": "nonpayable",
          "type": "function"
        },
        {
          "inputs": [
            {
              "internalType": "address",
              "name": "_asset",
              "type": "address"
            },
            {
              "internalType": "address",
              "name": "_pToken",
              "type": "address"
            }
          ],
          "name": "setPTokenAddress",
          "outputs": [],
          "stateMutability": "nonpayable",
          "type": "function"
        },
        {
          "inputs": [
            {
              "internalType": "address[]",
              "name": "_rewardTokenAddresses",
              "type": "address[]"
            }
          ],
          "name": "setRewardTokenAddresses",
          "outputs": [],
          "stateMutability": "nonpayable",
          "type": "function"
        },
        {
          "inputs": [
            {
              "internalType": "address",
              "name": "_asset",
              "type": "address"
            }
          ],
          "name": "supportsAsset",
          "outputs": [
            {
              "internalType": "bool",
              "name": "",
              "type": "bool"
            }
          ],
          "stateMutability": "view",
          "type": "function"
        },
        {
          "inputs": [
            {
              "internalType": "address",
              "name": "_newGovernor",
              "type": "address"
            }
          ],
          "name": "transferGovernance",
          "outputs": [],
          "stateMutability": "nonpayable",
          "type": "function"
        },
        {
          "inputs": [
            {
              "internalType": "address",
              "name": "_asset",
              "type": "address"
            },
            {
              "internalType": "uint256",
              "name": "_amount",
              "type": "uint256"
            }
          ],
          "name": "transferToken",
          "outputs": [],
          "stateMutability": "nonpayable",
          "type": "function"
        },
        {
          "inputs": [],
          "name": "vaultAddress",
          "outputs": [
            {
              "internalType": "address",
              "name": "",
              "type": "address"
            }
          ],
          "stateMutability": "view",
          "type": "function"
        },
        {
          "inputs": [
            {
              "internalType": "address",
              "name": "_recipient",
              "type": "address"
            },
            {
              "internalType": "address",
              "name": "_asset",
              "type": "address"
            },
            {
              "internalType": "uint256",
              "name": "_amount",
              "type": "uint256"
            }
          ],
          "name": "withdraw",
          "outputs": [],
          "stateMutability": "nonpayable",
          "type": "function"
        },
        {
          "inputs": [],
          "name": "withdrawAll",
          "outputs": [],
          "stateMutability": "nonpayable",
          "type": "function"
        }
      ]
    },
    "MorphoCompoundStrategyProxy": {
      "address": "0x5A4eEe58744D1430876d5cA93cAB5CcB763C037D",
      "abi": [
        {
          "anonymous": false,
          "inputs": [
            {
              "indexed": true,
              "internalType": "address",
              "name": "previousGovernor",
              "type": "address"
            },
            {
              "indexed": true,
              "internalType": "address",
              "name": "newGovernor",
              "type": "address"
            }
          ],
          "name": "GovernorshipTransferred",
          "type": "event"
        },
        {
          "anonymous": false,
          "inputs": [
            {
              "indexed": true,
              "internalType": "address",
              "name": "previousGovernor",
              "type": "address"
            },
            {
              "indexed": true,
              "internalType": "address",
              "name": "newGovernor",
              "type": "address"
            }
          ],
          "name": "PendingGovernorshipTransfer",
          "type": "event"
        },
        {
          "anonymous": false,
          "inputs": [
            {
              "indexed": true,
              "internalType": "address",
              "name": "implementation",
              "type": "address"
            }
          ],
          "name": "Upgraded",
          "type": "event"
        },
        {
          "stateMutability": "payable",
          "type": "fallback"
        },
        {
          "inputs": [],
          "name": "admin",
          "outputs": [
            {
              "internalType": "address",
              "name": "",
              "type": "address"
            }
          ],
          "stateMutability": "view",
          "type": "function"
        },
        {
          "inputs": [],
          "name": "claimGovernance",
          "outputs": [],
          "stateMutability": "nonpayable",
          "type": "function"
        },
        {
          "inputs": [],
          "name": "governor",
          "outputs": [
            {
              "internalType": "address",
              "name": "",
              "type": "address"
            }
          ],
          "stateMutability": "view",
          "type": "function"
        },
        {
          "inputs": [],
          "name": "implementation",
          "outputs": [
            {
              "internalType": "address",
              "name": "",
              "type": "address"
            }
          ],
          "stateMutability": "view",
          "type": "function"
        },
        {
          "inputs": [
            {
              "internalType": "address",
              "name": "_logic",
              "type": "address"
            },
            {
              "internalType": "address",
              "name": "_initGovernor",
              "type": "address"
            },
            {
              "internalType": "bytes",
              "name": "_data",
              "type": "bytes"
            }
          ],
          "name": "initialize",
          "outputs": [],
          "stateMutability": "payable",
          "type": "function"
        },
        {
          "inputs": [],
          "name": "isGovernor",
          "outputs": [
            {
              "internalType": "bool",
              "name": "",
              "type": "bool"
            }
          ],
          "stateMutability": "view",
          "type": "function"
        },
        {
          "inputs": [
            {
              "internalType": "address",
              "name": "_newGovernor",
              "type": "address"
            }
          ],
          "name": "transferGovernance",
          "outputs": [],
          "stateMutability": "nonpayable",
          "type": "function"
        },
        {
          "inputs": [
            {
              "internalType": "address",
              "name": "newImplementation",
              "type": "address"
            }
          ],
          "name": "upgradeTo",
          "outputs": [],
          "stateMutability": "nonpayable",
          "type": "function"
        },
        {
          "inputs": [
            {
              "internalType": "address",
              "name": "newImplementation",
              "type": "address"
            },
            {
              "internalType": "bytes",
              "name": "data",
              "type": "bytes"
            }
          ],
          "name": "upgradeToAndCall",
          "outputs": [],
          "stateMutability": "payable",
          "type": "function"
        }
      ]
    },
    "OGNStakingProxy": {
      "address": "0x501804B374EF06fa9C427476147ac09F1551B9A0",
      "abi": [
        {
          "constant": true,
          "inputs": [],
          "name": "governor",
          "outputs": [
            {
              "internalType": "address",
              "name": "",
              "type": "address"
            }
          ],
          "payable": false,
          "stateMutability": "view",
          "type": "function"
        },
        {
          "constant": false,
          "inputs": [
            {
              "internalType": "address",
              "name": "newImplementation",
              "type": "address"
            }
          ],
          "name": "upgradeTo",
          "outputs": [],
          "payable": false,
          "stateMutability": "nonpayable",
          "type": "function"
        },
        {
          "constant": false,
          "inputs": [
            {
              "internalType": "address",
              "name": "newImplementation",
              "type": "address"
            },
            {
              "internalType": "bytes",
              "name": "data",
              "type": "bytes"
            }
          ],
          "name": "upgradeToAndCall",
          "outputs": [],
          "payable": true,
          "stateMutability": "payable",
          "type": "function"
        },
        {
          "constant": true,
          "inputs": [],
          "name": "implementation",
          "outputs": [
            {
              "internalType": "address",
              "name": "",
              "type": "address"
            }
          ],
          "payable": false,
          "stateMutability": "view",
          "type": "function"
        },
        {
          "constant": false,
          "inputs": [],
          "name": "claimGovernance",
          "outputs": [],
          "payable": false,
          "stateMutability": "nonpayable",
          "type": "function"
        },
        {
          "constant": true,
          "inputs": [],
          "name": "isGovernor",
          "outputs": [
            {
              "internalType": "bool",
              "name": "",
              "type": "bool"
            }
          ],
          "payable": false,
          "stateMutability": "view",
          "type": "function"
        },
        {
          "constant": false,
          "inputs": [
            {
              "internalType": "address",
              "name": "_logic",
              "type": "address"
            },
            {
              "internalType": "address",
              "name": "_initGovernor",
              "type": "address"
            },
            {
              "internalType": "bytes",
              "name": "_data",
              "type": "bytes"
            }
          ],
          "name": "initialize",
          "outputs": [],
          "payable": true,
          "stateMutability": "payable",
          "type": "function"
        },
        {
          "constant": false,
          "inputs": [
            {
              "internalType": "address",
              "name": "_newGovernor",
              "type": "address"
            }
          ],
          "name": "transferGovernance",
          "outputs": [],
          "payable": false,
          "stateMutability": "nonpayable",
          "type": "function"
        },
        {
          "constant": true,
          "inputs": [],
          "name": "admin",
          "outputs": [
            {
              "internalType": "address",
              "name": "",
              "type": "address"
            }
          ],
          "payable": false,
          "stateMutability": "view",
          "type": "function"
        },
        {
          "payable": true,
          "stateMutability": "payable",
          "type": "fallback"
        },
        {
          "anonymous": false,
          "inputs": [
            {
              "indexed": true,
              "internalType": "address",
              "name": "implementation",
              "type": "address"
            }
          ],
          "name": "Upgraded",
          "type": "event"
        },
        {
          "anonymous": false,
          "inputs": [
            {
              "indexed": true,
              "internalType": "address",
              "name": "previousGovernor",
              "type": "address"
            },
            {
              "indexed": true,
              "internalType": "address",
              "name": "newGovernor",
              "type": "address"
            }
          ],
          "name": "PendingGovernorshipTransfer",
          "type": "event"
        },
        {
          "anonymous": false,
          "inputs": [
            {
              "indexed": true,
              "internalType": "address",
              "name": "previousGovernor",
              "type": "address"
            },
            {
              "indexed": true,
              "internalType": "address",
              "name": "newGovernor",
              "type": "address"
            }
          ],
          "name": "GovernorshipTransferred",
          "type": "event"
        }
      ]
    },
    "OUSD": {
      "address": "0x33db8d52d65F75E4cdDA1b02463760c9561A2aa1",
      "abi": [
        {
          "anonymous": false,
          "inputs": [
            {
              "indexed": true,
              "internalType": "address",
              "name": "owner",
              "type": "address"
            },
            {
              "indexed": true,
              "internalType": "address",
              "name": "spender",
              "type": "address"
            },
            {
              "indexed": false,
              "internalType": "uint256",
              "name": "value",
              "type": "uint256"
            }
          ],
          "name": "Approval",
          "type": "event"
        },
        {
          "anonymous": false,
          "inputs": [
            {
              "indexed": true,
              "internalType": "address",
              "name": "previousGovernor",
              "type": "address"
            },
            {
              "indexed": true,
              "internalType": "address",
              "name": "newGovernor",
              "type": "address"
            }
          ],
          "name": "GovernorshipTransferred",
          "type": "event"
        },
        {
          "anonymous": false,
          "inputs": [
            {
              "indexed": true,
              "internalType": "address",
              "name": "previousGovernor",
              "type": "address"
            },
            {
              "indexed": true,
              "internalType": "address",
              "name": "newGovernor",
              "type": "address"
            }
          ],
          "name": "PendingGovernorshipTransfer",
          "type": "event"
        },
        {
          "anonymous": false,
          "inputs": [
            {
              "indexed": false,
              "internalType": "uint256",
              "name": "totalSupply",
              "type": "uint256"
            },
            {
              "indexed": false,
              "internalType": "uint256",
              "name": "rebasingCredits",
              "type": "uint256"
            },
            {
              "indexed": false,
              "internalType": "uint256",
              "name": "rebasingCreditsPerToken",
              "type": "uint256"
            }
          ],
          "name": "TotalSupplyUpdatedHighres",
          "type": "event"
        },
        {
          "anonymous": false,
          "inputs": [
            {
              "indexed": true,
              "internalType": "address",
              "name": "from",
              "type": "address"
            },
            {
              "indexed": true,
              "internalType": "address",
              "name": "to",
              "type": "address"
            },
            {
              "indexed": false,
              "internalType": "uint256",
              "name": "value",
              "type": "uint256"
            }
          ],
          "name": "Transfer",
          "type": "event"
        },
        {
          "inputs": [],
          "name": "_totalSupply",
          "outputs": [
            {
              "internalType": "uint256",
              "name": "",
              "type": "uint256"
            }
          ],
          "stateMutability": "view",
          "type": "function"
        },
        {
          "inputs": [
            {
              "internalType": "address",
              "name": "_owner",
              "type": "address"
            },
            {
              "internalType": "address",
              "name": "_spender",
              "type": "address"
            }
          ],
          "name": "allowance",
          "outputs": [
            {
              "internalType": "uint256",
              "name": "",
              "type": "uint256"
            }
          ],
          "stateMutability": "view",
          "type": "function"
        },
        {
          "inputs": [
            {
              "internalType": "address",
              "name": "_spender",
              "type": "address"
            },
            {
              "internalType": "uint256",
              "name": "_value",
              "type": "uint256"
            }
          ],
          "name": "approve",
          "outputs": [
            {
              "internalType": "bool",
              "name": "",
              "type": "bool"
            }
          ],
          "stateMutability": "nonpayable",
          "type": "function"
        },
        {
          "inputs": [
            {
              "internalType": "address",
              "name": "_account",
              "type": "address"
            }
          ],
          "name": "balanceOf",
          "outputs": [
            {
              "internalType": "uint256",
              "name": "",
              "type": "uint256"
            }
          ],
          "stateMutability": "view",
          "type": "function"
        },
        {
          "inputs": [
            {
              "internalType": "address",
              "name": "account",
              "type": "address"
            },
            {
              "internalType": "uint256",
              "name": "amount",
              "type": "uint256"
            }
          ],
          "name": "burn",
          "outputs": [],
          "stateMutability": "nonpayable",
          "type": "function"
        },
        {
          "inputs": [
            {
              "internalType": "uint256",
              "name": "_newTotalSupply",
              "type": "uint256"
            }
          ],
          "name": "changeSupply",
          "outputs": [],
          "stateMutability": "nonpayable",
          "type": "function"
        },
        {
          "inputs": [],
          "name": "claimGovernance",
          "outputs": [],
          "stateMutability": "nonpayable",
          "type": "function"
        },
        {
          "inputs": [
            {
              "internalType": "address",
              "name": "_account",
              "type": "address"
            }
          ],
          "name": "creditsBalanceOf",
          "outputs": [
            {
              "internalType": "uint256",
              "name": "",
              "type": "uint256"
            },
            {
              "internalType": "uint256",
              "name": "",
              "type": "uint256"
            }
          ],
          "stateMutability": "view",
          "type": "function"
        },
        {
          "inputs": [
            {
              "internalType": "address",
              "name": "_account",
              "type": "address"
            }
          ],
          "name": "creditsBalanceOfHighres",
          "outputs": [
            {
              "internalType": "uint256",
              "name": "",
              "type": "uint256"
            },
            {
              "internalType": "uint256",
              "name": "",
              "type": "uint256"
            },
            {
              "internalType": "bool",
              "name": "",
              "type": "bool"
            }
          ],
          "stateMutability": "view",
          "type": "function"
        },
        {
          "inputs": [],
          "name": "decimals",
          "outputs": [
            {
              "internalType": "uint8",
              "name": "",
              "type": "uint8"
            }
          ],
          "stateMutability": "view",
          "type": "function"
        },
        {
          "inputs": [
            {
              "internalType": "address",
              "name": "_spender",
              "type": "address"
            },
            {
              "internalType": "uint256",
              "name": "_subtractedValue",
              "type": "uint256"
            }
          ],
          "name": "decreaseAllowance",
          "outputs": [
            {
              "internalType": "bool",
              "name": "",
              "type": "bool"
            }
          ],
          "stateMutability": "nonpayable",
          "type": "function"
        },
        {
          "inputs": [],
          "name": "governor",
          "outputs": [
            {
              "internalType": "address",
              "name": "",
              "type": "address"
            }
          ],
          "stateMutability": "view",
          "type": "function"
        },
        {
          "inputs": [
            {
              "internalType": "address",
              "name": "_spender",
              "type": "address"
            },
            {
              "internalType": "uint256",
              "name": "_addedValue",
              "type": "uint256"
            }
          ],
          "name": "increaseAllowance",
          "outputs": [
            {
              "internalType": "bool",
              "name": "",
              "type": "bool"
            }
          ],
          "stateMutability": "nonpayable",
          "type": "function"
        },
        {
          "inputs": [
            {
              "internalType": "string",
              "name": "_nameArg",
              "type": "string"
            },
            {
              "internalType": "string",
              "name": "_symbolArg",
              "type": "string"
            },
            {
              "internalType": "address",
              "name": "_vaultAddress",
              "type": "address"
            }
          ],
          "name": "initialize",
          "outputs": [],
          "stateMutability": "nonpayable",
          "type": "function"
        },
        {
          "inputs": [],
          "name": "isGovernor",
          "outputs": [
            {
              "internalType": "bool",
              "name": "",
              "type": "bool"
            }
          ],
          "stateMutability": "view",
          "type": "function"
        },
        {
          "inputs": [
            {
              "internalType": "address",
              "name": "",
              "type": "address"
            }
          ],
          "name": "isUpgraded",
          "outputs": [
            {
              "internalType": "uint256",
              "name": "",
              "type": "uint256"
            }
          ],
          "stateMutability": "view",
          "type": "function"
        },
        {
          "inputs": [
            {
              "internalType": "address",
              "name": "_account",
              "type": "address"
            },
            {
              "internalType": "uint256",
              "name": "_amount",
              "type": "uint256"
            }
          ],
          "name": "mint",
          "outputs": [],
          "stateMutability": "nonpayable",
          "type": "function"
        },
        {
          "inputs": [],
          "name": "name",
          "outputs": [
            {
              "internalType": "string",
              "name": "",
              "type": "string"
            }
          ],
          "stateMutability": "view",
          "type": "function"
        },
        {
          "inputs": [
            {
              "internalType": "address",
              "name": "",
              "type": "address"
            }
          ],
          "name": "nonRebasingCreditsPerToken",
          "outputs": [
            {
              "internalType": "uint256",
              "name": "",
              "type": "uint256"
            }
          ],
          "stateMutability": "view",
          "type": "function"
        },
        {
          "inputs": [],
          "name": "nonRebasingSupply",
          "outputs": [
            {
              "internalType": "uint256",
              "name": "",
              "type": "uint256"
            }
          ],
          "stateMutability": "view",
          "type": "function"
        },
        {
          "inputs": [],
          "name": "rebaseOptIn",
          "outputs": [],
          "stateMutability": "nonpayable",
          "type": "function"
        },
        {
          "inputs": [],
          "name": "rebaseOptOut",
          "outputs": [],
          "stateMutability": "nonpayable",
          "type": "function"
        },
        {
          "inputs": [
            {
              "internalType": "address",
              "name": "",
              "type": "address"
            }
          ],
          "name": "rebaseState",
          "outputs": [
            {
              "internalType": "enum OUSD.RebaseOptions",
              "name": "",
              "type": "uint8"
            }
          ],
          "stateMutability": "view",
          "type": "function"
        },
        {
          "inputs": [],
          "name": "rebasingCredits",
          "outputs": [
            {
              "internalType": "uint256",
              "name": "",
              "type": "uint256"
            }
          ],
          "stateMutability": "view",
          "type": "function"
        },
        {
          "inputs": [],
          "name": "rebasingCreditsHighres",
          "outputs": [
            {
              "internalType": "uint256",
              "name": "",
              "type": "uint256"
            }
          ],
          "stateMutability": "view",
          "type": "function"
        },
        {
          "inputs": [],
          "name": "rebasingCreditsPerToken",
          "outputs": [
            {
              "internalType": "uint256",
              "name": "",
              "type": "uint256"
            }
          ],
          "stateMutability": "view",
          "type": "function"
        },
        {
          "inputs": [],
          "name": "rebasingCreditsPerTokenHighres",
          "outputs": [
            {
              "internalType": "uint256",
              "name": "",
              "type": "uint256"
            }
          ],
          "stateMutability": "view",
          "type": "function"
        },
        {
          "inputs": [],
          "name": "symbol",
          "outputs": [
            {
              "internalType": "string",
              "name": "",
              "type": "string"
            }
          ],
          "stateMutability": "view",
          "type": "function"
        },
        {
          "inputs": [],
          "name": "totalSupply",
          "outputs": [
            {
              "internalType": "uint256",
              "name": "",
              "type": "uint256"
            }
          ],
          "stateMutability": "view",
          "type": "function"
        },
        {
          "inputs": [
            {
              "internalType": "address",
              "name": "_to",
              "type": "address"
            },
            {
              "internalType": "uint256",
              "name": "_value",
              "type": "uint256"
            }
          ],
          "name": "transfer",
          "outputs": [
            {
              "internalType": "bool",
              "name": "",
              "type": "bool"
            }
          ],
          "stateMutability": "nonpayable",
          "type": "function"
        },
        {
          "inputs": [
            {
              "internalType": "address",
              "name": "_from",
              "type": "address"
            },
            {
              "internalType": "address",
              "name": "_to",
              "type": "address"
            },
            {
              "internalType": "uint256",
              "name": "_value",
              "type": "uint256"
            }
          ],
          "name": "transferFrom",
          "outputs": [
            {
              "internalType": "bool",
              "name": "",
              "type": "bool"
            }
          ],
          "stateMutability": "nonpayable",
          "type": "function"
        },
        {
          "inputs": [
            {
              "internalType": "address",
              "name": "_newGovernor",
              "type": "address"
            }
          ],
          "name": "transferGovernance",
          "outputs": [],
          "stateMutability": "nonpayable",
          "type": "function"
        },
        {
          "inputs": [],
          "name": "vaultAddress",
          "outputs": [
            {
              "internalType": "address",
              "name": "",
              "type": "address"
            }
          ],
          "stateMutability": "view",
          "type": "function"
        }
      ]
    },
    "OUSDProxy": {
      "address": "0x2A8e1E676Ec238d8A992307B495b45B3fEAa5e86",
      "abi": [
        {
          "constant": true,
          "inputs": [],
          "name": "governor",
          "outputs": [
            {
              "internalType": "address",
              "name": "",
              "type": "address"
            }
          ],
          "payable": false,
          "stateMutability": "view",
          "type": "function"
        },
        {
          "constant": false,
          "inputs": [
            {
              "internalType": "address",
              "name": "newImplementation",
              "type": "address"
            }
          ],
          "name": "upgradeTo",
          "outputs": [],
          "payable": false,
          "stateMutability": "nonpayable",
          "type": "function"
        },
        {
          "constant": false,
          "inputs": [
            {
              "internalType": "address",
              "name": "newImplementation",
              "type": "address"
            },
            {
              "internalType": "bytes",
              "name": "data",
              "type": "bytes"
            }
          ],
          "name": "upgradeToAndCall",
          "outputs": [],
          "payable": true,
          "stateMutability": "payable",
          "type": "function"
        },
        {
          "constant": true,
          "inputs": [],
          "name": "implementation",
          "outputs": [
            {
              "internalType": "address",
              "name": "",
              "type": "address"
            }
          ],
          "payable": false,
          "stateMutability": "view",
          "type": "function"
        },
        {
          "constant": false,
          "inputs": [],
          "name": "claimGovernance",
          "outputs": [],
          "payable": false,
          "stateMutability": "nonpayable",
          "type": "function"
        },
        {
          "constant": true,
          "inputs": [],
          "name": "isGovernor",
          "outputs": [
            {
              "internalType": "bool",
              "name": "",
              "type": "bool"
            }
          ],
          "payable": false,
          "stateMutability": "view",
          "type": "function"
        },
        {
          "constant": false,
          "inputs": [
            {
              "internalType": "address",
              "name": "_logic",
              "type": "address"
            },
            {
              "internalType": "address",
              "name": "_initGovernor",
              "type": "address"
            },
            {
              "internalType": "bytes",
              "name": "_data",
              "type": "bytes"
            }
          ],
          "name": "initialize",
          "outputs": [],
          "payable": true,
          "stateMutability": "payable",
          "type": "function"
        },
        {
          "constant": false,
          "inputs": [
            {
              "internalType": "address",
              "name": "_newGovernor",
              "type": "address"
            }
          ],
          "name": "transferGovernance",
          "outputs": [],
          "payable": false,
          "stateMutability": "nonpayable",
          "type": "function"
        },
        {
          "constant": true,
          "inputs": [],
          "name": "admin",
          "outputs": [
            {
              "internalType": "address",
              "name": "",
              "type": "address"
            }
          ],
          "payable": false,
          "stateMutability": "view",
          "type": "function"
        },
        {
          "payable": true,
          "stateMutability": "payable",
          "type": "fallback"
        },
        {
          "anonymous": false,
          "inputs": [
            {
              "indexed": true,
              "internalType": "address",
              "name": "implementation",
              "type": "address"
            }
          ],
          "name": "Upgraded",
          "type": "event"
        },
        {
          "anonymous": false,
          "inputs": [
            {
              "indexed": true,
              "internalType": "address",
              "name": "previousGovernor",
              "type": "address"
            },
            {
              "indexed": true,
              "internalType": "address",
              "name": "newGovernor",
              "type": "address"
            }
          ],
          "name": "PendingGovernorshipTransfer",
          "type": "event"
        },
        {
          "anonymous": false,
          "inputs": [
            {
              "indexed": true,
              "internalType": "address",
              "name": "previousGovernor",
              "type": "address"
            },
            {
              "indexed": true,
              "internalType": "address",
              "name": "newGovernor",
              "type": "address"
            }
          ],
          "name": "GovernorshipTransferred",
          "type": "event"
        }
      ]
    },
    "OUSDReset": {
      "address": "0x78b107E4c3192E225e6Bc2bc10e28de9866d39De",
      "abi": [
        {
          "constant": true,
          "inputs": [],
          "name": "name",
          "outputs": [
            {
              "internalType": "string",
              "name": "",
              "type": "string"
            }
          ],
          "payable": false,
          "stateMutability": "view",
          "type": "function"
        },
        {
          "constant": false,
          "inputs": [
            {
              "internalType": "string",
              "name": "_nameArg",
              "type": "string"
            },
            {
              "internalType": "string",
              "name": "_symbolArg",
              "type": "string"
            },
            {
              "internalType": "address",
              "name": "_vaultAddress",
              "type": "address"
            }
          ],
          "name": "initialize",
          "outputs": [],
          "payable": false,
          "stateMutability": "nonpayable",
          "type": "function"
        },
        {
          "constant": true,
          "inputs": [],
          "name": "rebasingCredits",
          "outputs": [
            {
              "internalType": "uint256",
              "name": "",
              "type": "uint256"
            }
          ],
          "payable": false,
          "stateMutability": "view",
          "type": "function"
        },
        {
          "constant": false,
          "inputs": [
            {
              "internalType": "address",
              "name": "_spender",
              "type": "address"
            },
            {
              "internalType": "uint256",
              "name": "_value",
              "type": "uint256"
            }
          ],
          "name": "approve",
          "outputs": [
            {
              "internalType": "bool",
              "name": "",
              "type": "bool"
            }
          ],
          "payable": false,
          "stateMutability": "nonpayable",
          "type": "function"
        },
        {
          "constant": true,
          "inputs": [],
          "name": "governor",
          "outputs": [
            {
              "internalType": "address",
              "name": "",
              "type": "address"
            }
          ],
          "payable": false,
          "stateMutability": "view",
          "type": "function"
        },
        {
          "constant": true,
          "inputs": [],
          "name": "totalSupply",
          "outputs": [
            {
              "internalType": "uint256",
              "name": "",
              "type": "uint256"
            }
          ],
          "payable": false,
          "stateMutability": "view",
          "type": "function"
        },
        {
          "constant": false,
          "inputs": [
            {
              "internalType": "address",
              "name": "_from",
              "type": "address"
            },
            {
              "internalType": "address",
              "name": "_to",
              "type": "address"
            },
            {
              "internalType": "uint256",
              "name": "_value",
              "type": "uint256"
            }
          ],
          "name": "transferFrom",
          "outputs": [
            {
              "internalType": "bool",
              "name": "",
              "type": "bool"
            }
          ],
          "payable": false,
          "stateMutability": "nonpayable",
          "type": "function"
        },
        {
          "constant": true,
          "inputs": [],
          "name": "decimals",
          "outputs": [
            {
              "internalType": "uint8",
              "name": "",
              "type": "uint8"
            }
          ],
          "payable": false,
          "stateMutability": "view",
          "type": "function"
        },
        {
          "constant": true,
          "inputs": [],
          "name": "_decimals",
          "outputs": [
            {
              "internalType": "uint8",
              "name": "",
              "type": "uint8"
            }
          ],
          "payable": false,
          "stateMutability": "view",
          "type": "function"
        },
        {
          "constant": false,
          "inputs": [
            {
              "internalType": "address",
              "name": "_spender",
              "type": "address"
            },
            {
              "internalType": "uint256",
              "name": "_addedValue",
              "type": "uint256"
            }
          ],
          "name": "increaseAllowance",
          "outputs": [
            {
              "internalType": "bool",
              "name": "",
              "type": "bool"
            }
          ],
          "payable": false,
          "stateMutability": "nonpayable",
          "type": "function"
        },
        {
          "constant": false,
          "inputs": [
            {
              "internalType": "uint256",
              "name": "_newTotalSupply",
              "type": "uint256"
            }
          ],
          "name": "changeSupply",
          "outputs": [],
          "payable": false,
          "stateMutability": "nonpayable",
          "type": "function"
        },
        {
          "constant": true,
          "inputs": [],
          "name": "_totalSupply",
          "outputs": [
            {
              "internalType": "uint256",
              "name": "",
              "type": "uint256"
            }
          ],
          "payable": false,
          "stateMutability": "view",
          "type": "function"
        },
        {
          "constant": false,
          "inputs": [
            {
              "internalType": "address",
              "name": "_account",
              "type": "address"
            },
            {
              "internalType": "uint256",
              "name": "_amount",
              "type": "uint256"
            }
          ],
          "name": "mint",
          "outputs": [],
          "payable": false,
          "stateMutability": "nonpayable",
          "type": "function"
        },
        {
          "constant": true,
          "inputs": [],
          "name": "vaultAddress",
          "outputs": [
            {
              "internalType": "address",
              "name": "",
              "type": "address"
            }
          ],
          "payable": false,
          "stateMutability": "view",
          "type": "function"
        },
        {
          "constant": true,
          "inputs": [
            {
              "internalType": "address",
              "name": "",
              "type": "address"
            }
          ],
          "name": "rebaseState",
          "outputs": [
            {
              "internalType": "enum OUSD.RebaseOptions",
              "name": "",
              "type": "uint8"
            }
          ],
          "payable": false,
          "stateMutability": "view",
          "type": "function"
        },
        {
          "constant": false,
          "inputs": [],
          "name": "claimGovernance",
          "outputs": [],
          "payable": false,
          "stateMutability": "nonpayable",
          "type": "function"
        },
        {
          "constant": true,
          "inputs": [
            {
              "internalType": "address",
              "name": "",
              "type": "address"
            }
          ],
          "name": "nonRebasingCreditsPerToken",
          "outputs": [
            {
              "internalType": "uint256",
              "name": "",
              "type": "uint256"
            }
          ],
          "payable": false,
          "stateMutability": "view",
          "type": "function"
        },
        {
          "constant": true,
          "inputs": [],
          "name": "rebasingCreditsPerToken",
          "outputs": [
            {
              "internalType": "uint256",
              "name": "",
              "type": "uint256"
            }
          ],
          "payable": false,
          "stateMutability": "view",
          "type": "function"
        },
        {
          "constant": true,
          "inputs": [
            {
              "internalType": "address",
              "name": "_account",
              "type": "address"
            }
          ],
          "name": "balanceOf",
          "outputs": [
            {
              "internalType": "uint256",
              "name": "",
              "type": "uint256"
            }
          ],
          "payable": false,
          "stateMutability": "view",
          "type": "function"
        },
        {
          "constant": false,
          "inputs": [
            {
              "internalType": "address",
              "name": "_vaultAddress",
              "type": "address"
            }
          ],
          "name": "setVaultAddress",
          "outputs": [],
          "payable": false,
          "stateMutability": "nonpayable",
          "type": "function"
        },
        {
          "constant": true,
          "inputs": [],
          "name": "symbol",
          "outputs": [
            {
              "internalType": "string",
              "name": "",
              "type": "string"
            }
          ],
          "payable": false,
          "stateMutability": "view",
          "type": "function"
        },
        {
          "constant": false,
          "inputs": [
            {
              "internalType": "address",
              "name": "account",
              "type": "address"
            },
            {
              "internalType": "uint256",
              "name": "amount",
              "type": "uint256"
            }
          ],
          "name": "burn",
          "outputs": [],
          "payable": false,
          "stateMutability": "nonpayable",
          "type": "function"
        },
        {
          "constant": false,
          "inputs": [
            {
              "internalType": "address",
              "name": "_spender",
              "type": "address"
            },
            {
              "internalType": "uint256",
              "name": "_subtractedValue",
              "type": "uint256"
            }
          ],
          "name": "decreaseAllowance",
          "outputs": [
            {
              "internalType": "bool",
              "name": "",
              "type": "bool"
            }
          ],
          "payable": false,
          "stateMutability": "nonpayable",
          "type": "function"
        },
        {
          "constant": false,
          "inputs": [
            {
              "internalType": "address",
              "name": "_to",
              "type": "address"
            },
            {
              "internalType": "uint256",
              "name": "_value",
              "type": "uint256"
            }
          ],
          "name": "transfer",
          "outputs": [
            {
              "internalType": "bool",
              "name": "",
              "type": "bool"
            }
          ],
          "payable": false,
          "stateMutability": "nonpayable",
          "type": "function"
        },
        {
          "constant": true,
          "inputs": [],
          "name": "_symbol",
          "outputs": [
            {
              "internalType": "string",
              "name": "",
              "type": "string"
            }
          ],
          "payable": false,
          "stateMutability": "view",
          "type": "function"
        },
        {
          "constant": false,
          "inputs": [],
          "name": "rebaseOptOut",
          "outputs": [],
          "payable": false,
          "stateMutability": "nonpayable",
          "type": "function"
        },
        {
          "constant": true,
          "inputs": [],
          "name": "isGovernor",
          "outputs": [
            {
              "internalType": "bool",
              "name": "",
              "type": "bool"
            }
          ],
          "payable": false,
          "stateMutability": "view",
          "type": "function"
        },
        {
          "constant": true,
          "inputs": [],
          "name": "_name",
          "outputs": [
            {
              "internalType": "string",
              "name": "",
              "type": "string"
            }
          ],
          "payable": false,
          "stateMutability": "view",
          "type": "function"
        },
        {
          "constant": false,
          "inputs": [
            {
              "internalType": "address",
              "name": "_newGovernor",
              "type": "address"
            }
          ],
          "name": "transferGovernance",
          "outputs": [],
          "payable": false,
          "stateMutability": "nonpayable",
          "type": "function"
        },
        {
          "constant": false,
          "inputs": [],
          "name": "reset",
          "outputs": [],
          "payable": false,
          "stateMutability": "nonpayable",
          "type": "function"
        },
        {
          "constant": true,
          "inputs": [
            {
              "internalType": "address",
              "name": "_owner",
              "type": "address"
            },
            {
              "internalType": "address",
              "name": "_spender",
              "type": "address"
            }
          ],
          "name": "allowance",
          "outputs": [
            {
              "internalType": "uint256",
              "name": "",
              "type": "uint256"
            }
          ],
          "payable": false,
          "stateMutability": "view",
          "type": "function"
        },
        {
          "constant": true,
          "inputs": [],
          "name": "nonRebasingSupply",
          "outputs": [
            {
              "internalType": "uint256",
              "name": "",
              "type": "uint256"
            }
          ],
          "payable": false,
          "stateMutability": "view",
          "type": "function"
        },
        {
          "constant": false,
          "inputs": [],
          "name": "rebaseOptIn",
          "outputs": [],
          "payable": false,
          "stateMutability": "nonpayable",
          "type": "function"
        },
        {
          "constant": true,
          "inputs": [
            {
              "internalType": "address",
              "name": "_account",
              "type": "address"
            }
          ],
          "name": "creditsBalanceOf",
          "outputs": [
            {
              "internalType": "uint256",
              "name": "",
              "type": "uint256"
            },
            {
              "internalType": "uint256",
              "name": "",
              "type": "uint256"
            }
          ],
          "payable": false,
          "stateMutability": "view",
          "type": "function"
        },
        {
          "anonymous": false,
          "inputs": [
            {
              "indexed": false,
              "internalType": "uint256",
              "name": "totalSupply",
              "type": "uint256"
            },
            {
              "indexed": false,
              "internalType": "uint256",
              "name": "rebasingCredits",
              "type": "uint256"
            },
            {
              "indexed": false,
              "internalType": "uint256",
              "name": "rebasingCreditsPerToken",
              "type": "uint256"
            }
          ],
          "name": "TotalSupplyUpdated",
          "type": "event"
        },
        {
          "anonymous": false,
          "inputs": [
            {
              "indexed": true,
              "internalType": "address",
              "name": "previousGovernor",
              "type": "address"
            },
            {
              "indexed": true,
              "internalType": "address",
              "name": "newGovernor",
              "type": "address"
            }
          ],
          "name": "PendingGovernorshipTransfer",
          "type": "event"
        },
        {
          "anonymous": false,
          "inputs": [
            {
              "indexed": true,
              "internalType": "address",
              "name": "previousGovernor",
              "type": "address"
            },
            {
              "indexed": true,
              "internalType": "address",
              "name": "newGovernor",
              "type": "address"
            }
          ],
          "name": "GovernorshipTransferred",
          "type": "event"
        },
        {
          "anonymous": false,
          "inputs": [
            {
              "indexed": true,
              "internalType": "address",
              "name": "from",
              "type": "address"
            },
            {
              "indexed": true,
              "internalType": "address",
              "name": "to",
              "type": "address"
            },
            {
              "indexed": false,
              "internalType": "uint256",
              "name": "value",
              "type": "uint256"
            }
          ],
          "name": "Transfer",
          "type": "event"
        },
        {
          "anonymous": false,
          "inputs": [
            {
              "indexed": true,
              "internalType": "address",
              "name": "owner",
              "type": "address"
            },
            {
              "indexed": true,
              "internalType": "address",
              "name": "spender",
              "type": "address"
            },
            {
              "indexed": false,
              "internalType": "uint256",
              "name": "value",
              "type": "uint256"
            }
          ],
          "name": "Approval",
          "type": "event"
        }
      ]
    },
    "OUSDResolutionUpgrade": {
      "address": "0xB248c975DaeAc47c4960EcBD10a79E486eBD1cA8",
      "abi": [
        {
          "inputs": [],
          "name": "_totalSupply",
          "outputs": [
            {
              "internalType": "uint256",
              "name": "",
              "type": "uint256"
            }
          ],
          "stateMutability": "view",
          "type": "function"
        },
        {
          "inputs": [
            {
              "internalType": "address",
              "name": "_account",
              "type": "address"
            }
          ],
          "name": "creditsBalanceOfHighres",
          "outputs": [
            {
              "internalType": "uint256",
              "name": "",
              "type": "uint256"
            },
            {
              "internalType": "uint256",
              "name": "",
              "type": "uint256"
            },
            {
              "internalType": "bool",
              "name": "",
              "type": "bool"
            }
          ],
          "stateMutability": "view",
          "type": "function"
        },
        {
          "inputs": [
            {
              "internalType": "address",
              "name": "",
              "type": "address"
            }
          ],
          "name": "isUpgraded",
          "outputs": [
            {
              "internalType": "uint256",
              "name": "",
              "type": "uint256"
            }
          ],
          "stateMutability": "view",
          "type": "function"
        },
        {
          "inputs": [
            {
              "internalType": "address",
              "name": "",
              "type": "address"
            }
          ],
          "name": "nonRebasingCreditsPerToken",
          "outputs": [
            {
              "internalType": "uint256",
              "name": "",
              "type": "uint256"
            }
          ],
          "stateMutability": "view",
          "type": "function"
        },
        {
          "inputs": [],
          "name": "nonRebasingSupply",
          "outputs": [
            {
              "internalType": "uint256",
              "name": "",
              "type": "uint256"
            }
          ],
          "stateMutability": "view",
          "type": "function"
        },
        {
          "inputs": [
            {
              "internalType": "address",
              "name": "",
              "type": "address"
            }
          ],
          "name": "rebaseState",
          "outputs": [
            {
              "internalType": "enum OUSDResolutionUpgrade.RebaseOptions",
              "name": "",
              "type": "uint8"
            }
          ],
          "stateMutability": "view",
          "type": "function"
        },
        {
          "inputs": [],
          "name": "rebasingCredits",
          "outputs": [
            {
              "internalType": "uint256",
              "name": "",
              "type": "uint256"
            }
          ],
          "stateMutability": "view",
          "type": "function"
        },
        {
          "inputs": [],
          "name": "rebasingCreditsHighres",
          "outputs": [
            {
              "internalType": "uint256",
              "name": "",
              "type": "uint256"
            }
          ],
          "stateMutability": "view",
          "type": "function"
        },
        {
          "inputs": [],
          "name": "rebasingCreditsPerToken",
          "outputs": [
            {
              "internalType": "uint256",
              "name": "",
              "type": "uint256"
            }
          ],
          "stateMutability": "view",
          "type": "function"
        },
        {
          "inputs": [],
          "name": "rebasingCreditsPerTokenHighres",
          "outputs": [
            {
              "internalType": "uint256",
              "name": "",
              "type": "uint256"
            }
          ],
          "stateMutability": "view",
          "type": "function"
        },
        {
          "inputs": [
            {
              "internalType": "address[]",
              "name": "accounts",
              "type": "address[]"
            }
          ],
          "name": "upgradeAccounts",
          "outputs": [],
          "stateMutability": "nonpayable",
          "type": "function"
        },
        {
          "inputs": [],
          "name": "upgradeGlobals",
          "outputs": [],
          "stateMutability": "nonpayable",
          "type": "function"
        },
        {
          "inputs": [],
          "name": "vaultAddress",
          "outputs": [
            {
              "internalType": "address",
              "name": "",
              "type": "address"
            }
          ],
          "stateMutability": "view",
          "type": "function"
        }
      ]
    },
    "OpenUniswapOracle": {
      "address": "0xc15169Bad17e676b3BaDb699DEe327423cE6178e",
      "abi": [
        {
          "constant": true,
          "inputs": [],
          "name": "governor",
          "outputs": [
            {
              "internalType": "address",
              "name": "",
              "type": "address"
            }
          ],
          "payable": false,
          "stateMutability": "view",
          "type": "function"
        },
        {
          "constant": false,
          "inputs": [
            {
              "internalType": "string",
              "name": "symbol",
              "type": "string"
            }
          ],
          "name": "tokEthPrice",
          "outputs": [
            {
              "internalType": "uint256",
              "name": "",
              "type": "uint256"
            }
          ],
          "payable": false,
          "stateMutability": "nonpayable",
          "type": "function"
        },
        {
          "constant": true,
          "inputs": [
            {
              "internalType": "string",
              "name": "symbol",
              "type": "string"
            }
          ],
          "name": "debugPrice",
          "outputs": [
            {
              "internalType": "uint256",
              "name": "",
              "type": "uint256"
            },
            {
              "internalType": "uint256",
              "name": "",
              "type": "uint256"
            },
            {
              "internalType": "uint256",
              "name": "",
              "type": "uint256"
            },
            {
              "internalType": "uint256",
              "name": "",
              "type": "uint256"
            }
          ],
          "payable": false,
          "stateMutability": "view",
          "type": "function"
        },
        {
          "constant": true,
          "inputs": [
            {
              "internalType": "string",
              "name": "symbol",
              "type": "string"
            }
          ],
          "name": "tokUsdPrice",
          "outputs": [
            {
              "internalType": "uint256",
              "name": "",
              "type": "uint256"
            }
          ],
          "payable": false,
          "stateMutability": "view",
          "type": "function"
        },
        {
          "constant": false,
          "inputs": [],
          "name": "claimGovernance",
          "outputs": [],
          "payable": false,
          "stateMutability": "nonpayable",
          "type": "function"
        },
        {
          "constant": false,
          "inputs": [
            {
              "internalType": "address",
              "name": "ethPriceOracle_",
              "type": "address"
            }
          ],
          "name": "registerEthPriceOracle",
          "outputs": [],
          "payable": false,
          "stateMutability": "nonpayable",
          "type": "function"
        },
        {
          "constant": true,
          "inputs": [
            {
              "internalType": "string",
              "name": "symbol",
              "type": "string"
            }
          ],
          "name": "getSwapConfig",
          "outputs": [
            {
              "components": [
                {
                  "internalType": "bool",
                  "name": "ethOnFirst",
                  "type": "bool"
                },
                {
                  "internalType": "address",
                  "name": "swap",
                  "type": "address"
                },
                {
                  "internalType": "uint256",
                  "name": "blockTimestampLast",
                  "type": "uint256"
                },
                {
                  "internalType": "uint256",
                  "name": "latestBlockTimestampLast",
                  "type": "uint256"
                },
                {
                  "internalType": "uint256",
                  "name": "priceCumulativeLast",
                  "type": "uint256"
                },
                {
                  "internalType": "uint256",
                  "name": "latestPriceCumulativeLast",
                  "type": "uint256"
                },
                {
                  "internalType": "uint256",
                  "name": "baseUnit",
                  "type": "uint256"
                }
              ],
              "internalType": "struct OpenUniswapOracle.SwapConfig",
              "name": "",
              "type": "tuple"
            }
          ],
          "payable": false,
          "stateMutability": "view",
          "type": "function"
        },
        {
          "constant": false,
          "inputs": [
            {
              "internalType": "bytes32[]",
              "name": "symbolHashes",
              "type": "bytes32[]"
            }
          ],
          "name": "updatePriceWindows",
          "outputs": [],
          "payable": false,
          "stateMutability": "nonpayable",
          "type": "function"
        },
        {
          "constant": true,
          "inputs": [],
          "name": "ethUsdPrice",
          "outputs": [
            {
              "internalType": "uint256",
              "name": "",
              "type": "uint256"
            }
          ],
          "payable": false,
          "stateMutability": "view",
          "type": "function"
        },
        {
          "constant": true,
          "inputs": [],
          "name": "ethPriceOracle",
          "outputs": [
            {
              "internalType": "contract IPriceOracle",
              "name": "",
              "type": "address"
            }
          ],
          "payable": false,
          "stateMutability": "view",
          "type": "function"
        },
        {
          "constant": true,
          "inputs": [],
          "name": "PERIOD",
          "outputs": [
            {
              "internalType": "uint256",
              "name": "",
              "type": "uint256"
            }
          ],
          "payable": false,
          "stateMutability": "view",
          "type": "function"
        },
        {
          "constant": true,
          "inputs": [],
          "name": "isGovernor",
          "outputs": [
            {
              "internalType": "bool",
              "name": "",
              "type": "bool"
            }
          ],
          "payable": false,
          "stateMutability": "view",
          "type": "function"
        },
        {
          "constant": true,
          "inputs": [
            {
              "internalType": "string",
              "name": "symbol",
              "type": "string"
            }
          ],
          "name": "openPrice",
          "outputs": [
            {
              "internalType": "uint256",
              "name": "",
              "type": "uint256"
            }
          ],
          "payable": false,
          "stateMutability": "view",
          "type": "function"
        },
        {
          "constant": false,
          "inputs": [
            {
              "internalType": "address",
              "name": "_newGovernor",
              "type": "address"
            }
          ],
          "name": "transferGovernance",
          "outputs": [],
          "payable": false,
          "stateMutability": "nonpayable",
          "type": "function"
        },
        {
          "constant": false,
          "inputs": [
            {
              "internalType": "address",
              "name": "pair_",
              "type": "address"
            }
          ],
          "name": "registerPair",
          "outputs": [],
          "payable": false,
          "stateMutability": "nonpayable",
          "type": "function"
        },
        {
          "constant": true,
          "inputs": [
            {
              "internalType": "string",
              "name": "symbol",
              "type": "string"
            }
          ],
          "name": "price",
          "outputs": [
            {
              "internalType": "uint256",
              "name": "",
              "type": "uint256"
            }
          ],
          "payable": false,
          "stateMutability": "view",
          "type": "function"
        },
        {
          "inputs": [
            {
              "internalType": "address",
              "name": "ethPriceOracle_",
              "type": "address"
            },
            {
              "internalType": "address",
              "name": "ethToken_",
              "type": "address"
            }
          ],
          "payable": false,
          "stateMutability": "nonpayable",
          "type": "constructor"
        },
        {
          "anonymous": false,
          "inputs": [
            {
              "indexed": true,
              "internalType": "address",
              "name": "previousGovernor",
              "type": "address"
            },
            {
              "indexed": true,
              "internalType": "address",
              "name": "newGovernor",
              "type": "address"
            }
          ],
          "name": "PendingGovernorshipTransfer",
          "type": "event"
        },
        {
          "anonymous": false,
          "inputs": [
            {
              "indexed": true,
              "internalType": "address",
              "name": "previousGovernor",
              "type": "address"
            },
            {
              "indexed": true,
              "internalType": "address",
              "name": "newGovernor",
              "type": "address"
            }
          ],
          "name": "GovernorshipTransferred",
          "type": "event"
        }
      ]
    },
    "OracleRouter": {
      "address": "0x7533365d1b0D95380bc4e94D0bdEF5173E43f954",
      "abi": [
        {
          "inputs": [
            {
              "internalType": "address",
              "name": "asset",
              "type": "address"
            }
          ],
          "name": "price",
          "outputs": [
            {
              "internalType": "uint256",
              "name": "",
              "type": "uint256"
            }
          ],
          "stateMutability": "view",
          "type": "function"
        }
      ]
    },
    "RebaseHooks": {
      "address": "0x3dcd70E6A3fB474cFd7567A021864066Fdef6C5c",
      "abi": [
        {
          "constant": true,
          "inputs": [],
          "name": "governor",
          "outputs": [
            {
              "internalType": "address",
              "name": "",
              "type": "address"
            }
          ],
          "payable": false,
          "stateMutability": "view",
          "type": "function"
        },
        {
          "constant": false,
          "inputs": [
            {
              "internalType": "bool",
              "name": "sync",
              "type": "bool"
            }
          ],
          "name": "postRebase",
          "outputs": [],
          "payable": false,
          "stateMutability": "nonpayable",
          "type": "function"
        },
        {
          "constant": false,
          "inputs": [],
          "name": "claimGovernance",
          "outputs": [],
          "payable": false,
          "stateMutability": "nonpayable",
          "type": "function"
        },
        {
          "constant": true,
          "inputs": [
            {
              "internalType": "uint256",
              "name": "",
              "type": "uint256"
            }
          ],
          "name": "uniswapPairs",
          "outputs": [
            {
              "internalType": "address",
              "name": "",
              "type": "address"
            }
          ],
          "payable": false,
          "stateMutability": "view",
          "type": "function"
        },
        {
          "constant": false,
          "inputs": [
            {
              "internalType": "address[]",
              "name": "_uniswapPairs",
              "type": "address[]"
            }
          ],
          "name": "setUniswapPairs",
          "outputs": [],
          "payable": false,
          "stateMutability": "nonpayable",
          "type": "function"
        },
        {
          "constant": true,
          "inputs": [],
          "name": "isGovernor",
          "outputs": [
            {
              "internalType": "bool",
              "name": "",
              "type": "bool"
            }
          ],
          "payable": false,
          "stateMutability": "view",
          "type": "function"
        },
        {
          "constant": false,
          "inputs": [
            {
              "internalType": "address",
              "name": "_newGovernor",
              "type": "address"
            }
          ],
          "name": "transferGovernance",
          "outputs": [],
          "payable": false,
          "stateMutability": "nonpayable",
          "type": "function"
        },
        {
          "anonymous": false,
          "inputs": [
            {
              "indexed": true,
              "internalType": "address",
              "name": "previousGovernor",
              "type": "address"
            },
            {
              "indexed": true,
              "internalType": "address",
              "name": "newGovernor",
              "type": "address"
            }
          ],
          "name": "PendingGovernorshipTransfer",
          "type": "event"
        },
        {
          "anonymous": false,
          "inputs": [
            {
              "indexed": true,
              "internalType": "address",
              "name": "previousGovernor",
              "type": "address"
            },
            {
              "indexed": true,
              "internalType": "address",
              "name": "newGovernor",
              "type": "address"
            }
          ],
          "name": "GovernorshipTransferred",
          "type": "event"
        }
      ]
    },
    "SingleAssetStaking": {
      "address": "0x3675c3521F8A6876c8287E9bB51E056862D1399B",
      "abi": [
        {
          "anonymous": false,
          "inputs": [
            {
              "indexed": true,
              "internalType": "address",
              "name": "previousGovernor",
              "type": "address"
            },
            {
              "indexed": true,
              "internalType": "address",
              "name": "newGovernor",
              "type": "address"
            }
          ],
          "name": "GovernorshipTransferred",
          "type": "event"
        },
        {
          "anonymous": false,
          "inputs": [
            {
              "indexed": false,
              "internalType": "uint8",
              "name": "stakeType",
              "type": "uint8"
            },
            {
              "indexed": false,
              "internalType": "bytes32",
              "name": "rootHash",
              "type": "bytes32"
            },
            {
              "indexed": false,
              "internalType": "uint256",
              "name": "proofDepth",
              "type": "uint256"
            }
          ],
          "name": "NewAirDropRootHash",
          "type": "event"
        },
        {
          "anonymous": false,
          "inputs": [
            {
              "indexed": true,
              "internalType": "address",
              "name": "user",
              "type": "address"
            },
            {
              "indexed": false,
              "internalType": "uint256[]",
              "name": "durations",
              "type": "uint256[]"
            }
          ],
          "name": "NewDurations",
          "type": "event"
        },
        {
          "anonymous": false,
          "inputs": [
            {
              "indexed": true,
              "internalType": "address",
              "name": "user",
              "type": "address"
            },
            {
              "indexed": false,
              "internalType": "uint256[]",
              "name": "rates",
              "type": "uint256[]"
            }
          ],
          "name": "NewRates",
          "type": "event"
        },
        {
          "anonymous": false,
          "inputs": [
            {
              "indexed": true,
              "internalType": "address",
              "name": "user",
              "type": "address"
            },
            {
              "indexed": false,
              "internalType": "bool",
              "name": "yes",
              "type": "bool"
            }
          ],
          "name": "Paused",
          "type": "event"
        },
        {
          "anonymous": false,
          "inputs": [
            {
              "indexed": true,
              "internalType": "address",
              "name": "previousGovernor",
              "type": "address"
            },
            {
              "indexed": true,
              "internalType": "address",
              "name": "newGovernor",
              "type": "address"
            }
          ],
          "name": "PendingGovernorshipTransfer",
          "type": "event"
        },
        {
          "anonymous": false,
          "inputs": [
            {
              "indexed": true,
              "internalType": "address",
              "name": "user",
              "type": "address"
            },
            {
              "indexed": false,
              "internalType": "uint256",
              "name": "amount",
              "type": "uint256"
            },
            {
              "indexed": false,
              "internalType": "uint256",
              "name": "duration",
              "type": "uint256"
            },
            {
              "indexed": false,
              "internalType": "uint256",
              "name": "rate",
              "type": "uint256"
            }
          ],
          "name": "Staked",
          "type": "event"
        },
        {
          "anonymous": false,
          "inputs": [
            {
              "indexed": true,
              "internalType": "address",
              "name": "fromUser",
              "type": "address"
            },
            {
              "indexed": false,
              "internalType": "address",
              "name": "toUser",
              "type": "address"
            },
            {
              "indexed": false,
              "internalType": "uint256",
              "name": "numStakes",
              "type": "uint256"
            }
          ],
          "name": "StakesTransfered",
          "type": "event"
        },
        {
          "anonymous": false,
          "inputs": [
            {
              "indexed": true,
              "internalType": "address",
              "name": "user",
              "type": "address"
            },
            {
              "indexed": false,
              "internalType": "uint256",
              "name": "amount",
              "type": "uint256"
            },
            {
              "indexed": false,
              "internalType": "uint256",
              "name": "stakedAmount",
              "type": "uint256"
            }
          ],
          "name": "Withdrawn",
          "type": "event"
        },
        {
          "inputs": [
            {
              "internalType": "uint256",
              "name": "index",
              "type": "uint256"
            },
            {
              "internalType": "uint8",
              "name": "stakeType",
              "type": "uint8"
            },
            {
              "internalType": "uint256",
              "name": "duration",
              "type": "uint256"
            },
            {
              "internalType": "uint256",
              "name": "rate",
              "type": "uint256"
            },
            {
              "internalType": "uint256",
              "name": "amount",
              "type": "uint256"
            },
            {
              "internalType": "bytes32[]",
              "name": "merkleProof",
              "type": "bytes32[]"
            }
          ],
          "name": "airDroppedStake",
          "outputs": [],
          "stateMutability": "nonpayable",
          "type": "function"
        },
        {
          "inputs": [
            {
              "internalType": "address",
              "name": "account",
              "type": "address"
            },
            {
              "internalType": "uint8",
              "name": "stakeType",
              "type": "uint8"
            }
          ],
          "name": "airDroppedStakeClaimed",
          "outputs": [
            {
              "internalType": "bool",
              "name": "",
              "type": "bool"
            }
          ],
          "stateMutability": "view",
          "type": "function"
        },
        {
          "inputs": [],
          "name": "claimGovernance",
          "outputs": [],
          "stateMutability": "nonpayable",
          "type": "function"
        },
        {
          "inputs": [
            {
              "internalType": "uint8",
              "name": "",
              "type": "uint8"
            }
          ],
          "name": "dropRoots",
          "outputs": [
            {
              "internalType": "bytes32",
              "name": "hash",
              "type": "bytes32"
            },
            {
              "internalType": "uint256",
              "name": "depth",
              "type": "uint256"
            }
          ],
          "stateMutability": "view",
          "type": "function"
        },
        {
          "inputs": [
            {
              "internalType": "uint256",
              "name": "_duration",
              "type": "uint256"
            }
          ],
          "name": "durationRewardRate",
          "outputs": [
            {
              "internalType": "uint256",
              "name": "",
              "type": "uint256"
            }
          ],
          "stateMutability": "view",
          "type": "function"
        },
        {
          "inputs": [
            {
              "internalType": "uint256",
              "name": "",
              "type": "uint256"
            }
          ],
          "name": "durations",
          "outputs": [
            {
              "internalType": "uint256",
              "name": "",
              "type": "uint256"
            }
          ],
          "stateMutability": "view",
          "type": "function"
        },
        {
          "inputs": [],
          "name": "exit",
          "outputs": [],
          "stateMutability": "nonpayable",
          "type": "function"
        },
        {
          "inputs": [],
          "name": "getAllDurations",
          "outputs": [
            {
              "internalType": "uint256[]",
              "name": "",
              "type": "uint256[]"
            }
          ],
          "stateMutability": "view",
          "type": "function"
        },
        {
          "inputs": [],
          "name": "getAllRates",
          "outputs": [
            {
              "internalType": "uint256[]",
              "name": "",
              "type": "uint256[]"
            }
          ],
          "stateMutability": "view",
          "type": "function"
        },
        {
          "inputs": [
            {
              "internalType": "address",
              "name": "account",
              "type": "address"
            }
          ],
          "name": "getAllStakes",
          "outputs": [
            {
              "components": [
                {
                  "internalType": "uint256",
                  "name": "amount",
                  "type": "uint256"
                },
                {
                  "internalType": "uint256",
                  "name": "end",
                  "type": "uint256"
                },
                {
                  "internalType": "uint256",
                  "name": "duration",
                  "type": "uint256"
                },
                {
                  "internalType": "uint240",
                  "name": "rate",
                  "type": "uint240"
                },
                {
                  "internalType": "bool",
                  "name": "paid",
                  "type": "bool"
                },
                {
                  "internalType": "uint8",
                  "name": "stakeType",
                  "type": "uint8"
                }
              ],
              "internalType": "struct SingleAssetStaking.Stake[]",
              "name": "",
              "type": "tuple[]"
            }
          ],
          "stateMutability": "view",
          "type": "function"
        },
        {
          "inputs": [],
          "name": "governor",
          "outputs": [
            {
              "internalType": "address",
              "name": "",
              "type": "address"
            }
          ],
          "stateMutability": "view",
          "type": "function"
        },
        {
          "inputs": [
            {
              "internalType": "address",
              "name": "_stakingToken",
              "type": "address"
            },
            {
              "internalType": "uint256[]",
              "name": "_durations",
              "type": "uint256[]"
            },
            {
              "internalType": "uint256[]",
              "name": "_rates",
              "type": "uint256[]"
            }
          ],
          "name": "initialize",
          "outputs": [],
          "stateMutability": "nonpayable",
          "type": "function"
        },
        {
          "inputs": [],
          "name": "isGovernor",
          "outputs": [
            {
              "internalType": "bool",
              "name": "",
              "type": "bool"
            }
          ],
          "stateMutability": "view",
          "type": "function"
        },
        {
          "inputs": [],
          "name": "paused",
          "outputs": [
            {
              "internalType": "bool",
              "name": "",
              "type": "bool"
            }
          ],
          "stateMutability": "view",
          "type": "function"
        },
        {
          "inputs": [
            {
              "internalType": "uint256",
              "name": "",
              "type": "uint256"
            }
          ],
          "name": "rates",
          "outputs": [
            {
              "internalType": "uint256",
              "name": "",
              "type": "uint256"
            }
          ],
          "stateMutability": "view",
          "type": "function"
        },
        {
          "inputs": [
            {
              "internalType": "uint8",
              "name": "_stakeType",
              "type": "uint8"
            },
            {
              "internalType": "bytes32",
              "name": "_rootHash",
              "type": "bytes32"
            },
            {
              "internalType": "uint256",
              "name": "_proofDepth",
              "type": "uint256"
            }
          ],
          "name": "setAirDropRoot",
          "outputs": [],
          "stateMutability": "nonpayable",
          "type": "function"
        },
        {
          "inputs": [
            {
              "internalType": "uint256[]",
              "name": "_durations",
              "type": "uint256[]"
            },
            {
              "internalType": "uint256[]",
              "name": "_rates",
              "type": "uint256[]"
            }
          ],
          "name": "setDurationRates",
          "outputs": [],
          "stateMutability": "nonpayable",
          "type": "function"
        },
        {
          "inputs": [
            {
              "internalType": "bool",
              "name": "_paused",
              "type": "bool"
            }
          ],
          "name": "setPaused",
          "outputs": [],
          "stateMutability": "nonpayable",
          "type": "function"
        },
        {
          "inputs": [
            {
              "internalType": "address",
              "name": "_agent",
              "type": "address"
            }
          ],
          "name": "setTransferAgent",
          "outputs": [],
          "stateMutability": "nonpayable",
          "type": "function"
        },
        {
          "inputs": [
            {
              "internalType": "uint256",
              "name": "amount",
              "type": "uint256"
            },
            {
              "internalType": "uint256",
              "name": "duration",
              "type": "uint256"
            }
          ],
          "name": "stake",
          "outputs": [],
          "stateMutability": "nonpayable",
          "type": "function"
        },
        {
          "inputs": [
            {
              "internalType": "address",
              "name": "staker",
              "type": "address"
            },
            {
              "internalType": "uint256",
              "name": "amount",
              "type": "uint256"
            },
            {
              "internalType": "uint256",
              "name": "duration",
              "type": "uint256"
            }
          ],
          "name": "stakeWithSender",
          "outputs": [
            {
              "internalType": "bool",
              "name": "",
              "type": "bool"
            }
          ],
          "stateMutability": "nonpayable",
          "type": "function"
        },
        {
          "inputs": [],
          "name": "stakingToken",
          "outputs": [
            {
              "internalType": "contract IERC20",
              "name": "",
              "type": "address"
            }
          ],
          "stateMutability": "view",
          "type": "function"
        },
        {
          "inputs": [
            {
              "internalType": "address",
              "name": "account",
              "type": "address"
            }
          ],
          "name": "totalCurrentHoldings",
          "outputs": [
            {
              "internalType": "uint256",
              "name": "total",
              "type": "uint256"
            }
          ],
          "stateMutability": "view",
          "type": "function"
        },
        {
          "inputs": [
            {
              "internalType": "address",
              "name": "account",
              "type": "address"
            }
          ],
          "name": "totalExpectedRewards",
          "outputs": [
            {
              "internalType": "uint256",
              "name": "",
              "type": "uint256"
            }
          ],
          "stateMutability": "view",
          "type": "function"
        },
        {
          "inputs": [],
          "name": "totalOutstanding",
          "outputs": [
            {
              "internalType": "uint256",
              "name": "",
              "type": "uint256"
            }
          ],
          "stateMutability": "view",
          "type": "function"
        },
        {
          "inputs": [
            {
              "internalType": "address",
              "name": "account",
              "type": "address"
            }
          ],
          "name": "totalStaked",
          "outputs": [
            {
              "internalType": "uint256",
              "name": "total",
              "type": "uint256"
            }
          ],
          "stateMutability": "view",
          "type": "function"
        },
        {
          "inputs": [],
          "name": "transferAgent",
          "outputs": [
            {
              "internalType": "address",
              "name": "",
              "type": "address"
            }
          ],
          "stateMutability": "view",
          "type": "function"
        },
        {
          "inputs": [
            {
              "internalType": "address",
              "name": "_newGovernor",
              "type": "address"
            }
          ],
          "name": "transferGovernance",
          "outputs": [],
          "stateMutability": "nonpayable",
          "type": "function"
        },
        {
          "inputs": [
            {
              "internalType": "address",
              "name": "_frmAccount",
              "type": "address"
            },
            {
              "internalType": "address",
              "name": "_dstAccount",
              "type": "address"
            },
            {
              "internalType": "bytes32",
              "name": "r",
              "type": "bytes32"
            },
            {
              "internalType": "bytes32",
              "name": "s",
              "type": "bytes32"
            },
            {
              "internalType": "uint8",
              "name": "v",
              "type": "uint8"
            }
          ],
          "name": "transferStakes",
          "outputs": [],
          "stateMutability": "nonpayable",
          "type": "function"
        },
        {
          "inputs": [
            {
              "internalType": "address",
              "name": "",
              "type": "address"
            },
            {
              "internalType": "uint256",
              "name": "",
              "type": "uint256"
            }
          ],
          "name": "userStakes",
          "outputs": [
            {
              "internalType": "uint256",
              "name": "amount",
              "type": "uint256"
            },
            {
              "internalType": "uint256",
              "name": "end",
              "type": "uint256"
            },
            {
              "internalType": "uint256",
              "name": "duration",
              "type": "uint256"
            },
            {
              "internalType": "uint240",
              "name": "rate",
              "type": "uint240"
            },
            {
              "internalType": "bool",
              "name": "paid",
              "type": "bool"
            },
            {
              "internalType": "uint8",
              "name": "stakeType",
              "type": "uint8"
            }
          ],
          "stateMutability": "view",
          "type": "function"
        }
      ]
    },
    "ThreePoolStrategy": {
      "address": "0x874c74E6ec318AD0a7e6f23301678a4751d00482",
      "abi": [
        {
          "constant": false,
          "inputs": [],
          "name": "collectRewardToken",
          "outputs": [],
          "payable": false,
          "stateMutability": "nonpayable",
          "type": "function"
        },
        {
          "constant": true,
          "inputs": [],
          "name": "governor",
          "outputs": [
            {
              "internalType": "address",
              "name": "",
              "type": "address"
            }
          ],
          "payable": false,
          "stateMutability": "view",
          "type": "function"
        },
        {
          "constant": false,
          "inputs": [
            {
              "internalType": "address",
              "name": "_asset",
              "type": "address"
            },
            {
              "internalType": "address",
              "name": "_pToken",
              "type": "address"
            }
          ],
          "name": "setPTokenAddress",
          "outputs": [],
          "payable": false,
          "stateMutability": "nonpayable",
          "type": "function"
        },
        {
          "constant": true,
          "inputs": [
            {
              "internalType": "address",
              "name": "",
              "type": "address"
            }
          ],
          "name": "assetToPToken",
          "outputs": [
            {
              "internalType": "address",
              "name": "",
              "type": "address"
            }
          ],
          "payable": false,
          "stateMutability": "view",
          "type": "function"
        },
        {
          "constant": false,
          "inputs": [
            {
              "internalType": "address",
              "name": "_asset",
              "type": "address"
            },
            {
              "internalType": "uint256",
              "name": "_amount",
              "type": "uint256"
            }
          ],
          "name": "transferToken",
          "outputs": [],
          "payable": false,
          "stateMutability": "nonpayable",
          "type": "function"
        },
        {
          "constant": true,
          "inputs": [],
          "name": "rewardTokenAddress",
          "outputs": [
            {
              "internalType": "address",
              "name": "",
              "type": "address"
            }
          ],
          "payable": false,
          "stateMutability": "view",
          "type": "function"
        },
        {
          "constant": true,
          "inputs": [],
          "name": "vaultAddress",
          "outputs": [
            {
              "internalType": "address",
              "name": "",
              "type": "address"
            }
          ],
          "payable": false,
          "stateMutability": "view",
          "type": "function"
        },
        {
          "constant": false,
          "inputs": [
            {
              "internalType": "address",
              "name": "_asset",
              "type": "address"
            },
            {
              "internalType": "uint256",
              "name": "_amount",
              "type": "uint256"
            }
          ],
          "name": "deposit",
          "outputs": [],
          "payable": false,
          "stateMutability": "nonpayable",
          "type": "function"
        },
        {
          "constant": true,
          "inputs": [],
          "name": "rewardLiquidationThreshold",
          "outputs": [
            {
              "internalType": "uint256",
              "name": "",
              "type": "uint256"
            }
          ],
          "payable": false,
          "stateMutability": "view",
          "type": "function"
        },
        {
          "constant": false,
          "inputs": [],
          "name": "claimGovernance",
          "outputs": [],
          "payable": false,
          "stateMutability": "nonpayable",
          "type": "function"
        },
        {
          "constant": true,
          "inputs": [
            {
              "internalType": "address",
              "name": "_asset",
              "type": "address"
            }
          ],
          "name": "checkBalance",
          "outputs": [
            {
              "internalType": "uint256",
              "name": "balance",
              "type": "uint256"
            }
          ],
          "payable": false,
          "stateMutability": "view",
          "type": "function"
        },
        {
          "constant": false,
          "inputs": [
            {
              "internalType": "address",
              "name": "_platformAddress",
              "type": "address"
            },
            {
              "internalType": "address",
              "name": "_vaultAddress",
              "type": "address"
            },
            {
              "internalType": "address",
              "name": "_rewardTokenAddress",
              "type": "address"
            },
            {
              "internalType": "address[]",
              "name": "_assets",
              "type": "address[]"
            },
            {
              "internalType": "address[]",
              "name": "_pTokens",
              "type": "address[]"
            }
          ],
          "name": "initialize",
          "outputs": [],
          "payable": false,
          "stateMutability": "nonpayable",
          "type": "function"
        },
        {
          "constant": false,
          "inputs": [],
          "name": "withdrawAll",
          "outputs": [],
          "payable": false,
          "stateMutability": "nonpayable",
          "type": "function"
        },
        {
          "constant": false,
          "inputs": [
            {
              "internalType": "uint256",
              "name": "_assetIndex",
              "type": "uint256"
            }
          ],
          "name": "removePToken",
          "outputs": [],
          "payable": false,
          "stateMutability": "nonpayable",
          "type": "function"
        },
        {
          "constant": false,
          "inputs": [
            {
              "internalType": "address",
              "name": "_rewardTokenAddress",
              "type": "address"
            }
          ],
          "name": "setRewardTokenAddress",
          "outputs": [],
          "payable": false,
          "stateMutability": "nonpayable",
          "type": "function"
        },
        {
          "constant": true,
          "inputs": [
            {
              "internalType": "address",
              "name": "_asset",
              "type": "address"
            }
          ],
          "name": "supportsAsset",
          "outputs": [
            {
              "internalType": "bool",
              "name": "",
              "type": "bool"
            }
          ],
          "payable": false,
          "stateMutability": "view",
          "type": "function"
        },
        {
          "constant": false,
          "inputs": [],
          "name": "safeApproveAllTokens",
          "outputs": [],
          "payable": false,
          "stateMutability": "nonpayable",
          "type": "function"
        },
        {
          "constant": true,
          "inputs": [],
          "name": "isGovernor",
          "outputs": [
            {
              "internalType": "bool",
              "name": "",
              "type": "bool"
            }
          ],
          "payable": false,
          "stateMutability": "view",
          "type": "function"
        },
        {
          "constant": false,
          "inputs": [
            {
              "internalType": "uint256",
              "name": "_threshold",
              "type": "uint256"
            }
          ],
          "name": "setRewardLiquidationThreshold",
          "outputs": [],
          "payable": false,
          "stateMutability": "nonpayable",
          "type": "function"
        },
        {
          "constant": false,
          "inputs": [
            {
              "internalType": "address",
              "name": "_newGovernor",
              "type": "address"
            }
          ],
          "name": "transferGovernance",
          "outputs": [],
          "payable": false,
          "stateMutability": "nonpayable",
          "type": "function"
        },
        {
          "constant": false,
          "inputs": [
            {
              "internalType": "address",
              "name": "_recipient",
              "type": "address"
            },
            {
              "internalType": "address",
              "name": "_asset",
              "type": "address"
            },
            {
              "internalType": "uint256",
              "name": "_amount",
              "type": "uint256"
            }
          ],
          "name": "withdraw",
          "outputs": [],
          "payable": false,
          "stateMutability": "nonpayable",
          "type": "function"
        },
        {
          "constant": true,
          "inputs": [],
          "name": "platformAddress",
          "outputs": [
            {
              "internalType": "address",
              "name": "",
              "type": "address"
            }
          ],
          "payable": false,
          "stateMutability": "view",
          "type": "function"
        },
        {
          "constant": false,
          "inputs": [],
          "name": "depositAll",
          "outputs": [],
          "payable": false,
          "stateMutability": "nonpayable",
          "type": "function"
        },
        {
          "constant": false,
          "inputs": [
            {
              "internalType": "address",
              "name": "_platformAddress",
              "type": "address"
            },
            {
              "internalType": "address",
              "name": "_vaultAddress",
              "type": "address"
            },
            {
              "internalType": "address",
              "name": "_rewardTokenAddress",
              "type": "address"
            },
            {
              "internalType": "address[]",
              "name": "_assets",
              "type": "address[]"
            },
            {
              "internalType": "address[]",
              "name": "_pTokens",
              "type": "address[]"
            },
            {
              "internalType": "address",
              "name": "_crvGaugeAddress",
              "type": "address"
            },
            {
              "internalType": "address",
              "name": "_crvMinterAddress",
              "type": "address"
            }
          ],
          "name": "initialize",
          "outputs": [],
          "payable": false,
          "stateMutability": "nonpayable",
          "type": "function"
        },
        {
          "anonymous": false,
          "inputs": [
            {
              "indexed": false,
              "internalType": "address",
              "name": "recipient",
              "type": "address"
            },
            {
              "indexed": false,
              "internalType": "uint256",
              "name": "amount",
              "type": "uint256"
            }
          ],
          "name": "RewardTokenCollected",
          "type": "event"
        },
        {
          "anonymous": false,
          "inputs": [
            {
              "indexed": true,
              "internalType": "address",
              "name": "_asset",
              "type": "address"
            },
            {
              "indexed": false,
              "internalType": "address",
              "name": "_pToken",
              "type": "address"
            }
          ],
          "name": "PTokenAdded",
          "type": "event"
        },
        {
          "anonymous": false,
          "inputs": [
            {
              "indexed": true,
              "internalType": "address",
              "name": "_asset",
              "type": "address"
            },
            {
              "indexed": false,
              "internalType": "address",
              "name": "_pToken",
              "type": "address"
            }
          ],
          "name": "PTokenRemoved",
          "type": "event"
        },
        {
          "anonymous": false,
          "inputs": [
            {
              "indexed": true,
              "internalType": "address",
              "name": "_asset",
              "type": "address"
            },
            {
              "indexed": false,
              "internalType": "address",
              "name": "_pToken",
              "type": "address"
            },
            {
              "indexed": false,
              "internalType": "uint256",
              "name": "_amount",
              "type": "uint256"
            }
          ],
          "name": "Deposit",
          "type": "event"
        },
        {
          "anonymous": false,
          "inputs": [
            {
              "indexed": true,
              "internalType": "address",
              "name": "_asset",
              "type": "address"
            },
            {
              "indexed": false,
              "internalType": "address",
              "name": "_pToken",
              "type": "address"
            },
            {
              "indexed": false,
              "internalType": "uint256",
              "name": "_amount",
              "type": "uint256"
            }
          ],
          "name": "Withdrawal",
          "type": "event"
        },
        {
          "anonymous": false,
          "inputs": [
            {
              "indexed": true,
              "internalType": "address",
              "name": "previousGovernor",
              "type": "address"
            },
            {
              "indexed": true,
              "internalType": "address",
              "name": "newGovernor",
              "type": "address"
            }
          ],
          "name": "PendingGovernorshipTransfer",
          "type": "event"
        },
        {
          "anonymous": false,
          "inputs": [
            {
              "indexed": true,
              "internalType": "address",
              "name": "previousGovernor",
              "type": "address"
            },
            {
              "indexed": true,
              "internalType": "address",
              "name": "newGovernor",
              "type": "address"
            }
          ],
          "name": "GovernorshipTransferred",
          "type": "event"
        }
      ]
    },
    "ThreePoolStrategyProxy": {
      "address": "0x3c5fe0a3922777343CBD67D3732FCdc9f2Fa6f2F",
      "abi": [
        {
          "constant": true,
          "inputs": [],
          "name": "governor",
          "outputs": [
            {
              "internalType": "address",
              "name": "",
              "type": "address"
            }
          ],
          "payable": false,
          "stateMutability": "view",
          "type": "function"
        },
        {
          "constant": false,
          "inputs": [
            {
              "internalType": "address",
              "name": "newImplementation",
              "type": "address"
            }
          ],
          "name": "upgradeTo",
          "outputs": [],
          "payable": false,
          "stateMutability": "nonpayable",
          "type": "function"
        },
        {
          "constant": false,
          "inputs": [
            {
              "internalType": "address",
              "name": "newImplementation",
              "type": "address"
            },
            {
              "internalType": "bytes",
              "name": "data",
              "type": "bytes"
            }
          ],
          "name": "upgradeToAndCall",
          "outputs": [],
          "payable": true,
          "stateMutability": "payable",
          "type": "function"
        },
        {
          "constant": true,
          "inputs": [],
          "name": "implementation",
          "outputs": [
            {
              "internalType": "address",
              "name": "",
              "type": "address"
            }
          ],
          "payable": false,
          "stateMutability": "view",
          "type": "function"
        },
        {
          "constant": false,
          "inputs": [],
          "name": "claimGovernance",
          "outputs": [],
          "payable": false,
          "stateMutability": "nonpayable",
          "type": "function"
        },
        {
          "constant": true,
          "inputs": [],
          "name": "isGovernor",
          "outputs": [
            {
              "internalType": "bool",
              "name": "",
              "type": "bool"
            }
          ],
          "payable": false,
          "stateMutability": "view",
          "type": "function"
        },
        {
          "constant": false,
          "inputs": [
            {
              "internalType": "address",
              "name": "_logic",
              "type": "address"
            },
            {
              "internalType": "address",
              "name": "_initGovernor",
              "type": "address"
            },
            {
              "internalType": "bytes",
              "name": "_data",
              "type": "bytes"
            }
          ],
          "name": "initialize",
          "outputs": [],
          "payable": true,
          "stateMutability": "payable",
          "type": "function"
        },
        {
          "constant": false,
          "inputs": [
            {
              "internalType": "address",
              "name": "_newGovernor",
              "type": "address"
            }
          ],
          "name": "transferGovernance",
          "outputs": [],
          "payable": false,
          "stateMutability": "nonpayable",
          "type": "function"
        },
        {
          "constant": true,
          "inputs": [],
          "name": "admin",
          "outputs": [
            {
              "internalType": "address",
              "name": "",
              "type": "address"
            }
          ],
          "payable": false,
          "stateMutability": "view",
          "type": "function"
        },
        {
          "payable": true,
          "stateMutability": "payable",
          "type": "fallback"
        },
        {
          "anonymous": false,
          "inputs": [
            {
              "indexed": true,
              "internalType": "address",
              "name": "implementation",
              "type": "address"
            }
          ],
          "name": "Upgraded",
          "type": "event"
        },
        {
          "anonymous": false,
          "inputs": [
            {
              "indexed": true,
              "internalType": "address",
              "name": "previousGovernor",
              "type": "address"
            },
            {
              "indexed": true,
              "internalType": "address",
              "name": "newGovernor",
              "type": "address"
            }
          ],
          "name": "PendingGovernorshipTransfer",
          "type": "event"
        },
        {
          "anonymous": false,
          "inputs": [
            {
              "indexed": true,
              "internalType": "address",
              "name": "previousGovernor",
              "type": "address"
            },
            {
              "indexed": true,
              "internalType": "address",
              "name": "newGovernor",
              "type": "address"
            }
          ],
          "name": "GovernorshipTransferred",
          "type": "event"
        }
      ]
    },
    "Timelock": {
      "address": "0x2693C0eCcb5734EBd3910E9c23a8039401a73c87",
      "abi": [
        {
          "constant": false,
          "inputs": [
            {
              "internalType": "address",
              "name": "target",
              "type": "address"
            },
            {
              "internalType": "uint256",
              "name": "value",
              "type": "uint256"
            },
            {
              "internalType": "string",
              "name": "signature",
              "type": "string"
            },
            {
              "internalType": "bytes",
              "name": "data",
              "type": "bytes"
            },
            {
              "internalType": "uint256",
              "name": "eta",
              "type": "uint256"
            }
          ],
          "name": "executeTransaction",
          "outputs": [
            {
              "internalType": "bytes",
              "name": "",
              "type": "bytes"
            }
          ],
          "payable": true,
          "stateMutability": "payable",
          "type": "function"
        },
        {
          "constant": false,
          "inputs": [],
          "name": "acceptAdmin",
          "outputs": [],
          "payable": false,
          "stateMutability": "nonpayable",
          "type": "function"
        },
        {
          "constant": true,
          "inputs": [],
          "name": "pendingAdmin",
          "outputs": [
            {
              "internalType": "address",
              "name": "",
              "type": "address"
            }
          ],
          "payable": false,
          "stateMutability": "view",
          "type": "function"
        },
        {
          "constant": false,
          "inputs": [
            {
              "internalType": "address",
              "name": "target",
              "type": "address"
            }
          ],
          "name": "pauseDeposits",
          "outputs": [],
          "payable": false,
          "stateMutability": "nonpayable",
          "type": "function"
        },
        {
          "constant": false,
          "inputs": [
            {
              "internalType": "address",
              "name": "target",
              "type": "address"
            },
            {
              "internalType": "uint256",
              "name": "value",
              "type": "uint256"
            },
            {
              "internalType": "string",
              "name": "signature",
              "type": "string"
            },
            {
              "internalType": "bytes",
              "name": "data",
              "type": "bytes"
            },
            {
              "internalType": "uint256",
              "name": "eta",
              "type": "uint256"
            }
          ],
          "name": "queueTransaction",
          "outputs": [
            {
              "internalType": "bytes32",
              "name": "",
              "type": "bytes32"
            }
          ],
          "payable": false,
          "stateMutability": "nonpayable",
          "type": "function"
        },
        {
          "constant": false,
          "inputs": [
            {
              "internalType": "address",
              "name": "pendingAdmin_",
              "type": "address"
            }
          ],
          "name": "setPendingAdmin",
          "outputs": [],
          "payable": false,
          "stateMutability": "nonpayable",
          "type": "function"
        },
        {
          "constant": false,
          "inputs": [
            {
              "internalType": "address",
              "name": "target",
              "type": "address"
            },
            {
              "internalType": "uint256",
              "name": "value",
              "type": "uint256"
            },
            {
              "internalType": "string",
              "name": "signature",
              "type": "string"
            },
            {
              "internalType": "bytes",
              "name": "data",
              "type": "bytes"
            },
            {
              "internalType": "uint256",
              "name": "eta",
              "type": "uint256"
            }
          ],
          "name": "cancelTransaction",
          "outputs": [],
          "payable": false,
          "stateMutability": "nonpayable",
          "type": "function"
        },
        {
          "constant": true,
          "inputs": [],
          "name": "delay",
          "outputs": [
            {
              "internalType": "uint256",
              "name": "",
              "type": "uint256"
            }
          ],
          "payable": false,
          "stateMutability": "view",
          "type": "function"
        },
        {
          "constant": true,
          "inputs": [],
          "name": "MAXIMUM_DELAY",
          "outputs": [
            {
              "internalType": "uint256",
              "name": "",
              "type": "uint256"
            }
          ],
          "payable": false,
          "stateMutability": "view",
          "type": "function"
        },
        {
          "constant": true,
          "inputs": [],
          "name": "MINIMUM_DELAY",
          "outputs": [
            {
              "internalType": "uint256",
              "name": "",
              "type": "uint256"
            }
          ],
          "payable": false,
          "stateMutability": "view",
          "type": "function"
        },
        {
          "constant": true,
          "inputs": [],
          "name": "GRACE_PERIOD",
          "outputs": [
            {
              "internalType": "uint256",
              "name": "",
              "type": "uint256"
            }
          ],
          "payable": false,
          "stateMutability": "view",
          "type": "function"
        },
        {
          "constant": false,
          "inputs": [
            {
              "internalType": "address",
              "name": "target",
              "type": "address"
            }
          ],
          "name": "unpauseDeposits",
          "outputs": [],
          "payable": false,
          "stateMutability": "nonpayable",
          "type": "function"
        },
        {
          "constant": false,
          "inputs": [
            {
              "internalType": "uint256",
              "name": "delay_",
              "type": "uint256"
            }
          ],
          "name": "setDelay",
          "outputs": [],
          "payable": false,
          "stateMutability": "nonpayable",
          "type": "function"
        },
        {
          "constant": true,
          "inputs": [
            {
              "internalType": "bytes32",
              "name": "",
              "type": "bytes32"
            }
          ],
          "name": "queuedTransactions",
          "outputs": [
            {
              "internalType": "bool",
              "name": "",
              "type": "bool"
            }
          ],
          "payable": false,
          "stateMutability": "view",
          "type": "function"
        },
        {
          "constant": true,
          "inputs": [],
          "name": "admin",
          "outputs": [
            {
              "internalType": "address",
              "name": "",
              "type": "address"
            }
          ],
          "payable": false,
          "stateMutability": "view",
          "type": "function"
        },
        {
          "inputs": [
            {
              "internalType": "address",
              "name": "admin_",
              "type": "address"
            },
            {
              "internalType": "uint256",
              "name": "delay_",
              "type": "uint256"
            }
          ],
          "payable": false,
          "stateMutability": "nonpayable",
          "type": "constructor"
        },
        {
          "payable": true,
          "stateMutability": "payable",
          "type": "fallback"
        },
        {
          "anonymous": false,
          "inputs": [
            {
              "indexed": true,
              "internalType": "address",
              "name": "newAdmin",
              "type": "address"
            }
          ],
          "name": "NewAdmin",
          "type": "event"
        },
        {
          "anonymous": false,
          "inputs": [
            {
              "indexed": true,
              "internalType": "address",
              "name": "newPendingAdmin",
              "type": "address"
            }
          ],
          "name": "NewPendingAdmin",
          "type": "event"
        },
        {
          "anonymous": false,
          "inputs": [
            {
              "indexed": true,
              "internalType": "uint256",
              "name": "newDelay",
              "type": "uint256"
            }
          ],
          "name": "NewDelay",
          "type": "event"
        },
        {
          "anonymous": false,
          "inputs": [
            {
              "indexed": true,
              "internalType": "bytes32",
              "name": "txHash",
              "type": "bytes32"
            },
            {
              "indexed": true,
              "internalType": "address",
              "name": "target",
              "type": "address"
            },
            {
              "indexed": false,
              "internalType": "uint256",
              "name": "value",
              "type": "uint256"
            },
            {
              "indexed": false,
              "internalType": "string",
              "name": "signature",
              "type": "string"
            },
            {
              "indexed": false,
              "internalType": "bytes",
              "name": "data",
              "type": "bytes"
            },
            {
              "indexed": false,
              "internalType": "uint256",
              "name": "eta",
              "type": "uint256"
            }
          ],
          "name": "CancelTransaction",
          "type": "event"
        },
        {
          "anonymous": false,
          "inputs": [
            {
              "indexed": true,
              "internalType": "bytes32",
              "name": "txHash",
              "type": "bytes32"
            },
            {
              "indexed": true,
              "internalType": "address",
              "name": "target",
              "type": "address"
            },
            {
              "indexed": false,
              "internalType": "uint256",
              "name": "value",
              "type": "uint256"
            },
            {
              "indexed": false,
              "internalType": "string",
              "name": "signature",
              "type": "string"
            },
            {
              "indexed": false,
              "internalType": "bytes",
              "name": "data",
              "type": "bytes"
            },
            {
              "indexed": false,
              "internalType": "uint256",
              "name": "eta",
              "type": "uint256"
            }
          ],
          "name": "ExecuteTransaction",
          "type": "event"
        },
        {
          "anonymous": false,
          "inputs": [
            {
              "indexed": true,
              "internalType": "bytes32",
              "name": "txHash",
              "type": "bytes32"
            },
            {
              "indexed": true,
              "internalType": "address",
              "name": "target",
              "type": "address"
            },
            {
              "indexed": false,
              "internalType": "uint256",
              "name": "value",
              "type": "uint256"
            },
            {
              "indexed": false,
              "internalType": "string",
              "name": "signature",
              "type": "string"
            },
            {
              "indexed": false,
              "internalType": "bytes",
              "name": "data",
              "type": "bytes"
            },
            {
              "indexed": false,
              "internalType": "uint256",
              "name": "eta",
              "type": "uint256"
            }
          ],
          "name": "QueueTransaction",
          "type": "event"
        }
      ]
    },
    "Vault": {
      "address": "0x6bd6CC9605Ae43B424cB06363255b061A84DfFD3",
      "abi": [
        {
          "constant": false,
          "inputs": [],
          "name": "unpauseRebase",
          "outputs": [],
          "payable": false,
          "stateMutability": "nonpayable",
          "type": "function"
        },
        {
          "constant": true,
          "inputs": [],
          "name": "redeemFeeBps",
          "outputs": [
            {
              "internalType": "uint256",
              "name": "",
              "type": "uint256"
            }
          ],
          "payable": false,
          "stateMutability": "view",
          "type": "function"
        },
        {
          "constant": true,
          "inputs": [],
          "name": "governor",
          "outputs": [
            {
              "internalType": "address",
              "name": "",
              "type": "address"
            }
          ],
          "payable": false,
          "stateMutability": "view",
          "type": "function"
        },
        {
          "constant": false,
          "inputs": [
            {
              "internalType": "address",
              "name": "_strategyAddr",
              "type": "address"
            }
          ],
          "name": "harvest",
          "outputs": [
            {
              "internalType": "uint256[]",
              "name": "",
              "type": "uint256[]"
            }
          ],
          "payable": false,
          "stateMutability": "nonpayable",
          "type": "function"
        },
        {
          "constant": false,
          "inputs": [
            {
              "internalType": "address",
              "name": "_asset",
              "type": "address"
            },
            {
              "internalType": "uint256",
              "name": "_amount",
              "type": "uint256"
            }
          ],
          "name": "transferToken",
          "outputs": [],
          "payable": false,
          "stateMutability": "nonpayable",
          "type": "function"
        },
        {
          "constant": true,
          "inputs": [],
          "name": "uniswapAddr",
          "outputs": [
            {
              "internalType": "address",
              "name": "",
              "type": "address"
            }
          ],
          "payable": false,
          "stateMutability": "view",
          "type": "function"
        },
        {
          "constant": false,
          "inputs": [
            {
              "internalType": "address",
              "name": "_addr",
              "type": "address"
            }
          ],
          "name": "removeStrategy",
          "outputs": [],
          "payable": false,
          "stateMutability": "nonpayable",
          "type": "function"
        },
        {
          "constant": true,
          "inputs": [],
          "name": "vaultBuffer",
          "outputs": [
            {
              "internalType": "uint256",
              "name": "",
              "type": "uint256"
            }
          ],
          "payable": false,
          "stateMutability": "view",
          "type": "function"
        },
        {
          "constant": true,
          "inputs": [
            {
              "internalType": "string",
              "name": "symbol",
              "type": "string"
            }
          ],
          "name": "priceUSDRedeem",
          "outputs": [
            {
              "internalType": "uint256",
              "name": "",
              "type": "uint256"
            }
          ],
          "payable": false,
          "stateMutability": "view",
          "type": "function"
        },
        {
          "constant": false,
          "inputs": [
            {
              "internalType": "address",
              "name": "_priceProvider",
              "type": "address"
            }
          ],
          "name": "setPriceProvider",
          "outputs": [],
          "payable": false,
          "stateMutability": "nonpayable",
          "type": "function"
        },
        {
          "constant": false,
          "inputs": [
            {
              "internalType": "address",
              "name": "_addr",
              "type": "address"
            }
          ],
          "name": "approveStrategy",
          "outputs": [],
          "payable": false,
          "stateMutability": "nonpayable",
          "type": "function"
        },
        {
          "constant": false,
          "inputs": [],
          "name": "pauseCapital",
          "outputs": [],
          "payable": false,
          "stateMutability": "nonpayable",
          "type": "function"
        },
        {
          "constant": false,
          "inputs": [],
          "name": "harvest",
          "outputs": [],
          "payable": false,
          "stateMutability": "nonpayable",
          "type": "function"
        },
        {
          "constant": false,
          "inputs": [
            {
              "internalType": "address",
              "name": "_priceProvider",
              "type": "address"
            },
            {
              "internalType": "address",
              "name": "_ousd",
              "type": "address"
            }
          ],
          "name": "initialize",
          "outputs": [],
          "payable": false,
          "stateMutability": "nonpayable",
          "type": "function"
        },
        {
          "constant": false,
          "inputs": [
            {
              "internalType": "address",
              "name": "_asset",
              "type": "address"
            }
          ],
          "name": "supportAsset",
          "outputs": [],
          "payable": false,
          "stateMutability": "nonpayable",
          "type": "function"
        },
        {
          "constant": true,
          "inputs": [],
          "name": "rebaseThreshold",
          "outputs": [
            {
              "internalType": "uint256",
              "name": "",
              "type": "uint256"
            }
          ],
          "payable": false,
          "stateMutability": "view",
          "type": "function"
        },
        {
          "constant": true,
          "inputs": [],
          "name": "rebasePaused",
          "outputs": [
            {
              "internalType": "bool",
              "name": "",
              "type": "bool"
            }
          ],
          "payable": false,
          "stateMutability": "view",
          "type": "function"
        },
        {
          "constant": true,
          "inputs": [],
          "name": "strategistAddr",
          "outputs": [
            {
              "internalType": "address",
              "name": "",
              "type": "address"
            }
          ],
          "payable": false,
          "stateMutability": "view",
          "type": "function"
        },
        {
          "constant": false,
          "inputs": [],
          "name": "claimGovernance",
          "outputs": [],
          "payable": false,
          "stateMutability": "nonpayable",
          "type": "function"
        },
        {
          "constant": false,
          "inputs": [
            {
              "internalType": "uint256",
              "name": "_maxSupplyDiff",
              "type": "uint256"
            }
          ],
          "name": "setMaxSupplyDiff",
          "outputs": [],
          "payable": false,
          "stateMutability": "nonpayable",
          "type": "function"
        },
        {
          "constant": true,
          "inputs": [
            {
              "internalType": "string",
              "name": "symbol",
              "type": "string"
            }
          ],
          "name": "priceUSDMint",
          "outputs": [
            {
              "internalType": "uint256",
              "name": "",
              "type": "uint256"
            }
          ],
          "payable": false,
          "stateMutability": "view",
          "type": "function"
        },
        {
          "constant": false,
          "inputs": [
            {
              "internalType": "address",
              "name": "_address",
              "type": "address"
            }
          ],
          "name": "setStrategistAddr",
          "outputs": [],
          "payable": false,
          "stateMutability": "nonpayable",
          "type": "function"
        },
        {
          "constant": false,
          "inputs": [
            {
              "internalType": "address",
              "name": "_strategyFromAddress",
              "type": "address"
            },
            {
              "internalType": "address",
              "name": "_strategyToAddress",
              "type": "address"
            },
            {
              "internalType": "address[]",
              "name": "_assets",
              "type": "address[]"
            },
            {
              "internalType": "uint256[]",
              "name": "_amounts",
              "type": "uint256[]"
            }
          ],
          "name": "reallocate",
          "outputs": [],
          "payable": false,
          "stateMutability": "nonpayable",
          "type": "function"
        },
        {
          "constant": true,
          "inputs": [],
          "name": "maxSupplyDiff",
          "outputs": [
            {
              "internalType": "uint256",
              "name": "",
              "type": "uint256"
            }
          ],
          "payable": false,
          "stateMutability": "view",
          "type": "function"
        },
        {
          "constant": false,
          "inputs": [
            {
              "internalType": "uint256",
              "name": "_vaultBuffer",
              "type": "uint256"
            }
          ],
          "name": "setVaultBuffer",
          "outputs": [],
          "payable": false,
          "stateMutability": "nonpayable",
          "type": "function"
        },
        {
          "constant": false,
          "inputs": [],
          "name": "unpauseCapital",
          "outputs": [],
          "payable": false,
          "stateMutability": "nonpayable",
          "type": "function"
        },
        {
          "constant": true,
          "inputs": [],
          "name": "autoAllocateThreshold",
          "outputs": [
            {
              "internalType": "uint256",
              "name": "",
              "type": "uint256"
            }
          ],
          "payable": false,
          "stateMutability": "view",
          "type": "function"
        },
        {
          "constant": true,
          "inputs": [
            {
              "internalType": "address",
              "name": "",
              "type": "address"
            }
          ],
          "name": "assetDefaultStrategies",
          "outputs": [
            {
              "internalType": "address",
              "name": "",
              "type": "address"
            }
          ],
          "payable": false,
          "stateMutability": "view",
          "type": "function"
        },
        {
          "constant": false,
          "inputs": [
            {
              "internalType": "address",
              "name": "_address",
              "type": "address"
            }
          ],
          "name": "setUniswapAddr",
          "outputs": [],
          "payable": false,
          "stateMutability": "nonpayable",
          "type": "function"
        },
        {
          "constant": false,
          "inputs": [
            {
              "internalType": "uint256",
              "name": "_threshold",
              "type": "uint256"
            }
          ],
          "name": "setAutoAllocateThreshold",
          "outputs": [],
          "payable": false,
          "stateMutability": "nonpayable",
          "type": "function"
        },
        {
          "constant": true,
          "inputs": [],
          "name": "priceProvider",
          "outputs": [
            {
              "internalType": "address",
              "name": "",
              "type": "address"
            }
          ],
          "payable": false,
          "stateMutability": "view",
          "type": "function"
        },
        {
          "constant": false,
          "inputs": [
            {
              "internalType": "uint256",
              "name": "_threshold",
              "type": "uint256"
            }
          ],
          "name": "setRebaseThreshold",
          "outputs": [],
          "payable": false,
          "stateMutability": "nonpayable",
          "type": "function"
        },
        {
          "constant": false,
          "inputs": [
            {
              "internalType": "address",
              "name": "_asset",
              "type": "address"
            },
            {
              "internalType": "address",
              "name": "_strategy",
              "type": "address"
            }
          ],
          "name": "setAssetDefaultStrategy",
          "outputs": [],
          "payable": false,
          "stateMutability": "nonpayable",
          "type": "function"
        },
        {
          "constant": false,
          "inputs": [],
          "name": "pauseRebase",
          "outputs": [],
          "payable": false,
          "stateMutability": "nonpayable",
          "type": "function"
        },
        {
          "constant": true,
          "inputs": [],
          "name": "isGovernor",
          "outputs": [
            {
              "internalType": "bool",
              "name": "",
              "type": "bool"
            }
          ],
          "payable": false,
          "stateMutability": "view",
          "type": "function"
        },
        {
          "constant": false,
          "inputs": [
            {
              "internalType": "address",
              "name": "_newGovernor",
              "type": "address"
            }
          ],
          "name": "transferGovernance",
          "outputs": [],
          "payable": false,
          "stateMutability": "nonpayable",
          "type": "function"
        },
        {
          "constant": true,
          "inputs": [],
          "name": "capitalPaused",
          "outputs": [
            {
              "internalType": "bool",
              "name": "",
              "type": "bool"
            }
          ],
          "payable": false,
          "stateMutability": "view",
          "type": "function"
        },
        {
          "constant": false,
          "inputs": [
            {
              "internalType": "uint256",
              "name": "_redeemFeeBps",
              "type": "uint256"
            }
          ],
          "name": "setRedeemFeeBps",
          "outputs": [],
          "payable": false,
          "stateMutability": "nonpayable",
          "type": "function"
        },
        {
          "constant": false,
          "inputs": [
            {
              "internalType": "address",
              "name": "newImpl",
              "type": "address"
            }
          ],
          "name": "setAdminImpl",
          "outputs": [],
          "payable": false,
          "stateMutability": "nonpayable",
          "type": "function"
        },
        {
          "anonymous": false,
          "inputs": [
            {
              "indexed": false,
              "internalType": "address",
              "name": "_asset",
              "type": "address"
            }
          ],
          "name": "AssetSupported",
          "type": "event"
        },
        {
          "anonymous": false,
          "inputs": [
            {
              "indexed": false,
              "internalType": "address",
              "name": "_asset",
              "type": "address"
            },
            {
              "indexed": false,
              "internalType": "address",
              "name": "_strategy",
              "type": "address"
            }
          ],
          "name": "AssetDefaultStrategyUpdated",
          "type": "event"
        },
        {
          "anonymous": false,
          "inputs": [
            {
              "indexed": false,
              "internalType": "address",
              "name": "_addr",
              "type": "address"
            }
          ],
          "name": "StrategyApproved",
          "type": "event"
        },
        {
          "anonymous": false,
          "inputs": [
            {
              "indexed": false,
              "internalType": "address",
              "name": "_addr",
              "type": "address"
            }
          ],
          "name": "StrategyRemoved",
          "type": "event"
        },
        {
          "anonymous": false,
          "inputs": [
            {
              "indexed": false,
              "internalType": "address",
              "name": "_addr",
              "type": "address"
            },
            {
              "indexed": false,
              "internalType": "uint256",
              "name": "_value",
              "type": "uint256"
            }
          ],
          "name": "Mint",
          "type": "event"
        },
        {
          "anonymous": false,
          "inputs": [
            {
              "indexed": false,
              "internalType": "address",
              "name": "_addr",
              "type": "address"
            },
            {
              "indexed": false,
              "internalType": "uint256",
              "name": "_value",
              "type": "uint256"
            }
          ],
          "name": "Redeem",
          "type": "event"
        },
        {
          "anonymous": false,
          "inputs": [],
          "name": "CapitalPaused",
          "type": "event"
        },
        {
          "anonymous": false,
          "inputs": [],
          "name": "CapitalUnpaused",
          "type": "event"
        },
        {
          "anonymous": false,
          "inputs": [],
          "name": "RebasePaused",
          "type": "event"
        },
        {
          "anonymous": false,
          "inputs": [],
          "name": "RebaseUnpaused",
          "type": "event"
        },
        {
          "anonymous": false,
          "inputs": [
            {
              "indexed": false,
              "internalType": "uint256",
              "name": "_vaultBuffer",
              "type": "uint256"
            }
          ],
          "name": "VaultBufferUpdated",
          "type": "event"
        },
        {
          "anonymous": false,
          "inputs": [
            {
              "indexed": false,
              "internalType": "uint256",
              "name": "_redeemFeeBps",
              "type": "uint256"
            }
          ],
          "name": "RedeemFeeUpdated",
          "type": "event"
        },
        {
          "anonymous": false,
          "inputs": [
            {
              "indexed": false,
              "internalType": "address",
              "name": "_priceProvider",
              "type": "address"
            }
          ],
          "name": "PriceProviderUpdated",
          "type": "event"
        },
        {
          "anonymous": false,
          "inputs": [
            {
              "indexed": false,
              "internalType": "uint256",
              "name": "_threshold",
              "type": "uint256"
            }
          ],
          "name": "AllocateThresholdUpdated",
          "type": "event"
        },
        {
          "anonymous": false,
          "inputs": [
            {
              "indexed": false,
              "internalType": "uint256",
              "name": "_threshold",
              "type": "uint256"
            }
          ],
          "name": "RebaseThresholdUpdated",
          "type": "event"
        },
        {
          "anonymous": false,
          "inputs": [
            {
              "indexed": false,
              "internalType": "address",
              "name": "_address",
              "type": "address"
            }
          ],
          "name": "UniswapUpdated",
          "type": "event"
        },
        {
          "anonymous": false,
          "inputs": [
            {
              "indexed": false,
              "internalType": "address",
              "name": "_address",
              "type": "address"
            }
          ],
          "name": "StrategistUpdated",
          "type": "event"
        },
        {
          "anonymous": false,
          "inputs": [
            {
              "indexed": false,
              "internalType": "uint256",
              "name": "maxSupplyDiff",
              "type": "uint256"
            }
          ],
          "name": "MaxSupplyDiffChanged",
          "type": "event"
        },
        {
          "anonymous": false,
          "inputs": [
            {
              "indexed": true,
              "internalType": "address",
              "name": "previousGovernor",
              "type": "address"
            },
            {
              "indexed": true,
              "internalType": "address",
              "name": "newGovernor",
              "type": "address"
            }
          ],
          "name": "PendingGovernorshipTransfer",
          "type": "event"
        },
        {
          "anonymous": false,
          "inputs": [
            {
              "indexed": true,
              "internalType": "address",
              "name": "previousGovernor",
              "type": "address"
            },
            {
              "indexed": true,
              "internalType": "address",
              "name": "newGovernor",
              "type": "address"
            }
          ],
          "name": "GovernorshipTransferred",
          "type": "event"
        }
      ]
    },
    "VaultAdmin": {
      "address": "0xb981226900B63c4dB67E3e80C56Ff4b9f9135Ad0",
      "abi": [
        {
          "anonymous": false,
          "inputs": [
            {
              "indexed": false,
              "internalType": "uint256",
              "name": "_threshold",
              "type": "uint256"
            }
          ],
          "name": "AllocateThresholdUpdated",
          "type": "event"
        },
        {
          "anonymous": false,
          "inputs": [
            {
              "indexed": false,
              "internalType": "address",
              "name": "_asset",
              "type": "address"
            },
            {
              "indexed": false,
              "internalType": "address",
              "name": "_strategy",
              "type": "address"
            },
            {
              "indexed": false,
              "internalType": "uint256",
              "name": "_amount",
              "type": "uint256"
            }
          ],
          "name": "AssetAllocated",
          "type": "event"
        },
        {
          "anonymous": false,
          "inputs": [
            {
              "indexed": false,
              "internalType": "address",
              "name": "_asset",
              "type": "address"
            },
            {
              "indexed": false,
              "internalType": "address",
              "name": "_strategy",
              "type": "address"
            }
          ],
          "name": "AssetDefaultStrategyUpdated",
          "type": "event"
        },
        {
          "anonymous": false,
          "inputs": [
            {
              "indexed": false,
              "internalType": "address",
              "name": "_asset",
              "type": "address"
            }
          ],
          "name": "AssetSupported",
          "type": "event"
        },
        {
          "anonymous": false,
          "inputs": [],
          "name": "CapitalPaused",
          "type": "event"
        },
        {
          "anonymous": false,
          "inputs": [],
          "name": "CapitalUnpaused",
          "type": "event"
        },
        {
          "anonymous": false,
          "inputs": [
            {
              "indexed": true,
              "internalType": "address",
              "name": "previousGovernor",
              "type": "address"
            },
            {
              "indexed": true,
              "internalType": "address",
              "name": "newGovernor",
              "type": "address"
            }
          ],
          "name": "GovernorshipTransferred",
          "type": "event"
        },
        {
          "anonymous": false,
          "inputs": [
            {
              "indexed": false,
              "internalType": "uint256",
              "name": "maxSupplyDiff",
              "type": "uint256"
            }
          ],
          "name": "MaxSupplyDiffChanged",
          "type": "event"
        },
        {
          "anonymous": false,
          "inputs": [
            {
              "indexed": false,
              "internalType": "address",
              "name": "_addr",
              "type": "address"
            },
            {
              "indexed": false,
              "internalType": "uint256",
              "name": "_value",
              "type": "uint256"
            }
          ],
          "name": "Mint",
          "type": "event"
        },
        {
          "anonymous": false,
          "inputs": [
            {
              "indexed": false,
              "internalType": "uint256",
              "name": "_threshold",
              "type": "uint256"
            }
          ],
          "name": "NetOusdMintForStrategyThresholdChanged",
          "type": "event"
        },
        {
          "anonymous": false,
          "inputs": [
            {
              "indexed": false,
              "internalType": "address",
              "name": "_ousdMetaStrategy",
              "type": "address"
            }
          ],
          "name": "OusdMetaStrategyUpdated",
          "type": "event"
        },
        {
          "anonymous": false,
          "inputs": [
            {
              "indexed": true,
              "internalType": "address",
              "name": "previousGovernor",
              "type": "address"
            },
            {
              "indexed": true,
              "internalType": "address",
              "name": "newGovernor",
              "type": "address"
            }
          ],
          "name": "PendingGovernorshipTransfer",
          "type": "event"
        },
        {
          "anonymous": false,
          "inputs": [
            {
              "indexed": false,
              "internalType": "address",
              "name": "_priceProvider",
              "type": "address"
            }
          ],
          "name": "PriceProviderUpdated",
          "type": "event"
        },
        {
          "anonymous": false,
          "inputs": [],
          "name": "RebasePaused",
          "type": "event"
        },
        {
          "anonymous": false,
          "inputs": [
            {
              "indexed": false,
              "internalType": "uint256",
              "name": "_threshold",
              "type": "uint256"
            }
          ],
          "name": "RebaseThresholdUpdated",
          "type": "event"
        },
        {
          "anonymous": false,
          "inputs": [],
          "name": "RebaseUnpaused",
          "type": "event"
        },
        {
          "anonymous": false,
          "inputs": [
            {
              "indexed": false,
              "internalType": "address",
              "name": "_addr",
              "type": "address"
            },
            {
              "indexed": false,
              "internalType": "uint256",
              "name": "_value",
              "type": "uint256"
            }
          ],
          "name": "Redeem",
          "type": "event"
        },
        {
          "anonymous": false,
          "inputs": [
            {
              "indexed": false,
              "internalType": "uint256",
              "name": "_redeemFeeBps",
              "type": "uint256"
            }
          ],
          "name": "RedeemFeeUpdated",
          "type": "event"
        },
        {
          "anonymous": false,
          "inputs": [
            {
              "indexed": false,
              "internalType": "address",
              "name": "_address",
              "type": "address"
            }
          ],
          "name": "StrategistUpdated",
          "type": "event"
        },
        {
          "anonymous": false,
          "inputs": [
            {
              "indexed": false,
              "internalType": "address",
              "name": "_addr",
              "type": "address"
            }
          ],
          "name": "StrategyApproved",
          "type": "event"
        },
        {
          "anonymous": false,
          "inputs": [
            {
              "indexed": false,
              "internalType": "address",
              "name": "_addr",
              "type": "address"
            }
          ],
          "name": "StrategyRemoved",
          "type": "event"
        },
        {
          "anonymous": false,
          "inputs": [
            {
              "indexed": false,
              "internalType": "address",
              "name": "_address",
              "type": "address"
            }
          ],
          "name": "TrusteeAddressChanged",
          "type": "event"
        },
        {
          "anonymous": false,
          "inputs": [
            {
              "indexed": false,
              "internalType": "uint256",
              "name": "_basis",
              "type": "uint256"
            }
          ],
          "name": "TrusteeFeeBpsChanged",
          "type": "event"
        },
        {
          "anonymous": false,
          "inputs": [
            {
              "indexed": false,
              "internalType": "uint256",
              "name": "_vaultBuffer",
              "type": "uint256"
            }
          ],
          "name": "VaultBufferUpdated",
          "type": "event"
        },
        {
          "anonymous": false,
          "inputs": [
            {
              "indexed": false,
              "internalType": "address",
              "name": "_to",
              "type": "address"
            },
            {
              "indexed": false,
              "internalType": "uint256",
              "name": "_yield",
              "type": "uint256"
            },
            {
              "indexed": false,
              "internalType": "uint256",
              "name": "_fee",
              "type": "uint256"
            }
          ],
          "name": "YieldDistribution",
          "type": "event"
        },
        {
          "inputs": [
            {
              "internalType": "address",
              "name": "_addr",
              "type": "address"
            }
          ],
          "name": "approveStrategy",
          "outputs": [],
          "stateMutability": "nonpayable",
          "type": "function"
        },
        {
          "inputs": [
            {
              "internalType": "address",
              "name": "",
              "type": "address"
            }
          ],
          "name": "assetDefaultStrategies",
          "outputs": [
            {
              "internalType": "address",
              "name": "",
              "type": "address"
            }
          ],
          "stateMutability": "view",
          "type": "function"
        },
        {
          "inputs": [],
          "name": "autoAllocateThreshold",
          "outputs": [
            {
              "internalType": "uint256",
              "name": "",
              "type": "uint256"
            }
          ],
          "stateMutability": "view",
          "type": "function"
        },
        {
          "inputs": [],
          "name": "capitalPaused",
          "outputs": [
            {
              "internalType": "bool",
              "name": "",
              "type": "bool"
            }
          ],
          "stateMutability": "view",
          "type": "function"
        },
        {
          "inputs": [],
          "name": "claimGovernance",
          "outputs": [],
          "stateMutability": "nonpayable",
          "type": "function"
        },
        {
          "inputs": [],
          "name": "governor",
          "outputs": [
            {
              "internalType": "address",
              "name": "",
              "type": "address"
            }
          ],
          "stateMutability": "view",
          "type": "function"
        },
        {
          "inputs": [],
          "name": "isGovernor",
          "outputs": [
            {
              "internalType": "bool",
              "name": "",
              "type": "bool"
            }
          ],
          "stateMutability": "view",
          "type": "function"
        },
        {
          "inputs": [],
          "name": "maxSupplyDiff",
          "outputs": [
            {
              "internalType": "uint256",
              "name": "",
              "type": "uint256"
            }
          ],
          "stateMutability": "view",
          "type": "function"
        },
        {
          "inputs": [],
          "name": "netOusdMintForStrategyThreshold",
          "outputs": [
            {
              "internalType": "uint256",
              "name": "",
              "type": "uint256"
            }
          ],
          "stateMutability": "view",
          "type": "function"
        },
        {
          "inputs": [],
          "name": "netOusdMintedForStrategy",
          "outputs": [
            {
              "internalType": "int256",
              "name": "",
              "type": "int256"
            }
          ],
          "stateMutability": "view",
          "type": "function"
        },
        {
          "inputs": [],
          "name": "ousdMetaStrategy",
          "outputs": [
            {
              "internalType": "address",
              "name": "",
              "type": "address"
            }
          ],
          "stateMutability": "view",
          "type": "function"
        },
        {
          "inputs": [],
          "name": "pauseCapital",
          "outputs": [],
          "stateMutability": "nonpayable",
          "type": "function"
        },
        {
          "inputs": [],
          "name": "pauseRebase",
          "outputs": [],
          "stateMutability": "nonpayable",
          "type": "function"
        },
        {
          "inputs": [],
          "name": "priceProvider",
          "outputs": [
            {
              "internalType": "address",
              "name": "",
              "type": "address"
            }
          ],
          "stateMutability": "view",
          "type": "function"
        },
        {
          "inputs": [
            {
              "internalType": "address",
              "name": "asset",
              "type": "address"
            }
          ],
          "name": "priceUSDMint",
          "outputs": [
            {
              "internalType": "uint256",
              "name": "",
              "type": "uint256"
            }
          ],
          "stateMutability": "view",
          "type": "function"
        },
        {
          "inputs": [
            {
              "internalType": "address",
              "name": "asset",
              "type": "address"
            }
          ],
          "name": "priceUSDRedeem",
          "outputs": [
            {
              "internalType": "uint256",
              "name": "",
              "type": "uint256"
            }
          ],
          "stateMutability": "view",
          "type": "function"
        },
        {
          "inputs": [
            {
              "internalType": "address",
              "name": "_strategyFromAddress",
              "type": "address"
            },
            {
              "internalType": "address",
              "name": "_strategyToAddress",
              "type": "address"
            },
            {
              "internalType": "address[]",
              "name": "_assets",
              "type": "address[]"
            },
            {
              "internalType": "uint256[]",
              "name": "_amounts",
              "type": "uint256[]"
            }
          ],
          "name": "reallocate",
          "outputs": [],
          "stateMutability": "nonpayable",
          "type": "function"
        },
        {
          "inputs": [],
          "name": "rebasePaused",
          "outputs": [
            {
              "internalType": "bool",
              "name": "",
              "type": "bool"
            }
          ],
          "stateMutability": "view",
          "type": "function"
        },
        {
          "inputs": [],
          "name": "rebaseThreshold",
          "outputs": [
            {
              "internalType": "uint256",
              "name": "",
              "type": "uint256"
            }
          ],
          "stateMutability": "view",
          "type": "function"
        },
        {
          "inputs": [],
          "name": "redeemFeeBps",
          "outputs": [
            {
              "internalType": "uint256",
              "name": "",
              "type": "uint256"
            }
          ],
          "stateMutability": "view",
          "type": "function"
        },
        {
          "inputs": [
            {
              "internalType": "address",
              "name": "_addr",
              "type": "address"
            }
          ],
          "name": "removeStrategy",
          "outputs": [],
          "stateMutability": "nonpayable",
          "type": "function"
        },
        {
          "inputs": [
            {
              "internalType": "address",
              "name": "newImpl",
              "type": "address"
            }
          ],
          "name": "setAdminImpl",
          "outputs": [],
          "stateMutability": "nonpayable",
          "type": "function"
        },
        {
          "inputs": [
            {
              "internalType": "address",
              "name": "_asset",
              "type": "address"
            },
            {
              "internalType": "address",
              "name": "_strategy",
              "type": "address"
            }
          ],
          "name": "setAssetDefaultStrategy",
          "outputs": [],
          "stateMutability": "nonpayable",
          "type": "function"
        },
        {
          "inputs": [
            {
              "internalType": "uint256",
              "name": "_threshold",
              "type": "uint256"
            }
          ],
          "name": "setAutoAllocateThreshold",
          "outputs": [],
          "stateMutability": "nonpayable",
          "type": "function"
        },
        {
          "inputs": [
            {
              "internalType": "uint256",
              "name": "_maxSupplyDiff",
              "type": "uint256"
            }
          ],
          "name": "setMaxSupplyDiff",
          "outputs": [],
          "stateMutability": "nonpayable",
          "type": "function"
        },
        {
          "inputs": [
            {
              "internalType": "uint256",
              "name": "_threshold",
              "type": "uint256"
            }
          ],
          "name": "setNetOusdMintForStrategyThreshold",
          "outputs": [],
          "stateMutability": "nonpayable",
          "type": "function"
        },
        {
          "inputs": [
            {
              "internalType": "address",
              "name": "_ousdMetaStrategy",
              "type": "address"
            }
          ],
          "name": "setOusdMetaStrategy",
          "outputs": [],
          "stateMutability": "nonpayable",
          "type": "function"
        },
        {
          "inputs": [
            {
              "internalType": "address",
              "name": "_priceProvider",
              "type": "address"
            }
          ],
          "name": "setPriceProvider",
          "outputs": [],
          "stateMutability": "nonpayable",
          "type": "function"
        },
        {
          "inputs": [
            {
              "internalType": "uint256",
              "name": "_threshold",
              "type": "uint256"
            }
          ],
          "name": "setRebaseThreshold",
          "outputs": [],
          "stateMutability": "nonpayable",
          "type": "function"
        },
        {
          "inputs": [
            {
              "internalType": "uint256",
              "name": "_redeemFeeBps",
              "type": "uint256"
            }
          ],
          "name": "setRedeemFeeBps",
          "outputs": [],
          "stateMutability": "nonpayable",
          "type": "function"
        },
        {
          "inputs": [
            {
              "internalType": "address",
              "name": "_address",
              "type": "address"
            }
          ],
          "name": "setStrategistAddr",
          "outputs": [],
          "stateMutability": "nonpayable",
          "type": "function"
        },
        {
          "inputs": [
            {
              "internalType": "address",
              "name": "_address",
              "type": "address"
            }
          ],
          "name": "setTrusteeAddress",
          "outputs": [],
          "stateMutability": "nonpayable",
          "type": "function"
        },
        {
          "inputs": [
            {
              "internalType": "uint256",
              "name": "_basis",
              "type": "uint256"
            }
          ],
          "name": "setTrusteeFeeBps",
          "outputs": [],
          "stateMutability": "nonpayable",
          "type": "function"
        },
        {
          "inputs": [
            {
              "internalType": "uint256",
              "name": "_vaultBuffer",
              "type": "uint256"
            }
          ],
          "name": "setVaultBuffer",
          "outputs": [],
          "stateMutability": "nonpayable",
          "type": "function"
        },
        {
          "inputs": [],
          "name": "strategistAddr",
          "outputs": [
            {
              "internalType": "address",
              "name": "",
              "type": "address"
            }
          ],
          "stateMutability": "view",
          "type": "function"
        },
        {
          "inputs": [
            {
              "internalType": "address",
              "name": "_asset",
              "type": "address"
            }
          ],
          "name": "supportAsset",
          "outputs": [],
          "stateMutability": "nonpayable",
          "type": "function"
        },
        {
          "inputs": [
            {
              "internalType": "address",
              "name": "_newGovernor",
              "type": "address"
            }
          ],
          "name": "transferGovernance",
          "outputs": [],
          "stateMutability": "nonpayable",
          "type": "function"
        },
        {
          "inputs": [
            {
              "internalType": "address",
              "name": "_asset",
              "type": "address"
            },
            {
              "internalType": "uint256",
              "name": "_amount",
              "type": "uint256"
            }
          ],
          "name": "transferToken",
          "outputs": [],
          "stateMutability": "nonpayable",
          "type": "function"
        },
        {
          "inputs": [],
          "name": "trusteeAddress",
          "outputs": [
            {
              "internalType": "address",
              "name": "",
              "type": "address"
            }
          ],
          "stateMutability": "view",
          "type": "function"
        },
        {
          "inputs": [],
          "name": "trusteeFeeBps",
          "outputs": [
            {
              "internalType": "uint256",
              "name": "",
              "type": "uint256"
            }
          ],
          "stateMutability": "view",
          "type": "function"
        },
        {
          "inputs": [],
          "name": "unpauseCapital",
          "outputs": [],
          "stateMutability": "nonpayable",
          "type": "function"
        },
        {
          "inputs": [],
          "name": "unpauseRebase",
          "outputs": [],
          "stateMutability": "nonpayable",
          "type": "function"
        },
        {
          "inputs": [],
          "name": "vaultBuffer",
          "outputs": [
            {
              "internalType": "uint256",
              "name": "",
              "type": "uint256"
            }
          ],
          "stateMutability": "view",
          "type": "function"
        },
        {
          "inputs": [],
          "name": "withdrawAllFromStrategies",
          "outputs": [],
          "stateMutability": "nonpayable",
          "type": "function"
        },
        {
          "inputs": [
            {
              "internalType": "address",
              "name": "_strategyAddr",
              "type": "address"
            }
          ],
          "name": "withdrawAllFromStrategy",
          "outputs": [],
          "stateMutability": "nonpayable",
          "type": "function"
        }
      ]
    },
    "VaultCore": {
      "address": "0x997c35A0bf8E21404aE4379841E0603C957138c3",
      "abi": [
        {
          "anonymous": false,
          "inputs": [
            {
              "indexed": false,
              "internalType": "uint256",
              "name": "_threshold",
              "type": "uint256"
            }
          ],
          "name": "AllocateThresholdUpdated",
          "type": "event"
        },
        {
          "anonymous": false,
          "inputs": [
            {
              "indexed": false,
              "internalType": "address",
              "name": "_asset",
              "type": "address"
            },
            {
              "indexed": false,
              "internalType": "address",
              "name": "_strategy",
              "type": "address"
            },
            {
              "indexed": false,
              "internalType": "uint256",
              "name": "_amount",
              "type": "uint256"
            }
          ],
          "name": "AssetAllocated",
          "type": "event"
        },
        {
          "anonymous": false,
          "inputs": [
            {
              "indexed": false,
              "internalType": "address",
              "name": "_asset",
              "type": "address"
            },
            {
              "indexed": false,
              "internalType": "address",
              "name": "_strategy",
              "type": "address"
            }
          ],
          "name": "AssetDefaultStrategyUpdated",
          "type": "event"
        },
        {
          "anonymous": false,
          "inputs": [
            {
              "indexed": false,
              "internalType": "address",
              "name": "_asset",
              "type": "address"
            }
          ],
          "name": "AssetSupported",
          "type": "event"
        },
        {
          "anonymous": false,
          "inputs": [],
          "name": "CapitalPaused",
          "type": "event"
        },
        {
          "anonymous": false,
          "inputs": [],
          "name": "CapitalUnpaused",
          "type": "event"
        },
        {
          "anonymous": false,
          "inputs": [
            {
              "indexed": true,
              "internalType": "address",
              "name": "previousGovernor",
              "type": "address"
            },
            {
              "indexed": true,
              "internalType": "address",
              "name": "newGovernor",
              "type": "address"
            }
          ],
          "name": "GovernorshipTransferred",
          "type": "event"
        },
        {
          "anonymous": false,
          "inputs": [
            {
              "indexed": false,
              "internalType": "uint256",
              "name": "maxSupplyDiff",
              "type": "uint256"
            }
          ],
          "name": "MaxSupplyDiffChanged",
          "type": "event"
        },
        {
          "anonymous": false,
          "inputs": [
            {
              "indexed": false,
              "internalType": "address",
              "name": "_addr",
              "type": "address"
            },
            {
              "indexed": false,
              "internalType": "uint256",
              "name": "_value",
              "type": "uint256"
            }
          ],
          "name": "Mint",
          "type": "event"
        },
        {
          "anonymous": false,
          "inputs": [
            {
              "indexed": false,
              "internalType": "uint256",
              "name": "_threshold",
              "type": "uint256"
            }
          ],
          "name": "NetOusdMintForStrategyThresholdChanged",
          "type": "event"
        },
        {
          "anonymous": false,
          "inputs": [
            {
              "indexed": false,
              "internalType": "address",
              "name": "_ousdMetaStrategy",
              "type": "address"
            }
          ],
          "name": "OusdMetaStrategyUpdated",
          "type": "event"
        },
        {
          "anonymous": false,
          "inputs": [
            {
              "indexed": true,
              "internalType": "address",
              "name": "previousGovernor",
              "type": "address"
            },
            {
              "indexed": true,
              "internalType": "address",
              "name": "newGovernor",
              "type": "address"
            }
          ],
          "name": "PendingGovernorshipTransfer",
          "type": "event"
        },
        {
          "anonymous": false,
          "inputs": [
            {
              "indexed": false,
              "internalType": "address",
              "name": "_priceProvider",
              "type": "address"
            }
          ],
          "name": "PriceProviderUpdated",
          "type": "event"
        },
        {
          "anonymous": false,
          "inputs": [],
          "name": "RebasePaused",
          "type": "event"
        },
        {
          "anonymous": false,
          "inputs": [
            {
              "indexed": false,
              "internalType": "uint256",
              "name": "_threshold",
              "type": "uint256"
            }
          ],
          "name": "RebaseThresholdUpdated",
          "type": "event"
        },
        {
          "anonymous": false,
          "inputs": [],
          "name": "RebaseUnpaused",
          "type": "event"
        },
        {
          "anonymous": false,
          "inputs": [
            {
              "indexed": false,
              "internalType": "address",
              "name": "_addr",
              "type": "address"
            },
            {
              "indexed": false,
              "internalType": "uint256",
              "name": "_value",
              "type": "uint256"
            }
          ],
          "name": "Redeem",
          "type": "event"
        },
        {
          "anonymous": false,
          "inputs": [
            {
              "indexed": false,
              "internalType": "uint256",
              "name": "_redeemFeeBps",
              "type": "uint256"
            }
          ],
          "name": "RedeemFeeUpdated",
          "type": "event"
        },
        {
          "anonymous": false,
          "inputs": [
            {
              "indexed": false,
              "internalType": "address",
              "name": "_address",
              "type": "address"
            }
          ],
          "name": "StrategistUpdated",
          "type": "event"
        },
        {
          "anonymous": false,
          "inputs": [
            {
              "indexed": false,
              "internalType": "address",
              "name": "_addr",
              "type": "address"
            }
          ],
          "name": "StrategyApproved",
          "type": "event"
        },
        {
          "anonymous": false,
          "inputs": [
            {
              "indexed": false,
              "internalType": "address",
              "name": "_addr",
              "type": "address"
            }
          ],
          "name": "StrategyRemoved",
          "type": "event"
        },
        {
          "anonymous": false,
          "inputs": [
            {
              "indexed": false,
              "internalType": "address",
              "name": "_address",
              "type": "address"
            }
          ],
          "name": "TrusteeAddressChanged",
          "type": "event"
        },
        {
          "anonymous": false,
          "inputs": [
            {
              "indexed": false,
              "internalType": "uint256",
              "name": "_basis",
              "type": "uint256"
            }
          ],
          "name": "TrusteeFeeBpsChanged",
          "type": "event"
        },
        {
          "anonymous": false,
          "inputs": [
            {
              "indexed": false,
              "internalType": "uint256",
              "name": "_vaultBuffer",
              "type": "uint256"
            }
          ],
          "name": "VaultBufferUpdated",
          "type": "event"
        },
        {
          "anonymous": false,
          "inputs": [
            {
              "indexed": false,
              "internalType": "address",
              "name": "_to",
              "type": "address"
            },
            {
              "indexed": false,
              "internalType": "uint256",
              "name": "_yield",
              "type": "uint256"
            },
            {
              "indexed": false,
              "internalType": "uint256",
              "name": "_fee",
              "type": "uint256"
            }
          ],
          "name": "YieldDistribution",
          "type": "event"
        },
        {
          "stateMutability": "payable",
          "type": "fallback"
        },
        {
          "inputs": [],
          "name": "allocate",
          "outputs": [],
          "stateMutability": "nonpayable",
          "type": "function"
        },
        {
          "inputs": [
            {
              "internalType": "address",
              "name": "",
              "type": "address"
            }
          ],
          "name": "assetDefaultStrategies",
          "outputs": [
            {
              "internalType": "address",
              "name": "",
              "type": "address"
            }
          ],
          "stateMutability": "view",
          "type": "function"
        },
        {
          "inputs": [],
          "name": "autoAllocateThreshold",
          "outputs": [
            {
              "internalType": "uint256",
              "name": "",
              "type": "uint256"
            }
          ],
          "stateMutability": "view",
          "type": "function"
        },
        {
          "inputs": [
            {
              "internalType": "uint256",
              "name": "_amount",
              "type": "uint256"
            }
          ],
          "name": "burnForStrategy",
          "outputs": [],
          "stateMutability": "nonpayable",
          "type": "function"
        },
        {
          "inputs": [
            {
              "internalType": "uint256",
              "name": "_amount",
              "type": "uint256"
            }
          ],
          "name": "calculateRedeemOutputs",
          "outputs": [
            {
              "internalType": "uint256[]",
              "name": "",
              "type": "uint256[]"
            }
          ],
          "stateMutability": "view",
          "type": "function"
        },
        {
          "inputs": [],
          "name": "capitalPaused",
          "outputs": [
            {
              "internalType": "bool",
              "name": "",
              "type": "bool"
            }
          ],
          "stateMutability": "view",
          "type": "function"
        },
        {
          "inputs": [
            {
              "internalType": "address",
              "name": "_asset",
              "type": "address"
            }
          ],
          "name": "checkBalance",
          "outputs": [
            {
              "internalType": "uint256",
              "name": "",
              "type": "uint256"
            }
          ],
          "stateMutability": "view",
          "type": "function"
        },
        {
          "inputs": [],
          "name": "claimGovernance",
          "outputs": [],
          "stateMutability": "nonpayable",
          "type": "function"
        },
        {
          "inputs": [],
          "name": "getAllAssets",
          "outputs": [
            {
              "internalType": "address[]",
              "name": "",
              "type": "address[]"
            }
          ],
          "stateMutability": "view",
          "type": "function"
        },
        {
          "inputs": [],
          "name": "getAllStrategies",
          "outputs": [
            {
              "internalType": "address[]",
              "name": "",
              "type": "address[]"
            }
          ],
          "stateMutability": "view",
          "type": "function"
        },
        {
          "inputs": [],
          "name": "getAssetCount",
          "outputs": [
            {
              "internalType": "uint256",
              "name": "",
              "type": "uint256"
            }
          ],
          "stateMutability": "view",
          "type": "function"
        },
        {
          "inputs": [],
          "name": "getStrategyCount",
          "outputs": [
            {
              "internalType": "uint256",
              "name": "",
              "type": "uint256"
            }
          ],
          "stateMutability": "view",
          "type": "function"
        },
        {
          "inputs": [],
          "name": "governor",
          "outputs": [
            {
              "internalType": "address",
              "name": "",
              "type": "address"
            }
          ],
          "stateMutability": "view",
          "type": "function"
        },
        {
          "inputs": [],
          "name": "isGovernor",
          "outputs": [
            {
              "internalType": "bool",
              "name": "",
              "type": "bool"
            }
          ],
          "stateMutability": "view",
          "type": "function"
        },
        {
          "inputs": [
            {
              "internalType": "address",
              "name": "_asset",
              "type": "address"
            }
          ],
          "name": "isSupportedAsset",
          "outputs": [
            {
              "internalType": "bool",
              "name": "",
              "type": "bool"
            }
          ],
          "stateMutability": "view",
          "type": "function"
        },
        {
          "inputs": [],
          "name": "maxSupplyDiff",
          "outputs": [
            {
              "internalType": "uint256",
              "name": "",
              "type": "uint256"
            }
          ],
          "stateMutability": "view",
          "type": "function"
        },
        {
          "inputs": [
            {
              "internalType": "address",
              "name": "_asset",
              "type": "address"
            },
            {
              "internalType": "uint256",
              "name": "_amount",
              "type": "uint256"
            },
            {
              "internalType": "uint256",
              "name": "_minimumOusdAmount",
              "type": "uint256"
            }
          ],
          "name": "mint",
          "outputs": [],
          "stateMutability": "nonpayable",
          "type": "function"
        },
        {
          "inputs": [
            {
              "internalType": "uint256",
              "name": "_amount",
              "type": "uint256"
            }
          ],
          "name": "mintForStrategy",
          "outputs": [],
          "stateMutability": "nonpayable",
          "type": "function"
        },
        {
          "inputs": [],
          "name": "netOusdMintForStrategyThreshold",
          "outputs": [
            {
              "internalType": "uint256",
              "name": "",
              "type": "uint256"
            }
          ],
          "stateMutability": "view",
          "type": "function"
        },
        {
          "inputs": [],
          "name": "netOusdMintedForStrategy",
          "outputs": [
            {
              "internalType": "int256",
              "name": "",
              "type": "int256"
            }
          ],
          "stateMutability": "view",
          "type": "function"
        },
        {
          "inputs": [],
          "name": "ousdMetaStrategy",
          "outputs": [
            {
              "internalType": "address",
              "name": "",
              "type": "address"
            }
          ],
          "stateMutability": "view",
          "type": "function"
        },
        {
          "inputs": [],
          "name": "priceProvider",
          "outputs": [
            {
              "internalType": "address",
              "name": "",
              "type": "address"
            }
          ],
          "stateMutability": "view",
          "type": "function"
        },
        {
          "inputs": [],
          "name": "rebase",
          "outputs": [],
          "stateMutability": "nonpayable",
          "type": "function"
        },
        {
          "inputs": [],
          "name": "rebasePaused",
          "outputs": [
            {
              "internalType": "bool",
              "name": "",
              "type": "bool"
            }
          ],
          "stateMutability": "view",
          "type": "function"
        },
        {
          "inputs": [],
          "name": "rebaseThreshold",
          "outputs": [
            {
              "internalType": "uint256",
              "name": "",
              "type": "uint256"
            }
          ],
          "stateMutability": "view",
          "type": "function"
        },
        {
          "inputs": [
            {
              "internalType": "uint256",
              "name": "_amount",
              "type": "uint256"
            },
            {
              "internalType": "uint256",
              "name": "_minimumUnitAmount",
              "type": "uint256"
            }
          ],
          "name": "redeem",
          "outputs": [],
          "stateMutability": "nonpayable",
          "type": "function"
        },
        {
          "inputs": [
            {
              "internalType": "uint256",
              "name": "_minimumUnitAmount",
              "type": "uint256"
            }
          ],
          "name": "redeemAll",
          "outputs": [],
          "stateMutability": "nonpayable",
          "type": "function"
        },
        {
          "inputs": [],
          "name": "redeemFeeBps",
          "outputs": [
            {
              "internalType": "uint256",
              "name": "",
              "type": "uint256"
            }
          ],
          "stateMutability": "view",
          "type": "function"
        },
        {
          "inputs": [
            {
              "internalType": "address",
              "name": "newImpl",
              "type": "address"
            }
          ],
          "name": "setAdminImpl",
          "outputs": [],
          "stateMutability": "nonpayable",
          "type": "function"
        },
        {
          "inputs": [],
          "name": "strategistAddr",
          "outputs": [
            {
              "internalType": "address",
              "name": "",
              "type": "address"
            }
          ],
          "stateMutability": "view",
          "type": "function"
        },
        {
          "inputs": [],
          "name": "totalValue",
          "outputs": [
            {
              "internalType": "uint256",
              "name": "value",
              "type": "uint256"
            }
          ],
          "stateMutability": "view",
          "type": "function"
        },
        {
          "inputs": [
            {
              "internalType": "address",
              "name": "_newGovernor",
              "type": "address"
            }
          ],
          "name": "transferGovernance",
          "outputs": [],
          "stateMutability": "nonpayable",
          "type": "function"
        },
        {
          "inputs": [],
          "name": "trusteeAddress",
          "outputs": [
            {
              "internalType": "address",
              "name": "",
              "type": "address"
            }
          ],
          "stateMutability": "view",
          "type": "function"
        },
        {
          "inputs": [],
          "name": "trusteeFeeBps",
          "outputs": [
            {
              "internalType": "uint256",
              "name": "",
              "type": "uint256"
            }
          ],
          "stateMutability": "view",
          "type": "function"
        },
        {
          "inputs": [],
          "name": "vaultBuffer",
          "outputs": [
            {
              "internalType": "uint256",
              "name": "",
              "type": "uint256"
            }
          ],
          "stateMutability": "view",
          "type": "function"
        }
      ]
    },
    "VaultProxy": {
      "address": "0xE75D77B1865Ae93c7eaa3040B038D7aA7BC02F70",
      "abi": [
        {
          "constant": true,
          "inputs": [],
          "name": "governor",
          "outputs": [
            {
              "internalType": "address",
              "name": "",
              "type": "address"
            }
          ],
          "payable": false,
          "stateMutability": "view",
          "type": "function"
        },
        {
          "constant": false,
          "inputs": [
            {
              "internalType": "address",
              "name": "newImplementation",
              "type": "address"
            }
          ],
          "name": "upgradeTo",
          "outputs": [],
          "payable": false,
          "stateMutability": "nonpayable",
          "type": "function"
        },
        {
          "constant": false,
          "inputs": [
            {
              "internalType": "address",
              "name": "newImplementation",
              "type": "address"
            },
            {
              "internalType": "bytes",
              "name": "data",
              "type": "bytes"
            }
          ],
          "name": "upgradeToAndCall",
          "outputs": [],
          "payable": true,
          "stateMutability": "payable",
          "type": "function"
        },
        {
          "constant": true,
          "inputs": [],
          "name": "implementation",
          "outputs": [
            {
              "internalType": "address",
              "name": "",
              "type": "address"
            }
          ],
          "payable": false,
          "stateMutability": "view",
          "type": "function"
        },
        {
          "constant": false,
          "inputs": [],
          "name": "claimGovernance",
          "outputs": [],
          "payable": false,
          "stateMutability": "nonpayable",
          "type": "function"
        },
        {
          "constant": true,
          "inputs": [],
          "name": "isGovernor",
          "outputs": [
            {
              "internalType": "bool",
              "name": "",
              "type": "bool"
            }
          ],
          "payable": false,
          "stateMutability": "view",
          "type": "function"
        },
        {
          "constant": false,
          "inputs": [
            {
              "internalType": "address",
              "name": "_logic",
              "type": "address"
            },
            {
              "internalType": "address",
              "name": "_initGovernor",
              "type": "address"
            },
            {
              "internalType": "bytes",
              "name": "_data",
              "type": "bytes"
            }
          ],
          "name": "initialize",
          "outputs": [],
          "payable": true,
          "stateMutability": "payable",
          "type": "function"
        },
        {
          "constant": false,
          "inputs": [
            {
              "internalType": "address",
              "name": "_newGovernor",
              "type": "address"
            }
          ],
          "name": "transferGovernance",
          "outputs": [],
          "payable": false,
          "stateMutability": "nonpayable",
          "type": "function"
        },
        {
          "constant": true,
          "inputs": [],
          "name": "admin",
          "outputs": [
            {
              "internalType": "address",
              "name": "",
              "type": "address"
            }
          ],
          "payable": false,
          "stateMutability": "view",
          "type": "function"
        },
        {
          "payable": true,
          "stateMutability": "payable",
          "type": "fallback"
        },
        {
          "anonymous": false,
          "inputs": [
            {
              "indexed": true,
              "internalType": "address",
              "name": "implementation",
              "type": "address"
            }
          ],
          "name": "Upgraded",
          "type": "event"
        },
        {
          "anonymous": false,
          "inputs": [
            {
              "indexed": true,
              "internalType": "address",
              "name": "previousGovernor",
              "type": "address"
            },
            {
              "indexed": true,
              "internalType": "address",
              "name": "newGovernor",
              "type": "address"
            }
          ],
          "name": "PendingGovernorshipTransfer",
          "type": "event"
        },
        {
          "anonymous": false,
          "inputs": [
            {
              "indexed": true,
              "internalType": "address",
              "name": "previousGovernor",
              "type": "address"
            },
            {
              "indexed": true,
              "internalType": "address",
              "name": "newGovernor",
              "type": "address"
            }
          ],
          "name": "GovernorshipTransferred",
          "type": "event"
        }
      ]
    },
    "VaultValueChecker": {
      "address": "0x5B98B3255522E95f842967723Ee4Cc7dCEaa9150",
      "abi": [
        {
          "inputs": [
            {
              "internalType": "address",
              "name": "_vault",
              "type": "address"
            }
          ],
          "stateMutability": "nonpayable",
          "type": "constructor"
        },
        {
          "inputs": [
            {
              "internalType": "int256",
              "name": "maxLoss",
              "type": "int256"
            }
          ],
          "name": "checkLoss",
          "outputs": [],
          "stateMutability": "nonpayable",
          "type": "function"
        },
        {
          "inputs": [],
          "name": "snapshotValue",
          "outputs": [
            {
              "internalType": "uint256",
              "name": "",
              "type": "uint256"
            }
          ],
          "stateMutability": "view",
          "type": "function"
        },
        {
          "inputs": [],
          "name": "takeSnapshot",
          "outputs": [],
          "stateMutability": "nonpayable",
          "type": "function"
        },
        {
          "inputs": [],
          "name": "vault",
          "outputs": [
            {
              "internalType": "contract VaultCore",
              "name": "",
              "type": "address"
            }
          ],
          "stateMutability": "view",
          "type": "function"
        }
      ]
    },
<<<<<<< HEAD
    "WrappedOUSDProxy": {
      "address": "0xD2af830E8CBdFed6CC11Bab697bB25496ed6FA62",
=======
    "ConvexLUSDMetaStrategyProxy": {
      "address": "0x7A192DD9Cc4Ea9bdEdeC9992df74F1DA55e60a19",
>>>>>>> 5e06e725
      "abi": [
        {
          "anonymous": false,
          "inputs": [
            {
              "indexed": true,
              "internalType": "address",
              "name": "previousGovernor",
              "type": "address"
            },
            {
              "indexed": true,
              "internalType": "address",
              "name": "newGovernor",
              "type": "address"
            }
          ],
          "name": "GovernorshipTransferred",
          "type": "event"
        },
        {
          "anonymous": false,
          "inputs": [
            {
              "indexed": true,
              "internalType": "address",
              "name": "previousGovernor",
              "type": "address"
            },
            {
              "indexed": true,
              "internalType": "address",
              "name": "newGovernor",
              "type": "address"
            }
          ],
          "name": "PendingGovernorshipTransfer",
          "type": "event"
        },
        {
          "anonymous": false,
          "inputs": [
            {
              "indexed": true,
              "internalType": "address",
              "name": "implementation",
              "type": "address"
            }
          ],
          "name": "Upgraded",
          "type": "event"
        },
        {
          "stateMutability": "payable",
          "type": "fallback"
        },
        {
          "inputs": [],
          "name": "admin",
          "outputs": [
            {
              "internalType": "address",
              "name": "",
              "type": "address"
            }
          ],
          "stateMutability": "view",
          "type": "function"
        },
        {
          "inputs": [],
          "name": "claimGovernance",
          "outputs": [],
          "stateMutability": "nonpayable",
          "type": "function"
        },
        {
          "inputs": [],
          "name": "governor",
          "outputs": [
            {
              "internalType": "address",
              "name": "",
              "type": "address"
            }
          ],
          "stateMutability": "view",
          "type": "function"
        },
        {
          "inputs": [],
          "name": "implementation",
          "outputs": [
            {
              "internalType": "address",
              "name": "",
              "type": "address"
            }
          ],
          "stateMutability": "view",
          "type": "function"
        },
        {
          "inputs": [
            {
              "internalType": "address",
              "name": "_logic",
              "type": "address"
            },
            {
              "internalType": "address",
              "name": "_initGovernor",
              "type": "address"
            },
            {
              "internalType": "bytes",
              "name": "_data",
              "type": "bytes"
            }
          ],
          "name": "initialize",
          "outputs": [],
          "stateMutability": "payable",
          "type": "function"
        },
        {
          "inputs": [],
          "name": "isGovernor",
          "outputs": [
            {
              "internalType": "bool",
              "name": "",
              "type": "bool"
            }
          ],
          "stateMutability": "view",
          "type": "function"
        },
        {
          "inputs": [
            {
              "internalType": "address",
              "name": "_newGovernor",
              "type": "address"
            }
          ],
          "name": "transferGovernance",
          "outputs": [],
          "stateMutability": "nonpayable",
          "type": "function"
        },
        {
          "inputs": [
            {
              "internalType": "address",
              "name": "newImplementation",
              "type": "address"
            }
          ],
          "name": "upgradeTo",
          "outputs": [],
          "stateMutability": "nonpayable",
          "type": "function"
        },
        {
          "inputs": [
            {
              "internalType": "address",
              "name": "newImplementation",
              "type": "address"
            },
            {
              "internalType": "bytes",
              "name": "data",
              "type": "bytes"
            }
          ],
          "name": "upgradeToAndCall",
          "outputs": [],
          "stateMutability": "payable",
          "type": "function"
        }
      ]
    },
<<<<<<< HEAD
    "WrappedOusd": {
      "address": "0xBF3B9b141Cb3629F5Bb8F721cbA9265c92494539",
=======
    "ConvexGeneralizedMetaStrategy": {
      "address": "0xB6764c2Cc8F1fDCd89Af1C3e246f886579746233",
>>>>>>> 5e06e725
      "abi": [
        {
          "inputs": [
            {
              "internalType": "contract ERC20",
              "name": "underlying_",
              "type": "address"
            },
            {
              "internalType": "string",
              "name": "name_",
              "type": "string"
            },
            {
              "internalType": "string",
              "name": "symbol_",
              "type": "string"
            }
          ],
          "stateMutability": "nonpayable",
          "type": "constructor"
        },
        {
          "anonymous": false,
          "inputs": [
            {
              "indexed": true,
              "internalType": "address",
              "name": "owner",
              "type": "address"
            },
            {
              "indexed": true,
              "internalType": "address",
              "name": "spender",
              "type": "address"
            },
            {
              "indexed": false,
              "internalType": "uint256",
              "name": "value",
              "type": "uint256"
            }
          ],
          "name": "Approval",
          "type": "event"
        },
        {
          "anonymous": false,
          "inputs": [
            {
              "indexed": true,
              "internalType": "address",
              "name": "caller",
              "type": "address"
            },
            {
              "indexed": true,
              "internalType": "address",
              "name": "owner",
              "type": "address"
            },
            {
              "indexed": false,
              "internalType": "uint256",
              "name": "assets",
              "type": "uint256"
            },
            {
              "indexed": false,
              "internalType": "uint256",
              "name": "shares",
              "type": "uint256"
            }
          ],
          "name": "Deposit",
          "type": "event"
        },
        {
          "anonymous": false,
          "inputs": [
            {
              "indexed": true,
              "internalType": "address",
              "name": "previousGovernor",
              "type": "address"
            },
            {
              "indexed": true,
              "internalType": "address",
              "name": "newGovernor",
              "type": "address"
            }
          ],
          "name": "GovernorshipTransferred",
          "type": "event"
        },
        {
          "anonymous": false,
          "inputs": [
            {
              "indexed": true,
              "internalType": "address",
              "name": "previousGovernor",
              "type": "address"
            },
            {
              "indexed": true,
              "internalType": "address",
              "name": "newGovernor",
              "type": "address"
            }
          ],
          "name": "PendingGovernorshipTransfer",
          "type": "event"
        },
        {
          "anonymous": false,
          "inputs": [
            {
              "indexed": true,
              "internalType": "address",
              "name": "from",
              "type": "address"
            },
            {
              "indexed": true,
              "internalType": "address",
              "name": "to",
              "type": "address"
            },
            {
              "indexed": false,
              "internalType": "uint256",
              "name": "value",
              "type": "uint256"
            }
          ],
          "name": "Transfer",
          "type": "event"
        },
        {
          "anonymous": false,
          "inputs": [
            {
              "indexed": true,
              "internalType": "address",
              "name": "caller",
              "type": "address"
            },
            {
              "indexed": true,
              "internalType": "address",
              "name": "receiver",
              "type": "address"
            },
            {
              "indexed": true,
              "internalType": "address",
              "name": "owner",
              "type": "address"
            },
            {
              "indexed": false,
              "internalType": "uint256",
              "name": "assets",
              "type": "uint256"
            },
            {
              "indexed": false,
              "internalType": "uint256",
              "name": "shares",
              "type": "uint256"
            }
          ],
          "name": "Withdraw",
          "type": "event"
        },
        {
          "inputs": [
            {
              "internalType": "address",
              "name": "owner",
              "type": "address"
            },
            {
              "internalType": "address",
              "name": "spender",
              "type": "address"
            }
          ],
          "name": "allowance",
          "outputs": [
            {
              "internalType": "uint256",
              "name": "",
              "type": "uint256"
            }
          ],
          "stateMutability": "view",
          "type": "function"
        },
        {
          "inputs": [
            {
              "internalType": "address",
              "name": "spender",
              "type": "address"
            },
            {
              "internalType": "uint256",
              "name": "amount",
              "type": "uint256"
            }
          ],
          "name": "approve",
          "outputs": [
            {
              "internalType": "bool",
              "name": "",
              "type": "bool"
            }
          ],
          "stateMutability": "nonpayable",
          "type": "function"
        },
        {
          "inputs": [],
          "name": "asset",
          "outputs": [
            {
              "internalType": "address",
              "name": "",
              "type": "address"
            }
          ],
          "stateMutability": "view",
          "type": "function"
        },
        {
          "inputs": [
            {
<<<<<<< HEAD
=======
              "indexed": false,
              "internalType": "uint256",
              "name": "_prevMaxSlippagePercentage",
              "type": "uint256"
            },
            {
              "indexed": false,
              "internalType": "uint256",
              "name": "_newMaxSlippagePercentage",
              "type": "uint256"
            }
          ],
          "name": "MaxWithdrawalSlippageUpdated",
          "type": "event"
        },
        {
          "anonymous": false,
          "inputs": [
            {
              "indexed": true,
>>>>>>> 5e06e725
              "internalType": "address",
              "name": "account",
              "type": "address"
            }
          ],
          "name": "balanceOf",
          "outputs": [
            {
              "internalType": "uint256",
              "name": "",
              "type": "uint256"
            }
          ],
          "stateMutability": "view",
          "type": "function"
        },
        {
          "inputs": [],
          "name": "claimGovernance",
          "outputs": [],
          "stateMutability": "nonpayable",
          "type": "function"
        },
        {
          "inputs": [
            {
              "internalType": "uint256",
              "name": "shares",
              "type": "uint256"
            }
          ],
          "name": "convertToAssets",
          "outputs": [
            {
              "internalType": "uint256",
              "name": "assets",
              "type": "uint256"
            }
          ],
          "stateMutability": "view",
          "type": "function"
        },
        {
          "inputs": [
            {
              "internalType": "uint256",
              "name": "assets",
              "type": "uint256"
            }
          ],
          "name": "convertToShares",
          "outputs": [
            {
              "internalType": "uint256",
              "name": "shares",
              "type": "uint256"
            }
          ],
          "stateMutability": "view",
          "type": "function"
        },
        {
          "inputs": [],
          "name": "decimals",
          "outputs": [
            {
              "internalType": "uint8",
              "name": "",
              "type": "uint8"
            }
          ],
          "stateMutability": "view",
          "type": "function"
        },
        {
          "inputs": [
            {
              "internalType": "address",
              "name": "spender",
              "type": "address"
            },
            {
              "internalType": "uint256",
              "name": "subtractedValue",
              "type": "uint256"
            }
          ],
          "name": "decreaseAllowance",
          "outputs": [
            {
              "internalType": "bool",
              "name": "",
              "type": "bool"
            }
          ],
          "stateMutability": "nonpayable",
          "type": "function"
        },
        {
          "inputs": [
            {
              "internalType": "uint256",
              "name": "assets",
              "type": "uint256"
            },
            {
              "internalType": "address",
              "name": "receiver",
              "type": "address"
            }
          ],
          "name": "deposit",
          "outputs": [
            {
              "internalType": "uint256",
              "name": "",
              "type": "uint256"
            }
          ],
          "stateMutability": "nonpayable",
          "type": "function"
        },
        {
          "inputs": [],
<<<<<<< HEAD
          "name": "governor",
          "outputs": [
            {
              "internalType": "address",
              "name": "",
              "type": "address"
            }
          ],
          "stateMutability": "view",
          "type": "function"
        },
        {
          "inputs": [
            {
              "internalType": "address",
              "name": "spender",
              "type": "address"
            },
            {
              "internalType": "uint256",
              "name": "addedValue",
              "type": "uint256"
            }
          ],
          "name": "increaseAllowance",
          "outputs": [
            {
              "internalType": "bool",
              "name": "",
              "type": "bool"
            }
          ],
          "stateMutability": "nonpayable",
          "type": "function"
        },
        {
          "inputs": [],
          "name": "initialize",
          "outputs": [],
          "stateMutability": "nonpayable",
          "type": "function"
        },
        {
          "inputs": [],
          "name": "isGovernor",
=======
          "name": "_deprecated_rewardLiquidationThreshold",
>>>>>>> 5e06e725
          "outputs": [
            {
              "internalType": "bool",
              "name": "",
              "type": "bool"
            }
          ],
          "stateMutability": "view",
          "type": "function"
        },
        {
          "inputs": [
            {
              "internalType": "address",
              "name": "",
              "type": "address"
            }
          ],
          "name": "maxDeposit",
          "outputs": [
            {
              "internalType": "uint256",
              "name": "",
              "type": "uint256"
            }
          ],
          "stateMutability": "view",
          "type": "function"
        },
        {
          "inputs": [
            {
              "internalType": "address",
              "name": "",
              "type": "address"
            }
          ],
          "name": "maxMint",
          "outputs": [
            {
              "internalType": "uint256",
              "name": "",
              "type": "uint256"
            }
          ],
          "stateMutability": "view",
          "type": "function"
        },
        {
          "inputs": [
            {
              "internalType": "address",
              "name": "owner",
              "type": "address"
            }
          ],
          "name": "maxRedeem",
          "outputs": [
            {
              "internalType": "uint256",
              "name": "",
              "type": "uint256"
            }
          ],
          "stateMutability": "view",
          "type": "function"
        },
        {
          "inputs": [
            {
              "internalType": "address",
              "name": "owner",
              "type": "address"
            }
          ],
          "name": "maxWithdraw",
          "outputs": [
            {
              "internalType": "uint256",
              "name": "",
              "type": "uint256"
            }
          ],
          "stateMutability": "view",
          "type": "function"
        },
        {
          "inputs": [
            {
              "internalType": "uint256",
              "name": "shares",
              "type": "uint256"
            },
            {
              "internalType": "address",
              "name": "receiver",
              "type": "address"
            }
          ],
          "name": "mint",
          "outputs": [
            {
              "internalType": "uint256",
              "name": "",
              "type": "uint256"
            }
          ],
          "stateMutability": "nonpayable",
          "type": "function"
        },
        {
          "inputs": [],
<<<<<<< HEAD
          "name": "name",
          "outputs": [
            {
              "internalType": "string",
              "name": "",
              "type": "string"
            }
          ],
          "stateMutability": "view",
          "type": "function"
        },
        {
          "inputs": [
            {
              "internalType": "uint256",
              "name": "assets",
              "type": "uint256"
            }
          ],
          "name": "previewDeposit",
=======
          "name": "getRewardTokenAddresses",
>>>>>>> 5e06e725
          "outputs": [
            {
              "internalType": "uint256",
              "name": "",
              "type": "uint256"
            }
          ],
          "stateMutability": "view",
          "type": "function"
        },
        {
          "inputs": [
            {
              "internalType": "uint256",
              "name": "shares",
              "type": "uint256"
            }
          ],
          "name": "previewMint",
          "outputs": [
            {
              "internalType": "uint256",
              "name": "",
              "type": "uint256"
            }
          ],
          "stateMutability": "view",
          "type": "function"
        },
        {
          "inputs": [
            {
              "internalType": "uint256",
              "name": "shares",
              "type": "uint256"
            }
          ],
          "name": "previewRedeem",
          "outputs": [
            {
              "internalType": "uint256",
              "name": "",
              "type": "uint256"
            }
          ],
          "stateMutability": "view",
          "type": "function"
        },
        {
          "inputs": [
            {
<<<<<<< HEAD
              "internalType": "uint256",
              "name": "assets",
              "type": "uint256"
            }
          ],
          "name": "previewWithdraw",
          "outputs": [
=======
              "internalType": "address",
              "name": "_platformAddress",
              "type": "address"
            },
            {
              "internalType": "address",
              "name": "_vaultAddress",
              "type": "address"
            },
            {
              "internalType": "address[]",
              "name": "_rewardTokenAddresses",
              "type": "address[]"
            },
            {
              "internalType": "address[]",
              "name": "_assets",
              "type": "address[]"
            },
>>>>>>> 5e06e725
            {
              "internalType": "uint256",
              "name": "",
              "type": "uint256"
            }
          ],
          "stateMutability": "view",
          "type": "function"
        },
        {
          "inputs": [
            {
<<<<<<< HEAD
              "internalType": "uint256",
              "name": "shares",
              "type": "uint256"
            },
            {
              "internalType": "address",
              "name": "receiver",
              "type": "address"
            },
            {
              "internalType": "address",
              "name": "owner",
              "type": "address"
            }
          ],
          "name": "redeem",
          "outputs": [
            {
              "internalType": "uint256",
              "name": "",
              "type": "uint256"
=======
              "internalType": "address[]",
              "name": "_rewardTokenAddresses",
              "type": "address[]"
            },
            {
              "internalType": "address[]",
              "name": "_assets",
              "type": "address[]"
            },
            {
              "internalType": "address[]",
              "name": "_pTokens",
              "type": "address[]"
            },
            {
              "components": [
                {
                  "internalType": "address",
                  "name": "platformAddress",
                  "type": "address"
                },
                {
                  "internalType": "address",
                  "name": "vaultAddress",
                  "type": "address"
                },
                {
                  "internalType": "address",
                  "name": "cvxDepositorAddress",
                  "type": "address"
                },
                {
                  "internalType": "address",
                  "name": "metapoolAddress",
                  "type": "address"
                },
                {
                  "internalType": "address",
                  "name": "metapoolMainToken",
                  "type": "address"
                },
                {
                  "internalType": "address",
                  "name": "cvxRewardStakerAddress",
                  "type": "address"
                },
                {
                  "internalType": "address",
                  "name": "metapoolLPToken",
                  "type": "address"
                },
                {
                  "internalType": "uint256",
                  "name": "cvxDepositorPTokenId",
                  "type": "uint256"
                }
              ],
              "internalType": "struct BaseConvexMetaStrategy.InitConfig",
              "name": "initConfig",
              "type": "tuple"
>>>>>>> 5e06e725
            }
          ],
          "stateMutability": "nonpayable",
          "type": "function"
        },
        {
          "inputs": [],
          "name": "symbol",
          "outputs": [
            {
              "internalType": "string",
              "name": "",
              "type": "string"
            }
          ],
          "stateMutability": "view",
          "type": "function"
        },
        {
          "inputs": [],
<<<<<<< HEAD
          "name": "totalAssets",
=======
          "name": "maxWithdrawalSlippage",
          "outputs": [
            {
              "internalType": "uint256",
              "name": "",
              "type": "uint256"
            }
          ],
          "stateMutability": "view",
          "type": "function"
        },
        {
          "inputs": [],
          "name": "platformAddress",
>>>>>>> 5e06e725
          "outputs": [
            {
              "internalType": "uint256",
              "name": "",
              "type": "uint256"
            }
          ],
          "stateMutability": "view",
          "type": "function"
        },
        {
          "inputs": [],
          "name": "totalSupply",
          "outputs": [
            {
              "internalType": "uint256",
              "name": "",
              "type": "uint256"
            }
          ],
          "stateMutability": "view",
          "type": "function"
        },
        {
          "inputs": [
            {
              "internalType": "address",
              "name": "recipient",
              "type": "address"
            },
            {
              "internalType": "uint256",
              "name": "amount",
              "type": "uint256"
            }
          ],
          "name": "transfer",
          "outputs": [
            {
              "internalType": "bool",
              "name": "",
              "type": "bool"
            }
          ],
          "stateMutability": "nonpayable",
          "type": "function"
        },
        {
          "inputs": [
            {
              "internalType": "uint256",
              "name": "_maxWithdrawalSlippage",
              "type": "uint256"
            }
          ],
          "name": "setMaxWithdrawalSlippage",
          "outputs": [],
          "stateMutability": "nonpayable",
          "type": "function"
        },
        {
          "inputs": [
            {
              "internalType": "address",
              "name": "sender",
              "type": "address"
            },
            {
              "internalType": "address",
              "name": "recipient",
              "type": "address"
            },
            {
              "internalType": "uint256",
              "name": "amount",
              "type": "uint256"
            }
          ],
          "name": "transferFrom",
          "outputs": [
            {
              "internalType": "bool",
              "name": "",
              "type": "bool"
            }
          ],
          "stateMutability": "nonpayable",
          "type": "function"
        },
        {
          "inputs": [
            {
              "internalType": "address",
              "name": "_newGovernor",
              "type": "address"
            }
          ],
          "name": "transferGovernance",
          "outputs": [],
          "stateMutability": "nonpayable",
          "type": "function"
        },
        {
          "inputs": [
            {
              "internalType": "address",
              "name": "asset_",
              "type": "address"
            },
            {
              "internalType": "uint256",
              "name": "amount_",
              "type": "uint256"
            }
          ],
          "name": "transferToken",
          "outputs": [],
          "stateMutability": "nonpayable",
          "type": "function"
        },
        {
          "inputs": [
            {
              "internalType": "uint256",
              "name": "assets",
              "type": "uint256"
            },
            {
              "internalType": "address",
              "name": "receiver",
              "type": "address"
            },
            {
              "internalType": "address",
              "name": "owner",
              "type": "address"
            }
          ],
          "name": "withdraw",
          "outputs": [
            {
              "internalType": "uint256",
              "name": "",
              "type": "uint256"
            }
          ],
          "stateMutability": "nonpayable",
          "type": "function"
        }
      ]
    }
  }
}<|MERGE_RESOLUTION|>--- conflicted
+++ resolved
@@ -8432,1659 +8432,6 @@
         }
       ]
     },
-<<<<<<< HEAD
-    "MorphoAaveStrategy": {
-      "address": "0x05a1935F4A2167098325BfA872ce03DaF937dC22",
-=======
-    "MorphoCompoundStrategy": {
-      "address": "0x5cC70898c47f73265BdE5b8BB9D37346d0726c09",
-      "abi": [
-        {
-          "anonymous": false,
-          "inputs": [
-            {
-              "indexed": true,
-              "internalType": "address",
-              "name": "_asset",
-              "type": "address"
-            },
-            {
-              "indexed": false,
-              "internalType": "address",
-              "name": "_pToken",
-              "type": "address"
-            },
-            {
-              "indexed": false,
-              "internalType": "uint256",
-              "name": "_amount",
-              "type": "uint256"
-            }
-          ],
-          "name": "Deposit",
-          "type": "event"
-        },
-        {
-          "anonymous": false,
-          "inputs": [
-            {
-              "indexed": true,
-              "internalType": "address",
-              "name": "previousGovernor",
-              "type": "address"
-            },
-            {
-              "indexed": true,
-              "internalType": "address",
-              "name": "newGovernor",
-              "type": "address"
-            }
-          ],
-          "name": "GovernorshipTransferred",
-          "type": "event"
-        },
-        {
-          "anonymous": false,
-          "inputs": [
-            {
-              "indexed": false,
-              "internalType": "address",
-              "name": "_oldHarvesterAddress",
-              "type": "address"
-            },
-            {
-              "indexed": false,
-              "internalType": "address",
-              "name": "_newHarvesterAddress",
-              "type": "address"
-            }
-          ],
-          "name": "HarvesterAddressesUpdated",
-          "type": "event"
-        },
-        {
-          "anonymous": false,
-          "inputs": [
-            {
-              "indexed": true,
-              "internalType": "address",
-              "name": "_asset",
-              "type": "address"
-            },
-            {
-              "indexed": false,
-              "internalType": "address",
-              "name": "_pToken",
-              "type": "address"
-            }
-          ],
-          "name": "PTokenAdded",
-          "type": "event"
-        },
-        {
-          "anonymous": false,
-          "inputs": [
-            {
-              "indexed": true,
-              "internalType": "address",
-              "name": "_asset",
-              "type": "address"
-            },
-            {
-              "indexed": false,
-              "internalType": "address",
-              "name": "_pToken",
-              "type": "address"
-            }
-          ],
-          "name": "PTokenRemoved",
-          "type": "event"
-        },
-        {
-          "anonymous": false,
-          "inputs": [
-            {
-              "indexed": true,
-              "internalType": "address",
-              "name": "previousGovernor",
-              "type": "address"
-            },
-            {
-              "indexed": true,
-              "internalType": "address",
-              "name": "newGovernor",
-              "type": "address"
-            }
-          ],
-          "name": "PendingGovernorshipTransfer",
-          "type": "event"
-        },
-        {
-          "anonymous": false,
-          "inputs": [
-            {
-              "indexed": false,
-              "internalType": "address[]",
-              "name": "_oldAddresses",
-              "type": "address[]"
-            },
-            {
-              "indexed": false,
-              "internalType": "address[]",
-              "name": "_newAddresses",
-              "type": "address[]"
-            }
-          ],
-          "name": "RewardTokenAddressesUpdated",
-          "type": "event"
-        },
-        {
-          "anonymous": false,
-          "inputs": [
-            {
-              "indexed": false,
-              "internalType": "address",
-              "name": "recipient",
-              "type": "address"
-            },
-            {
-              "indexed": false,
-              "internalType": "address",
-              "name": "rewardToken",
-              "type": "address"
-            },
-            {
-              "indexed": false,
-              "internalType": "uint256",
-              "name": "amount",
-              "type": "uint256"
-            }
-          ],
-          "name": "RewardTokenCollected",
-          "type": "event"
-        },
-        {
-          "anonymous": false,
-          "inputs": [
-            {
-              "indexed": true,
-              "internalType": "address",
-              "name": "_asset",
-              "type": "address"
-            },
-            {
-              "indexed": false,
-              "internalType": "address",
-              "name": "_pToken",
-              "type": "address"
-            },
-            {
-              "indexed": false,
-              "internalType": "uint256",
-              "name": "_amount",
-              "type": "uint256"
-            }
-          ],
-          "name": "Withdrawal",
-          "type": "event"
-        },
-        {
-          "inputs": [],
-          "name": "LENS",
-          "outputs": [
-            {
-              "internalType": "address",
-              "name": "",
-              "type": "address"
-            }
-          ],
-          "stateMutability": "view",
-          "type": "function"
-        },
-        {
-          "inputs": [],
-          "name": "MORPHO",
-          "outputs": [
-            {
-              "internalType": "address",
-              "name": "",
-              "type": "address"
-            }
-          ],
-          "stateMutability": "view",
-          "type": "function"
-        },
-        {
-          "inputs": [],
-          "name": "_deprecated_rewardLiquidationThreshold",
-          "outputs": [
-            {
-              "internalType": "uint256",
-              "name": "",
-              "type": "uint256"
-            }
-          ],
-          "stateMutability": "view",
-          "type": "function"
-        },
-        {
-          "inputs": [],
-          "name": "_deprecated_rewardTokenAddress",
-          "outputs": [
-            {
-              "internalType": "address",
-              "name": "",
-              "type": "address"
-            }
-          ],
-          "stateMutability": "view",
-          "type": "function"
-        },
-        {
-          "inputs": [
-            {
-              "internalType": "address",
-              "name": "",
-              "type": "address"
-            }
-          ],
-          "name": "assetToPToken",
-          "outputs": [
-            {
-              "internalType": "address",
-              "name": "",
-              "type": "address"
-            }
-          ],
-          "stateMutability": "view",
-          "type": "function"
-        },
-        {
-          "inputs": [
-            {
-              "internalType": "address",
-              "name": "_asset",
-              "type": "address"
-            }
-          ],
-          "name": "checkBalance",
-          "outputs": [
-            {
-              "internalType": "uint256",
-              "name": "balance",
-              "type": "uint256"
-            }
-          ],
-          "stateMutability": "view",
-          "type": "function"
-        },
-        {
-          "inputs": [],
-          "name": "claimGovernance",
-          "outputs": [],
-          "stateMutability": "nonpayable",
-          "type": "function"
-        },
-        {
-          "inputs": [],
-          "name": "collectRewardTokens",
-          "outputs": [],
-          "stateMutability": "nonpayable",
-          "type": "function"
-        },
-        {
-          "inputs": [
-            {
-              "internalType": "address",
-              "name": "_asset",
-              "type": "address"
-            },
-            {
-              "internalType": "uint256",
-              "name": "_amount",
-              "type": "uint256"
-            }
-          ],
-          "name": "deposit",
-          "outputs": [],
-          "stateMutability": "nonpayable",
-          "type": "function"
-        },
-        {
-          "inputs": [],
-          "name": "depositAll",
-          "outputs": [],
-          "stateMutability": "nonpayable",
-          "type": "function"
-        },
-        {
-          "inputs": [],
-          "name": "getPendingRewards",
-          "outputs": [
-            {
-              "internalType": "uint256",
-              "name": "balance",
-              "type": "uint256"
-            }
-          ],
-          "stateMutability": "view",
-          "type": "function"
-        },
-        {
-          "inputs": [],
-          "name": "getRewardTokenAddresses",
-          "outputs": [
-            {
-              "internalType": "address[]",
-              "name": "",
-              "type": "address[]"
-            }
-          ],
-          "stateMutability": "view",
-          "type": "function"
-        },
-        {
-          "inputs": [],
-          "name": "governor",
-          "outputs": [
-            {
-              "internalType": "address",
-              "name": "",
-              "type": "address"
-            }
-          ],
-          "stateMutability": "view",
-          "type": "function"
-        },
-        {
-          "inputs": [],
-          "name": "harvesterAddress",
-          "outputs": [
-            {
-              "internalType": "address",
-              "name": "",
-              "type": "address"
-            }
-          ],
-          "stateMutability": "view",
-          "type": "function"
-        },
-        {
-          "inputs": [
-            {
-              "internalType": "address",
-              "name": "_vaultAddress",
-              "type": "address"
-            },
-            {
-              "internalType": "address[]",
-              "name": "_rewardTokenAddresses",
-              "type": "address[]"
-            },
-            {
-              "internalType": "address[]",
-              "name": "_assets",
-              "type": "address[]"
-            },
-            {
-              "internalType": "address[]",
-              "name": "_pTokens",
-              "type": "address[]"
-            }
-          ],
-          "name": "initialize",
-          "outputs": [],
-          "stateMutability": "nonpayable",
-          "type": "function"
-        },
-        {
-          "inputs": [
-            {
-              "internalType": "address",
-              "name": "_platformAddress",
-              "type": "address"
-            },
-            {
-              "internalType": "address",
-              "name": "_vaultAddress",
-              "type": "address"
-            },
-            {
-              "internalType": "address[]",
-              "name": "_rewardTokenAddresses",
-              "type": "address[]"
-            },
-            {
-              "internalType": "address[]",
-              "name": "_assets",
-              "type": "address[]"
-            },
-            {
-              "internalType": "address[]",
-              "name": "_pTokens",
-              "type": "address[]"
-            }
-          ],
-          "name": "initialize",
-          "outputs": [],
-          "stateMutability": "nonpayable",
-          "type": "function"
-        },
-        {
-          "inputs": [],
-          "name": "isGovernor",
-          "outputs": [
-            {
-              "internalType": "bool",
-              "name": "",
-              "type": "bool"
-            }
-          ],
-          "stateMutability": "view",
-          "type": "function"
-        },
-        {
-          "inputs": [],
-          "name": "platformAddress",
-          "outputs": [
-            {
-              "internalType": "address",
-              "name": "",
-              "type": "address"
-            }
-          ],
-          "stateMutability": "view",
-          "type": "function"
-        },
-        {
-          "inputs": [
-            {
-              "internalType": "uint256",
-              "name": "_assetIndex",
-              "type": "uint256"
-            }
-          ],
-          "name": "removePToken",
-          "outputs": [],
-          "stateMutability": "nonpayable",
-          "type": "function"
-        },
-        {
-          "inputs": [
-            {
-              "internalType": "uint256",
-              "name": "",
-              "type": "uint256"
-            }
-          ],
-          "name": "rewardTokenAddresses",
-          "outputs": [
-            {
-              "internalType": "address",
-              "name": "",
-              "type": "address"
-            }
-          ],
-          "stateMutability": "view",
-          "type": "function"
-        },
-        {
-          "inputs": [],
-          "name": "safeApproveAllTokens",
-          "outputs": [],
-          "stateMutability": "nonpayable",
-          "type": "function"
-        },
-        {
-          "inputs": [
-            {
-              "internalType": "address",
-              "name": "_harvesterAddress",
-              "type": "address"
-            }
-          ],
-          "name": "setHarvesterAddress",
-          "outputs": [],
-          "stateMutability": "nonpayable",
-          "type": "function"
-        },
-        {
-          "inputs": [
-            {
-              "internalType": "address",
-              "name": "_asset",
-              "type": "address"
-            },
-            {
-              "internalType": "address",
-              "name": "_pToken",
-              "type": "address"
-            }
-          ],
-          "name": "setPTokenAddress",
-          "outputs": [],
-          "stateMutability": "nonpayable",
-          "type": "function"
-        },
-        {
-          "inputs": [
-            {
-              "internalType": "address[]",
-              "name": "_rewardTokenAddresses",
-              "type": "address[]"
-            }
-          ],
-          "name": "setRewardTokenAddresses",
-          "outputs": [],
-          "stateMutability": "nonpayable",
-          "type": "function"
-        },
-        {
-          "inputs": [
-            {
-              "internalType": "address",
-              "name": "_asset",
-              "type": "address"
-            }
-          ],
-          "name": "supportsAsset",
-          "outputs": [
-            {
-              "internalType": "bool",
-              "name": "",
-              "type": "bool"
-            }
-          ],
-          "stateMutability": "view",
-          "type": "function"
-        },
-        {
-          "inputs": [
-            {
-              "internalType": "address",
-              "name": "_newGovernor",
-              "type": "address"
-            }
-          ],
-          "name": "transferGovernance",
-          "outputs": [],
-          "stateMutability": "nonpayable",
-          "type": "function"
-        },
-        {
-          "inputs": [
-            {
-              "internalType": "address",
-              "name": "_asset",
-              "type": "address"
-            },
-            {
-              "internalType": "uint256",
-              "name": "_amount",
-              "type": "uint256"
-            }
-          ],
-          "name": "transferToken",
-          "outputs": [],
-          "stateMutability": "nonpayable",
-          "type": "function"
-        },
-        {
-          "inputs": [],
-          "name": "vaultAddress",
-          "outputs": [
-            {
-              "internalType": "address",
-              "name": "",
-              "type": "address"
-            }
-          ],
-          "stateMutability": "view",
-          "type": "function"
-        },
-        {
-          "inputs": [
-            {
-              "internalType": "address",
-              "name": "_recipient",
-              "type": "address"
-            },
-            {
-              "internalType": "address",
-              "name": "_asset",
-              "type": "address"
-            },
-            {
-              "internalType": "uint256",
-              "name": "_amount",
-              "type": "uint256"
-            }
-          ],
-          "name": "withdraw",
-          "outputs": [],
-          "stateMutability": "nonpayable",
-          "type": "function"
-        },
-        {
-          "inputs": [],
-          "name": "withdrawAll",
-          "outputs": [],
-          "stateMutability": "nonpayable",
-          "type": "function"
-        }
-      ]
-    },
-    "MorphoCompoundStrategyProxy": {
-      "address": "0x5A4eEe58744D1430876d5cA93cAB5CcB763C037D",
-      "abi": [
-        {
-          "anonymous": false,
-          "inputs": [
-            {
-              "indexed": true,
-              "internalType": "address",
-              "name": "previousGovernor",
-              "type": "address"
-            },
-            {
-              "indexed": true,
-              "internalType": "address",
-              "name": "newGovernor",
-              "type": "address"
-            }
-          ],
-          "name": "GovernorshipTransferred",
-          "type": "event"
-        },
-        {
-          "anonymous": false,
-          "inputs": [
-            {
-              "indexed": true,
-              "internalType": "address",
-              "name": "previousGovernor",
-              "type": "address"
-            },
-            {
-              "indexed": true,
-              "internalType": "address",
-              "name": "newGovernor",
-              "type": "address"
-            }
-          ],
-          "name": "PendingGovernorshipTransfer",
-          "type": "event"
-        },
-        {
-          "anonymous": false,
-          "inputs": [
-            {
-              "indexed": true,
-              "internalType": "address",
-              "name": "implementation",
-              "type": "address"
-            }
-          ],
-          "name": "Upgraded",
-          "type": "event"
-        },
-        {
-          "stateMutability": "payable",
-          "type": "fallback"
-        },
-        {
-          "inputs": [],
-          "name": "admin",
-          "outputs": [
-            {
-              "internalType": "address",
-              "name": "",
-              "type": "address"
-            }
-          ],
-          "stateMutability": "view",
-          "type": "function"
-        },
-        {
-          "inputs": [],
-          "name": "claimGovernance",
-          "outputs": [],
-          "stateMutability": "nonpayable",
-          "type": "function"
-        },
-        {
-          "inputs": [],
-          "name": "governor",
-          "outputs": [
-            {
-              "internalType": "address",
-              "name": "",
-              "type": "address"
-            }
-          ],
-          "stateMutability": "view",
-          "type": "function"
-        },
-        {
-          "inputs": [],
-          "name": "implementation",
-          "outputs": [
-            {
-              "internalType": "address",
-              "name": "",
-              "type": "address"
-            }
-          ],
-          "stateMutability": "view",
-          "type": "function"
-        },
-        {
-          "inputs": [
-            {
-              "internalType": "address",
-              "name": "_logic",
-              "type": "address"
-            },
-            {
-              "internalType": "address",
-              "name": "_initGovernor",
-              "type": "address"
-            },
-            {
-              "internalType": "bytes",
-              "name": "_data",
-              "type": "bytes"
-            }
-          ],
-          "name": "initialize",
-          "outputs": [],
-          "stateMutability": "payable",
-          "type": "function"
-        },
-        {
-          "inputs": [],
-          "name": "isGovernor",
-          "outputs": [
-            {
-              "internalType": "bool",
-              "name": "",
-              "type": "bool"
-            }
-          ],
-          "stateMutability": "view",
-          "type": "function"
-        },
-        {
-          "inputs": [
-            {
-              "internalType": "address",
-              "name": "_newGovernor",
-              "type": "address"
-            }
-          ],
-          "name": "transferGovernance",
-          "outputs": [],
-          "stateMutability": "nonpayable",
-          "type": "function"
-        },
-        {
-          "inputs": [
-            {
-              "internalType": "address",
-              "name": "newImplementation",
-              "type": "address"
-            }
-          ],
-          "name": "upgradeTo",
-          "outputs": [],
-          "stateMutability": "nonpayable",
-          "type": "function"
-        },
-        {
-          "inputs": [
-            {
-              "internalType": "address",
-              "name": "newImplementation",
-              "type": "address"
-            },
-            {
-              "internalType": "bytes",
-              "name": "data",
-              "type": "bytes"
-            }
-          ],
-          "name": "upgradeToAndCall",
-          "outputs": [],
-          "stateMutability": "payable",
-          "type": "function"
-        }
-      ]
-    },
-    "OGNStakingProxy": {
-      "address": "0x501804B374EF06fa9C427476147ac09F1551B9A0",
->>>>>>> 5e06e725
-      "abi": [
-        {
-          "anonymous": false,
-          "inputs": [
-            {
-              "indexed": true,
-              "internalType": "address",
-              "name": "_asset",
-              "type": "address"
-            },
-            {
-              "indexed": false,
-              "internalType": "address",
-              "name": "_pToken",
-              "type": "address"
-            },
-            {
-              "indexed": false,
-              "internalType": "uint256",
-              "name": "_amount",
-              "type": "uint256"
-            }
-          ],
-          "name": "Deposit",
-          "type": "event"
-        },
-        {
-          "anonymous": false,
-          "inputs": [
-            {
-              "indexed": true,
-              "internalType": "address",
-              "name": "previousGovernor",
-              "type": "address"
-            },
-            {
-              "indexed": true,
-              "internalType": "address",
-              "name": "newGovernor",
-              "type": "address"
-            }
-          ],
-          "name": "GovernorshipTransferred",
-          "type": "event"
-        },
-        {
-          "anonymous": false,
-          "inputs": [
-            {
-              "indexed": false,
-              "internalType": "address",
-              "name": "_oldHarvesterAddress",
-              "type": "address"
-            },
-            {
-              "indexed": false,
-              "internalType": "address",
-              "name": "_newHarvesterAddress",
-              "type": "address"
-            }
-          ],
-          "name": "HarvesterAddressesUpdated",
-          "type": "event"
-        },
-        {
-          "anonymous": false,
-          "inputs": [
-            {
-              "indexed": true,
-              "internalType": "address",
-              "name": "_asset",
-              "type": "address"
-            },
-            {
-              "indexed": false,
-              "internalType": "address",
-              "name": "_pToken",
-              "type": "address"
-            }
-          ],
-          "name": "PTokenAdded",
-          "type": "event"
-        },
-        {
-          "anonymous": false,
-          "inputs": [
-            {
-              "indexed": true,
-              "internalType": "address",
-              "name": "_asset",
-              "type": "address"
-            },
-            {
-              "indexed": false,
-              "internalType": "address",
-              "name": "_pToken",
-              "type": "address"
-            }
-          ],
-          "name": "PTokenRemoved",
-          "type": "event"
-        },
-        {
-          "anonymous": false,
-          "inputs": [
-            {
-              "indexed": true,
-              "internalType": "address",
-              "name": "previousGovernor",
-              "type": "address"
-            },
-            {
-              "indexed": true,
-              "internalType": "address",
-              "name": "newGovernor",
-              "type": "address"
-            }
-          ],
-          "name": "PendingGovernorshipTransfer",
-          "type": "event"
-        },
-        {
-          "anonymous": false,
-          "inputs": [
-            {
-              "indexed": false,
-              "internalType": "address[]",
-              "name": "_oldAddresses",
-              "type": "address[]"
-            },
-            {
-              "indexed": false,
-              "internalType": "address[]",
-              "name": "_newAddresses",
-              "type": "address[]"
-            }
-          ],
-          "name": "RewardTokenAddressesUpdated",
-          "type": "event"
-        },
-        {
-          "anonymous": false,
-          "inputs": [
-            {
-              "indexed": false,
-              "internalType": "address",
-              "name": "recipient",
-              "type": "address"
-            },
-            {
-              "indexed": false,
-              "internalType": "address",
-              "name": "rewardToken",
-              "type": "address"
-            },
-            {
-              "indexed": false,
-              "internalType": "uint256",
-              "name": "amount",
-              "type": "uint256"
-            }
-          ],
-          "name": "RewardTokenCollected",
-          "type": "event"
-        },
-        {
-          "anonymous": false,
-          "inputs": [
-            {
-              "indexed": true,
-              "internalType": "address",
-              "name": "_asset",
-              "type": "address"
-            },
-            {
-              "indexed": false,
-              "internalType": "address",
-              "name": "_pToken",
-              "type": "address"
-            },
-            {
-              "indexed": false,
-              "internalType": "uint256",
-              "name": "_amount",
-              "type": "uint256"
-            }
-          ],
-          "name": "Withdrawal",
-          "type": "event"
-        },
-        {
-          "inputs": [],
-          "name": "LENS",
-          "outputs": [
-            {
-              "internalType": "address",
-              "name": "",
-              "type": "address"
-            }
-          ],
-          "stateMutability": "view",
-          "type": "function"
-        },
-        {
-          "inputs": [],
-          "name": "MORPHO",
-          "outputs": [
-            {
-              "internalType": "address",
-              "name": "",
-              "type": "address"
-            }
-          ],
-          "stateMutability": "view",
-          "type": "function"
-        },
-        {
-          "inputs": [],
-          "name": "_deprecated_rewardLiquidationThreshold",
-          "outputs": [
-            {
-              "internalType": "uint256",
-              "name": "",
-              "type": "uint256"
-            }
-          ],
-          "stateMutability": "view",
-          "type": "function"
-        },
-        {
-          "inputs": [],
-          "name": "_deprecated_rewardTokenAddress",
-          "outputs": [
-            {
-              "internalType": "address",
-              "name": "",
-              "type": "address"
-            }
-          ],
-          "stateMutability": "view",
-          "type": "function"
-        },
-        {
-          "inputs": [
-            {
-              "internalType": "address",
-              "name": "",
-              "type": "address"
-            }
-          ],
-          "name": "assetToPToken",
-          "outputs": [
-            {
-              "internalType": "address",
-              "name": "",
-              "type": "address"
-            }
-          ],
-          "stateMutability": "view",
-          "type": "function"
-        },
-        {
-          "inputs": [
-            {
-              "internalType": "address",
-              "name": "_asset",
-              "type": "address"
-            }
-          ],
-          "name": "checkBalance",
-          "outputs": [
-            {
-              "internalType": "uint256",
-              "name": "balance",
-              "type": "uint256"
-            }
-          ],
-          "stateMutability": "view",
-          "type": "function"
-        },
-        {
-          "inputs": [],
-          "name": "claimGovernance",
-          "outputs": [],
-          "stateMutability": "nonpayable",
-          "type": "function"
-        },
-        {
-          "inputs": [],
-          "name": "collectRewardTokens",
-          "outputs": [],
-          "stateMutability": "nonpayable",
-          "type": "function"
-        },
-        {
-          "inputs": [
-            {
-              "internalType": "address",
-              "name": "_asset",
-              "type": "address"
-            },
-            {
-              "internalType": "uint256",
-              "name": "_amount",
-              "type": "uint256"
-            }
-          ],
-          "name": "deposit",
-          "outputs": [],
-          "stateMutability": "nonpayable",
-          "type": "function"
-        },
-        {
-          "inputs": [],
-          "name": "depositAll",
-          "outputs": [],
-          "stateMutability": "nonpayable",
-          "type": "function"
-        },
-        {
-          "inputs": [],
-          "name": "getPendingRewards",
-          "outputs": [
-            {
-              "internalType": "uint256",
-              "name": "balance",
-              "type": "uint256"
-            }
-          ],
-          "stateMutability": "view",
-          "type": "function"
-        },
-        {
-          "inputs": [],
-          "name": "getRewardTokenAddresses",
-          "outputs": [
-            {
-              "internalType": "address[]",
-              "name": "",
-              "type": "address[]"
-            }
-          ],
-          "stateMutability": "view",
-          "type": "function"
-        },
-        {
-          "inputs": [],
-          "name": "governor",
-          "outputs": [
-            {
-              "internalType": "address",
-              "name": "",
-              "type": "address"
-            }
-          ],
-          "stateMutability": "view",
-          "type": "function"
-        },
-        {
-          "inputs": [],
-          "name": "harvesterAddress",
-          "outputs": [
-            {
-              "internalType": "address",
-              "name": "",
-              "type": "address"
-            }
-          ],
-          "stateMutability": "view",
-          "type": "function"
-        },
-        {
-          "inputs": [
-            {
-              "internalType": "address",
-              "name": "_vaultAddress",
-              "type": "address"
-            },
-            {
-              "internalType": "address[]",
-              "name": "_rewardTokenAddresses",
-              "type": "address[]"
-            },
-            {
-              "internalType": "address[]",
-              "name": "_assets",
-              "type": "address[]"
-            },
-            {
-              "internalType": "address[]",
-              "name": "_pTokens",
-              "type": "address[]"
-            }
-          ],
-          "name": "initialize",
-          "outputs": [],
-          "stateMutability": "nonpayable",
-          "type": "function"
-        },
-        {
-          "inputs": [
-            {
-              "internalType": "address",
-              "name": "_platformAddress",
-              "type": "address"
-            },
-            {
-              "internalType": "address",
-              "name": "_vaultAddress",
-              "type": "address"
-            },
-            {
-              "internalType": "address[]",
-              "name": "_rewardTokenAddresses",
-              "type": "address[]"
-            },
-            {
-              "internalType": "address[]",
-              "name": "_assets",
-              "type": "address[]"
-            },
-            {
-              "internalType": "address[]",
-              "name": "_pTokens",
-              "type": "address[]"
-            }
-          ],
-          "name": "initialize",
-          "outputs": [],
-          "stateMutability": "nonpayable",
-          "type": "function"
-        },
-        {
-          "inputs": [],
-          "name": "isGovernor",
-          "outputs": [
-            {
-              "internalType": "bool",
-              "name": "",
-              "type": "bool"
-            }
-          ],
-          "stateMutability": "view",
-          "type": "function"
-        },
-        {
-          "inputs": [],
-          "name": "platformAddress",
-          "outputs": [
-            {
-              "internalType": "address",
-              "name": "",
-              "type": "address"
-            }
-          ],
-          "stateMutability": "view",
-          "type": "function"
-        },
-        {
-          "inputs": [
-            {
-              "internalType": "uint256",
-              "name": "_assetIndex",
-              "type": "uint256"
-            }
-          ],
-          "name": "removePToken",
-          "outputs": [],
-          "stateMutability": "nonpayable",
-          "type": "function"
-        },
-        {
-          "inputs": [
-            {
-              "internalType": "uint256",
-              "name": "",
-              "type": "uint256"
-            }
-          ],
-          "name": "rewardTokenAddresses",
-          "outputs": [
-            {
-              "internalType": "address",
-              "name": "",
-              "type": "address"
-            }
-          ],
-          "stateMutability": "view",
-          "type": "function"
-        },
-        {
-          "inputs": [],
-          "name": "safeApproveAllTokens",
-          "outputs": [],
-          "stateMutability": "nonpayable",
-          "type": "function"
-        },
-        {
-          "inputs": [
-            {
-              "internalType": "address",
-              "name": "_harvesterAddress",
-              "type": "address"
-            }
-          ],
-          "name": "setHarvesterAddress",
-          "outputs": [],
-          "stateMutability": "nonpayable",
-          "type": "function"
-        },
-        {
-          "inputs": [
-            {
-              "internalType": "address",
-              "name": "_asset",
-              "type": "address"
-            },
-            {
-              "internalType": "address",
-              "name": "_pToken",
-              "type": "address"
-            }
-          ],
-          "name": "setPTokenAddress",
-          "outputs": [],
-          "stateMutability": "nonpayable",
-          "type": "function"
-        },
-        {
-          "inputs": [
-            {
-              "internalType": "address[]",
-              "name": "_rewardTokenAddresses",
-              "type": "address[]"
-            }
-          ],
-          "name": "setRewardTokenAddresses",
-          "outputs": [],
-          "stateMutability": "nonpayable",
-          "type": "function"
-        },
-        {
-          "inputs": [
-            {
-              "internalType": "address",
-              "name": "_asset",
-              "type": "address"
-            }
-          ],
-          "name": "supportsAsset",
-          "outputs": [
-            {
-              "internalType": "bool",
-              "name": "",
-              "type": "bool"
-            }
-          ],
-          "stateMutability": "view",
-          "type": "function"
-        },
-        {
-          "inputs": [
-            {
-              "internalType": "address",
-              "name": "_newGovernor",
-              "type": "address"
-            }
-          ],
-          "name": "transferGovernance",
-          "outputs": [],
-          "stateMutability": "nonpayable",
-          "type": "function"
-        },
-        {
-          "inputs": [
-            {
-              "internalType": "address",
-              "name": "_asset",
-              "type": "address"
-            },
-            {
-              "internalType": "uint256",
-              "name": "_amount",
-              "type": "uint256"
-            }
-          ],
-          "name": "transferToken",
-          "outputs": [],
-          "stateMutability": "nonpayable",
-          "type": "function"
-        },
-        {
-          "inputs": [],
-          "name": "vaultAddress",
-          "outputs": [
-            {
-              "internalType": "address",
-              "name": "",
-              "type": "address"
-            }
-          ],
-          "stateMutability": "view",
-          "type": "function"
-        },
-        {
-          "inputs": [
-            {
-              "internalType": "address",
-              "name": "_recipient",
-              "type": "address"
-            },
-            {
-              "internalType": "address",
-              "name": "_asset",
-              "type": "address"
-            },
-            {
-              "internalType": "uint256",
-              "name": "_amount",
-              "type": "uint256"
-            }
-          ],
-          "name": "withdraw",
-          "outputs": [],
-          "stateMutability": "nonpayable",
-          "type": "function"
-        },
-        {
-          "inputs": [],
-          "name": "withdrawAll",
-          "outputs": [],
-          "stateMutability": "nonpayable",
-          "type": "function"
-        }
-      ]
-    },
-    "MorphoAaveStrategyProxy": {
-      "address": "0xa97F983EEaa74B92a6475c71838D04238DDA394D",
-      "abi": [
-        {
-          "anonymous": false,
-          "inputs": [
-            {
-              "indexed": true,
-              "internalType": "address",
-              "name": "previousGovernor",
-              "type": "address"
-            },
-            {
-              "indexed": true,
-              "internalType": "address",
-              "name": "newGovernor",
-              "type": "address"
-            }
-          ],
-          "name": "GovernorshipTransferred",
-          "type": "event"
-        },
-        {
-          "anonymous": false,
-          "inputs": [
-            {
-              "indexed": true,
-              "internalType": "address",
-              "name": "previousGovernor",
-              "type": "address"
-            },
-            {
-              "indexed": true,
-              "internalType": "address",
-              "name": "newGovernor",
-              "type": "address"
-            }
-          ],
-          "name": "PendingGovernorshipTransfer",
-          "type": "event"
-        },
-        {
-          "anonymous": false,
-          "inputs": [
-            {
-              "indexed": true,
-              "internalType": "address",
-              "name": "implementation",
-              "type": "address"
-            }
-          ],
-          "name": "Upgraded",
-          "type": "event"
-        },
-        {
-          "stateMutability": "payable",
-          "type": "fallback"
-        },
-        {
-          "inputs": [],
-          "name": "admin",
-          "outputs": [
-            {
-              "internalType": "address",
-              "name": "",
-              "type": "address"
-            }
-          ],
-          "stateMutability": "view",
-          "type": "function"
-        },
-        {
-          "inputs": [],
-          "name": "claimGovernance",
-          "outputs": [],
-          "stateMutability": "nonpayable",
-          "type": "function"
-        },
-        {
-          "inputs": [],
-          "name": "governor",
-          "outputs": [
-            {
-              "internalType": "address",
-              "name": "",
-              "type": "address"
-            }
-          ],
-          "stateMutability": "view",
-          "type": "function"
-        },
-        {
-          "inputs": [],
-          "name": "implementation",
-          "outputs": [
-            {
-              "internalType": "address",
-              "name": "",
-              "type": "address"
-            }
-          ],
-          "stateMutability": "view",
-          "type": "function"
-        },
-        {
-          "inputs": [
-            {
-              "internalType": "address",
-              "name": "_logic",
-              "type": "address"
-            },
-            {
-              "internalType": "address",
-              "name": "_initGovernor",
-              "type": "address"
-            },
-            {
-              "internalType": "bytes",
-              "name": "_data",
-              "type": "bytes"
-            }
-          ],
-          "name": "initialize",
-          "outputs": [],
-          "stateMutability": "payable",
-          "type": "function"
-        },
-        {
-          "inputs": [],
-          "name": "isGovernor",
-          "outputs": [
-            {
-              "internalType": "bool",
-              "name": "",
-              "type": "bool"
-            }
-          ],
-          "stateMutability": "view",
-          "type": "function"
-        },
-        {
-          "inputs": [
-            {
-              "internalType": "address",
-              "name": "_newGovernor",
-              "type": "address"
-            }
-          ],
-          "name": "transferGovernance",
-          "outputs": [],
-          "stateMutability": "nonpayable",
-          "type": "function"
-        },
-        {
-          "inputs": [
-            {
-              "internalType": "address",
-              "name": "newImplementation",
-              "type": "address"
-            }
-          ],
-          "name": "upgradeTo",
-          "outputs": [],
-          "stateMutability": "nonpayable",
-          "type": "function"
-        },
-        {
-          "inputs": [
-            {
-              "internalType": "address",
-              "name": "newImplementation",
-              "type": "address"
-            },
-            {
-              "internalType": "bytes",
-              "name": "data",
-              "type": "bytes"
-            }
-          ],
-          "name": "upgradeToAndCall",
-          "outputs": [],
-          "stateMutability": "payable",
-          "type": "function"
-        }
-      ]
-    },
     "MorphoCompoundStrategy": {
       "address": "0x5cC70898c47f73265BdE5b8BB9D37346d0726c09",
       "abi": [
@@ -18468,13 +16815,8 @@
         }
       ]
     },
-<<<<<<< HEAD
     "WrappedOUSDProxy": {
       "address": "0xD2af830E8CBdFed6CC11Bab697bB25496ed6FA62",
-=======
-    "ConvexLUSDMetaStrategyProxy": {
-      "address": "0x7A192DD9Cc4Ea9bdEdeC9992df74F1DA55e60a19",
->>>>>>> 5e06e725
       "abi": [
         {
           "anonymous": false,
@@ -18659,13 +17001,8 @@
         }
       ]
     },
-<<<<<<< HEAD
     "WrappedOusd": {
       "address": "0xBF3B9b141Cb3629F5Bb8F721cbA9265c92494539",
-=======
-    "ConvexGeneralizedMetaStrategy": {
-      "address": "0xB6764c2Cc8F1fDCd89Af1C3e246f886579746233",
->>>>>>> 5e06e725
       "abi": [
         {
           "inputs": [
@@ -18908,8 +17245,813 @@
         {
           "inputs": [
             {
-<<<<<<< HEAD
-=======
+              "internalType": "address",
+              "name": "account",
+              "type": "address"
+            }
+          ],
+          "name": "balanceOf",
+          "outputs": [
+            {
+              "internalType": "uint256",
+              "name": "",
+              "type": "uint256"
+            }
+          ],
+          "stateMutability": "view",
+          "type": "function"
+        },
+        {
+          "inputs": [],
+          "name": "claimGovernance",
+          "outputs": [],
+          "stateMutability": "nonpayable",
+          "type": "function"
+        },
+        {
+          "inputs": [
+            {
+              "internalType": "uint256",
+              "name": "shares",
+              "type": "uint256"
+            }
+          ],
+          "name": "convertToAssets",
+          "outputs": [
+            {
+              "internalType": "uint256",
+              "name": "assets",
+              "type": "uint256"
+            }
+          ],
+          "stateMutability": "view",
+          "type": "function"
+        },
+        {
+          "inputs": [
+            {
+              "internalType": "uint256",
+              "name": "assets",
+              "type": "uint256"
+            }
+          ],
+          "name": "convertToShares",
+          "outputs": [
+            {
+              "internalType": "uint256",
+              "name": "shares",
+              "type": "uint256"
+            }
+          ],
+          "stateMutability": "view",
+          "type": "function"
+        },
+        {
+          "inputs": [],
+          "name": "decimals",
+          "outputs": [
+            {
+              "internalType": "uint8",
+              "name": "",
+              "type": "uint8"
+            }
+          ],
+          "stateMutability": "view",
+          "type": "function"
+        },
+        {
+          "inputs": [
+            {
+              "internalType": "address",
+              "name": "spender",
+              "type": "address"
+            },
+            {
+              "internalType": "uint256",
+              "name": "subtractedValue",
+              "type": "uint256"
+            }
+          ],
+          "name": "decreaseAllowance",
+          "outputs": [
+            {
+              "internalType": "bool",
+              "name": "",
+              "type": "bool"
+            }
+          ],
+          "stateMutability": "nonpayable",
+          "type": "function"
+        },
+        {
+          "inputs": [
+            {
+              "internalType": "uint256",
+              "name": "assets",
+              "type": "uint256"
+            },
+            {
+              "internalType": "address",
+              "name": "receiver",
+              "type": "address"
+            }
+          ],
+          "name": "deposit",
+          "outputs": [
+            {
+              "internalType": "uint256",
+              "name": "",
+              "type": "uint256"
+            }
+          ],
+          "stateMutability": "nonpayable",
+          "type": "function"
+        },
+        {
+          "inputs": [],
+          "name": "governor",
+          "outputs": [
+            {
+              "internalType": "address",
+              "name": "",
+              "type": "address"
+            }
+          ],
+          "stateMutability": "view",
+          "type": "function"
+        },
+        {
+          "inputs": [
+            {
+              "internalType": "address",
+              "name": "spender",
+              "type": "address"
+            },
+            {
+              "internalType": "uint256",
+              "name": "addedValue",
+              "type": "uint256"
+            }
+          ],
+          "name": "increaseAllowance",
+          "outputs": [
+            {
+              "internalType": "bool",
+              "name": "",
+              "type": "bool"
+            }
+          ],
+          "stateMutability": "nonpayable",
+          "type": "function"
+        },
+        {
+          "inputs": [],
+          "name": "initialize",
+          "outputs": [],
+          "stateMutability": "nonpayable",
+          "type": "function"
+        },
+        {
+          "inputs": [],
+          "name": "isGovernor",
+          "outputs": [
+            {
+              "internalType": "bool",
+              "name": "",
+              "type": "bool"
+            }
+          ],
+          "stateMutability": "view",
+          "type": "function"
+        },
+        {
+          "inputs": [
+            {
+              "internalType": "address",
+              "name": "",
+              "type": "address"
+            }
+          ],
+          "name": "maxDeposit",
+          "outputs": [
+            {
+              "internalType": "uint256",
+              "name": "",
+              "type": "uint256"
+            }
+          ],
+          "stateMutability": "view",
+          "type": "function"
+        },
+        {
+          "inputs": [
+            {
+              "internalType": "address",
+              "name": "",
+              "type": "address"
+            }
+          ],
+          "name": "maxMint",
+          "outputs": [
+            {
+              "internalType": "uint256",
+              "name": "",
+              "type": "uint256"
+            }
+          ],
+          "stateMutability": "view",
+          "type": "function"
+        },
+        {
+          "inputs": [
+            {
+              "internalType": "address",
+              "name": "owner",
+              "type": "address"
+            }
+          ],
+          "name": "maxRedeem",
+          "outputs": [
+            {
+              "internalType": "uint256",
+              "name": "",
+              "type": "uint256"
+            }
+          ],
+          "stateMutability": "view",
+          "type": "function"
+        },
+        {
+          "inputs": [
+            {
+              "internalType": "address",
+              "name": "owner",
+              "type": "address"
+            }
+          ],
+          "name": "maxWithdraw",
+          "outputs": [
+            {
+              "internalType": "uint256",
+              "name": "",
+              "type": "uint256"
+            }
+          ],
+          "stateMutability": "view",
+          "type": "function"
+        },
+        {
+          "inputs": [
+            {
+              "internalType": "uint256",
+              "name": "shares",
+              "type": "uint256"
+            },
+            {
+              "internalType": "address",
+              "name": "receiver",
+              "type": "address"
+            }
+          ],
+          "name": "mint",
+          "outputs": [
+            {
+              "internalType": "uint256",
+              "name": "",
+              "type": "uint256"
+            }
+          ],
+          "stateMutability": "nonpayable",
+          "type": "function"
+        },
+        {
+          "inputs": [],
+          "name": "name",
+          "outputs": [
+            {
+              "internalType": "string",
+              "name": "",
+              "type": "string"
+            }
+          ],
+          "stateMutability": "view",
+          "type": "function"
+        },
+        {
+          "inputs": [
+            {
+              "internalType": "uint256",
+              "name": "assets",
+              "type": "uint256"
+            }
+          ],
+          "name": "previewDeposit",
+          "outputs": [
+            {
+              "internalType": "uint256",
+              "name": "",
+              "type": "uint256"
+            }
+          ],
+          "stateMutability": "view",
+          "type": "function"
+        },
+        {
+          "inputs": [
+            {
+              "internalType": "uint256",
+              "name": "shares",
+              "type": "uint256"
+            }
+          ],
+          "name": "previewMint",
+          "outputs": [
+            {
+              "internalType": "uint256",
+              "name": "",
+              "type": "uint256"
+            }
+          ],
+          "stateMutability": "view",
+          "type": "function"
+        },
+        {
+          "inputs": [
+            {
+              "internalType": "uint256",
+              "name": "shares",
+              "type": "uint256"
+            }
+          ],
+          "name": "previewRedeem",
+          "outputs": [
+            {
+              "internalType": "uint256",
+              "name": "",
+              "type": "uint256"
+            }
+          ],
+          "stateMutability": "view",
+          "type": "function"
+        },
+        {
+          "inputs": [
+            {
+              "internalType": "uint256",
+              "name": "assets",
+              "type": "uint256"
+            }
+          ],
+          "name": "previewWithdraw",
+          "outputs": [
+            {
+              "internalType": "uint256",
+              "name": "",
+              "type": "uint256"
+            }
+          ],
+          "stateMutability": "view",
+          "type": "function"
+        },
+        {
+          "inputs": [
+            {
+              "internalType": "uint256",
+              "name": "shares",
+              "type": "uint256"
+            },
+            {
+              "internalType": "address",
+              "name": "receiver",
+              "type": "address"
+            },
+            {
+              "internalType": "address",
+              "name": "owner",
+              "type": "address"
+            }
+          ],
+          "name": "redeem",
+          "outputs": [
+            {
+              "internalType": "uint256",
+              "name": "",
+              "type": "uint256"
+            }
+          ],
+          "stateMutability": "nonpayable",
+          "type": "function"
+        },
+        {
+          "inputs": [],
+          "name": "symbol",
+          "outputs": [
+            {
+              "internalType": "string",
+              "name": "",
+              "type": "string"
+            }
+          ],
+          "stateMutability": "view",
+          "type": "function"
+        },
+        {
+          "inputs": [],
+          "name": "totalAssets",
+          "outputs": [
+            {
+              "internalType": "uint256",
+              "name": "",
+              "type": "uint256"
+            }
+          ],
+          "stateMutability": "view",
+          "type": "function"
+        },
+        {
+          "inputs": [],
+          "name": "totalSupply",
+          "outputs": [
+            {
+              "internalType": "uint256",
+              "name": "",
+              "type": "uint256"
+            }
+          ],
+          "stateMutability": "view",
+          "type": "function"
+        },
+        {
+          "inputs": [
+            {
+              "internalType": "address",
+              "name": "recipient",
+              "type": "address"
+            },
+            {
+              "internalType": "uint256",
+              "name": "amount",
+              "type": "uint256"
+            }
+          ],
+          "name": "transfer",
+          "outputs": [
+            {
+              "internalType": "bool",
+              "name": "",
+              "type": "bool"
+            }
+          ],
+          "stateMutability": "nonpayable",
+          "type": "function"
+        },
+        {
+          "inputs": [
+            {
+              "internalType": "address",
+              "name": "sender",
+              "type": "address"
+            },
+            {
+              "internalType": "address",
+              "name": "recipient",
+              "type": "address"
+            },
+            {
+              "internalType": "uint256",
+              "name": "amount",
+              "type": "uint256"
+            }
+          ],
+          "name": "transferFrom",
+          "outputs": [
+            {
+              "internalType": "bool",
+              "name": "",
+              "type": "bool"
+            }
+          ],
+          "stateMutability": "nonpayable",
+          "type": "function"
+        },
+        {
+          "inputs": [
+            {
+              "internalType": "address",
+              "name": "_newGovernor",
+              "type": "address"
+            }
+          ],
+          "name": "transferGovernance",
+          "outputs": [],
+          "stateMutability": "nonpayable",
+          "type": "function"
+        },
+        {
+          "inputs": [
+            {
+              "internalType": "address",
+              "name": "asset_",
+              "type": "address"
+            },
+            {
+              "internalType": "uint256",
+              "name": "amount_",
+              "type": "uint256"
+            }
+          ],
+          "name": "transferToken",
+          "outputs": [],
+          "stateMutability": "nonpayable",
+          "type": "function"
+        },
+        {
+          "inputs": [
+            {
+              "internalType": "uint256",
+              "name": "assets",
+              "type": "uint256"
+            },
+            {
+              "internalType": "address",
+              "name": "receiver",
+              "type": "address"
+            },
+            {
+              "internalType": "address",
+              "name": "owner",
+              "type": "address"
+            }
+          ],
+          "name": "withdraw",
+          "outputs": [
+            {
+              "internalType": "uint256",
+              "name": "",
+              "type": "uint256"
+            }
+          ],
+          "stateMutability": "nonpayable",
+          "type": "function"
+        }
+      ]
+    },
+    "ConvexLUSDMetaStrategyProxy": {
+      "address": "0x7A192DD9Cc4Ea9bdEdeC9992df74F1DA55e60a19",
+      "abi": [
+        {
+          "anonymous": false,
+          "inputs": [
+            {
+              "indexed": true,
+              "internalType": "address",
+              "name": "previousGovernor",
+              "type": "address"
+            },
+            {
+              "indexed": true,
+              "internalType": "address",
+              "name": "newGovernor",
+              "type": "address"
+            }
+          ],
+          "name": "GovernorshipTransferred",
+          "type": "event"
+        },
+        {
+          "anonymous": false,
+          "inputs": [
+            {
+              "indexed": true,
+              "internalType": "address",
+              "name": "previousGovernor",
+              "type": "address"
+            },
+            {
+              "indexed": true,
+              "internalType": "address",
+              "name": "newGovernor",
+              "type": "address"
+            }
+          ],
+          "name": "PendingGovernorshipTransfer",
+          "type": "event"
+        },
+        {
+          "anonymous": false,
+          "inputs": [
+            {
+              "indexed": true,
+              "internalType": "address",
+              "name": "implementation",
+              "type": "address"
+            }
+          ],
+          "name": "Upgraded",
+          "type": "event"
+        },
+        {
+          "stateMutability": "payable",
+          "type": "fallback"
+        },
+        {
+          "inputs": [],
+          "name": "admin",
+          "outputs": [
+            {
+              "internalType": "address",
+              "name": "",
+              "type": "address"
+            }
+          ],
+          "stateMutability": "view",
+          "type": "function"
+        },
+        {
+          "inputs": [],
+          "name": "claimGovernance",
+          "outputs": [],
+          "stateMutability": "nonpayable",
+          "type": "function"
+        },
+        {
+          "inputs": [],
+          "name": "governor",
+          "outputs": [
+            {
+              "internalType": "address",
+              "name": "",
+              "type": "address"
+            }
+          ],
+          "stateMutability": "view",
+          "type": "function"
+        },
+        {
+          "inputs": [],
+          "name": "implementation",
+          "outputs": [
+            {
+              "internalType": "address",
+              "name": "",
+              "type": "address"
+            }
+          ],
+          "stateMutability": "view",
+          "type": "function"
+        },
+        {
+          "inputs": [
+            {
+              "internalType": "address",
+              "name": "_logic",
+              "type": "address"
+            },
+            {
+              "internalType": "address",
+              "name": "_initGovernor",
+              "type": "address"
+            },
+            {
+              "internalType": "bytes",
+              "name": "_data",
+              "type": "bytes"
+            }
+          ],
+          "name": "initialize",
+          "outputs": [],
+          "stateMutability": "payable",
+          "type": "function"
+        },
+        {
+          "inputs": [],
+          "name": "isGovernor",
+          "outputs": [
+            {
+              "internalType": "bool",
+              "name": "",
+              "type": "bool"
+            }
+          ],
+          "stateMutability": "view",
+          "type": "function"
+        },
+        {
+          "inputs": [
+            {
+              "internalType": "address",
+              "name": "_newGovernor",
+              "type": "address"
+            }
+          ],
+          "name": "transferGovernance",
+          "outputs": [],
+          "stateMutability": "nonpayable",
+          "type": "function"
+        },
+        {
+          "inputs": [
+            {
+              "internalType": "address",
+              "name": "newImplementation",
+              "type": "address"
+            }
+          ],
+          "name": "upgradeTo",
+          "outputs": [],
+          "stateMutability": "nonpayable",
+          "type": "function"
+        },
+        {
+          "inputs": [
+            {
+              "internalType": "address",
+              "name": "newImplementation",
+              "type": "address"
+            },
+            {
+              "internalType": "bytes",
+              "name": "data",
+              "type": "bytes"
+            }
+          ],
+          "name": "upgradeToAndCall",
+          "outputs": [],
+          "stateMutability": "payable",
+          "type": "function"
+        }
+      ]
+    },
+    "ConvexGeneralizedMetaStrategy": {
+      "address": "0xB6764c2Cc8F1fDCd89Af1C3e246f886579746233",
+      "abi": [
+        {
+          "anonymous": false,
+          "inputs": [
+            {
+              "indexed": true,
+              "internalType": "address",
+              "name": "_asset",
+              "type": "address"
+            },
+            {
+              "indexed": false,
+              "internalType": "address",
+              "name": "_pToken",
+              "type": "address"
+            },
+            {
+              "indexed": false,
+              "internalType": "uint256",
+              "name": "_amount",
+              "type": "uint256"
+            }
+          ],
+          "name": "Deposit",
+          "type": "event"
+        },
+        {
+          "anonymous": false,
+          "inputs": [
+            {
+              "indexed": true,
+              "internalType": "address",
+              "name": "previousGovernor",
+              "type": "address"
+            },
+            {
+              "indexed": true,
+              "internalType": "address",
+              "name": "newGovernor",
+              "type": "address"
+            }
+          ],
+          "name": "GovernorshipTransferred",
+          "type": "event"
+        },
+        {
+          "anonymous": false,
+          "inputs": [
+            {
+              "indexed": false,
+              "internalType": "address",
+              "name": "_oldHarvesterAddress",
+              "type": "address"
+            },
+            {
+              "indexed": false,
+              "internalType": "address",
+              "name": "_newHarvesterAddress",
+              "type": "address"
+            }
+          ],
+          "name": "HarvesterAddressesUpdated",
+          "type": "event"
+        },
+        {
+          "anonymous": false,
+          "inputs": [
+            {
               "indexed": false,
               "internalType": "uint256",
               "name": "_prevMaxSlippagePercentage",
@@ -18930,17 +18072,185 @@
           "inputs": [
             {
               "indexed": true,
->>>>>>> 5e06e725
-              "internalType": "address",
-              "name": "account",
-              "type": "address"
-            }
-          ],
-          "name": "balanceOf",
-          "outputs": [
-            {
-              "internalType": "uint256",
-              "name": "",
+              "internalType": "address",
+              "name": "_asset",
+              "type": "address"
+            },
+            {
+              "indexed": false,
+              "internalType": "address",
+              "name": "_pToken",
+              "type": "address"
+            }
+          ],
+          "name": "PTokenAdded",
+          "type": "event"
+        },
+        {
+          "anonymous": false,
+          "inputs": [
+            {
+              "indexed": true,
+              "internalType": "address",
+              "name": "_asset",
+              "type": "address"
+            },
+            {
+              "indexed": false,
+              "internalType": "address",
+              "name": "_pToken",
+              "type": "address"
+            }
+          ],
+          "name": "PTokenRemoved",
+          "type": "event"
+        },
+        {
+          "anonymous": false,
+          "inputs": [
+            {
+              "indexed": true,
+              "internalType": "address",
+              "name": "previousGovernor",
+              "type": "address"
+            },
+            {
+              "indexed": true,
+              "internalType": "address",
+              "name": "newGovernor",
+              "type": "address"
+            }
+          ],
+          "name": "PendingGovernorshipTransfer",
+          "type": "event"
+        },
+        {
+          "anonymous": false,
+          "inputs": [
+            {
+              "indexed": false,
+              "internalType": "address[]",
+              "name": "_oldAddresses",
+              "type": "address[]"
+            },
+            {
+              "indexed": false,
+              "internalType": "address[]",
+              "name": "_newAddresses",
+              "type": "address[]"
+            }
+          ],
+          "name": "RewardTokenAddressesUpdated",
+          "type": "event"
+        },
+        {
+          "anonymous": false,
+          "inputs": [
+            {
+              "indexed": false,
+              "internalType": "address",
+              "name": "recipient",
+              "type": "address"
+            },
+            {
+              "indexed": false,
+              "internalType": "address",
+              "name": "rewardToken",
+              "type": "address"
+            },
+            {
+              "indexed": false,
+              "internalType": "uint256",
+              "name": "amount",
+              "type": "uint256"
+            }
+          ],
+          "name": "RewardTokenCollected",
+          "type": "event"
+        },
+        {
+          "anonymous": false,
+          "inputs": [
+            {
+              "indexed": true,
+              "internalType": "address",
+              "name": "_asset",
+              "type": "address"
+            },
+            {
+              "indexed": false,
+              "internalType": "address",
+              "name": "_pToken",
+              "type": "address"
+            },
+            {
+              "indexed": false,
+              "internalType": "uint256",
+              "name": "_amount",
+              "type": "uint256"
+            }
+          ],
+          "name": "Withdrawal",
+          "type": "event"
+        },
+        {
+          "inputs": [],
+          "name": "_deprecated_rewardLiquidationThreshold",
+          "outputs": [
+            {
+              "internalType": "uint256",
+              "name": "",
+              "type": "uint256"
+            }
+          ],
+          "stateMutability": "view",
+          "type": "function"
+        },
+        {
+          "inputs": [],
+          "name": "_deprecated_rewardTokenAddress",
+          "outputs": [
+            {
+              "internalType": "address",
+              "name": "",
+              "type": "address"
+            }
+          ],
+          "stateMutability": "view",
+          "type": "function"
+        },
+        {
+          "inputs": [
+            {
+              "internalType": "address",
+              "name": "",
+              "type": "address"
+            }
+          ],
+          "name": "assetToPToken",
+          "outputs": [
+            {
+              "internalType": "address",
+              "name": "",
+              "type": "address"
+            }
+          ],
+          "stateMutability": "view",
+          "type": "function"
+        },
+        {
+          "inputs": [
+            {
+              "internalType": "address",
+              "name": "_asset",
+              "type": "address"
+            }
+          ],
+          "name": "checkBalance",
+          "outputs": [
+            {
+              "internalType": "uint256",
+              "name": "balance",
               "type": "uint256"
             }
           ],
@@ -18955,107 +18265,52 @@
           "type": "function"
         },
         {
-          "inputs": [
-            {
-              "internalType": "uint256",
-              "name": "shares",
-              "type": "uint256"
-            }
-          ],
-          "name": "convertToAssets",
-          "outputs": [
-            {
-              "internalType": "uint256",
-              "name": "assets",
-              "type": "uint256"
-            }
-          ],
-          "stateMutability": "view",
-          "type": "function"
-        },
-        {
-          "inputs": [
-            {
-              "internalType": "uint256",
-              "name": "assets",
-              "type": "uint256"
-            }
-          ],
-          "name": "convertToShares",
-          "outputs": [
-            {
-              "internalType": "uint256",
-              "name": "shares",
-              "type": "uint256"
-            }
-          ],
-          "stateMutability": "view",
-          "type": "function"
-        },
-        {
-          "inputs": [],
-          "name": "decimals",
-          "outputs": [
-            {
-              "internalType": "uint8",
-              "name": "",
-              "type": "uint8"
-            }
-          ],
-          "stateMutability": "view",
-          "type": "function"
-        },
-        {
-          "inputs": [
-            {
-              "internalType": "address",
-              "name": "spender",
-              "type": "address"
-            },
-            {
-              "internalType": "uint256",
-              "name": "subtractedValue",
-              "type": "uint256"
-            }
-          ],
-          "name": "decreaseAllowance",
-          "outputs": [
-            {
-              "internalType": "bool",
-              "name": "",
-              "type": "bool"
-            }
-          ],
-          "stateMutability": "nonpayable",
-          "type": "function"
-        },
-        {
-          "inputs": [
-            {
-              "internalType": "uint256",
-              "name": "assets",
-              "type": "uint256"
-            },
-            {
-              "internalType": "address",
-              "name": "receiver",
-              "type": "address"
+          "inputs": [],
+          "name": "collectRewardTokens",
+          "outputs": [],
+          "stateMutability": "nonpayable",
+          "type": "function"
+        },
+        {
+          "inputs": [
+            {
+              "internalType": "address",
+              "name": "_asset",
+              "type": "address"
+            },
+            {
+              "internalType": "uint256",
+              "name": "_amount",
+              "type": "uint256"
             }
           ],
           "name": "deposit",
-          "outputs": [
-            {
-              "internalType": "uint256",
-              "name": "",
-              "type": "uint256"
-            }
-          ],
-          "stateMutability": "nonpayable",
-          "type": "function"
-        },
-        {
-          "inputs": [],
-<<<<<<< HEAD
+          "outputs": [],
+          "stateMutability": "nonpayable",
+          "type": "function"
+        },
+        {
+          "inputs": [],
+          "name": "depositAll",
+          "outputs": [],
+          "stateMutability": "nonpayable",
+          "type": "function"
+        },
+        {
+          "inputs": [],
+          "name": "getRewardTokenAddresses",
+          "outputs": [
+            {
+              "internalType": "address[]",
+              "name": "",
+              "type": "address[]"
+            }
+          ],
+          "stateMutability": "view",
+          "type": "function"
+        },
+        {
+          "inputs": [],
           "name": "governor",
           "outputs": [
             {
@@ -19068,238 +18323,21 @@
           "type": "function"
         },
         {
-          "inputs": [
-            {
-              "internalType": "address",
-              "name": "spender",
-              "type": "address"
-            },
-            {
-              "internalType": "uint256",
-              "name": "addedValue",
-              "type": "uint256"
-            }
-          ],
-          "name": "increaseAllowance",
-          "outputs": [
-            {
-              "internalType": "bool",
-              "name": "",
-              "type": "bool"
-            }
-          ],
-          "stateMutability": "nonpayable",
-          "type": "function"
-        },
-        {
-          "inputs": [],
-          "name": "initialize",
-          "outputs": [],
-          "stateMutability": "nonpayable",
-          "type": "function"
-        },
-        {
-          "inputs": [],
-          "name": "isGovernor",
-=======
-          "name": "_deprecated_rewardLiquidationThreshold",
->>>>>>> 5e06e725
-          "outputs": [
-            {
-              "internalType": "bool",
-              "name": "",
-              "type": "bool"
-            }
-          ],
-          "stateMutability": "view",
-          "type": "function"
-        },
-        {
-          "inputs": [
-            {
-              "internalType": "address",
-              "name": "",
-              "type": "address"
-            }
-          ],
-          "name": "maxDeposit",
-          "outputs": [
-            {
-              "internalType": "uint256",
-              "name": "",
-              "type": "uint256"
-            }
-          ],
-          "stateMutability": "view",
-          "type": "function"
-        },
-        {
-          "inputs": [
-            {
-              "internalType": "address",
-              "name": "",
-              "type": "address"
-            }
-          ],
-          "name": "maxMint",
-          "outputs": [
-            {
-              "internalType": "uint256",
-              "name": "",
-              "type": "uint256"
-            }
-          ],
-          "stateMutability": "view",
-          "type": "function"
-        },
-        {
-          "inputs": [
-            {
-              "internalType": "address",
-              "name": "owner",
-              "type": "address"
-            }
-          ],
-          "name": "maxRedeem",
-          "outputs": [
-            {
-              "internalType": "uint256",
-              "name": "",
-              "type": "uint256"
-            }
-          ],
-          "stateMutability": "view",
-          "type": "function"
-        },
-        {
-          "inputs": [
-            {
-              "internalType": "address",
-              "name": "owner",
-              "type": "address"
-            }
-          ],
-          "name": "maxWithdraw",
-          "outputs": [
-            {
-              "internalType": "uint256",
-              "name": "",
-              "type": "uint256"
-            }
-          ],
-          "stateMutability": "view",
-          "type": "function"
-        },
-        {
-          "inputs": [
-            {
-              "internalType": "uint256",
-              "name": "shares",
-              "type": "uint256"
-            },
-            {
-              "internalType": "address",
-              "name": "receiver",
-              "type": "address"
-            }
-          ],
-          "name": "mint",
-          "outputs": [
-            {
-              "internalType": "uint256",
-              "name": "",
-              "type": "uint256"
-            }
-          ],
-          "stateMutability": "nonpayable",
-          "type": "function"
-        },
-        {
-          "inputs": [],
-<<<<<<< HEAD
-          "name": "name",
-          "outputs": [
-            {
-              "internalType": "string",
-              "name": "",
-              "type": "string"
-            }
-          ],
-          "stateMutability": "view",
-          "type": "function"
-        },
-        {
-          "inputs": [
-            {
-              "internalType": "uint256",
-              "name": "assets",
-              "type": "uint256"
-            }
-          ],
-          "name": "previewDeposit",
-=======
-          "name": "getRewardTokenAddresses",
->>>>>>> 5e06e725
-          "outputs": [
-            {
-              "internalType": "uint256",
-              "name": "",
-              "type": "uint256"
-            }
-          ],
-          "stateMutability": "view",
-          "type": "function"
-        },
-        {
-          "inputs": [
-            {
-              "internalType": "uint256",
-              "name": "shares",
-              "type": "uint256"
-            }
-          ],
-          "name": "previewMint",
-          "outputs": [
-            {
-              "internalType": "uint256",
-              "name": "",
-              "type": "uint256"
-            }
-          ],
-          "stateMutability": "view",
-          "type": "function"
-        },
-        {
-          "inputs": [
-            {
-              "internalType": "uint256",
-              "name": "shares",
-              "type": "uint256"
-            }
-          ],
-          "name": "previewRedeem",
-          "outputs": [
-            {
-              "internalType": "uint256",
-              "name": "",
-              "type": "uint256"
-            }
-          ],
-          "stateMutability": "view",
-          "type": "function"
-        },
-        {
-          "inputs": [
-            {
-<<<<<<< HEAD
-              "internalType": "uint256",
-              "name": "assets",
-              "type": "uint256"
-            }
-          ],
-          "name": "previewWithdraw",
-          "outputs": [
-=======
+          "inputs": [],
+          "name": "harvesterAddress",
+          "outputs": [
+            {
+              "internalType": "address",
+              "name": "",
+              "type": "address"
+            }
+          ],
+          "stateMutability": "view",
+          "type": "function"
+        },
+        {
+          "inputs": [
+            {
               "internalType": "address",
               "name": "_platformAddress",
               "type": "address"
@@ -19319,42 +18357,20 @@
               "name": "_assets",
               "type": "address[]"
             },
->>>>>>> 5e06e725
-            {
-              "internalType": "uint256",
-              "name": "",
-              "type": "uint256"
-            }
-          ],
-          "stateMutability": "view",
-          "type": "function"
-        },
-        {
-          "inputs": [
-            {
-<<<<<<< HEAD
-              "internalType": "uint256",
-              "name": "shares",
-              "type": "uint256"
-            },
-            {
-              "internalType": "address",
-              "name": "receiver",
-              "type": "address"
-            },
-            {
-              "internalType": "address",
-              "name": "owner",
-              "type": "address"
-            }
-          ],
-          "name": "redeem",
-          "outputs": [
-            {
-              "internalType": "uint256",
-              "name": "",
-              "type": "uint256"
-=======
+            {
+              "internalType": "address[]",
+              "name": "_pTokens",
+              "type": "address[]"
+            }
+          ],
+          "name": "initialize",
+          "outputs": [],
+          "stateMutability": "nonpayable",
+          "type": "function"
+        },
+        {
+          "inputs": [
+            {
               "internalType": "address[]",
               "name": "_rewardTokenAddresses",
               "type": "address[]"
@@ -19415,30 +18431,28 @@
               "internalType": "struct BaseConvexMetaStrategy.InitConfig",
               "name": "initConfig",
               "type": "tuple"
->>>>>>> 5e06e725
-            }
-          ],
-          "stateMutability": "nonpayable",
-          "type": "function"
-        },
-        {
-          "inputs": [],
-          "name": "symbol",
-          "outputs": [
-            {
-              "internalType": "string",
-              "name": "",
-              "type": "string"
-            }
-          ],
-          "stateMutability": "view",
-          "type": "function"
-        },
-        {
-          "inputs": [],
-<<<<<<< HEAD
-          "name": "totalAssets",
-=======
+            }
+          ],
+          "name": "initialize",
+          "outputs": [],
+          "stateMutability": "nonpayable",
+          "type": "function"
+        },
+        {
+          "inputs": [],
+          "name": "isGovernor",
+          "outputs": [
+            {
+              "internalType": "bool",
+              "name": "",
+              "type": "bool"
+            }
+          ],
+          "stateMutability": "view",
+          "type": "function"
+        },
+        {
+          "inputs": [],
           "name": "maxWithdrawalSlippage",
           "outputs": [
             {
@@ -19453,44 +18467,121 @@
         {
           "inputs": [],
           "name": "platformAddress",
->>>>>>> 5e06e725
-          "outputs": [
-            {
-              "internalType": "uint256",
-              "name": "",
-              "type": "uint256"
-            }
-          ],
-          "stateMutability": "view",
-          "type": "function"
-        },
-        {
-          "inputs": [],
-          "name": "totalSupply",
-          "outputs": [
-            {
-              "internalType": "uint256",
-              "name": "",
-              "type": "uint256"
-            }
-          ],
-          "stateMutability": "view",
-          "type": "function"
-        },
-        {
-          "inputs": [
-            {
-              "internalType": "address",
-              "name": "recipient",
-              "type": "address"
-            },
-            {
-              "internalType": "uint256",
-              "name": "amount",
-              "type": "uint256"
-            }
-          ],
-          "name": "transfer",
+          "outputs": [
+            {
+              "internalType": "address",
+              "name": "",
+              "type": "address"
+            }
+          ],
+          "stateMutability": "view",
+          "type": "function"
+        },
+        {
+          "inputs": [
+            {
+              "internalType": "uint256",
+              "name": "_assetIndex",
+              "type": "uint256"
+            }
+          ],
+          "name": "removePToken",
+          "outputs": [],
+          "stateMutability": "nonpayable",
+          "type": "function"
+        },
+        {
+          "inputs": [
+            {
+              "internalType": "uint256",
+              "name": "",
+              "type": "uint256"
+            }
+          ],
+          "name": "rewardTokenAddresses",
+          "outputs": [
+            {
+              "internalType": "address",
+              "name": "",
+              "type": "address"
+            }
+          ],
+          "stateMutability": "view",
+          "type": "function"
+        },
+        {
+          "inputs": [],
+          "name": "safeApproveAllTokens",
+          "outputs": [],
+          "stateMutability": "nonpayable",
+          "type": "function"
+        },
+        {
+          "inputs": [
+            {
+              "internalType": "address",
+              "name": "_harvesterAddress",
+              "type": "address"
+            }
+          ],
+          "name": "setHarvesterAddress",
+          "outputs": [],
+          "stateMutability": "nonpayable",
+          "type": "function"
+        },
+        {
+          "inputs": [
+            {
+              "internalType": "uint256",
+              "name": "_maxWithdrawalSlippage",
+              "type": "uint256"
+            }
+          ],
+          "name": "setMaxWithdrawalSlippage",
+          "outputs": [],
+          "stateMutability": "nonpayable",
+          "type": "function"
+        },
+        {
+          "inputs": [
+            {
+              "internalType": "address",
+              "name": "_asset",
+              "type": "address"
+            },
+            {
+              "internalType": "address",
+              "name": "_pToken",
+              "type": "address"
+            }
+          ],
+          "name": "setPTokenAddress",
+          "outputs": [],
+          "stateMutability": "nonpayable",
+          "type": "function"
+        },
+        {
+          "inputs": [
+            {
+              "internalType": "address[]",
+              "name": "_rewardTokenAddresses",
+              "type": "address[]"
+            }
+          ],
+          "name": "setRewardTokenAddresses",
+          "outputs": [],
+          "stateMutability": "nonpayable",
+          "type": "function"
+        },
+        {
+          "inputs": [
+            {
+              "internalType": "address",
+              "name": "_asset",
+              "type": "address"
+            }
+          ],
+          "name": "supportsAsset",
           "outputs": [
             {
               "internalType": "bool",
@@ -19498,49 +18589,7 @@
               "type": "bool"
             }
           ],
-          "stateMutability": "nonpayable",
-          "type": "function"
-        },
-        {
-          "inputs": [
-            {
-              "internalType": "uint256",
-              "name": "_maxWithdrawalSlippage",
-              "type": "uint256"
-            }
-          ],
-          "name": "setMaxWithdrawalSlippage",
-          "outputs": [],
-          "stateMutability": "nonpayable",
-          "type": "function"
-        },
-        {
-          "inputs": [
-            {
-              "internalType": "address",
-              "name": "sender",
-              "type": "address"
-            },
-            {
-              "internalType": "address",
-              "name": "recipient",
-              "type": "address"
-            },
-            {
-              "internalType": "uint256",
-              "name": "amount",
-              "type": "uint256"
-            }
-          ],
-          "name": "transferFrom",
-          "outputs": [
-            {
-              "internalType": "bool",
-              "name": "",
-              "type": "bool"
-            }
-          ],
-          "stateMutability": "nonpayable",
+          "stateMutability": "view",
           "type": "function"
         },
         {
@@ -19560,12 +18609,12 @@
           "inputs": [
             {
               "internalType": "address",
-              "name": "asset_",
-              "type": "address"
-            },
-            {
-              "internalType": "uint256",
-              "name": "amount_",
+              "name": "_asset",
+              "type": "address"
+            },
+            {
+              "internalType": "uint256",
+              "name": "_amount",
               "type": "uint256"
             }
           ],
@@ -19575,31 +18624,45 @@
           "type": "function"
         },
         {
-          "inputs": [
-            {
-              "internalType": "uint256",
-              "name": "assets",
-              "type": "uint256"
-            },
-            {
-              "internalType": "address",
-              "name": "receiver",
-              "type": "address"
-            },
-            {
-              "internalType": "address",
-              "name": "owner",
-              "type": "address"
+          "inputs": [],
+          "name": "vaultAddress",
+          "outputs": [
+            {
+              "internalType": "address",
+              "name": "",
+              "type": "address"
+            }
+          ],
+          "stateMutability": "view",
+          "type": "function"
+        },
+        {
+          "inputs": [
+            {
+              "internalType": "address",
+              "name": "_recipient",
+              "type": "address"
+            },
+            {
+              "internalType": "address",
+              "name": "_asset",
+              "type": "address"
+            },
+            {
+              "internalType": "uint256",
+              "name": "_amount",
+              "type": "uint256"
             }
           ],
           "name": "withdraw",
-          "outputs": [
-            {
-              "internalType": "uint256",
-              "name": "",
-              "type": "uint256"
-            }
-          ],
+          "outputs": [],
+          "stateMutability": "nonpayable",
+          "type": "function"
+        },
+        {
+          "inputs": [],
+          "name": "withdrawAll",
+          "outputs": [],
           "stateMutability": "nonpayable",
           "type": "function"
         }
