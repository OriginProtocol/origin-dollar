import React from 'react'
import { useStoreState } from 'pullstate'
import ethers from 'ethers'
import { get } from 'lodash'

import Layout from 'components/layout'
import Nav from 'components/Nav'
import { AccountStore } from 'stores/AccountStore'
import ContractStore from 'stores/ContractStore'
import { currencies } from 'constants/Contract'

const governorAddress = '0xeAD9C93b79Ae7C1591b1FB5323BD777E86e150d4'

const Dashboard = ({ locale, onLocale }) => {
  const allowances = useStoreState(AccountStore, s => s.allowances)
  const balances = useStoreState(AccountStore, s => s.balances)

  const account = useStoreState(AccountStore, s => s.address)

  const { vault, usdt, dai, tusd, usdc, ousd } = useStoreState(ContractStore, s => s.contracts || {})

  const isGovernor = account && account === governorAddress


  const clearAllAllowances = async () => {
    await usdt.decreaseAllowance(
      vault.address,
      ethers.utils.parseUnits(allowances['usdt'], await usdt.decimals())
    )

    await dai.decreaseAllowance(
      vault.address,
      ethers.utils.parseUnits(allowances['dai'], await dai.decimals())
    )

    // await tusd.decreaseAllowance(
    //   vault.address,
    //   ethers.utils.parseUnits(allowances['tusd'], await tusd.decimals())
    // )

    await usdc.decreaseAllowance(
      vault.address,
      ethers.utils.parseUnits(allowances['usdc'], await usdc.decimals())
    )
  }

  const mintUSDT = async () => {
    await usdt.mint(
      ethers.utils.parseUnits('1500.0', await usdt.decimals())
    )
  }

  const approveUSDT = async () => {
    await usdt.approve(
      vault.address,
      ethers.utils.parseUnits('10000000.0', await usdt.decimals())
    )
  }

  const mintDai = async () => {
    await dai.mint(
      ethers.utils.parseUnits('1500.0', await dai.decimals())
    )
  }

  const approveDai = async () => {
    await dai.approve(
      vault.address,
      ethers.utils.parseUnits('10000000.0', await dai.decimals())
    )
  }

  const mintTusd = async () => {
    await tusd.mint(
      ethers.utils.parseUnits('1500.0', await tusd.decimals())
    )
  }

  const unPauseDeposits = async () => {
    await vault.unpauseDeposits()
  }

  const approveTusd = async () => {
    await tusd.approve(
      vault.address,
      ethers.utils.parseUnits('10000000.0', await tusd.decimals())
    )
  }

  const mintUsdc = async () => {
    await usdc.mint(
      ethers.utils.parseUnits('1500.0', await usdc.decimals())
    )
  }

  const approveUsdc = async () => {
    await usdc.approve(
      vault.address,
      ethers.utils.parseUnits('10000000.0', await usdc.decimals())
    )
  }

  const buyOusd = async () => {
    await ousd.mint(
      usdt.address,
      ethers.utils.parseUnits('100.0', await usdt.decimals())
    )
  }

  const depositYield = async () => {
    await ousd.depositYield(
      usdt.address,
      ethers.utils.parseUnits('10.0', await usdt.decimals())
    )
  }

  const approveOUSD = async () => {
<<<<<<< HEAD
    await ousd.approve(
      ousd.address,
      ethers.utils.parseUnits('10000000.0', await ousd.decimals())
=======
    await OUSD.approve(
      Vault.address,
      ethers.utils.parseUnits('10000000.0', await OUSD.decimals())
>>>>>>> df4ba013
    )
  }

  const setupSupportAssets = async () => {
    await vault.supportAsset(
      dai.address,
      "DAI"
    )

    await vault.supportAsset(
      usdt.address,
      "USDT"
    )

    await vault.supportAsset(
      usdc.address,
      "USDC"
    )
  }

  const tableRows = () => {
    return [...Object.keys(currencies), 'ousd'].map((x) => (
      <tr key={x}>
        <td>{x.toUpperCase()}</td>
        <td>{get(allowances, x) > 100000000000 ? 'Unlimited' : 'None'}</td>
        <td>1</td>
        <td>{get(balances, x)}</td>
        <td>{get(allowances, x)}</td>
      </tr>
    ))
  }

  return (
    <>
      <Layout dapp>
        <Nav
          dapp
          locale={locale}
          onLocale={onLocale}
        />
        <div className="my-5">
        {!account && <h1 className="text-white">No account :(</h1>}
        {account && (
          <>
            <h1>Balances</h1>
            <div className="card w25 mb-4">
              <div className="card-body">
                <h5 className="card-title">Current Balance</h5>
                <p className="card-text">{get(balances, 'ousd')}</p>
              </div>
            </div>
            <table className="table table-bordered">
              <thead>
                <tr>
                  <td>Asset</td>
                  <td>Permission</td>
                  <td>Exchange Rate</td>
                  <td>Your Balance</td>
                  <td>Allowance</td>
                </tr>
              </thead>
              <tbody>{tableRows()}</tbody>
            </table>
            <div className="d-flex flex-wrap">
              {isGovernor && (
                <div className="btn btn-primary my-4 mr-3" onClick={depositYield}>
                  Deposit $10 Yield
                </div>
              )}
              <div className="btn btn-primary my-4 mr-3" onClick={mintUSDT}>
                Mint USDT
              </div>
              <div className="btn btn-primary my-4 mr-3" onClick={approveUSDT}>
                Approve USDT
              </div>
              <div className="btn btn-primary my-4 mr-3" onClick={mintDai}>
                Mint DAI
              </div>
              <div className="btn btn-primary my-4 mr-3" onClick={approveDai}>
                Approve Dai
              </div>
              <div className="btn btn-primary my-4 mr-3" onClick={mintTusd}>
                Mint TUSD
              </div>
              <div className="btn btn-primary my-4 mr-3" onClick={approveTusd}>
                Approve TUSD
              </div>
              <div className="btn btn-primary my-4 mr-3" onClick={mintUsdc}>
                Mint USDC
              </div>
              <div className="btn btn-primary my-4 mr-3" onClick={approveUsdc}>
                Approve USDC
              </div>
              <div className="btn btn-primary my-4 mr-3" onClick={clearAllAllowances}>
                Clear All Allowances
              </div>
              <div className="btn btn-primary my-4 mr-3" onClick={buyOusd}>
                Buy OUSD
              </div>
              <div className="btn btn-primary my-4 mr-3" onClick={unPauseDeposits}>
                Un-Pause Deposits
              </div>
              <div className="btn btn-primary my-4 mr-3" onClick={approveOUSD}>
                Approve OUSD
              </div>
              <div className="btn btn-primary my-4 mr-3" onClick={setupSupportAssets}>
                Support Dai & Usdt & Usdc
              </div>
            </div>
          </>
        )}
      </div>
      </Layout>
      <style jsx>{`
        .home {
          padding-top: 80px;
        }

        table {
          background-color: white;
        }

        @media (max-width: 799px) {
          .home {
            padding: 0;
          }
        }
      `}</style>
    </>

  )
}

export default Dashboard
<|MERGE_RESOLUTION|>--- conflicted
+++ resolved
@@ -115,15 +115,9 @@
   }
 
   const approveOUSD = async () => {
-<<<<<<< HEAD
     await ousd.approve(
-      ousd.address,
+      vault.address,
       ethers.utils.parseUnits('10000000.0', await ousd.decimals())
-=======
-    await OUSD.approve(
-      Vault.address,
-      ethers.utils.parseUnits('10000000.0', await OUSD.decimals())
->>>>>>> df4ba013
     )
   }
 
