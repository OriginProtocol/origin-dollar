--- conflicted
+++ resolved
@@ -352,8 +352,6 @@
   print("-----")
   print("Profit", "{:.6f}".format(profit / 10**18), profit)
   print("Vault Change", "{:.6f}".format(vault_change / 10**18), vault_change)
-<<<<<<< HEAD
-=======
   print("-----")
 
 # ---------------------------------------------
@@ -394,5 +392,4 @@
   print("-----")
   print("Profit", "{:.6f}".format(profit / 10**18), profit)
   print("Vault Change", "{:.6f}".format(vault_change / 10**18), vault_change)
->>>>>>> 2e94216c
   print("-----")