--- conflicted
+++ resolved
@@ -445,9 +445,7 @@
     print("Min  amount", "{:.6f}".format(minAmount / 10**18), minAmount)
     print("-----")
     print("Profit", "{:.6f}".format(profit / 10**18), profit)
-<<<<<<< HEAD
-    print("Vault Change", "{:.6f}".format(vault_change / 10**18), vault_change)
-
+    print("Vault Change", "{:.6f}".format(vault_change / 10**18), vault_change)
 
 # -------------------------------------------
 # Sept 13 2024 - Withdraw from OETH AMO Strategy
@@ -487,7 +485,4 @@
         [47, 48],
         {'from': OETH_ARM}
       )
-    )
-=======
-    print("Vault Change", "{:.6f}".format(vault_change / 10**18), vault_change)
->>>>>>> 154da48a
+    )