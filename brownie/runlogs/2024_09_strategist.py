
# -------------------------------
# Sep 3, 2024 - Withdraw from 2nd Native Staking Strategy
# -------------------------------
from world import *

def main():
  with TemporaryForkForReallocations() as txs:
    # Before
    txs.append(oeth_dripper.collectAndRebase(std))
    txs.append(oeth_vault_value_checker.takeSnapshot(std))

    # Withdraw 983 WETH from the Second Native Staking Strategy
    txs.append(
      vault_oeth_admin.withdrawFromStrategy(
        OETH_NATIVE_STAKING_2_STRAT, 
        [WETH], 
        [983 * 10**18],
        std
      )
    )

    # After
    vault_change = vault_oeth_core.totalValue() - oeth_vault_value_checker.snapshots(STRATEGIST)[0]
    supply_change = oeth.totalSupply() - oeth_vault_value_checker.snapshots(STRATEGIST)[1]
    profit = vault_change - supply_change

    txs.append(oeth_vault_value_checker.checkDelta(profit, (1 * 10**17), vault_change, (1 * 10**17), std))
    print("-----")
    print("Profit", "{:.6f}".format(profit / 10**18), profit)
    print("Vault Change", "{:.6f}".format(vault_change / 10**18), vault_change)

<<<<<<< HEAD
# -------------------------------------------
# Sept 4 2024 - OETHb allocation & rebalance
# -------------------------------------------
from world_base import *

def main():
  with TemporaryForkForOETHbReallocations() as txs:
    # Before
    txs.append(vault_core.rebase({'from':OETHB_STRATEGIST}))
    txs.append(vault_value_checker.takeSnapshot({'from':OETHB_STRATEGIST}))

    # Deposit WETH
    txs.append(
      vault_admin.depositToStrategy(
        OETHB_AERODROME_AMO_STRATEGY, 
        [weth], 
        [329 * 10**18], 
        {'from': OETHB_STRATEGIST}
      )
    )

    # deposit funds into the underlying strategy
    txs.append(
      amo_strat.rebalance(
        0, 
        True,
        0,
        {'from': OETHB_STRATEGIST}
=======

# -------------------------------
# Sep 5, 2024 - Withdraw from 2nd Native Staking Strategy
# -------------------------------
from world import *

def main():
  with TemporaryForkForReallocations() as txs:
    # Before
    txs.append(oeth_dripper.collectAndRebase(std))
    txs.append(oeth_vault_value_checker.takeSnapshot(std))

    # Withdraw 983 WETH from the Second Native Staking Strategy
    txs.append(
      vault_oeth_admin.withdrawFromStrategy(
        OETH_NATIVE_STAKING_2_STRAT, 
        [WETH], 
        [956 * 10**18],
        std
>>>>>>> 0a5d6871
      )
    )

    # After
<<<<<<< HEAD
    vault_change = vault_core.totalValue() - vault_value_checker.snapshots(OETHB_STRATEGIST)[0]
    supply_change = oethb.totalSupply() - vault_value_checker.snapshots(OETHB_STRATEGIST)[1]
    profit = vault_change - supply_change

    txs.append(vault_value_checker.checkDelta(profit, (500 * 10**18), vault_change, (500 * 10**18), {'from': OETHB_STRATEGIST}))
=======
    vault_change = vault_oeth_core.totalValue() - oeth_vault_value_checker.snapshots(STRATEGIST)[0]
    supply_change = oeth.totalSupply() - oeth_vault_value_checker.snapshots(STRATEGIST)[1]
    profit = vault_change - supply_change

    txs.append(oeth_vault_value_checker.checkDelta(profit, (1 * 10**17), vault_change, (1 * 10**17), std))
>>>>>>> 0a5d6871
    print("-----")
    print("Profit", "{:.6f}".format(profit / 10**18), profit)
    print("Vault Change", "{:.6f}".format(vault_change / 10**18), vault_change)
<|MERGE_RESOLUTION|>--- conflicted
+++ resolved
@@ -30,7 +30,7 @@
     print("Profit", "{:.6f}".format(profit / 10**18), profit)
     print("Vault Change", "{:.6f}".format(vault_change / 10**18), vault_change)
 
-<<<<<<< HEAD
+
 # -------------------------------------------
 # Sept 4 2024 - OETHb allocation & rebalance
 # -------------------------------------------
@@ -59,7 +59,20 @@
         True,
         0,
         {'from': OETHB_STRATEGIST}
-=======
+
+      )
+    )
+
+    print("-----")
+    print("Profit", "{:.6f}".format(profit / 10**18), profit)
+    print("Vault Change", "{:.6f}".format(vault_change / 10**18), vault_change)
+
+    # After
+    vault_change = vault_core.totalValue() - vault_value_checker.snapshots(OETHB_STRATEGIST)[0]
+    supply_change = oethb.totalSupply() - vault_value_checker.snapshots(OETHB_STRATEGIST)[1]
+    profit = vault_change - supply_change
+
+    txs.append(vault_value_checker.checkDelta(profit, (500 * 10**18), vault_change, (500 * 10**18), {'from': OETHB_STRATEGIST}))
 
 # -------------------------------
 # Sep 5, 2024 - Withdraw from 2nd Native Staking Strategy
@@ -79,24 +92,15 @@
         [WETH], 
         [956 * 10**18],
         std
->>>>>>> 0a5d6871
       )
     )
 
     # After
-<<<<<<< HEAD
     vault_change = vault_core.totalValue() - vault_value_checker.snapshots(OETHB_STRATEGIST)[0]
     supply_change = oethb.totalSupply() - vault_value_checker.snapshots(OETHB_STRATEGIST)[1]
     profit = vault_change - supply_change
 
     txs.append(vault_value_checker.checkDelta(profit, (500 * 10**18), vault_change, (500 * 10**18), {'from': OETHB_STRATEGIST}))
-=======
-    vault_change = vault_oeth_core.totalValue() - oeth_vault_value_checker.snapshots(STRATEGIST)[0]
-    supply_change = oeth.totalSupply() - oeth_vault_value_checker.snapshots(STRATEGIST)[1]
-    profit = vault_change - supply_change
-
-    txs.append(oeth_vault_value_checker.checkDelta(profit, (1 * 10**17), vault_change, (1 * 10**17), std))
->>>>>>> 0a5d6871
     print("-----")
     print("Profit", "{:.6f}".format(profit / 10**18), profit)
     print("Vault Change", "{:.6f}".format(vault_change / 10**18), vault_change)
