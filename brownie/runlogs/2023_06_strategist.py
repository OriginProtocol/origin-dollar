--- conflicted
+++ resolved
@@ -398,20 +398,9 @@
   print("To: ", item.receiver)
   print("Data (Hex encoded): ", item.input, "\n")
 
-<<<<<<< HEAD
-
-
-# --------------------------------
-# June 22, 2023 - OETH AMO Deposit
-# --------------------------------
-
-from world import *
-
-=======
 # --------------------------------
 # June 20, 2023 - OETH AMO Deposit
 # --------------------------------
->>>>>>> 5743db11
 txs = []
 with TemporaryFork():
   # Before
@@ -419,22 +408,13 @@
   txs.append(oeth_vault_value_checker.takeSnapshot({'from':STRATEGIST}))
 
   # Strategist
-<<<<<<< HEAD
-  txs.append(vault_oeth_admin.depositToStrategy(OETH_CONVEX_OETH_ETH_STRAT, [weth], [990*1e18], {'from': STRATEGIST}))
-=======
   txs.append(vault_oeth_admin.depositToStrategy(OETH_CONVEX_OETH_ETH_STRAT, [WETH], [334*1e18], {'from': STRATEGIST}))
->>>>>>> 5743db11
 
   #After
   vault_change = vault_oeth_core.totalValue() - oeth_vault_value_checker.snapshots(STRATEGIST)[0]
   supply_change = oeth.totalSupply() - oeth_vault_value_checker.snapshots(STRATEGIST)[1]
   profit = vault_change - supply_change
   txs.append(oeth_vault_value_checker.checkDelta(profit, (0.1 * 10**18), vault_change, (10 * 10**18), {'from': STRATEGIST}))
-<<<<<<< HEAD
-  print("-----")
-  print("Profit", "{:.6f}".format(profit / 10**18), profit)
-  print("Vault Change", "{:.6f}".format(vault_change / 10**18), vault_change)
-=======
 
   weth_balance = weth.balanceOf(vault_oeth_admin)
   convex_amo_balance = oeth_convex_amo_strat.checkBalance(WETH)
@@ -443,7 +423,40 @@
   print("Vault Change", "{:.6f}".format(vault_change / 10**18), vault_change)
   print("Convex WETH Balance", "{:.6f}".format(convex_amo_balance / 10**18))
   print("Vault WETH Balance", "{:.6f}".format(weth_balance / 10**18))
->>>>>>> 5743db11
+  print("-----")
+  print("Est Gas Max: {:,}".format(1.10*sum([x.gas_used for x in txs])))
+
+  print("Schedule the following transactions on Gnosis Safe")
+  for idx, item in enumerate(txs):
+    print("Transaction ", idx)
+    print("To: ", item.receiver)
+    print("Data (Hex encoded): ", item.input, "\n")
+
+
+
+# --------------------------------
+# June 22, 2023 - OETH AMO Deposit
+# --------------------------------
+
+from world import *
+
+txs = []
+with TemporaryFork():
+  # Before
+  txs.append(vault_oeth_core.rebase({'from':STRATEGIST}))
+  txs.append(oeth_vault_value_checker.takeSnapshot({'from':STRATEGIST}))
+
+  # Strategist
+  txs.append(vault_oeth_admin.depositToStrategy(OETH_CONVEX_OETH_ETH_STRAT, [weth], [990*1e18], {'from': STRATEGIST}))
+
+  #After
+  vault_change = vault_oeth_core.totalValue() - oeth_vault_value_checker.snapshots(STRATEGIST)[0]
+  supply_change = oeth.totalSupply() - oeth_vault_value_checker.snapshots(STRATEGIST)[1]
+  profit = vault_change - supply_change
+  txs.append(oeth_vault_value_checker.checkDelta(profit, (0.1 * 10**18), vault_change, (10 * 10**18), {'from': STRATEGIST}))
+  print("-----")
+  print("Profit", "{:.6f}".format(profit / 10**18), profit)
+  print("Vault Change", "{:.6f}".format(vault_change / 10**18), vault_change)
   print("-----")
   print("Est Gas Max: {:,}".format(1.10*sum([x.gas_used for x in txs])))
 
