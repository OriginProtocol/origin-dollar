--- conflicted
+++ resolved
@@ -203,7 +203,45 @@
   print("Data (Hex encoded): ", item.input, "\n")
 
 
-<<<<<<< HEAD
+# --------------------------------
+# June 2, 2023 - OETH Morpho Aave withdrawAll
+# --------------------------------
+
+from world import *
+
+txs = []
+with TemporaryFork():
+  # Before
+  # Before
+  txs.append(vault_oeth_core.rebase({'from':STRATEGIST}))
+  txs.append(oeth_vault_value_checker.takeSnapshot({'from':STRATEGIST}))
+
+  # Strategist
+  txs.append(vault_oeth_admin.depositToStrategy(OETH_CONVEX_OETH_ETH_STRAT, [weth], [877.39264*1e18], {'from': STRATEGIST}))
+  txs.append(vault_oeth_admin.depositToStrategy(OETH_MORPHO_AAVE_STRAT, [weth], [103.28868*1e18], {'from': STRATEGIST}))
+
+  #After
+  vault_change = vault_oeth_core.totalValue() - oeth_vault_value_checker.snapshots(STRATEGIST)[0]
+  supply_change = oeth.totalSupply() - oeth_vault_value_checker.snapshots(STRATEGIST)[1]
+  profit = vault_change - supply_change
+  txs.append(oeth_vault_value_checker.checkDelta(profit, (0.1 * 10**18), vault_change, (10 * 10**18), {'from': STRATEGIST}))
+
+  morpho_balance = oeth_morpho_aave_strat.checkBalance(WETH)
+  weth_balance = weth.balanceOf(vault_oeth_admin)
+  print("-----")
+  print("Profit", "{:.6f}".format(profit / 10**18), profit)
+  print("Vault Change", "{:.6f}".format(vault_change / 10**18), vault_change)
+  print("Morpho Aave Balance", "{:.6f}".format(morpho_balance / 10**18))
+  print("WETH Balance", "{:.6f}".format(weth_balance / 10**18))
+  print("-----")
+print("Est Gas Max: {:,}".format(1.10*sum([x.gas_used for x in txs])))
+
+print("Schedule the following transactions on Gnosis Safe")
+for idx, item in enumerate(txs):
+  print("Transaction ", idx)
+  print("To: ", item.receiver)
+  print("Data (Hex encoded): ", item.input, "\n")
+
 
 # --------------------------------
 # June 15th, 2023 - OUSD handle USDC de-peg
@@ -241,68 +279,28 @@
     txs.append(vault_admin.withdrawAllFromStrategies({'from': STRATEGIST}))
 
     txs.append(flipper.withdrawAll({'from': STRATEGIST}))
-  
-    txs.extend(auto_check_snapshot())
-    
-=======
-# --------------------------------
-# June 2, 2023 - OETH Morpho Aave withdrawAll
-# --------------------------------
-
-from world import *
-
-txs = []
-with TemporaryFork():
-  # Before
-  # Before
-  txs.append(vault_oeth_core.rebase({'from':STRATEGIST}))
-  txs.append(oeth_vault_value_checker.takeSnapshot({'from':STRATEGIST}))
-
-  # Strategist
-  txs.append(vault_oeth_admin.depositToStrategy(OETH_CONVEX_OETH_ETH_STRAT, [weth], [877.39264*1e18], {'from': STRATEGIST}))
-  txs.append(vault_oeth_admin.depositToStrategy(OETH_MORPHO_AAVE_STRAT, [weth], [103.28868*1e18], {'from': STRATEGIST}))
-
-  #After
-  vault_change = vault_oeth_core.totalValue() - oeth_vault_value_checker.snapshots(STRATEGIST)[0]
-  supply_change = oeth.totalSupply() - oeth_vault_value_checker.snapshots(STRATEGIST)[1]
-  profit = vault_change - supply_change
-  txs.append(oeth_vault_value_checker.checkDelta(profit, (0.1 * 10**18), vault_change, (10 * 10**18), {'from': STRATEGIST}))
-
-  morpho_balance = oeth_morpho_aave_strat.checkBalance(WETH)
-  weth_balance = weth.balanceOf(vault_oeth_admin)
-  print("-----")
-  print("Profit", "{:.6f}".format(profit / 10**18), profit)
-  print("Vault Change", "{:.6f}".format(vault_change / 10**18), vault_change)
-  print("Morpho Aave Balance", "{:.6f}".format(morpho_balance / 10**18))
-  print("WETH Balance", "{:.6f}".format(weth_balance / 10**18))
-  print("-----")
->>>>>>> bd575e7d
-print("Est Gas Max: {:,}".format(1.10*sum([x.gas_used for x in txs])))
-
-print("Schedule the following transactions on Gnosis Safe")
-for idx, item in enumerate(txs):
-  print("Transaction ", idx)
-  print("To: ", item.receiver)
-  print("Data (Hex encoded): ", item.input, "\n")
-
-
-<<<<<<< HEAD
+
+    txs.extend(auto_check_snapshot())
+
+print("Est Gas Max: {:,}".format(1.10*sum([x.gas_used for x in txs])))
+
+print("Schedule the following transactions on Gnosis Safe")
+for idx, item in enumerate(txs):
+  print("Transaction ", idx)
+  print("To: ", item.receiver)
+  print("Data (Hex encoded): ", item.input, "\n")
+
+
 # --------------------------------
 # June 15th, 2023 - OUSD handle USDC de-peg. Allocation buffer to 100%
-=======
-
-# --------------------------------
-# June 19th, 2023 - OUSD allocation, vaultBuffer to 0%
->>>>>>> bd575e7d
-# --------------------------------
-
-from addresses import *
-from world import *
-from allocations import *
-from ape_safe import ApeSafe
-
-votes = """
-<<<<<<< HEAD
+# --------------------------------
+
+from addresses import *
+from world import *
+from allocations import *
+from ape_safe import ApeSafe
+
+votes = """
 Morpho Aave USDT  40.23%
 Morpho Aave DAI 0%
 Morpho Aave USDC  0%
@@ -325,8 +323,26 @@
     txs = []
     # Withdraw funds
     txs.append(vault_admin.setVaultBuffer(10**18, {'from': STRATEGIST}))
-    
-=======
+
+print("Est Gas Max: {:,}".format(1.10*sum([x.gas_used for x in txs])))
+
+print("Schedule the following transactions on Gnosis Safe")
+for idx, item in enumerate(txs):
+  print("Transaction ", idx)
+  print("To: ", item.receiver)
+  print("Data (Hex encoded): ", item.input, "\n")
+
+
+# --------------------------------
+# June 19th, 2023 - OUSD allocation, vaultBuffer to 0%
+# --------------------------------
+
+from addresses import *
+from world import *
+from allocations import *
+from ape_safe import ApeSafe
+
+votes = """
 Aave DAI  0.66%
 Aave USDC 8.81%
 Aave USDT 1.52%
@@ -374,7 +390,6 @@
     total_balance = ousd_balance + threePool_balance
     print("OUSD metapool token ratio, OUSD share: {:.3f}% 3pool share: {:.3f}%".format(ousd_balance/total_balance, threePool_balance/total_balance))
 
->>>>>>> bd575e7d
 print("Est Gas Max: {:,}".format(1.10*sum([x.gas_used for x in txs])))
 
 print("Schedule the following transactions on Gnosis Safe")
