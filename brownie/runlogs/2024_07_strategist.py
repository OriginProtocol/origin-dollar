# -------------------------------------
# Jul 04, 2024 - OETH Buyback
# -------------------------------------
from buyback import *
def main():
  txs = []

  oeth_for_ogn, oeth_for_cvx = get_balance_splits(OETH)

  with TemporaryFork():
    txs.append(
      build_1inch_buyback_tx(
        OETH,
        OGN,
        oeth_for_ogn,
        3.5
      )
    )

    txs.append(
      build_1inch_buyback_tx(
        OETH,
        CVX,
        oeth_for_cvx,
        2
      )
    )

    txs.append(
      cvx_locker.processExpiredLocks(True, std)
    )

    print(to_gnosis_json(txs))

# -------------------------------------
# Jul 04, 2024 - OUSD Buyback
# -------------------------------------
from buyback import *
def main():
  txs = []

  ousd_for_ogn, ousd_for_cvx = get_balance_splits(OUSD)

  with TemporaryFork():
    txs.append(
      build_1inch_buyback_tx(
        OUSD,
        OGN,
        ousd_for_ogn,
        3
      )
    )

    txs.append(
      build_1inch_buyback_tx(
        OUSD,
        CVX,
        ousd_for_cvx,
        2
      )
    )

    print(to_gnosis_json(txs))


# -------------------------------------
# Jul 5, 2024 - Second deposit to Native Staking Strategy
# -------------------------------------
from world import *

def main():
  with TemporaryForkForReallocations() as txs:
    # Before
    txs.append(vault_oeth_core.rebase(std))
    txs.append(oeth_vault_value_checker.takeSnapshot(std))
    
    # Deposit WETH to Native Staking Strategy
    txs.append(
      vault_oeth_admin.depositToStrategy(
        OETH_NATIVE_STAKING_STRAT, 
        [WETH], 
        [740 * 10**18],
        std
      )
    )

    # After
    vault_change = vault_oeth_core.totalValue() - oeth_vault_value_checker.snapshots(STRATEGIST)[0]
    supply_change = oeth.totalSupply() - oeth_vault_value_checker.snapshots(STRATEGIST)[1]
    profit = vault_change - supply_change
    txs.append(oeth_vault_value_checker.checkDelta(profit, (1 * 10**18), vault_change, (1 * 10**18), std))
    print("-----")
    print("Profit", "{:.6f}".format(profit / 10**18), profit)
    print("OETH supply change", "{:.6f}".format(supply_change / 10**18), supply_change)
    print("Vault Change", "{:.6f}".format(vault_change / 10**18), vault_change)
    print("-----")


# -------------------------------------
# Jul 9, 2024 - First deposit to Lido Withdrawal Strategy
# -------------------------------------
from world import *

def main():
  with TemporaryForkForReallocations() as txs:
    # Before
    txs.append(vault_oeth_core.rebase(std))
    txs.append(oeth_vault_value_checker.takeSnapshot(std))
    
    # Deposit 1 stETH to Lido Withdrawal Strategy
    txs.append(
      vault_oeth_admin.depositToStrategy(
        OETH_LIDO_WITHDRAWAL_STRAT, 
        [STETH], 
        [1 * 10**18],
        std
      )
    )

    # After
    vault_change = vault_oeth_core.totalValue() - oeth_vault_value_checker.snapshots(STRATEGIST)[0]
    supply_change = oeth.totalSupply() - oeth_vault_value_checker.snapshots(STRATEGIST)[1]
    profit = vault_change - supply_change
    txs.append(oeth_vault_value_checker.checkDelta(profit, (1 * 10**18), vault_change, (1 * 10**18), std))
    print("-----")
    print("Profit", "{:.6f}".format(profit / 10**18), profit)
    print("OETH supply change", "{:.6f}".format(supply_change / 10**18), supply_change)
    print("Vault Change", "{:.6f}".format(vault_change / 10**18), vault_change)
<<<<<<< HEAD
=======
    print("-----")


# -------------------------------------
# Jul 9, 2024 - Deposit all stETH to Lido Withdrawal Strategy
# -------------------------------------
from world import *

def main():
  with TemporaryForkForReallocations() as txs:
    # Before
    txs.append(vault_oeth_core.rebase(std))
    txs.append(oeth_vault_value_checker.takeSnapshot(std))
    
    # Deposit in chunks of stETH
    steth_deposit = 4999 * 10**18

    # first deposit
    txs.append(
      vault_oeth_admin.depositToStrategy(
        OETH_LIDO_WITHDRAWAL_STRAT, 
        [STETH], 
        [steth_deposit],
        std
      )
    )

    # second deposit
    txs.append(
      vault_oeth_admin.depositToStrategy(
        OETH_LIDO_WITHDRAWAL_STRAT, 
        [STETH], 
        [steth_deposit],
        std
      )
    )

    # third deposit
    txs.append(
      vault_oeth_admin.depositToStrategy(
        OETH_LIDO_WITHDRAWAL_STRAT, 
        [STETH], 
        [steth_deposit],
        std
      )
    )

    steth_remaining = steth.balanceOf(OETH_VAULT)

    # fourth and last deposit of the remaining stETH
    txs.append(
      vault_oeth_admin.depositToStrategy(
        OETH_LIDO_WITHDRAWAL_STRAT, 
        [STETH], 
        [steth_remaining],
        std
      )
    )

    # After
    vault_change = vault_oeth_core.totalValue() - oeth_vault_value_checker.snapshots(STRATEGIST)[0]
    supply_change = oeth.totalSupply() - oeth_vault_value_checker.snapshots(STRATEGIST)[1]
    profit = vault_change - supply_change
    txs.append(oeth_vault_value_checker.checkDelta(profit, (1 * 10**18), vault_change, (1 * 10**18), std))
    print("stETH deposits ", "{:.6f}".format(steth_deposit / 10**18), steth_deposit)
    print("stETH remaining", "{:.6f}".format(steth_remaining / 10**18), steth_remaining)
    print("-----")
    print("Profit", "{:.6f}".format(profit / 10**18), profit)
    print("OETH supply change", "{:.6f}".format(supply_change / 10**18), supply_change)
    print("Vault Change", "{:.6f}".format(vault_change / 10**18), vault_change)
>>>>>>> a8029325
    print("-----")<|MERGE_RESOLUTION|>--- conflicted
+++ resolved
@@ -126,10 +126,7 @@
     print("Profit", "{:.6f}".format(profit / 10**18), profit)
     print("OETH supply change", "{:.6f}".format(supply_change / 10**18), supply_change)
     print("Vault Change", "{:.6f}".format(vault_change / 10**18), vault_change)
-<<<<<<< HEAD
-=======
     print("-----")
-
 
 # -------------------------------------
 # Jul 9, 2024 - Deposit all stETH to Lido Withdrawal Strategy
@@ -198,5 +195,4 @@
     print("Profit", "{:.6f}".format(profit / 10**18), profit)
     print("OETH supply change", "{:.6f}".format(supply_change / 10**18), supply_change)
     print("Vault Change", "{:.6f}".format(vault_change / 10**18), vault_change)
->>>>>>> a8029325
     print("-----")