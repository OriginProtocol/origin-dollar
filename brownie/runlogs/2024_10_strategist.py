--- conflicted
+++ resolved
@@ -448,7 +448,6 @@
     print("Profit", "{:.6f}".format(profit / 10**18), profit)
     print("Vault Change", "{:.6f}".format(vault_change / 10**18), vault_change)
 
-<<<<<<< HEAD
 # -------------------------------------
 # Oct 30, 2024 - Deposit 1,152 WETH to the Second Native Staking Strategy
 # -------------------------------------
@@ -515,7 +514,7 @@
     print("OETH supply change", "{:.6f}".format(supply_change / 10**18), supply_change)
     print("Vault Change", "{:.6f}".format(vault_change / 10**18), vault_change)
     print("-----")
-=======
+
 # -----------------------------------------------------
 # Oct 28 2024 - wOETH Strategy Deposit
 # -----------------------------------------------------
@@ -620,5 +619,4 @@
     woeth.deposit(amount, STRATEGIST, std)
   )
 
-  print(to_gnosis_json(txs, STRATEGIST, "1"))
->>>>>>> 1b08d9c2
+  print(to_gnosis_json(txs, STRATEGIST, "1"))