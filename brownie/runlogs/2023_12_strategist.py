--- conflicted
+++ resolved
@@ -63,10 +63,49 @@
     print("Vault Change", "{:.6f}".format(vault_change / 10**18), vault_change)
     print("-----")
 
-<<<<<<< HEAD
+# -------------------------------------
+# Dec 20, 2023 - OETH Buyback
+# -------------------------------------
+from buyback import *
+
+def main():
+  txs = []
+
+  with TemporaryFork():
+    txs.append(
+      build_buyback_tx(
+        OETH,
+        oeth.balanceOf(OETH_BUYBACK),
+        max_ogv_slippage=1.25,
+        max_cvx_slippage=3
+      )
+    )
+
+    print(to_gnosis_json(txs))
+
 
 # -------------------------------------
-# Dec 19, 2023 - OETH Reallocation
+# Dec 20, 2023 - OUSD Buyback
+# -------------------------------------
+from buyback import *
+
+def main():
+  txs = []
+
+  with TemporaryFork():
+    txs.append(
+      build_buyback_tx(
+        OUSD,
+        ousd.balanceOf(OUSD_BUYBACK),
+        max_ogv_slippage=1.25,
+        max_cvx_slippage=3
+      )
+    )
+
+    print(to_gnosis_json(txs))
+
+# -------------------------------------
+# Dec 20, 2023 - OETH Reallocation
 # -------------------------------------
 from world import *
 from collateralSwap import *
@@ -126,46 +165,4 @@
     print("Vault Change", "{:.6f}".format(vault_change / 10**18), vault_change)
     print("-----")
 
-main()
-=======
-# -------------------------------------
-# Dec 20, 2023 - OETH Buyback
-# -------------------------------------
-from buyback import *
-
-def main():
-  txs = []
-
-  with TemporaryFork():
-    txs.append(
-      build_buyback_tx(
-        OETH,
-        oeth.balanceOf(OETH_BUYBACK),
-        max_ogv_slippage=1.25,
-        max_cvx_slippage=3
-      )
-    )
-
-    print(to_gnosis_json(txs))
-
-
-# -------------------------------------
-# Dec 20, 2023 - OUSD Buyback
-# -------------------------------------
-from buyback import *
-
-def main():
-  txs = []
-
-  with TemporaryFork():
-    txs.append(
-      build_buyback_tx(
-        OUSD,
-        ousd.balanceOf(OUSD_BUYBACK),
-        max_ogv_slippage=1.25,
-        max_cvx_slippage=3
-      )
-    )
-
-    print(to_gnosis_json(txs))
->>>>>>> 3591e423
+main()