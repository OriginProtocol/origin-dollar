--- conflicted
+++ resolved
@@ -105,7 +105,6 @@
     print(to_gnosis_json(txs))
 
 # -------------------------------------
-<<<<<<< HEAD
 # Dec 20, 2023 - OETH Reallocation
 # -------------------------------------
 from world import *
@@ -145,7 +144,6 @@
     print("-----")
 
 main()
-=======
 # Dec 22, 2023 - WETH <> stETH
 # -------------------------------------
 from collateralSwap import *
@@ -179,5 +177,4 @@
     print("Profit", "{:.6f}".format(profit / 10**18), profit)
     print("Vault Change", "{:.6f}".format(vault_change / 10**18), vault_change)
 
-    print(to_gnosis_json(txs))
->>>>>>> dd075b27
+    print(to_gnosis_json(txs))