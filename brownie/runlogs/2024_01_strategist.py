# -------------------------------------
# Jan 03, 2023 - OETH Buyback
# -------------------------------------
from buyback import *

def main():
  txs = []

  with TemporaryFork():
    txs.append(
      build_buyback_tx(
        OETH,
        oeth.balanceOf(OETH_BUYBACK),
        max_ogv_slippage=1.25,
        max_cvx_slippage=2.5
      )
    )

    print(to_gnosis_json(txs))

# -------------------------------------
# Jan 03, 2023 - CVX relock
# -------------------------------------
from buyback import *

def main():
  txs = []

  with TemporaryFork():
    txs.append(
      cvx_locker.processExpiredLocks(True, std)
    )

    print(to_gnosis_json(txs))


# -------------------------------------
# Jan 03, 2023 - OUSD Buyback
# -------------------------------------
from buyback import *

def main():
  txs = []

  with TemporaryFork():
    txs.append(
      build_buyback_tx(
        OUSD,
        ousd.balanceOf(OUSD_BUYBACK),
        max_ogv_slippage=1.25,
        max_cvx_slippage=3
      )
    )

    print(to_gnosis_json(txs))

# -------------------------------------
# Jan 03, 2023 - OETH Reallocation
# -------------------------------------
from world import *

def main():
  with TemporaryForkForReallocations() as txs:
    # Before
    txs.append(vault_oeth_core.rebase(std))
    txs.append(oeth_vault_value_checker.takeSnapshot(std))

    # withdraw 3,500 ETH from the AMO
    txs.append(
      vault_oeth_admin.withdrawFromStrategy(
        OETH_CONVEX_OETH_ETH_STRAT, 
        [WETH], 
        [3500 * 10**18],
        std
      )
    )

    # deposit 3,800 ETH into Morpho Aave
    txs.append(
      oeth_vault_admin.depositToStrategy(
        OETH_MORPHO_AAVE_STRAT, 
        [WETH], 
        [3800 * 10**18], 
        std
      )
    )

    # deposit 200 rETH into Aura
    txs.append(
      vault_oeth_admin.depositToStrategy(
        BALANCER_RETH_STRATEGY, 
        [reth], 
        [200 * 10**18], 
        std
      )
    )

    # After
    vault_change = vault_oeth_core.totalValue() - oeth_vault_value_checker.snapshots(STRATEGIST)[0]
    supply_change = oeth.totalSupply() - oeth_vault_value_checker.snapshots(STRATEGIST)[1]
    profit = vault_change - supply_change
    txs.append(oeth_vault_value_checker.checkDelta(profit, (0.25 * 10**18), vault_change, (0.25 * 10**18), std))
    print("-----")
    print("Profit", "{:.6f}".format(profit / 10**18), profit)
    print("OETH supply change", "{:.6f}".format(supply_change / 10**18), supply_change)
    print("Vault Change", "{:.6f}".format(vault_change / 10**18), vault_change)
    print("-----")

<<<<<<< HEAD

# -------------------------------------
# Jan 29, 2023 - OETH Reallocation
# -------------------------------------
=======
# -------------------------------------
# Jan 19, 2023 - OETH allocation
# -------------------------------------

>>>>>>> a9bfb1a5
from world import *

def main():
  with TemporaryForkForReallocations() as txs:
    # Before
    txs.append(vault_oeth_core.rebase(std))
    txs.append(oeth_vault_value_checker.takeSnapshot(std))

<<<<<<< HEAD
    # withdraw 3,500 ETH from the AMO
    txs.append(
      vault_oeth_admin.withdrawFromStrategy(
        OETH_MORPHO_AAVE_STRAT, 
        [WETH], 
        [2957.922 * 10**18],
        std
      )
    )

    # deposit 3,800 ETH into Morpho Aave
    txs.append(
      oeth_vault_admin.depositToStrategy(
        OETH_CONVEX_OETH_ETH_STRAT, 
        [WETH], 
        [2957.922 * 10**18], 
=======
    # deposit 2,672.14 ETH to the AMO
    txs.append(
      vault_oeth_admin.depositToStrategy(
        OETH_CONVEX_OETH_ETH_STRAT, 
        [WETH], 
        [2_672.14 * 10**18],
>>>>>>> a9bfb1a5
        std
      )
    )

    # After
    vault_change = vault_oeth_core.totalValue() - oeth_vault_value_checker.snapshots(STRATEGIST)[0]
    supply_change = oeth.totalSupply() - oeth_vault_value_checker.snapshots(STRATEGIST)[1]
    profit = vault_change - supply_change
    txs.append(oeth_vault_value_checker.checkDelta(profit, (0.25 * 10**18), vault_change, (0.25 * 10**18), std))
    print("-----")
    print("Profit", "{:.6f}".format(profit / 10**18), profit)
    print("OETH supply change", "{:.6f}".format(supply_change / 10**18), supply_change)
    print("Vault Change", "{:.6f}".format(vault_change / 10**18), vault_change)
    print("-----")<|MERGE_RESOLUTION|>--- conflicted
+++ resolved
@@ -106,17 +106,10 @@
     print("Vault Change", "{:.6f}".format(vault_change / 10**18), vault_change)
     print("-----")
 
-<<<<<<< HEAD
-
-# -------------------------------------
-# Jan 29, 2023 - OETH Reallocation
-# -------------------------------------
-=======
 # -------------------------------------
 # Jan 19, 2023 - OETH allocation
 # -------------------------------------
 
->>>>>>> a9bfb1a5
 from world import *
 
 def main():
@@ -125,31 +118,12 @@
     txs.append(vault_oeth_core.rebase(std))
     txs.append(oeth_vault_value_checker.takeSnapshot(std))
 
-<<<<<<< HEAD
-    # withdraw 3,500 ETH from the AMO
-    txs.append(
-      vault_oeth_admin.withdrawFromStrategy(
-        OETH_MORPHO_AAVE_STRAT, 
-        [WETH], 
-        [2957.922 * 10**18],
-        std
-      )
-    )
-
-    # deposit 3,800 ETH into Morpho Aave
-    txs.append(
-      oeth_vault_admin.depositToStrategy(
-        OETH_CONVEX_OETH_ETH_STRAT, 
-        [WETH], 
-        [2957.922 * 10**18], 
-=======
     # deposit 2,672.14 ETH to the AMO
     txs.append(
       vault_oeth_admin.depositToStrategy(
         OETH_CONVEX_OETH_ETH_STRAT, 
         [WETH], 
         [2_672.14 * 10**18],
->>>>>>> a9bfb1a5
         std
       )
     )
@@ -163,4 +137,46 @@
     print("Profit", "{:.6f}".format(profit / 10**18), profit)
     print("OETH supply change", "{:.6f}".format(supply_change / 10**18), supply_change)
     print("Vault Change", "{:.6f}".format(vault_change / 10**18), vault_change)
-    print("-----")+    print("-----")
+
+
+# -------------------------------------
+# Jan 29, 2023 - OETH Reallocation
+# -------------------------------------
+from world import *
+
+with TemporaryForkForReallocations() as txs:
+  # Before
+  txs.append(vault_oeth_core.rebase(std))
+  txs.append(oeth_vault_value_checker.takeSnapshot(std))
+
+  # withdraw 3,500 ETH from the AMO
+  txs.append(
+    vault_oeth_admin.withdrawFromStrategy(
+      OETH_MORPHO_AAVE_STRAT, 
+      [WETH], 
+      [2957.922 * 10**18],
+      std
+    )
+  )
+
+  # deposit 3,800 ETH into Morpho Aave
+  txs.append(
+    oeth_vault_admin.depositToStrategy(
+      OETH_CONVEX_OETH_ETH_STRAT, 
+      [WETH], 
+      [2957.922 * 10**18], 
+      std
+    )
+  )
+
+  # After
+  vault_change = vault_oeth_core.totalValue() - oeth_vault_value_checker.snapshots(STRATEGIST)[0]
+  supply_change = oeth.totalSupply() - oeth_vault_value_checker.snapshots(STRATEGIST)[1]
+  profit = vault_change - supply_change
+  txs.append(oeth_vault_value_checker.checkDelta(profit, (0.25 * 10**18), vault_change, (0.25 * 10**18), std))
+  print("-----")
+  print("Profit", "{:.6f}".format(profit / 10**18), profit)
+  print("OETH supply change", "{:.6f}".format(supply_change / 10**18), supply_change)
+  print("Vault Change", "{:.6f}".format(vault_change / 10**18), vault_change)
+  print("-----")
