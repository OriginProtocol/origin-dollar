--- conflicted
+++ resolved
@@ -23,12 +23,8 @@
     time.sleep(2) # Wait for 2s and then try again
     return get_1inch_quote(from_token, to_token, from_amount, False)
   elif res.status_code != 200:
-<<<<<<< HEAD
+    print(res.text)
     raise Exception("Error accessing 1inch api, expected status 200 received: ", res.status_code)
-=======
-    print(res.text)
-    raise Exception("Error accessing 1inch api")
->>>>>>> dd075b27
 
   result = json.loads(res.text)
 
@@ -56,12 +52,8 @@
     time.sleep(2) # Wait for 2s and then try again
     return get_1inch_swap_data(from_token, to_token, swap_amount, slippage, from_address, to_address, False)
   elif res.status_code != 200:
-<<<<<<< HEAD
+    print(res.text)
     raise Exception("Error accessing 1inch api, expected status 200 received: ", res.status_code)
-=======
-    print(res.text)
-    raise Exception("Error accessing 1inch api")
->>>>>>> dd075b27
 
   result = json.loads(res.text)
 
