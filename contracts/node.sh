#!/bin/bash
trap "exit" INT TERM ERR
trap "kill 0" EXIT
#nodeWaitTimeout=120
nodeWaitTimeout=1200
RED='\033[0;31m'
NO_COLOR='\033[0m'


main()
{
    rm -rf deployments/localhost
    if  [[ $1 == "fork" ]]
    then
        # Fetch env variables like PROVIDER_URL and BLOCK_NUMBER from .env file so they don't
        # need to be separately set in terminal environment
        ENV_FILE=.env
        source .env
        if [ ! -f "$ENV_FILE" ]; then
            echo -e "${RED} File $ENV_FILE does not exist. Have you forgotten to rename the dev.env to .env? ${NO_COLOR}"
            exit 1
        fi

        params=()
        if [ -z "$FORK_NETWORK_NAME" ]; then
          FORK_NETWORK_NAME=mainnet
        fi

        if [[ $FORK_NETWORK_NAME == "arbitrumOne" ]]; then
          PROVIDER_URL=$ARBITRUM_PROVIDER_URL;
          BLOCK_NUMBER=$ARBITRUM_BLOCK_NUMBER;
<<<<<<< HEAD
          params+=" --tags arbitrumOne"
=======
          params+=" --tags arbitrumOne";
>>>>>>> e62e9259
        fi
        echo "Fork Network: $FORK_NETWORK_NAME"

        if [ -z "$PROVIDER_URL" ]; then echo "Set PROVIDER_URL" && exit 1; fi
        if [[ "$TRACE" == "true" ]]; then
            params+=" --trace"
        fi
        params+=(--fork ${PROVIDER_URL})
        if [ -z "$BLOCK_NUMBER" ]; then
            echo "It is recommended that BLOCK_NUMBER is set to a recent block to improve performance of the fork";
        else
            echo "Forking from block $BLOCK_NUMBER";
            params+=(--fork-block-number ${BLOCK_NUMBER});
        fi
        if [ -z "$STACK_TRACE" ]; then params+=( --show-stack-traces); fi

        cp -r deployments/$FORK_NETWORK_NAME deployments/localhost

        nodeOutput=$(mktemp "${TMPDIR:-/tmp/}$(basename 0).XXX")
        # the --no-install is here so npx doesn't download some package on its own if it can not find one in the repo
        FORK_NETWORK_NAME=$FORK_NETWORK_NAME FORK=true npx --no-install hardhat node --no-reset ${params[@]} > $nodeOutput 2>&1 &

        tail -f $nodeOutput &

        i=0
        until grep -q -i 'Started HTTP and WebSocket JSON-RPC server at' $nodeOutput
        do
          let i++
          sleep 1
          if (( i > nodeWaitTimeout )); then
            printf "\n"
            echo "$newLine Node failed to initialize in $nodeWaitTimeout seconds"
            exit 1
          fi
        done
        printf "\n"

        echo "🟢 Node initialized"

        FORK_NETWORK_NAME=$FORK_NETWORK_NAME FORK=true npx hardhat fund --amount 100000 --network localhost --accountsfromenv true &
        
        # wait for subprocesses to finish
        for job in `jobs -p`
          do
            wait $job || let "FAIL+=1"
          done

    else
        npx --no-install hardhat node
    fi
}

main "$@"<|MERGE_RESOLUTION|>--- conflicted
+++ resolved
@@ -29,11 +29,7 @@
         if [[ $FORK_NETWORK_NAME == "arbitrumOne" ]]; then
           PROVIDER_URL=$ARBITRUM_PROVIDER_URL;
           BLOCK_NUMBER=$ARBITRUM_BLOCK_NUMBER;
-<<<<<<< HEAD
-          params+=" --tags arbitrumOne"
-=======
           params+=" --tags arbitrumOne";
->>>>>>> e62e9259
         fi
         echo "Fork Network: $FORK_NETWORK_NAME"
 
