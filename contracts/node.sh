--- conflicted
+++ resolved
@@ -30,11 +30,7 @@
 
         nodeOutput=$(mktemp "${TMPDIR:-/tmp/}$(basename 0).XXX")
         # the --no-install is here so npx doesn't download some package on its own if it can not find one in the repo
-<<<<<<< HEAD
-        FORK=true npx --no-install hardhat node --export '../dapp/network.json' ${params[@]}
-=======
         FORK=true npx --no-install hardhat node --no-reset --export '../dapp/network.json' ${params[@]} > $nodeOutput 2>&1 &
->>>>>>> 442134a0
 
         echo "Node output: $nodeOutput"
         echo "Waiting for node to initialize:"
