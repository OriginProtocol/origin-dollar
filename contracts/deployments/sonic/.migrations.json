{
  "001_vault_and_token": 1736867284,
  "002_oracle_router": 1737018791,
  "003_sonic_staking_strategy": 1737523080,
  "004_timelock_1d_delay": 1737667104,
  "005_multisig_as_canceller": 1737993969,
  "006_yf_swpx_os_pool": 1738198367,
  "008_swapx_yield_forward": 1738873151,
  "010_swapx_yield_forward": 1740000624,
  "011_pool_booster_factory": 1740172411,
<<<<<<< HEAD
  "012_vault_config": 1741065376
=======
  "012_tb_yf_batch_1": 1741011742
>>>>>>> 6d227001
}<|MERGE_RESOLUTION|>--- conflicted
+++ resolved
@@ -8,9 +8,6 @@
   "008_swapx_yield_forward": 1738873151,
   "010_swapx_yield_forward": 1740000624,
   "011_pool_booster_factory": 1740172411,
-<<<<<<< HEAD
-  "012_vault_config": 1741065376
-=======
-  "012_tb_yf_batch_1": 1741011742
->>>>>>> 6d227001
+  "012_tb_yf_batch_1": 1741011742,
+  "013_vault_config": 1741065376
 }