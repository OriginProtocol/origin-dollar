--- conflicted
+++ resolved
@@ -6,9 +6,6 @@
   "005_multisig_as_canceller": 1737993969,
   "006_yf_swpx_os_pool": 1738198367,
   "008_swapx_yield_forward": 1738873151,
-<<<<<<< HEAD
-  "010_pool_booster_factory": 1740172411
-=======
-  "010_swapx_yield_forward": 1740000624
->>>>>>> ea4c2fdd
+  "010_swapx_yield_forward": 1740000624,
+  "011_pool_booster_factory": 1740172411
 }