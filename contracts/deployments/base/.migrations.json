--- conflicted
+++ resolved
@@ -20,9 +20,6 @@
   "019_async_withdrawals": 1730100488,
   "020_upgrade_amo": 1730157451,
   "021_multichain_strategist": 1736267102,
-<<<<<<< HEAD
-  "023_update_weth_share": 1737969363
-=======
+  "023_update_weth_share": 1737969363,
   "024_multisig_as_canceller": 1737993822
->>>>>>> 237d508e
 }