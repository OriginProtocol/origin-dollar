--- conflicted
+++ resolved
@@ -13,9 +13,6 @@
   "012_claim_governance": 1725984162,
   "013_revoke_admin_role": 1727204761,
   "014_fixed_rate_dripper": 1727409372,
-<<<<<<< HEAD
+  "015_harvester": 1727718319,
   "016_timelock_2d_delay": 1727845272
-=======
-  "015_harvester": 1727718319
->>>>>>> 44559cfe
 }