--- conflicted
+++ resolved
@@ -39,16 +39,12 @@
         ],
         addresses.mainnet.rETH_WETH_AuraRewards, // Address of the Aura rewards contract
       ];
-<<<<<<< HEAD
     } else if (
       [
         "BalancerComposablePoolBrokenTestStrategy",
         "BalancerComposablePoolTestStrategy",
       ].includes(implContractName)
     ) {
-=======
-    } else if (implContractName === "BalancerComposablePoolTestStrategy") {
->>>>>>> 1320ef56
       return [
         [
           addresses.mainnet.wstETH_sfrxETH_rETH_BPT,
@@ -168,18 +164,14 @@
         "BalancerMetaPoolTestStrategy" // implContractName
       );
     } else if (
-<<<<<<< HEAD
       fixtureName === "balancerSfrxETHRETHWstETHBrokenWithdrawalFixture"
-=======
-      fixtureName === "balancerSfrxETHRETHWstETHExposeFunctionFixture"
->>>>>>> 1320ef56
     ) {
       await hotDeployFixture(
         fixture, // fixture
         "balancerSfrxWstRETHStrategy", // fixtureStrategyVarName
         "BalancerComposablePoolBrokenTestStrategy" // implContractName
       );
-<<<<<<< HEAD
+
       /*
        * Delete this piece of code once the new VaultAdmin implementation is deployed.
        */
@@ -213,10 +205,6 @@
         "balancerSfrxETHRETHWstETHExposeFunctionFixture",
         "deployBalancerFrxEethRethWstEThStrategyMissConfigured",
       ].includes(fixtureName)
-=======
-    } else if (
-      fixtureName === "deployBalancerFrxEethRethWstEThStrategyMissConfigured"
->>>>>>> 1320ef56
     ) {
       await hotDeployFixture(
         fixture, // fixture
