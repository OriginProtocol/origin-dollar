const hre = require("hardhat");
const { ethers } = hre;
const { expect } = require("chai");
const { formatUnits } = require("ethers/lib/utils");

const addresses = require("../../utils/addresses");
const { setFraxOraclePrice } = require("../../utils/frax");
require("./_global-hooks");

const { hotDeployOption } = require("./_hot-deploy.js");
//const { setChainlinkOraclePrice } = require("../utils/oracle");

const {
  deployBalancerFrxEethRethWstEThStrategyMissConfigured,
} = require("./_custom-deploys");
const {
<<<<<<< HEAD
  hotDeployBalancerRethWETHStrategy,
  hotDeployBalancerFrxEethRethWstEThStrategy,
  hotDeployBalancerFrxEethRethWstEThBrokenStrategy,
} = require("./_hot-deploy");
const { replaceContractAt } = require("../../utils/deploy");
const {
=======
>>>>>>> a251071a
  balancer_rETH_WETH_PID,
  balancer_stETH_WETH_PID,
  balancer_wstETH_sfrxETH_rETH_PID,
} = require("../../utils/constants");
const {
  fundAccounts,
  fundAccountsForOETHUnitTests,
} = require("../../utils/funding");
const { replaceContractAt } = require("../../utils/hardhat");
const {
  getAssetAddresses,
  daiUnits,
  getOracleAddresses,
  oethUnits,
  ousdUnits,
  units,
  isFork,
} = require("../helpers");
const { hardhatSetBalance, setERC20TokenBalance } = require("../_fund");

const daiAbi = require("../abi/dai.json").abi;
const usdtAbi = require("../abi/usdt.json").abi;
const erc20Abi = require("../abi/erc20.json");
const morphoAbi = require("../abi/morpho.json");
const morphoLensAbi = require("../abi/morphoLens.json");
const crvMinterAbi = require("../abi/crvMinter.json");
const sdaiAbi = require("../abi/sDAI.json");

// const curveFactoryAbi = require("../abi/curveFactory.json")
const ousdMetapoolAbi = require("../abi/ousdMetapool.json");
const oethMetapoolAbi = require("../abi/oethMetapool.json");
const threepoolLPAbi = require("../abi/threepoolLP.json");
const composableStablePoolBptAbi = require("../abi/composableStablePoolBpt.json");
const threepoolSwapAbi = require("../abi/threepoolSwap.json");
const sfrxETHAbi = require("../abi/sfrxETH.json");

const { defaultAbiCoder, parseUnits, parseEther } = require("ethers/lib/utils");
const balancerStrategyDeployment = require("../../utils/balancerStrategyDeployment");
const { impersonateAndFund } = require("../../utils/signers");

const log = require("../../utils/logger")("test:fixtures");

const defaultFixture = deployments.createFixture(async () => {
  log(`Forked from block: ${await hre.ethers.provider.getBlockNumber()}`);

  log(`Before deployments with param "${isFork ? undefined : ["unit_tests"]}"`);

  // Run the contract deployments
  await deployments.fixture(isFork ? undefined : ["unit_tests"], {
    keepExistingDeployments: true,
    fallbackToGlobal: true,
  });

  log(`Block after deployments: ${await hre.ethers.provider.getBlockNumber()}`);

  const { governorAddr, strategistAddr, timelockAddr } =
    await getNamedAccounts();

  const ousdProxy = await ethers.getContract("OUSDProxy");
  const vaultProxy = await ethers.getContract("VaultProxy");

  const compoundStrategyProxy = await ethers.getContract(
    "CompoundStrategyProxy"
  );

  const ousd = await ethers.getContractAt("OUSD", ousdProxy.address);
  const vault = await ethers.getContractAt("IVault", vaultProxy.address);

  const oethProxy = await ethers.getContract("OETHProxy");
  const OETHVaultProxy = await ethers.getContract("OETHVaultProxy");
  const oethVault = await ethers.getContractAt(
    "IVault",
    OETHVaultProxy.address
  );
  const oeth = await ethers.getContractAt("OETH", oethProxy.address);

  let woeth, woethProxy;

  if (isFork) {
    woethProxy = await ethers.getContract("WOETHProxy");
    woeth = await ethers.getContractAt("WOETH", woethProxy.address);
  }

  const harvesterProxy = await ethers.getContract("HarvesterProxy");
  const harvester = await ethers.getContractAt(
    "Harvester",
    harvesterProxy.address
  );
  const oethHarvesterProxy = await ethers.getContract("OETHHarvesterProxy");
  const oethHarvester = await ethers.getContractAt(
    "OETHHarvester",
    oethHarvesterProxy.address
  );

  const dripperProxy = await ethers.getContract("DripperProxy");
  const dripper = await ethers.getContractAt("Dripper", dripperProxy.address);
  const wousdProxy = await ethers.getContract("WrappedOUSDProxy");
  const wousd = await ethers.getContractAt("WrappedOusd", wousdProxy.address);
  const governorContract = await ethers.getContract("Governor");
  const CompoundStrategyFactory = await ethers.getContractFactory(
    "CompoundStrategy"
  );
  const compoundStrategy = await ethers.getContractAt(
    "CompoundStrategy",
    compoundStrategyProxy.address
  );

  const threePoolStrategyProxy = await ethers.getContract(
    "ThreePoolStrategyProxy"
  );
  const threePoolStrategy = await ethers.getContractAt(
    "ThreePoolStrategy",
    threePoolStrategyProxy.address
  );
  const convexStrategyProxy = await ethers.getContract("ConvexStrategyProxy");
  const convexStrategy = await ethers.getContractAt(
    "ConvexStrategy",
    convexStrategyProxy.address
  );

  const OUSDmetaStrategyProxy = await ethers.getContract(
    "ConvexOUSDMetaStrategyProxy"
  );
  const OUSDmetaStrategy = await ethers.getContractAt(
    "ConvexOUSDMetaStrategy",
    OUSDmetaStrategyProxy.address
  );

  const aaveStrategyProxy = await ethers.getContract("AaveStrategyProxy");
  const aaveStrategy = await ethers.getContractAt(
    "AaveStrategy",
    aaveStrategyProxy.address
  );

  const oracleRouter = await ethers.getContract("OracleRouter");
  const oethOracleRouter = await ethers.getContract(
    isFork ? "OETHOracleRouter" : "OracleRouter"
  );

  let usdt,
    dai,
    tusd,
    usdc,
    weth,
    ogn,
    ogv,
    nonStandardToken,
    cusdt,
    cdai,
    cusdc,
    comp,
    adai,
    ausdt,
    ausdc,
    aave,
    aaveToken,
    stkAave,
    aaveIncentivesController,
    reth,
    stETH,
    wstETH,
    frxETH,
    sfrxETH,
    sDAI,
    mockNonRebasing,
    mockNonRebasingTwo,
    LUSD,
    fdai,
    fusdt,
    fusdc;

  let chainlinkOracleFeedDAI,
    chainlinkOracleFeedUSDT,
    chainlinkOracleFeedUSDC,
    chainlinkOracleFeedOGNETH,
    chainlinkOracleFeedETH,
    crv,
    crvMinter,
    aura,
    bal,
    threePool,
    threePoolToken,
    metapoolToken,
    morpho,
    morphoCompoundStrategy,
    fraxEthStrategy,
    balancerREthStrategy,
    balancerSfrxWstRETHStrategy,
    makerDsrStrategy,
    morphoAaveStrategy,
    oethMorphoAaveStrategy,
    morphoLens,
    LUSDMetapoolToken,
    threePoolGauge,
    aaveAddressProvider,
    uniswapPairOUSD_USDT,
    liquidityRewardOUSD_USDT,
    flipper,
    cvx,
    cvxBooster,
    cvxRewardPool,
    LUSDMetaStrategy,
    oethDripper,
    oethZapper,
    swapper,
    mockSwapper,
    swapper1Inch,
    mock1InchSwapRouter,
    convexEthMetaStrategy,
    fluxStrategy,
    vaultValueChecker,
    oethVaultValueChecker;

  if (isFork) {
    usdt = await ethers.getContractAt(usdtAbi, addresses.mainnet.USDT);
    dai = await ethers.getContractAt(daiAbi, addresses.mainnet.DAI);
    tusd = await ethers.getContractAt(erc20Abi, addresses.mainnet.TUSD);
    usdc = await ethers.getContractAt(erc20Abi, addresses.mainnet.USDC);
    weth = await ethers.getContractAt("IWETH9", addresses.mainnet.WETH);
    cusdt = await ethers.getContractAt(erc20Abi, addresses.mainnet.cUSDT);
    cdai = await ethers.getContractAt(erc20Abi, addresses.mainnet.cDAI);
    cusdc = await ethers.getContractAt(erc20Abi, addresses.mainnet.cUSDC);
    comp = await ethers.getContractAt(erc20Abi, addresses.mainnet.COMP);
    crv = await ethers.getContractAt(erc20Abi, addresses.mainnet.CRV);
    cvx = await ethers.getContractAt(erc20Abi, addresses.mainnet.CVX);
    ogn = await ethers.getContractAt(erc20Abi, addresses.mainnet.OGN);
    LUSD = await ethers.getContractAt(erc20Abi, addresses.mainnet.LUSD);
    aave = await ethers.getContractAt(erc20Abi, addresses.mainnet.Aave);
    ausdt = await ethers.getContractAt(erc20Abi, addresses.mainnet.aUSDT);
    ausdc = await ethers.getContractAt(erc20Abi, addresses.mainnet.aUSDC);
    adai = await ethers.getContractAt(erc20Abi, addresses.mainnet.aDAI);
    reth = await ethers.getContractAt("IRETH", addresses.mainnet.rETH);
    frxETH = await ethers.getContractAt(erc20Abi, addresses.mainnet.frxETH);
    sfrxETH = await ethers.getContractAt(sfrxETHAbi, addresses.mainnet.sfrxETH);
    stETH = await ethers.getContractAt(erc20Abi, addresses.mainnet.stETH);
    wstETH = await ethers.getContractAt(erc20Abi, addresses.mainnet.wstETH);
    sDAI = await ethers.getContractAt(sdaiAbi, addresses.mainnet.sDAI);
    morpho = await ethers.getContractAt(morphoAbi, addresses.mainnet.Morpho);
    morphoLens = await ethers.getContractAt(
      morphoLensAbi,
      addresses.mainnet.MorphoLens
    );
    fdai = await ethers.getContractAt(erc20Abi, addresses.mainnet.fDAI);
    fusdc = await ethers.getContractAt(erc20Abi, addresses.mainnet.fUSDC);
    fusdt = await ethers.getContractAt(erc20Abi, addresses.mainnet.fUSDT);
    aura = await ethers.getContractAt(erc20Abi, addresses.mainnet.AURA);
    bal = await ethers.getContractAt(erc20Abi, addresses.mainnet.BAL);
    ogv = await ethers.getContractAt(erc20Abi, addresses.mainnet.OGV);

    crvMinter = await ethers.getContractAt(
      crvMinterAbi,
      addresses.mainnet.CRVMinter
    );
    aaveAddressProvider = await ethers.getContractAt(
      "ILendingPoolAddressesProvider",
      addresses.mainnet.AAVE_ADDRESS_PROVIDER
    );
    cvxBooster = await ethers.getContractAt(
      "MockBooster",
      addresses.mainnet.CVXBooster
    );
    cvxRewardPool = await ethers.getContractAt(
      "IRewardStaking",
      addresses.mainnet.CVXRewardsPool
    );

    const makerDsrStrategyProxy = await ethers.getContract(
      "MakerDsrStrategyProxy"
    );
    makerDsrStrategy = await ethers.getContractAt(
      "Generalized4626Strategy",
      makerDsrStrategyProxy.address
    );

    const morphoCompoundStrategyProxy = await ethers.getContract(
      "MorphoCompoundStrategyProxy"
    );
    morphoCompoundStrategy = await ethers.getContractAt(
      "MorphoCompoundStrategy",
      morphoCompoundStrategyProxy.address
    );

    const morphoAaveStrategyProxy = await ethers.getContract(
      "MorphoAaveStrategyProxy"
    );
    morphoAaveStrategy = await ethers.getContractAt(
      "MorphoAaveStrategy",
      morphoAaveStrategyProxy.address
    );

    const oethMorphoAaveStrategyProxy = await ethers.getContract(
      "OETHMorphoAaveStrategyProxy"
    );
    oethMorphoAaveStrategy = await ethers.getContractAt(
      "MorphoAaveStrategy",
      oethMorphoAaveStrategyProxy.address
    );

    const fraxEthStrategyProxy = await ethers.getContract(
      "FraxETHStrategyProxy"
    );
    fraxEthStrategy = await ethers.getContractAt(
      "FraxETHStrategy",
      fraxEthStrategyProxy.address
    );

    const balancerRethStrategyProxy = await ethers.getContract(
      "OETHBalancerMetaPoolrEthStrategyProxy"
    );
    balancerREthStrategy = await ethers.getContractAt(
      "BalancerMetaPoolStrategy",
      balancerRethStrategyProxy.address
    );

    const balancerSfrxWstRETHStrategyProxy = await ethers.getContract(
      "OETHBalancerCompPoolSfrxEthWstETHrETHStrategyProxy"
    );
    balancerSfrxWstRETHStrategy = await ethers.getContractAt(
      "BalancerComposablePoolStrategy",
      balancerSfrxWstRETHStrategyProxy.address
    );

    const convexEthMetaStrategyProxy = await ethers.getContract(
      "ConvexEthMetaStrategyProxy"
    );
    convexEthMetaStrategy = await ethers.getContractAt(
      "ConvexEthMetaStrategy",
      convexEthMetaStrategyProxy.address
    );

    const oethDripperProxy = await ethers.getContract("OETHDripperProxy");
    oethDripper = await ethers.getContractAt(
      "OETHDripper",
      oethDripperProxy.address
    );

    oethZapper = await ethers.getContract("OETHZapper");

    swapper = await ethers.getContract("Swapper1InchV5");

    const fluxStrategyProxy = await ethers.getContract("FluxStrategyProxy");
    fluxStrategy = await ethers.getContractAt(
      "CompoundStrategy",
      fluxStrategyProxy.address
    );

    vaultValueChecker = await ethers.getContract("VaultValueChecker");
    oethVaultValueChecker = await ethers.getContract("OETHVaultValueChecker");
  } else {
    usdt = await ethers.getContract("MockUSDT");
    dai = await ethers.getContract("MockDAI");
    tusd = await ethers.getContract("MockTUSD");
    usdc = await ethers.getContract("MockUSDC");
    weth = await ethers.getContractAt("MockWETH", addresses.mainnet.WETH);
    ogn = await ethers.getContract("MockOGN");
    LUSD = await ethers.getContract("MockLUSD");
    ogv = await ethers.getContract("MockOGV");
    reth = await ethers.getContract("MockRETH");
    frxETH = await ethers.getContract("MockfrxETH");
    sfrxETH = await ethers.getContract("MocksfrxETH");
    sDAI = await ethers.getContract("MocksfrxETH");
    stETH = await ethers.getContract("MockstETH");
    wstETH = await ethers.getContract("MockwstETH");
    nonStandardToken = await ethers.getContract("MockNonStandardToken");

    cdai = await ethers.getContract("MockCDAI");
    cusdt = await ethers.getContract("MockCUSDT");
    cusdc = await ethers.getContract("MockCUSDC");
    comp = await ethers.getContract("MockCOMP");
    bal = await ethers.getContract("MockBAL");

    crv = await ethers.getContract("MockCRV");
    cvx = await ethers.getContract("MockCVX");
    crvMinter = await ethers.getContract("MockCRVMinter");
    threePool = await ethers.getContract("MockCurvePool");
    threePoolToken = await ethers.getContract("Mock3CRV");
    metapoolToken = await ethers.getContract("MockCurveMetapool");
    LUSDMetapoolToken = await ethers.getContract("MockCurveLUSDMetapool");
    threePoolGauge = await ethers.getContract("MockCurveGauge");
    cvxBooster = await ethers.getContract("MockBooster");
    cvxRewardPool = await ethers.getContract("MockRewardPool");

    adai = await ethers.getContract("MockADAI");
    aaveToken = await ethers.getContract("MockAAVEToken");
    aave = await ethers.getContract("MockAave");
    // currently in test the mockAave is itself the address provder
    aaveAddressProvider = await ethers.getContractAt(
      "ILendingPoolAddressesProvider",
      aave.address
    );
    stkAave = await ethers.getContract("MockStkAave");
    aaveIncentivesController = await ethers.getContract(
      "MockAaveIncentivesController"
    );

    uniswapPairOUSD_USDT = await ethers.getContract("MockUniswapPairOUSD_USDT");
    liquidityRewardOUSD_USDT = await ethers.getContractAt(
      "LiquidityReward",
      (
        await ethers.getContract("LiquidityRewardOUSD_USDTProxy")
      ).address
    );

    chainlinkOracleFeedDAI = await ethers.getContract(
      "MockChainlinkOracleFeedDAI"
    );
    chainlinkOracleFeedUSDT = await ethers.getContract(
      "MockChainlinkOracleFeedUSDT"
    );
    chainlinkOracleFeedUSDC = await ethers.getContract(
      "MockChainlinkOracleFeedUSDC"
    );
    chainlinkOracleFeedOGNETH = await ethers.getContract(
      "MockChainlinkOracleFeedOGNETH"
    );
    chainlinkOracleFeedETH = await ethers.getContract(
      "MockChainlinkOracleFeedETH"
    );

    // Mock contracts for testing rebase opt out
    mockNonRebasing = await ethers.getContract("MockNonRebasing");
    await mockNonRebasing.setOUSD(ousd.address);
    mockNonRebasingTwo = await ethers.getContract("MockNonRebasingTwo");
    await mockNonRebasingTwo.setOUSD(ousd.address);

    flipper = await ethers.getContract("Flipper");

    const LUSDMetaStrategyProxy = await ethers.getContract(
      "ConvexLUSDMetaStrategyProxy"
    );
    LUSDMetaStrategy = await ethers.getContractAt(
      "ConvexGeneralizedMetaStrategy",
      LUSDMetaStrategyProxy.address
    );

    const fraxEthStrategyProxy = await ethers.getContract(
      "FraxETHStrategyProxy"
    );
    fraxEthStrategy = await ethers.getContractAt(
      "FraxETHStrategy",
      fraxEthStrategyProxy.address
    );
    swapper = await ethers.getContract("MockSwapper");
    mockSwapper = await ethers.getContract("MockSwapper");
    swapper1Inch = await ethers.getContract("Swapper1InchV5");
    mock1InchSwapRouter = await ethers.getContract("Mock1InchSwapRouter");
  }

  if (!isFork) {
    const assetAddresses = await getAssetAddresses(deployments);

    const sGovernor = await ethers.provider.getSigner(governorAddr);

    // Add TUSD in fixture, it is disabled by default in deployment
    await vault.connect(sGovernor).supportAsset(assetAddresses.TUSD, 0);

    // Enable capital movement
    await vault.connect(sGovernor).unpauseCapital();
  }

  const signers = await hre.ethers.getSigners();
  let governor = signers[1];
  let strategist = signers[0];
  const adjuster = signers[0];
  let timelock;
  let oldTimelock;

  const [matt, josh, anna, domen, daniel, franck] = signers.slice(4);

  if (isFork) {
    governor = await ethers.provider.getSigner(governorAddr);
    strategist = await ethers.provider.getSigner(strategistAddr);
    timelock = await ethers.provider.getSigner(timelockAddr);
    oldTimelock = await ethers.provider.getSigner(
      addresses.mainnet.OldTimelock
    );
  } else {
    timelock = governor;
  }

  if (!isFork) {
    await fundAccounts();

    // Matt and Josh each have $100 OUSD
    for (const user of [matt, josh]) {
      await dai.connect(user).approve(vault.address, daiUnits("100"));
      await vault.connect(user).mint(dai.address, daiUnits("100"), 0);
    }
  }
  return {
    // Accounts
    matt,
    josh,
    anna,
    governor,
    strategist,
    adjuster,
    domen,
    daniel,
    franck,
    timelock,
    oldTimelock,
    // Contracts
    ousd,
    vault,
    vaultValueChecker,
    harvester,
    dripper,
    mockNonRebasing,
    mockNonRebasingTwo,
    // Oracle
    chainlinkOracleFeedDAI,
    chainlinkOracleFeedUSDT,
    chainlinkOracleFeedUSDC,
    chainlinkOracleFeedOGNETH,
    chainlinkOracleFeedETH,
    governorContract,
    compoundStrategy,
    oracleRouter,
    oethOracleRouter,
    // Assets
    usdt,
    dai,
    tusd,
    usdc,
    ogn,
    LUSD,
    weth,
    ogv,
    reth,
    stETH,
    nonStandardToken,
    // cTokens
    cdai,
    cusdc,
    cusdt,
    comp,
    // aTokens,
    adai,
    ausdt,
    ausdc,
    // CompoundStrategy contract factory to deploy
    CompoundStrategyFactory,
    // ThreePool
    crv,
    crvMinter,
    threePool,
    threePoolGauge,
    threePoolToken,
    metapoolToken,
    morpho,
    morphoLens,
    LUSDMetapoolToken,
    threePoolStrategy,
    convexStrategy,
    OUSDmetaStrategy,
    LUSDMetaStrategy,
    makerDsrStrategy,
    morphoCompoundStrategy,
    morphoAaveStrategy,
    cvx,
    cvxBooster,
    cvxRewardPool,

    aaveStrategy,
    aaveToken,
    aaveAddressProvider,
    aaveIncentivesController,
    aave,
    stkAave,
    uniswapPairOUSD_USDT,
    liquidityRewardOUSD_USDT,
    flipper,
    wousd,

    // Flux strategy
    fluxStrategy,
    fdai,
    fusdc,
    fusdt,

    // OETH
    oethVault,
    oethVaultValueChecker,
    oeth,
    frxETH,
    sfrxETH,
    sDAI,
    fraxEthStrategy,
    balancerREthStrategy,
    balancerSfrxWstRETHStrategy,
    oethMorphoAaveStrategy,
    woeth,
    convexEthMetaStrategy,
    oethDripper,
    oethHarvester,
    oethZapper,
    swapper,
    mockSwapper,
    swapper1Inch,
    mock1InchSwapRouter,
    aura,
    bal,
    wstETH,
  };
});

async function oethDefaultFixture() {
  // TODO: Trim it down to only do OETH things
  const fixture = await defaultFixture();

  const { weth, reth, stETH, frxETH, sfrxETH } = fixture;
  const { matt, josh, domen, daniel, franck, oethVault } = fixture;

  if (isFork) {
    for (const user of [matt, josh, domen, daniel, franck]) {
      // Everyone gets free tokens
      for (const token of [weth, reth, stETH, frxETH, sfrxETH]) {
        await setERC20TokenBalance(user.address, token, "1000000", hre);

        // And vault can rug them all
        await resetAllowance(token, user, oethVault.address);
      }
    }
  } else {
    // Replace frxETHMinter
    await replaceContractAt(
      addresses.mainnet.FraxETHMinter,
      await ethers.getContract("MockFrxETHMinter")
    );

    // Fund WETH contract
    await hardhatSetBalance(weth.address, "999999999999999");

    // Fund all with mockTokens
    await fundAccountsForOETHUnitTests();

    // Reset allowances
    for (const user of [matt, josh, domen, daniel, franck]) {
      for (const asset of [weth, reth, stETH, frxETH, sfrxETH]) {
        await resetAllowance(asset, user, oethVault.address);
      }
    }
  }

  return fixture;
}

async function oethCollateralSwapFixture() {
  const fixture = await oethDefaultFixture();

  // const { timelock, oethVault } = fixture;
  const { weth, reth, stETH, frxETH, matt, strategist, timelock, oethVault } =
    fixture;

  const bufferBps = await oethVault.vaultBuffer();
  const shouldChangeBuffer = bufferBps.lt(oethUnits("1"));

  if (shouldChangeBuffer) {
    // If it's not 100% already, set it to 100%
    await oethVault.connect(strategist).setVaultBuffer(
      oethUnits("1") // 100%
    );
  }

  // Set frxETH/ETH price above 0.998 so we can mint OETH using frxETH
  await setFraxOraclePrice(parseUnits("0.999", 18));

  for (const token of [weth, reth, stETH, frxETH]) {
    await token
      .connect(matt)
      .approve(
        oethVault.address,
        parseEther("100000000000000000000000000000000000")
      );

    // Mint some tokens, so it ends up in Vault
    await oethVault.connect(matt).mint(token.address, parseEther("200"), "0");
  }

  if (shouldChangeBuffer) {
    // Set it back
    await oethVault.connect(strategist).setVaultBuffer(bufferBps);
  }

  // Withdraw all from strategies so we have assets to swap
  await oethVault.connect(timelock).withdrawAllFromStrategies();

  return fixture;
}

async function ousdCollateralSwapFixture() {
  const fixture = await defaultFixture();

  const { dai, usdc, usdt, matt, strategist, timelock, vault } = fixture;

  const bufferBps = await vault.vaultBuffer();
  const shouldChangeBuffer = bufferBps.lt(ousdUnits("1"));

  if (shouldChangeBuffer) {
    // If it's not 100% already, set it to 100%
    await vault.connect(strategist).setVaultBuffer(
      ousdUnits("1") // 100%
    );
  }

  await usdt.connect(matt).approve(vault.address, 0);
  for (const token of [dai, usdc, usdt]) {
    await token
      .connect(matt)
      .approve(vault.address, await units("10000", token));

    // Mint some tokens, so it ends up in Vault
    await vault.connect(matt).mint(token.address, await units("500", token), 0);
  }

  if (shouldChangeBuffer) {
    // Set it back
    await vault.connect(strategist).setVaultBuffer(bufferBps);
  }

  // Withdraw all from strategies so we have assets to swap
  await vault.connect(timelock).withdrawAllFromStrategies();

  return fixture;
}

async function oeth1InchSwapperFixture() {
  const fixture = await oethDefaultFixture();
  const { mock1InchSwapRouter } = fixture;

  const swapRouterAddr = "0x1111111254EEB25477B68fb85Ed929f73A960582";
  await replaceContractAt(swapRouterAddr, mock1InchSwapRouter);

  const stubbedRouterContract = await hre.ethers.getContractAt(
    "Mock1InchSwapRouter",
    swapRouterAddr
  );
  fixture.mock1InchSwapRouter = stubbedRouterContract;

  return fixture;
}

/**
 * Configure the MockVault contract by initializing it and setting supported
 * assets and then upgrade the Vault implementation via VaultProxy.
 */
async function mockVaultFixture() {
  const fixture = await defaultFixture();

  const { governorAddr } = await getNamedAccounts();
  const sGovernor = ethers.provider.getSigner(governorAddr);

  // Initialize and configure MockVault
  const cMockVault = await ethers.getContract("MockVault");

  // There is no need to initialize and setup the mock vault because the
  // proxy itself is already setup and the proxy is the one with the storage

  // Upgrade Vault to MockVault via proxy
  const cVaultProxy = await ethers.getContract("VaultProxy");
  await cVaultProxy.connect(sGovernor).upgradeTo(cMockVault.address);

  fixture.mockVault = await ethers.getContractAt(
    "MockVault",
    cVaultProxy.address
  );

  return fixture;
}

/**
 * Configure a Vault with only the Compound strategy.
 */
async function compoundVaultFixture() {
  const fixture = await defaultFixture();

  const { governorAddr } = await getNamedAccounts();
  const sGovernor = await ethers.provider.getSigner(governorAddr);

  const assetAddresses = await getAssetAddresses(deployments);

  // Approve in Vault
  await fixture.vault
    .connect(sGovernor)
    .approveStrategy(fixture.compoundStrategy.address);

  await fixture.harvester
    .connect(sGovernor)
    .setSupportedStrategy(fixture.compoundStrategy.address, true);

  // Add USDT
  await fixture.compoundStrategy
    .connect(sGovernor)
    .setPTokenAddress(assetAddresses.USDT, assetAddresses.cUSDT);
  await fixture.vault
    .connect(sGovernor)
    .setAssetDefaultStrategy(
      fixture.usdt.address,
      fixture.compoundStrategy.address
    );
  // Add USDC
  await fixture.compoundStrategy
    .connect(sGovernor)
    .setPTokenAddress(assetAddresses.USDC, assetAddresses.cUSDC);
  await fixture.vault
    .connect(sGovernor)
    .setAssetDefaultStrategy(
      fixture.usdc.address,
      fixture.compoundStrategy.address
    );
  // Add allocation mapping for DAI
  await fixture.vault
    .connect(sGovernor)
    .setAssetDefaultStrategy(
      fixture.dai.address,
      fixture.compoundStrategy.address
    );

  return fixture;
}

/**
 * Configure a Vault with only the 3Pool strategy.
 */
async function threepoolVaultFixture() {
  const fixture = await defaultFixture();

  const { governorAddr } = await getNamedAccounts();
  const sGovernor = await ethers.provider.getSigner(governorAddr);
  // Add 3Pool
  await fixture.vault
    .connect(sGovernor)
    .approveStrategy(fixture.threePoolStrategy.address);

  await fixture.harvester
    .connect(sGovernor)
    .setSupportedStrategy(fixture.threePoolStrategy.address, true);

  await fixture.vault
    .connect(sGovernor)
    .setAssetDefaultStrategy(
      fixture.usdt.address,
      fixture.threePoolStrategy.address
    );
  await fixture.vault
    .connect(sGovernor)
    .setAssetDefaultStrategy(
      fixture.usdc.address,
      fixture.threePoolStrategy.address
    );
  return fixture;
}

/**
 * Configure a Vault with only the Convex strategy.
 */
async function convexVaultFixture() {
  const fixture = await defaultFixture();

  const { governorAddr } = await getNamedAccounts();
  const sGovernor = await ethers.provider.getSigner(governorAddr);
  // Add Convex
  await fixture.vault
    .connect(sGovernor)
    .approveStrategy(fixture.convexStrategy.address);

  await fixture.harvester
    .connect(sGovernor)
    .setSupportedStrategy(fixture.convexStrategy.address, true);

  await fixture.vault
    .connect(sGovernor)
    .setAssetDefaultStrategy(
      fixture.usdt.address,
      fixture.convexStrategy.address
    );
  await fixture.vault
    .connect(sGovernor)
    .setAssetDefaultStrategy(
      fixture.usdc.address,
      fixture.convexStrategy.address
    );
  return fixture;
}

/**
 * Configure a Vault with the balancerREthStrategy
 */
async function balancerREthFixture(config = { defaultStrategy: true }) {
  const fixture = await defaultFixture();
  await hotDeployOption(fixture, "balancerREthFixture", {
    isOethFixture: true,
  });

  const { oethVault, timelock, weth, reth, balancerREthStrategy, josh } =
    fixture;

  if (config.defaultStrategy) {
    await oethVault
      .connect(timelock)
      .setAssetDefaultStrategy(reth.address, balancerREthStrategy.address);
    await oethVault
      .connect(timelock)
      .setAssetDefaultStrategy(weth.address, balancerREthStrategy.address);
  }

  fixture.rEthBPT = await ethers.getContractAt(
    "IERC20Metadata",
    addresses.mainnet.rETH_WETH_BPT,
    josh
  );
  fixture.balancerREthPID = balancer_rETH_WETH_PID;

  fixture.auraPool = await ethers.getContractAt(
    "IERC4626",
    addresses.mainnet.rETH_WETH_AuraRewards
  );

  fixture.balancerVault = await ethers.getContractAt(
    "IBalancerVault",
    addresses.mainnet.balancerVault,
    josh
  );

  // completely peg the rETH price
  // await setChainlinkOraclePrice(addresses.mainnet.rETH, await reth.getExchangeRate());

  await setERC20TokenBalance(josh.address, reth, "1000000", hre);
  await hardhatSetBalance(josh.address, "1000000");

  return fixture;
}

/**
 * Configure a Vault with the balancerFrxETHwstETHeETHStrategy
 */
async function balancerFrxETHwstETHeETHFixture(
  config = { defaultStrategy: true }
) {
  const fixture = await defaultFixture();
  const {
    oethVault,
    timelock,
    frxETH,
    stETH,
    reth,
    balancerSfrxWstRETHStrategy,
    josh,
  } = fixture;

  if (config.defaultStrategy) {
    await oethVault
      .connect(timelock)
      .setAssetDefaultStrategy(
        reth.address,
        balancerSfrxWstRETHStrategy.address
      );
    await oethVault
      .connect(timelock)
      .setAssetDefaultStrategy(
        stETH.address,
        balancerSfrxWstRETHStrategy.address
      );
    await oethVault
      .connect(timelock)
      .setAssetDefaultStrategy(
        frxETH.address,
        balancerSfrxWstRETHStrategy.address
      );
  }

  fixture.sfrxETHwstETHrEthBPT = await ethers.getContractAt(
    composableStablePoolBptAbi,
    addresses.mainnet.wstETH_sfrxETH_rETH_BPT,
    josh
  );
  fixture.sfrxETHwstETHrEthPID = balancer_wstETH_sfrxETH_rETH_PID;

  fixture.sfrxETHwstETHrEthAuraPool = await ethers.getContractAt(
    "IERC4626",
    addresses.mainnet.wstETH_sfrxETH_rETH_AuraRewards
  );

  fixture.balancerVault = await ethers.getContractAt(
    "IBalancerVault",
    addresses.mainnet.balancerVault,
    josh
  );

  /* balancer Gnosis safe authorized account
   * Use this Dube query to get relevant transactions: 
   - https://dune.com/queries/3184026
   */
  const authorizerAddress = "0xa29f61256e948f3fb707b4b3b138c5ccb9ef9888";
  const recoveryModeSigner = await impersonateAndFund(authorizerAddress);

  fixture.enableRecoveryMode = async () => {
    await fixture.sfrxETHwstETHrEthBPT
      .connect(recoveryModeSigner)
      .enableRecoveryMode();
  };

  await setERC20TokenBalance(josh.address, reth, "1000000", hre);
  await setERC20TokenBalance(josh.address, frxETH, "1000000", hre);
  await setERC20TokenBalance(josh.address, stETH, "1000000", hre);

  await hardhatSetBalance(josh.address, "1000000");

  // set the price to an acceptable level so that fork tests don't fail
  // even when it de-pegs.
  await setFraxOraclePrice(parseUnits("0.999", 18));
  return fixture;
}

/**
 * Configure a Vault with the Balancer strategy for rETH/WETH pool and
 * replace the byte code with the one that exposes internal functions
 */
async function balancerRethWETHExposeFunctionFixture() {

  const fixture = await balancerREthFixture();
  await hotDeployOption(fixture, "balancerRethWETHExposeFunctionFixture");

  const { balancerREthStrategy, josh } = fixture;

  return fixture;
}

/**
 * Deploy the Balancer Composable Stable pool with incorrect configuration
 */
async function balancerSfrxETHRETHWstETHMissConfiguredStrategy() {
  return await deployBalancerFrxEethRethWstEThStrategyMissConfigured();
}

/**
 * Configure a Vault with the Balancer strategy for frxEth/Reth/wstEth pool and
 * replace the byte code with the one that exposes internal functions
 */
async function balancerSfrxETHRETHWstETHExposeFunctionFixture() {
  const fixture = await balancerFrxETHwstETHeETHFixture();
  await hotDeployOption(fixture, "balancerSfrxETHRETHWstETHExposeFunctionFixture");
  return fixture;
}

/**
 * Configure a Vault with the Balancer strategy for frxEth/Reth/wstEth pool and
 * replace the byte code with the one that fails on a withdrawAll call
 */
async function balancerSfrxETHRETHWstETHBrokenWithdrawalFixture() {
  const fixture = await hotDeployBalancerFrxEethRethWstEThBrokenStrategy(
    balancerFrxETHwstETHeETHFixture
  );

  return fixture;
}

/**
 * Configure a Vault with the balancer strategy for wstETH/WETH pool
 */
async function balancerWstEthFixture() {
  const fixture = await defaultFixture();

  const d = balancerStrategyDeployment({
    deploymentOpts: {
      deployName: "99999_balancer_wstETH_WETH",
      forceDeploy: true,
      deployerIsProposer: true,
      reduceQueueTime: true,
    },
    proxyContractName: "OETHBalancerMetaPoolwstEthStrategyProxy",

    platformAddress: addresses.mainnet.wstETH_WETH_BPT,
    poolId: balancer_stETH_WETH_PID,

    auraRewardsContractAddress: addresses.mainnet.wstETH_WETH_AuraRewards,

    rewardTokenAddresses: [addresses.mainnet.BAL, addresses.mainnet.AURA],
    assets: [addresses.mainnet.stETH, addresses.mainnet.WETH],
  });

  await d(hre);

  const balancerWstEthStrategyProxy = await ethers.getContract(
    "OETHBalancerMetaPoolwstEthStrategyProxy"
  );
  const balancerWstEthStrategy = await ethers.getContractAt(
    "BalancerMetaPoolStrategy",
    balancerWstEthStrategyProxy.address
  );

  fixture.balancerWstEthStrategy = balancerWstEthStrategy;

  const { oethVault, timelock, weth, stETH, josh } = fixture;

  await oethVault
    .connect(timelock)
    .setAssetDefaultStrategy(stETH.address, balancerWstEthStrategy.address);
  await oethVault
    .connect(timelock)
    .setAssetDefaultStrategy(weth.address, balancerWstEthStrategy.address);

  fixture.stEthBPT = await ethers.getContractAt(
    "IERC20Metadata",
    addresses.mainnet.wstETH_WETH_BPT,
    josh
  );
  fixture.balancerWstEthPID = balancer_stETH_WETH_PID;

  fixture.auraPool = await ethers.getContractAt(
    "IERC4626",
    addresses.mainnet.wstETH_WETH_AuraRewards
  );

  fixture.balancerVault = await ethers.getContractAt(
    "IBalancerVault",
    addresses.mainnet.balancerVault,
    josh
  );

  return fixture;
}

/**
 * Configure a Vault with only the Meta strategy.
 */
async function convexMetaVaultFixture() {
  const fixture = await defaultFixture();

  if (isFork) {
    const { josh, matt, anna, domen, daniel, franck, ousd } = fixture;

    // const curveFactoryAddress = '0xB9fC157394Af804a3578134A6585C0dc9cc990d4'

    const threepoolLP = await ethers.getContractAt(
      threepoolLPAbi,
      addresses.mainnet.ThreePoolToken
    );
    const ousdMetaPool = await ethers.getContractAt(
      ousdMetapoolAbi,
      addresses.mainnet.CurveOUSDMetaPool
    );
    const threepoolSwap = await ethers.getContractAt(
      threepoolSwapAbi,
      addresses.mainnet.ThreePool
    );
    // const curveFactory = await ethers.getContractAt(curveFactoryAbi, curveFactoryAddress)

    const balances = await ousdMetaPool.get_balances();
    log(`Metapool balance 0: ${formatUnits(balances[0])}`);
    log(`Metapool balance 1: ${formatUnits(balances[1])}`);

    // Domen is loaded with 3CRV
    await hardhatSetBalance(domen.address, "1000000");
    await setERC20TokenBalance(domen.address, threepoolLP, "1000000", hre);

    for (const user of [josh, matt, anna, domen, daniel, franck]) {
      // Approve OUSD MetaPool contract to move funds
      await resetAllowance(threepoolLP, user, ousdMetaPool.address);
      await resetAllowance(ousd, user, ousdMetaPool.address);
    }

    fixture.ousdMetaPool = ousdMetaPool;
    fixture.threePoolToken = threepoolLP;
    fixture.threepoolSwap = threepoolSwap;
  } else {
    // Migrations should do these on fork
    const { governorAddr } = await getNamedAccounts();
    const sGovernor = await ethers.provider.getSigner(governorAddr);

    // Add Convex Meta strategy
    await fixture.vault
      .connect(sGovernor)
      .approveStrategy(fixture.OUSDmetaStrategy.address);

    // set meta strategy on vault so meta strategy is allowed to mint OUSD
    await fixture.vault
      .connect(sGovernor)
      .setOusdMetaStrategy(fixture.OUSDmetaStrategy.address);

    // set OUSD mint threshold to 50 million
    await fixture.vault
      .connect(sGovernor)
      .setNetOusdMintForStrategyThreshold(parseUnits("50", 24));

    await fixture.harvester
      .connect(sGovernor)
      .setSupportedStrategy(fixture.OUSDmetaStrategy.address, true);

    await fixture.vault
      .connect(sGovernor)
      .setAssetDefaultStrategy(
        fixture.usdt.address,
        fixture.OUSDmetaStrategy.address
      );

    await fixture.vault
      .connect(sGovernor)
      .setAssetDefaultStrategy(
        fixture.usdc.address,
        fixture.OUSDmetaStrategy.address
      );
  }

  return fixture;
}

/**
 * Configure a Vault with default DAI strategy to the Maker DSR strategy.
 */

async function makerDsrFixture(
  config = {
    daiMintAmount: 0,
    depositToStrategy: false,
  }
) {
  const fixture = await defaultFixture();

  if (isFork) {
    const { dai, josh, makerDsrStrategy, strategist, vault } = fixture;

    // Impersonate the OUSD Vault
    fixture.vaultSigner = await impersonateAndFund(vault.address);

    // mint some OUSD using DAI if configured
    if (config?.daiMintAmount > 0) {
      const daiMintAmount = parseUnits(config.daiMintAmount.toString());
      await vault.connect(josh).rebase();
      await vault.connect(josh).allocate();

      // Approve the Vault to transfer DAI
      await dai.connect(josh).approve(vault.address, daiMintAmount);

      // Mint OUSD with DAI
      // This will sit in the vault, not the strategy
      await vault.connect(josh).mint(dai.address, daiMintAmount, 0);

      // Add DAI to the Maker DSR Strategy
      if (config?.depositToStrategy) {
        // The strategist deposits the WETH to the AMO strategy
        await vault
          .connect(strategist)
          .depositToStrategy(
            makerDsrStrategy.address,
            [dai.address],
            [daiMintAmount]
          );
      }
    }
  } else {
    throw new Error(
      "Maker DSR strategy only supported in forked test environment"
    );
  }

  return fixture;
}

/**
 * Configure a Vault with only the Morpho strategy.
 */
async function morphoCompoundFixture() {
  const fixture = await defaultFixture();
  await hotDeployOption(fixture, "morphoCompoundFixture");

  const { timelock } = fixture;

  if (isFork) {
    await fixture.vault
      .connect(timelock)
      .setAssetDefaultStrategy(
        fixture.usdt.address,
        fixture.morphoCompoundStrategy.address
      );

    await fixture.vault
      .connect(timelock)
      .setAssetDefaultStrategy(
        fixture.usdc.address,
        fixture.morphoCompoundStrategy.address
      );

    await fixture.vault
      .connect(timelock)
      .setAssetDefaultStrategy(
        fixture.dai.address,
        fixture.morphoCompoundStrategy.address
      );
  } else {
    throw new Error(
      "Morpho strategy only supported in forked test environment"
    );
  }

  return fixture;
}

/**
 * Configure a Vault with only the Morpho strategy.
 */
async function morphoAaveFixture() {
  const fixture = await defaultFixture();

  const { timelock } = fixture;

  if (isFork) {
    await fixture.vault
      .connect(timelock)
      .setAssetDefaultStrategy(
        fixture.usdt.address,
        fixture.morphoAaveStrategy.address
      );

    await fixture.vault
      .connect(timelock)
      .setAssetDefaultStrategy(
        fixture.usdc.address,
        fixture.morphoAaveStrategy.address
      );

    await fixture.vault
      .connect(timelock)
      .setAssetDefaultStrategy(
        fixture.dai.address,
        fixture.morphoAaveStrategy.address
      );
  } else {
    throw new Error(
      "Morpho strategy only supported in forked test environment"
    );
  }

  return fixture;
}

/**
 * Configure a Vault with only the Morpho strategy.
 */
async function oethMorphoAaveFixture() {
  const fixture = await oethDefaultFixture();

  if (isFork) {
    const { oethVault, timelock, weth, oethMorphoAaveStrategy } = fixture;

    await oethVault
      .connect(timelock)
      .setAssetDefaultStrategy(weth.address, oethMorphoAaveStrategy.address);
  } else {
    throw new Error(
      "Morpho strategy only supported in forked test environment"
    );
  }

  return fixture;
}

/**
 * FraxETHStrategy fixture
 */
async function fraxETHStrategyFixture() {
  const fixture = await oethDefaultFixture();
  await hotDeployOption(fixture, "fraxETHStrategyFixture", {
    isOethFixture: true,
  });

  if (isFork) {
    const { oethVault, frxETH, fraxEthStrategy, timelock } = fixture;
    await oethVault
      .connect(timelock)
      .setAssetDefaultStrategy(frxETH.address, fraxEthStrategy.address);

    // Set frxETH/ETH price above 0.998 so we can mint OETH using frxETH
    await setFraxOraclePrice(parseUnits("0.999", 18));
  } else {
    const { governorAddr } = await getNamedAccounts();
    const { oethVault, frxETH, fraxEthStrategy } = fixture;
    const sGovernor = await ethers.provider.getSigner(governorAddr);

    // Approve Strategy
    await oethVault.connect(sGovernor).approveStrategy(fraxEthStrategy.address);

    // Set as default
    await oethVault
      .connect(sGovernor)
      .setAssetDefaultStrategy(frxETH.address, fraxEthStrategy.address);
  }

  return fixture;
}

/**
 * Generalized strategy fixture that works only in forked environment
 *
 * @param metapoolAddress -> the address of the metapool
 * @param rewardPoolAddress -> address of the reward staker contract
 * @param metastrategyProxyName -> name of the generalizedMetastrategy proxy contract
 */
async function convexGeneralizedMetaForkedFixture(
  config = {
    metapoolAddress: addresses.mainnet.CurveOUSDMetaPool,
    rewardPoolAddress: addresses.mainnet.CVXRewardsPool,
    metastrategyProxyName: addresses.mainnet.ConvexOUSDAMOStrategy,
    lpTokenAddress: addresses.mainnet.ThreePoolToken,
  }
) {
  const {
    metapoolAddress,
    rewardPoolAddress,
    metastrategyProxyName,
    lpTokenAddress,
  } = config;
  const fixture = await defaultFixture();

  const { timelockAddr } = await getNamedAccounts();
  const sGovernor = await ethers.provider.getSigner(timelockAddr);
  const { josh, matt, anna, domen, daniel, franck } = fixture;

  const threepoolLP = await ethers.getContractAt(
    threepoolLPAbi,
    addresses.mainnet.ThreePoolToken
  );
  const metapool = await ethers.getContractAt(ousdMetapoolAbi, metapoolAddress);

  const primaryCoin = await ethers.getContractAt(
    erc20Abi,
    await metapool.coins(0)
  );

  const threepoolSwap = await ethers.getContractAt(
    threepoolSwapAbi,
    addresses.mainnet.ThreePool
  );

  const lpToken = await ethers.getContractAt(erc20Abi, lpTokenAddress);

  for (const user of [josh, matt, anna, domen, daniel, franck]) {
    // Approve Metapool contract to move funds
    await resetAllowance(threepoolLP, user, metapoolAddress);
    await resetAllowance(primaryCoin, user, metapoolAddress);
  }

  await impersonateAndFund(domen.address, "1000000");
  await setERC20TokenBalance(domen.address, threepoolLP, "1000000", hre);

  fixture.metapoolCoin = primaryCoin;
  fixture.metapool = metapool;
  fixture.metapoolLpToken = lpToken;
  fixture.threePoolToken = threepoolLP;
  fixture.threepoolSwap = threepoolSwap;

  fixture.metaStrategyProxy = await ethers.getContract(metastrategyProxyName);
  fixture.metaStrategy = await ethers.getContractAt(
    "ConvexGeneralizedMetaStrategy",
    fixture.metaStrategyProxy.address
  );

  fixture.rewardPool = await ethers.getContractAt(
    "IRewardStaking",
    rewardPoolAddress
  );

  await fixture.vault
    .connect(sGovernor)
    .setAssetDefaultStrategy(
      fixture.usdt.address,
      fixture.metaStrategy.address
    );

  await fixture.vault
    .connect(sGovernor)
    .setAssetDefaultStrategy(
      fixture.usdc.address,
      fixture.metaStrategy.address
    );

  return fixture;
}

async function nodeSnapshot() {
  return await hre.network.provider.request({
    method: "evm_snapshot",
    params: [],
  });
}

async function nodeRevert(snapshotId) {
  return await hre.network.provider.request({
    method: "evm_revert",
    params: [snapshotId],
  });
}

async function resetAllowance(
  tokenContract,
  signer,
  toAddress,
  allowance = "10000000000000000000000000000000000000000000000000"
) {
  await tokenContract.connect(signer).approve(toAddress, "0");
  await tokenContract.connect(signer).approve(toAddress, allowance);
}

/**
 * Configure a Vault with only the LUSD Generalized Meta strategy.
 */
async function convexLUSDMetaVaultFixture() {
  const fixture = await defaultFixture();

  const { governorAddr } = await getNamedAccounts();
  const sGovernor = await ethers.provider.getSigner(governorAddr);

  // Add Convex Meta strategy
  await fixture.vault
    .connect(sGovernor)
    .approveStrategy(fixture.LUSDMetaStrategy.address);

  await fixture.harvester
    .connect(sGovernor)
    .setSupportedStrategy(fixture.LUSDMetaStrategy.address, true);

  await fixture.vault
    .connect(sGovernor)
    .setAssetDefaultStrategy(
      fixture.usdt.address,
      fixture.LUSDMetaStrategy.address
    );

  await fixture.vault
    .connect(sGovernor)
    .setAssetDefaultStrategy(
      fixture.usdc.address,
      fixture.LUSDMetaStrategy.address
    );

  return fixture;
}

/**
 * Configure a Vault with only the OETH/(W)ETH Curve Metastrategy.
 */
async function convexOETHMetaVaultFixture(
  config = {
    wethMintAmount: 0,
    depositToStrategy: false,
    poolAddEthAmount: 0,
    poolAddOethAmount: 0,
  }
) {
  const fixture = await oethDefaultFixture();
  await hotDeployOption(fixture, "convexOETHMetaVaultFixture", {
    isOethFixture: true,
  });

  const {
    convexEthMetaStrategy,
    oeth,
    oethVault,
    josh,
    strategist,
    timelock,
    weth,
    crv,
  } = fixture;

  await impersonateAndFund(josh.address);
  await setERC20TokenBalance(josh.address, weth, "10000000", hre);
  await setERC20TokenBalance(josh.address, crv, "10000000", hre);

  // Update the strategy threshold to 500k ETH
  await oethVault
    .connect(timelock)
    .setNetOusdMintForStrategyThreshold(parseUnits("500", 21));

  // Impersonate the OETH Vault
  fixture.oethVaultSigner = await impersonateAndFund(oethVault.address);
  // Impersonate the Curve gauge that holds all the LP tokens
  fixture.oethGaugeSigner = await impersonateAndFund(
    addresses.mainnet.CurveOETHGauge
  );

  // Convex pool that records the deposited balances
  fixture.cvxRewardPool = await ethers.getContractAt(
    "IRewardStaking",
    addresses.mainnet.CVXETHRewardsPool
  );

  fixture.oethMetaPool = await ethers.getContractAt(
    oethMetapoolAbi,
    addresses.mainnet.CurveOETHMetaPool
  );

  // mint some OETH using WETH is configured
  if (config?.wethMintAmount > 0) {
    const wethAmount = parseUnits(config.wethMintAmount.toString());
    await oethVault.connect(josh).rebase();
    await oethVault.connect(josh).allocate();

    // Approve the Vault to transfer WETH
    await weth.connect(josh).approve(oethVault.address, wethAmount);

    // Mint OETH with WETH
    // This will sit in the vault, not the strategy
    await oethVault.connect(josh).mint(weth.address, wethAmount, 0);

    // Add ETH to the Metapool
    if (config?.depositToStrategy) {
      // The strategist deposits the WETH to the AMO strategy
      await oethVault
        .connect(strategist)
        .depositToStrategy(
          convexEthMetaStrategy.address,
          [weth.address],
          [wethAmount]
        );
    }
  }

  // Add ETH to the Metapool
  if (config?.poolAddEthAmount > 0) {
    // Fund Josh with ETH plus some extra for gas fees
    const fundAmount = config.poolAddEthAmount + 1;
    await hardhatSetBalance(josh.address, fundAmount.toString());

    const ethAmount = parseUnits(config.poolAddEthAmount.toString(), 18);
    // prettier-ignore
    await fixture.oethMetaPool
      .connect(josh)["add_liquidity(uint256[2],uint256)"]([ethAmount, 0], 0, {
        value: ethAmount,
      });
  }

  const { oethWhaleAddress } = addresses.mainnet;
  fixture.oethWhale = await impersonateAndFund(oethWhaleAddress);

  // Add OETH to the Metapool
  if (config?.poolAddOethAmount > 0) {
    const poolAddOethAmountUnits = parseUnits(
      config.poolAddOethAmount.toString()
    );

    const oethAmount = await oeth.balanceOf(oethWhaleAddress);
    log(`OETH whale balance     : ${formatUnits(oethAmount)}`);
    log(`OETH to add to Metapool: ${formatUnits(poolAddOethAmountUnits)}`);
    expect(oethAmount).to.be.gte(poolAddOethAmountUnits);
    await oeth
      .connect(fixture.oethWhale)
      .approve(fixture.oethMetaPool.address, poolAddOethAmountUnits);

    // prettier-ignore
    await fixture.oethMetaPool
      .connect(fixture.oethWhale)["add_liquidity(uint256[2],uint256)"]([0, poolAddOethAmountUnits], 0);
  }

  return fixture;
}

/**
 * Configure a Vault with only the Aave strategy.
 */
async function aaveVaultFixture() {
  const fixture = await defaultFixture();

  const { governorAddr } = await getNamedAccounts();
  const sGovernor = await ethers.provider.getSigner(governorAddr);
  // Add Aave which only supports DAI
  await fixture.vault
    .connect(sGovernor)
    .approveStrategy(fixture.aaveStrategy.address);

  await fixture.harvester
    .connect(sGovernor)
    .setSupportedStrategy(fixture.aaveStrategy.address, true);

  // Add direct allocation of DAI to Aave
  await fixture.vault
    .connect(sGovernor)
    .setAssetDefaultStrategy(fixture.dai.address, fixture.aaveStrategy.address);
  return fixture;
}

/**
 * Configure a compound fixture with a false vault for testing
 */
async function compoundFixture() {
  const fixture = await defaultFixture();

  const assetAddresses = await getAssetAddresses(deployments);
  const { deploy } = deployments;
  const { governorAddr } = await getNamedAccounts();
  const sGovernor = await ethers.provider.getSigner(governorAddr);

  await deploy("StandaloneCompound", {
    from: governorAddr,
    contract: "CompoundStrategy",
    args: [[addresses.dead, fixture.vault.address]],
  });

  fixture.cStandalone = await ethers.getContract("StandaloneCompound");

  // Set governor as vault
  await fixture.cStandalone
    .connect(sGovernor)
    .initialize(
      [assetAddresses.COMP],
      [assetAddresses.DAI, assetAddresses.USDC],
      [assetAddresses.cDAI, assetAddresses.cUSDC]
    );

  await fixture.cStandalone
    .connect(sGovernor)
    .setHarvesterAddress(fixture.harvester.address);

  // impersonate the vault and strategy
  fixture.vaultSigner = await impersonateAndFund(fixture.vault.address);
  fixture.strategySigner = await impersonateAndFund(
    fixture.cStandalone.address
  );

  await fixture.usdc.transfer(
    await fixture.matt.getAddress(),
    parseUnits("1000", 6)
  );

  return fixture;
}

/**
 * Configure a threepool fixture with the governer as vault for testing
 */
async function threepoolFixture() {
  const fixture = await defaultFixture();

  const assetAddresses = await getAssetAddresses(deployments);
  const { deploy } = deployments;
  const { governorAddr } = await getNamedAccounts();
  const sGovernor = await ethers.provider.getSigner(governorAddr);

  await deploy("StandaloneThreePool", {
    from: governorAddr,
    contract: "ThreePoolStrategy",
    args: [
      [
        assetAddresses.ThreePool,
        governorAddr, // Using Governor in place of Vault here
      ],
    ],
  });

  fixture.tpStandalone = await ethers.getContract("StandaloneThreePool");

  // Set governor as vault
  await fixture.tpStandalone.connect(sGovernor)[
    // eslint-disable-next-line
    "initialize(address[],address[],address[],address,address)"
  ]([assetAddresses.CRV], [assetAddresses.DAI, assetAddresses.USDC, assetAddresses.USDT], [assetAddresses.ThreePoolToken, assetAddresses.ThreePoolToken, assetAddresses.ThreePoolToken], assetAddresses.ThreePoolGauge, assetAddresses.CRVMinter);

  return fixture;
}

/**
 * Configure a Vault with two strategies
 */
async function multiStrategyVaultFixture() {
  const fixture = await compoundVaultFixture();
  const assetAddresses = await getAssetAddresses(deployments);
  const { deploy } = deployments;

  const { governorAddr } = await getNamedAccounts();
  const sGovernor = await ethers.provider.getSigner(governorAddr);

  await deploy("StrategyTwo", {
    from: governorAddr,
    contract: "CompoundStrategy",
  });

  const cStrategyTwo = await ethers.getContract("StrategyTwo");
  // Initialize the second strategy with DAI and USDC
  await cStrategyTwo
    .connect(sGovernor)
    .initialize(
      addresses.dead,
      fixture.vault.address,
      [assetAddresses.COMP],
      [assetAddresses.DAI, assetAddresses.USDC],
      [assetAddresses.cDAI, assetAddresses.cUSDC]
    );

  await cStrategyTwo
    .connect(sGovernor)
    .setHarvesterAddress(fixture.harvester.address);

  // Add second strategy to Vault
  await fixture.vault.connect(sGovernor).approveStrategy(cStrategyTwo.address);

  await fixture.harvester
    .connect(sGovernor)
    .setSupportedStrategy(cStrategyTwo.address, true);

  // DAI to second strategy
  await fixture.vault
    .connect(sGovernor)
    .setAssetDefaultStrategy(fixture.dai.address, cStrategyTwo.address);

  // Set up third strategy
  await deploy("StrategyThree", {
    from: governorAddr,
    contract: "CompoundStrategy",
  });
  const cStrategyThree = await ethers.getContract("StrategyThree");
  // Initialize the third strategy with only DAI
  await cStrategyThree
    .connect(sGovernor)
    .initialize(
      addresses.dead,
      fixture.vault.address,
      [assetAddresses.COMP],
      [assetAddresses.DAI],
      [assetAddresses.cDAI]
    );

  await cStrategyThree
    .connect(sGovernor)
    .setHarvesterAddress(fixture.harvester.address);

  fixture.strategyTwo = cStrategyTwo;
  fixture.strategyThree = cStrategyThree;
  return fixture;
}

/**
 * Configure a hacked Vault
 */
async function hackedVaultFixture() {
  const fixture = await defaultFixture();

  const assetAddresses = await getAssetAddresses(deployments);
  const { deploy } = deployments;
  const { vault, oracleRouter } = fixture;
  const { governorAddr } = await getNamedAccounts();
  const sGovernor = await ethers.provider.getSigner(governorAddr);
  const oracleAddresses = await getOracleAddresses(hre.deployments);

  await deploy("MockEvilDAI", {
    from: governorAddr,
    args: [vault.address, assetAddresses.DAI],
  });

  const evilDAI = await ethers.getContract("MockEvilDAI");
  /* Mock oracle feeds report 0 for updatedAt data point. Set
   * maxStaleness to 100 years from epoch to make the Oracle
   * feeds valid
   */
  const maxStaleness = 24 * 60 * 60 * 365 * 100;

  await oracleRouter.setFeed(
    evilDAI.address,
    oracleAddresses.chainlink.DAI_USD,
    maxStaleness
  );
  await oracleRouter.cacheDecimals(evilDAI.address);

  await fixture.vault.connect(sGovernor).supportAsset(evilDAI.address, 0);

  fixture.evilDAI = evilDAI;

  return fixture;
}

/**
 * Configure a reborn hack attack
 */
async function rebornFixture() {
  const fixture = await defaultFixture();

  const assetAddresses = await getAssetAddresses(deployments);
  const { deploy } = deployments;
  const { governorAddr } = await getNamedAccounts();
  const { vault } = fixture;

  await deploy("Sanctum", {
    from: governorAddr,
    args: [assetAddresses.DAI, vault.address],
  });

  const sanctum = await ethers.getContract("Sanctum");

  const encodedCallbackAddress = defaultAbiCoder
    .encode(["address"], [sanctum.address])
    .slice(2);
  const initCode = (await ethers.getContractFactory("Reborner")).bytecode;
  const deployCode = `${initCode}${encodedCallbackAddress}`;

  await sanctum.deploy(12345, deployCode);
  const rebornAddress = await sanctum.computeAddress(12345, deployCode);
  const reborner = await ethers.getContractAt("Reborner", rebornAddress);

  const rebornAttack = async (shouldAttack = true, targetMethod = null) => {
    await sanctum.setShouldAttack(shouldAttack);
    if (targetMethod) await sanctum.setTargetMethod(targetMethod);
    await sanctum.setOUSDAddress(fixture.ousd.address);
    await sanctum.deploy(12345, deployCode);
  };

  fixture.reborner = reborner;
  fixture.rebornAttack = rebornAttack;

  return fixture;
}

async function fluxStrategyFixture() {
  const fixture = await defaultFixture();

  const { fluxStrategy, timelock, vault, dai, usdt, usdc } = fixture;

  await vault
    .connect(timelock)
    .setAssetDefaultStrategy(dai.address, fluxStrategy.address);

  await vault
    .connect(timelock)
    .setAssetDefaultStrategy(usdt.address, fluxStrategy.address);

  await vault
    .connect(timelock)
    .setAssetDefaultStrategy(usdc.address, fluxStrategy.address);

  // Withdraw all from strategies and deposit it to Flux
  await vault.connect(timelock).withdrawAllFromStrategies();

  await vault.connect(timelock).rebase();

  return fixture;
}

async function buybackFixture() {
  const fixture = await defaultFixture();

  const { cvx, ogv, ousd, oeth, oethVault, vault, weth, dai, josh } = fixture;

  const ousdBuybackProxy = await ethers.getContract("BuybackProxy");
  const ousdBuyback = await ethers.getContractAt(
    "OUSDBuyback",
    ousdBuybackProxy.address
  );

  const oethBuybackProxy = await ethers.getContract("OETHBuybackProxy");
  const oethBuyback = await ethers.getContractAt(
    "OETHBuyback",
    oethBuybackProxy.address
  );

  fixture.ousdBuyback = ousdBuyback;
  fixture.oethBuyback = oethBuyback;

  const rewardsSourceAddress = await ousdBuyback.connect(josh).rewardsSource();
  fixture.rewardsSource = await ethers.getContractAt([], rewardsSourceAddress);

  if (isFork) {
    fixture.cvxLocker = await ethers.getContractAt(
      "ICVXLocker",
      addresses.mainnet.CVXLocker
    );
    fixture.uniswapRouter = await ethers.getContractAt(
      "IUniswapUniversalRouter",
      addresses.mainnet.uniswapUniversalRouter
    );

    await setERC20TokenBalance(
      oethBuyback.address,
      oeth,
      oethUnits("99999999999")
    );
    await setERC20TokenBalance(
      ousdBuyback.address,
      ousd,
      ousdUnits("99999999999999")
    );
  } else {
    fixture.uniswapRouter = await ethers.getContract("MockUniswapRouter");
    fixture.cvxLocker = await ethers.getContract("MockCVXLocker");

    // Mint some OUSD
    await dai.connect(josh).mint(ousdUnits("3000"));
    await dai.connect(josh).approve(vault.address, ousdUnits("3000"));
    await vault.connect(josh).mint(dai.address, ousdUnits("3000"), "0");

    // Mint some OETH
    await weth.connect(josh).mint(oethUnits("3"));
    await weth.connect(josh).approve(oethVault.address, oethUnits("3"));
    await oethVault.connect(josh).mint(weth.address, oethUnits("3"), "0");

    // Transfer those to the buyback contract
    await oeth.connect(josh).transfer(oethBuyback.address, oethUnits("3"));
    await ousd.connect(josh).transfer(ousdBuyback.address, ousdUnits("3000"));

    // Mint some CVX and OGV for the Uniswap Rotuer
    const routerSigner = await impersonateAndFund(
      fixture.uniswapRouter.address
    );
    await ogv.connect(routerSigner).mint(ousdUnits("10000000000"));
    await cvx.connect(routerSigner).mint(ousdUnits("10000000000"));
  }

  return fixture;
}

/**
 * A fixture is a setup function that is run only the first time it's invoked. On subsequent invocations,
 * Hardhat will reset the state of the network to what it was at the point after the fixture was initially executed.
 * The returned `loadFixture` function is typically included in the beforeEach().
 * @example
 *   const loadFixture = createFixtureLoader(convexOETHMetaVaultFixture);
 *   beforeEach(async () => {
 *     fixture = await loadFixture();
 *   });
 * @example
 *   const loadFixture = createFixtureLoader(convexOETHMetaVaultFixture, {
 *     wethMintAmount: 5000,
 *     depositToStrategy: false,
 *   });
 *   beforeEach(async () => {
 *     fixture = await loadFixture();
 *   });
 * @param {*} fixture async function that sets up test data. eg users, contracts and protocols
 * @param {*} config optional config object passed to the fixture function
 * @returns loadFixture an async function that loads a fixture
 */
function createFixtureLoader(fixture, config) {
  return deployments.createFixture(async () => {
    return await fixture(config);
  });
}

/**
 * An async function that loads the default fixture for unit or fork tests
 * @example
 *   let fixture;
 *   beforeEach(async () => {
 *     fixture = await loadDefaultFixture();
 *   });
 */
async function loadDefaultFixture() {
  return await defaultFixture();
}

module.exports = {
  createFixtureLoader,
  loadDefaultFixture,
  resetAllowance,
  defaultFixture,
  oethDefaultFixture,
  mockVaultFixture,
  compoundFixture,
  compoundVaultFixture,
  multiStrategyVaultFixture,
  threepoolFixture,
  threepoolVaultFixture,
  convexVaultFixture,
  convexMetaVaultFixture,
  convexOETHMetaVaultFixture,
  convexGeneralizedMetaForkedFixture,
  convexLUSDMetaVaultFixture,
  makerDsrFixture,
  morphoCompoundFixture,
  morphoAaveFixture,
  aaveVaultFixture,
  hackedVaultFixture,
  rebornFixture,
  balancerREthFixture,
  balancerFrxETHwstETHeETHFixture,
  balancerWstEthFixture,
  fraxETHStrategyFixture,
  oethMorphoAaveFixture,
  oeth1InchSwapperFixture,
  oethCollateralSwapFixture,
  ousdCollateralSwapFixture,
  balancerRethWETHExposeFunctionFixture,
  balancerSfrxETHRETHWstETHExposeFunctionFixture,
  balancerSfrxETHRETHWstETHBrokenWithdrawalFixture,
  balancerSfrxETHRETHWstETHMissConfiguredStrategy,
  fluxStrategyFixture,
  buybackFixture,
  nodeSnapshot,
  nodeRevert,
};<|MERGE_RESOLUTION|>--- conflicted
+++ resolved
@@ -14,15 +14,6 @@
   deployBalancerFrxEethRethWstEThStrategyMissConfigured,
 } = require("./_custom-deploys");
 const {
-<<<<<<< HEAD
-  hotDeployBalancerRethWETHStrategy,
-  hotDeployBalancerFrxEethRethWstEThStrategy,
-  hotDeployBalancerFrxEethRethWstEThBrokenStrategy,
-} = require("./_hot-deploy");
-const { replaceContractAt } = require("../../utils/deploy");
-const {
-=======
->>>>>>> a251071a
   balancer_rETH_WETH_PID,
   balancer_stETH_WETH_PID,
   balancer_wstETH_sfrxETH_rETH_PID,
@@ -1074,9 +1065,8 @@
  * replace the byte code with the one that fails on a withdrawAll call
  */
 async function balancerSfrxETHRETHWstETHBrokenWithdrawalFixture() {
-  const fixture = await hotDeployBalancerFrxEethRethWstEThBrokenStrategy(
-    balancerFrxETHwstETHeETHFixture
-  );
+  const fixture = await balancerFrxETHwstETHeETHFixture();
+  await hotDeployOption(fixture, "balancerSfrxETHRETHWstETHBrokenWithdrawalFixture");
 
   return fixture;
 }
