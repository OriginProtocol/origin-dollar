const hre = require("hardhat");
const { ethers } = hre;
const { parseUnits } = ethers.utils;
const mocha = require("mocha");
const hhHelpers = require("@nomicfoundation/hardhat-network-helpers");

const { isFork, isSonicFork, oethUnits } = require("./helpers");
const { deployWithConfirmation } = require("../utils/deploy.js");
const { impersonateAndFund } = require("../utils/signers");
const { nodeRevert, nodeSnapshot } = require("./_fixture");
const addresses = require("../utils/addresses");
const { resolveAsset } = require("../utils/resolvers.js");
const merklDistributorAbi = require("./abi/merklDistributor.json");

const log = require("../utils/logger")("test:fixtures-sonic");

const MINTER_ROLE =
  "0x9f2df0fed2c77648de5860a4cc508cd0818c85b8b8a1ab4ceeef8d981c8956a6";
const BURNER_ROLE =
  "0x3c11d16cbaffd01df69ce1c404f6340ee057498f5f00246190ea54220576a848";

let snapshotId;
const defaultSonicFixture = deployments.createFixture(async () => {
  if (!snapshotId && !isFork) {
    snapshotId = await nodeSnapshot();
  }

  if (!isSonicFork && isFork) {
    // Only works for Sonic fork
    return;
  }

  const { deployerAddr, strategistAddr, timelockAddr, governorAddr } =
    await getNamedAccounts();

  if (isFork) {
    // Fund deployer account
    await impersonateAndFund(deployerAddr);
  }

  // Impersonate governor
  const governorAddress = isFork ? addresses.sonic.timelock : governorAddr;
  const governor = await impersonateAndFund(governorAddress);
  governor.address = governorAddress;

  // Impersonate strategist
  const strategist = await impersonateAndFund(strategistAddr);
  strategist.address = strategistAddr;

  // Impersonate strategist
  const timelock = await impersonateAndFund(timelockAddr);
  timelock.address = timelockAddr;

  log(
    `Before deployments with param "${
      isFork ? ["sonic"] : ["sonic_unit_tests"]
    }"`
  );

  // Run the contract deployments
  await deployments.fixture(isFork ? ["sonic"] : ["sonic_unit_tests"], {
    keepExistingDeployments: true,
    fallbackToGlobal: true,
  });

  // Origin S token
  const oSonicProxy = await ethers.getContract("OSonicProxy");
  const oSonic = await ethers.getContractAt("OSonic", oSonicProxy.address);

  // Wrapped Origin S (4626)
  const wOSonicProxy = await ethers.getContract("WOSonicProxy");
  const wOSonic = await ethers.getContractAt("WOSonic", wOSonicProxy.address);

  // Origin S Vault
  const oSonicVaultProxy = await ethers.getContract("OSonicVaultProxy");
  const oSonicVault = await ethers.getContractAt(
    "IVault",
    oSonicVaultProxy.address
  );

  const oSonicVaultSigner = await impersonateAndFund(oSonicVault.address);

  // Sonic staking strategy
  const sonicStakingStrategyProxy = await ethers.getContract(
    "SonicStakingStrategyProxy"
  );
  const sonicStakingStrategy = await ethers.getContractAt(
    "SonicStakingStrategy",
    sonicStakingStrategyProxy.address
  );

  const nodeDriver = await ethers.getContractAt(
    "INodeDriver",
    addresses.sonic.nodeDriver
  );

  const sfc = await ethers.getContractAt("ISFC", addresses.sonic.SFC);

  let harvester,
    dripper,
    zapper,
    poolBoosterDoubleFactoryV1,
    poolBoosterSingleFactoryV1,
    poolBoosterCentralRegistry,
<<<<<<< HEAD
    poolBoosterMerklFactory;
  let merklDistributor;
=======
    poolBoosterFactoryMetropolis;
>>>>>>> 4b53dd7a
  if (isFork) {
    // Harvester
    const harvesterProxy = await ethers.getContract("OSonicHarvesterProxy");
    harvester = await ethers.getContractAt(
      "OSonicHarvester",
      harvesterProxy.address
    );

    // Dripper
    const dripperProxy = await ethers.getContract("OSonicDripperProxy");
    dripper = await ethers.getContractAt(
      "FixedRateDripper",
      dripperProxy.address
    );

    zapper = await ethers.getContract("OSonicZapper");

    poolBoosterDoubleFactoryV1 = await ethers.getContract(
      "PoolBoosterFactorySwapxDouble_v1"
    );

    poolBoosterCentralRegistry = await ethers.getContractAt(
      "PoolBoostCentralRegistry",
      (
        await ethers.getContract("PoolBoostCentralRegistryProxy")
      ).address
    );

    poolBoosterSingleFactoryV1 = await deployPoolBoosterFactorySwapxSingle(
      poolBoosterCentralRegistry,
      governor
    );

<<<<<<< HEAD
    poolBoosterMerklFactory = await ethers.getContract(
      "PoolBoosterFactoryMerkl"
    );

    merklDistributor = await ethers.getContractAt(
      merklDistributorAbi,
      addresses.sonic.MerklDistributor
=======
    poolBoosterFactoryMetropolis = await ethers.getContract(
      "PoolBoosterFactoryMetropolis"
>>>>>>> 4b53dd7a
    );
  }

  // Sonic's wrapped S token
  let wS;

  if (isFork) {
    wS = await ethers.getContractAt("IWrappedSonic", addresses.sonic.wS);
  } else {
    wS = await ethers.getContract("MockWS");
  }

  const signers = await hre.ethers.getSigners();

  const [minter, burner, rafael, nick, clement] = signers.slice(4); // Skip first 4 addresses to avoid conflict

  let validatorRegistrator;
  if (isFork) {
    validatorRegistrator = await impersonateAndFund(
      addresses.sonic.validatorRegistrator
    );
    validatorRegistrator.address = addresses.sonic.validatorRegistrator;

    await sonicStakingStrategy.connect(strategist).setDefaultValidatorId(18);
  }

  for (const user of [rafael, nick, clement]) {
    // Mint some Sonic Wrapped S
    await hhHelpers.setBalance(user.address, oethUnits("100000100"));
    await wS.connect(user).deposit({ value: oethUnits("100000000") });

    // Set allowance on the vault
    await wS.connect(user).approve(oSonicVault.address, oethUnits("100000000"));
  }

  return {
    // Origin S
    oSonic,
    oSonicVault,
    wOSonic,
    harvester,
    sonicStakingStrategy,
    dripper,
    zapper,
    poolBoosterDoubleFactoryV1,
    poolBoosterSingleFactoryV1,
    poolBoosterCentralRegistry,
<<<<<<< HEAD
    poolBoosterMerklFactory,

    // Merkl distributor
    merklDistributor,
=======
    poolBoosterFactoryMetropolis,
>>>>>>> 4b53dd7a

    // Wrapped S
    wS,

    // Signers
    governor,
    strategist,
    timelock,
    minter,
    burner,
    oSonicVaultSigner,
    validatorRegistrator,

    rafael,
    nick,
    clement,

    nodeDriver,
    sfc,
  };
});

/**
 * Configure a Vault with only the OETH/(W)ETH Curve Metastrategy.
 */
async function swapXAMOFixture(
  config = {
    wsMintAmount: 0,
    depositToStrategy: false,
    balancePool: false,
    poolAddwSAmount: 0,
    poolAddOSAmount: 0,
  }
) {
  const fixture = await defaultSonicFixture();

  const { oSonic, oSonicVault, rafael, nick, strategist, timelock, wS } =
    fixture;

  let swapXAMOStrategy, swapXPool, swapXGauge, swpx;

  if (isFork) {
    const swapXAMOProxy = await ethers.getContract(
      "SonicSwapXAMOStrategyProxy"
    );
    swapXAMOStrategy = await ethers.getContractAt(
      "SonicSwapXAMOStrategy",
      swapXAMOProxy.address
    );

    swapXPool = await ethers.getContractAt(
      "IPair",
      addresses.sonic.SwapXWSOS.pool
    );

    swapXGauge = await ethers.getContractAt(
      "IGauge",
      addresses.sonic.SwapXWSOS.gauge
    );

    swpx = await resolveAsset("SWPx");
  }

  await oSonicVault
    .connect(timelock)
    .setAssetDefaultStrategy(wS.address, addresses.zero);

  // mint some OS using wS if configured
  if (config?.wsMintAmount > 0) {
    const wsAmount = parseUnits(config.wsMintAmount.toString());
    await oSonicVault.connect(nick).rebase();
    await oSonicVault.connect(nick).allocate();

    // Calculate how much to mint based on the wS in the vault,
    // the withdrawal queue, and the wS to be sent to the strategy
    const wsBalance = await wS.balanceOf(oSonicVault.address);
    const queue = await oSonicVault.withdrawalQueueMetadata();
    const available = wsBalance.add(queue.claimed).sub(queue.queued);
    const mintAmount = wsAmount.sub(available);

    if (mintAmount.gt(0)) {
      // Approve the Vault to transfer wS
      await wS.connect(nick).approve(oSonicVault.address, mintAmount);

      // Mint OS with wS
      // This will sit in the vault, not the strategy
      await oSonicVault.connect(nick).mint(wS.address, mintAmount, 0);
    }

    // Add ETH to the Metapool
    if (config?.depositToStrategy) {
      // The strategist deposits the WETH to the AMO strategy
      await oSonicVault
        .connect(strategist)
        .depositToStrategy(swapXAMOStrategy.address, [wS.address], [wsAmount]);
    }
  }

  if (config?.balancePool) {
    const { _reserve0: wsReserves, _reserve1: osReserves } =
      await swapXPool.getReserves();

    const diff = parseInt(
      wsReserves.sub(osReserves).div(oethUnits("1")).toString()
    );

    if (diff > 0) {
      config.poolAddOSAmount = (config.poolAddOSAmount || 0) + diff;
    } else if (diff < 0) {
      config.poolAddwSAmount = (config.poolAddwSAmount || 0) - diff;
    }
  }

  // Add wS to the pool
  if (config?.poolAddwSAmount > 0) {
    log(`Adding ${config.poolAddwSAmount} wS to the pool`);
    // transfer wS to the pool
    const wsAmount = parseUnits(config.poolAddwSAmount.toString(), 18);
    await wS.connect(nick).transfer(swapXPool.address, wsAmount);
  }

  // Add OS to the pool
  if (config?.poolAddOSAmount > 0) {
    log(`Adding ${config.poolAddOSAmount} OS to the pool`);

    const osAmount = parseUnits(config.poolAddOSAmount.toString(), 18);

    // Mint OS with wS
    await oSonicVault.connect(rafael).mint(wS.address, osAmount, 0);

    // transfer OS to the pool
    await oSonic.connect(rafael).transfer(swapXPool.address, osAmount);
  }

  // force reserves to match balances
  await swapXPool.sync();

  return { ...fixture, swapXAMOStrategy, swapXPool, swapXGauge, swpx };
}

const deployPoolBoosterFactorySwapxSingle = async (
  poolBoosterCentralRegistry,
  governor
) => {
  const dPoolBoosterFactory = await deployWithConfirmation(
    "PoolBoosterFactorySwapxSingle_v1",
    [
      addresses.sonic.OSonicProxy,
      addresses.sonic.timelock,
      poolBoosterCentralRegistry.address,
    ],
    "PoolBoosterFactorySwapxSingle"
  );

  // approve the pool booster on the factory
  await poolBoosterCentralRegistry
    .connect(governor)
    .approveFactory(dPoolBoosterFactory.address);

  console.log(
    `Deployed Pool Booster Single Factory to ${dPoolBoosterFactory.address}`
  );

  return await ethers.getContract("PoolBoosterFactorySwapxSingle_v1");
};

const filterAndParseRewardAddedEvents = async (tx) => {
  // keccak256("RewardAdded(address,uint256,uint256)")
  const rewardAddedTopic =
    "0x6a6f77044107a33658235d41bedbbaf2fe9ccdceb313143c947a5e76e1ec8474";

  const { events } = await tx.wait();
  return events
    .filter((e) => e.topics[0] == rewardAddedTopic)
    .map((e) => {
      const decoded = ethers.utils.defaultAbiCoder.decode(
        ["address", "uint256", "uint256"],
        e.data
      );
      return {
        rewardToken: decoded[0],
        amount: decoded[1],
        startTimestamp: decoded[2],
      };
    });
};

const filterAndParseNotifyRewardEvents = async (tx, gaugeAddress) => {
  // keccak256("NotifyReward(address,address,uint256,uint256)")
  const notifyRewardTopic =
    "0x52977ea98a2220a03ee9ba5cb003ada08d394ea10155483c95dc2dc77a7eb24b";

  const { events } = await tx.wait();

  return (
    events
      // gauge address filter is required because FeeDistributor contract in Shadow emits
      // the event with the same signature
      .filter(
        (e) => e.topics[0] == notifyRewardTopic && e.address == gaugeAddress
      )
      .map((e) => {
        const decoded = ethers.utils.defaultAbiCoder.decode(
          ["uint256", "uint256"],
          e.data
        );

        const briber = ethers.utils.defaultAbiCoder.decode(
          ["address"],
          e.topics[1]
        )[0];

        const rewardToken = ethers.utils.defaultAbiCoder.decode(
          ["address"],
          e.topics[2]
        )[0];

        return {
          briber,
          rewardToken,
          amount: decoded[0],
          period: decoded[1],
        };
      })
  );
};

const getPoolBoosterContractFromPoolAddress = async (factory, poolAddress) => {
  const poolBoosterEntry = await factory.poolBoosterFromPool(poolAddress);
  const poolBoosterType = poolBoosterEntry.boosterType;

  if (poolBoosterType == 0) {
    return await ethers.getContractAt(
      "PoolBoosterSwapxDouble",
      poolBoosterEntry.boosterAddress
    );
  } else if (poolBoosterType == 1) {
    return await ethers.getContractAt(
      "PoolBoosterSwapxSingle",
      poolBoosterEntry.boosterAddress
    );
  } else {
    throw new Error(`Unrecognised pool booster type: ${poolBoosterType}`);
  }
};

mocha.after(async () => {
  if (snapshotId) {
    await nodeRevert(snapshotId);
  }
});

module.exports = {
  defaultSonicFixture,
  swapXAMOFixture,
  MINTER_ROLE,
  BURNER_ROLE,

  filterAndParseRewardAddedEvents,
  filterAndParseNotifyRewardEvents,
  getPoolBoosterContractFromPoolAddress,
};<|MERGE_RESOLUTION|>--- conflicted
+++ resolved
@@ -52,8 +52,7 @@
   timelock.address = timelockAddr;
 
   log(
-    `Before deployments with param "${
-      isFork ? ["sonic"] : ["sonic_unit_tests"]
+    `Before deployments with param "${isFork ? ["sonic"] : ["sonic_unit_tests"]
     }"`
   );
 
@@ -102,12 +101,9 @@
     poolBoosterDoubleFactoryV1,
     poolBoosterSingleFactoryV1,
     poolBoosterCentralRegistry,
-<<<<<<< HEAD
-    poolBoosterMerklFactory;
+    poolBoosterMerklFactory,
+    poolBoosterFactoryMetropolis;
   let merklDistributor;
-=======
-    poolBoosterFactoryMetropolis;
->>>>>>> 4b53dd7a
   if (isFork) {
     // Harvester
     const harvesterProxy = await ethers.getContract("OSonicHarvesterProxy");
@@ -141,7 +137,6 @@
       governor
     );
 
-<<<<<<< HEAD
     poolBoosterMerklFactory = await ethers.getContract(
       "PoolBoosterFactoryMerkl"
     );
@@ -149,10 +144,10 @@
     merklDistributor = await ethers.getContractAt(
       merklDistributorAbi,
       addresses.sonic.MerklDistributor
-=======
+    );
+
     poolBoosterFactoryMetropolis = await ethers.getContract(
       "PoolBoosterFactoryMetropolis"
->>>>>>> 4b53dd7a
     );
   }
 
@@ -200,14 +195,11 @@
     poolBoosterDoubleFactoryV1,
     poolBoosterSingleFactoryV1,
     poolBoosterCentralRegistry,
-<<<<<<< HEAD
+    poolBoosterFactoryMetropolis,
     poolBoosterMerklFactory,
 
     // Merkl distributor
     merklDistributor,
-=======
-    poolBoosterFactoryMetropolis,
->>>>>>> 4b53dd7a
 
     // Wrapped S
     wS,
