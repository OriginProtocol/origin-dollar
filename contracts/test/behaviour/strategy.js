const { expect } = require("chai");
const { Wallet } = require("ethers");
const hre = require("hardhat");
const { setERC20TokenBalance } = require("../_fund");

const { units } = require("../helpers");
const { impersonateAndFund } = require("../../utils/signers");
const { parseUnits } = require("ethers/lib/utils");

/**
 *
 * @param {*} context a function that returns a fixture with the additional properties:
 * - strategy: the strategy to test
 * - assets: array of tokens to test
 * - valueAssets: optional array of assets that work for checkBalance and withdraw. defaults to assets
 * - vault: Vault or OETHVault contract
 * - harvester: Harvester or OETHHarvester contract
 * - checkWithdrawAmounts: Check the amounts in the withdrawAll events. defaults to true
 * @example
    shouldBehaveLikeStrategy(() => ({
      ...fixture,
      strategy: fixture.fraxEthStrategy,
      assets: [fixture.frxETH, fixture.weth],
      valueAssets: [fixture.frxETH],
      harvester: fixture.oethHarvester,
      vault: fixture.oethVault,
      checkWithdrawAmounts: true,
    }));
 */
const shouldBehaveLikeStrategy = (context) => {
  describe("Strategy behaviour", () => {
    it("Should have vault configured", async () => {
      const { strategy, vault } = await context();
      expect(await strategy.vaultAddress()).to.equal(vault.address);
    });
    it("Should be a supported asset", async () => {
      const { assets, strategy } = await context();

      for (const asset of assets) {
        expect(await strategy.supportsAsset(asset.address)).to.be.true;
      }
    });
    it("Should NOT be a supported asset", async () => {
      const {
        assets,
        strategy,
        usdt,
        usdc,
        usds,
        weth,
        reth,
        stETH,
        frxETH,
        crv,
        cvx,
      } = await context();

      const randomAssets = [
        usdt,
        usdc,
        usds,
        weth,
        reth,
        stETH,
        frxETH,
        cvx,
        crv,
      ];
      for (const asset of randomAssets) {
        if (assets.includes(asset)) {
          continue; // Since `assets` already has a list of supported assets
        }
        expect(await strategy.supportsAsset(asset.address)).to.be.false;
      }
    });
    describe("with no assets in the strategy", () => {
      beforeEach(async () => {
        const { strategy, governor } = context();

        await strategy.connect(governor).withdrawAll();
      });
      it("Should check asset balances", async () => {
        const { assets, josh, strategy } = context();

        for (const asset of assets) {
          // assume there are no assets already in the strategy
          expect(
            await strategy.connect(josh).checkBalance(asset.address)
          ).to.equal(0);

          // This uses a transaction to call a view function so the gas usage can be reported.
          const tx = await strategy
            .connect(josh)
            .populateTransaction.checkBalance(asset.address);
          await josh.sendTransaction(tx);
        }
      });
      it("Should be able to deposit each asset", async () => {
        const { assets, valueAssets, strategy, vault } = await context();

        const vaultSigner = await impersonateAndFund(vault.address);

        for (const asset of assets) {
          const depositAmount = await units("1000", asset);
          // mint some test assets directly into the strategy contract
          await setERC20TokenBalance(
            strategy.address,
            asset,
            depositAmount,
            hre
          );

          const tx = await strategy
            .connect(vaultSigner)
            .deposit(asset.address, depositAmount);

          const platformAddress = await strategy.assetToPToken(asset.address);
          await expect(tx)
            .to.emit(strategy, "Deposit")
            .withArgs(asset.address, platformAddress, depositAmount);
        }

        // Have to do this after all assets have been added as pool strategies
        // spread the value equally across all assets
        for (const asset of valueAssets || assets) {
          // Has to be >= as AMOs will add extra OTokens to the strategy
          expect(await strategy.checkBalance(asset.address)).to.be.gte(
            await units("1000", asset)
          );
        }
      });
      it("Should not allow deposit by non-vault", async () => {
        const { assets, strategy, harvester, governor, strategist, matt } =
          context();

        const harvesterSigner = await impersonateAndFund(harvester.address);
        for (const signer of [harvesterSigner, governor, strategist, matt]) {
          await expect(
            strategy
              .connect(signer)
              .deposit(assets[0].address, parseUnits("10"))
          ).to.revertedWith("Caller is not the Vault");
        }
      });
      it("Should be able to deposit all asset together", async () => {
        const { assets, strategy, vault } = await context();

        const vaultSigner = await impersonateAndFund(vault.address);

        for (const [i, asset] of assets.entries()) {
          const depositAmount = await units("1000", asset);
          // mint some test assets directly into the strategy contract
          await setERC20TokenBalance(
            strategy.address,
            asset,
            depositAmount.mul(i + 1)
          );
        }

        const tx = await strategy.connect(vaultSigner).depositAll();

        for (const [i, asset] of assets.entries()) {
          const platformAddress = await strategy.assetToPToken(asset.address);
          const depositAmount = await units("1000", asset);
          await expect(tx)
            .to.emit(strategy, "Deposit")
            .withArgs(asset.address, platformAddress, depositAmount.mul(i + 1));
        }
      });
      it("Should not be able to deposit zero asset amount", async () => {
        const { assets, strategy, vault } = await context();
        const vaultSigner = await impersonateAndFund(vault.address);

        for (const asset of assets) {
          await expect(
            strategy.connect(vaultSigner).deposit(asset.address, 0)
          ).to.be.revertedWith("Must deposit something");
        }
      });
      it("Should not allow deposit all by non-vault", async () => {
        const { strategy, harvester, governor, strategist, matt } = context();

        const harvesterSigner = await impersonateAndFund(harvester.address);
        for (const signer of [harvesterSigner, governor, strategist, matt]) {
          await expect(strategy.connect(signer).depositAll()).to.revertedWith(
            "Caller is not the Vault"
          );
        }
      });
      it("Should not be able to withdraw zero asset amount", async () => {
        const { assets, strategy, vault } = await context();
        const vaultSigner = await impersonateAndFund(vault.address);

        for (const asset of assets) {
          await expect(
            strategy
              .connect(vaultSigner)
              .withdraw(vault.address, asset.address, 0)
          ).to.be.revertedWith("Must withdraw something");
        }
      });
      it("Should not allow withdraw by non-vault", async () => {
        const {
          assets,
          vault,
          strategy,
          harvester,
          governor,
          strategist,
          matt,
        } = context();

        const harvesterSigner = await impersonateAndFund(harvester.address);
        for (const signer of [harvesterSigner, governor, strategist, matt]) {
          await expect(
            strategy
              .connect(signer)
              .withdraw(vault.address, assets[0].address, parseUnits("10"))
          ).to.revertedWith("Caller is not the Vault");
        }
      });
      it("Should be able to call withdraw all by vault", async () => {
        const { strategy, vault } = await context();

        const vaultSigner = await impersonateAndFund(vault.address);

        const tx = await strategy.connect(vaultSigner).withdrawAll();

        await expect(tx).to.not.emit(strategy, "Withdrawal");
      });
      it("Should be able to call withdraw all by governor", async () => {
        const { strategy, governor } = await context();

        const tx = await strategy.connect(governor).withdrawAll();

        await expect(tx).to.not.emit(strategy, "Withdrawal");
      });
      it("Should not allow withdraw all by non-vault or non-governor", async () => {
        const { strategy, harvester, strategist, matt } = context();

        const harvesterSigner = await impersonateAndFund(harvester.address);
        for (const signer of [harvesterSigner, strategist, matt]) {
          await expect(strategy.connect(signer).withdrawAll()).to.revertedWith(
            "Caller is not the Vault or Governor"
          );
        }
      });
    });
    describe("with assets in the strategy", () => {
      beforeEach(async () => {
        const { assets, strategy, vault } = await context();
        const vaultSigner = await impersonateAndFund(vault.address);

        // deposit some assets into the strategy so we can withdraw them
        for (const [i, asset] of assets.entries()) {
          const depositAmount = await units("10000", asset);
          // mint some test assets directly into the strategy contract
          await setERC20TokenBalance(
            strategy.address,
            asset,
            depositAmount.mul(i + 1),
            hre
          );
        }
        await strategy.connect(vaultSigner).depositAll();
      });
      it("Should check asset balances", async () => {
        const { assets, valueAssets, josh, strategy } = context();

        for (const asset of valueAssets || assets) {
          // assume there are no assets already in the strategy
          expect(
            await strategy.connect(josh).checkBalance(asset.address)
          ).to.gt(0);

          // This uses a transaction to call a view function so the gas usage can be reported.
          const tx = await strategy
            .connect(josh)
            .populateTransaction.checkBalance(asset.address);
          await josh.sendTransaction(tx);
        }
      });
      it("Should be able to withdraw each asset to the vault", async () => {
        const { assets, valueAssets, strategy, vault } = await context();
        const vaultSigner = await impersonateAndFund(vault.address);

        const withdrawAssets = valueAssets || assets;
        for (const [i, asset] of withdrawAssets.entries()) {
          const platformAddress = await strategy.assetToPToken(asset.address);
          const withdrawAmount = (await units("8000", asset)).mul(i + 1);

          const tx = await strategy
            .connect(vaultSigner)
            .withdraw(vault.address, asset.address, withdrawAmount);

          await expect(tx)
            .to.emit(strategy, "Withdrawal")
            .withArgs(asset.address, platformAddress, withdrawAmount);

          // the transfer does not have to come from the strategy. It can come directly from the platform
          // Need to handle WETH which has different named args in the Transfer event
          const erc20Asset = await ethers.getContractAt(
            "IERC20",
            asset.address
          );
          await expect(tx)
            .to.emit(erc20Asset, "Transfer")
            .withNamedArgs({ to: vault.address, value: withdrawAmount });
        }
      });
      it("Should be able to withdraw all assets", async () => {
<<<<<<< HEAD
        const {
          assets,
          valueAssets,
          strategy,
          vault,
          fraxEthStrategy,
          sfrxETH,
          checkWithdrawAmounts,
        } = await context();
=======
        const { assets, valueAssets, strategy, vault, curveAMOStrategy } =
          await context();
>>>>>>> 6ae9536e
        const vaultSigner = await impersonateAndFund(vault.address);

        const tx = await strategy.connect(vaultSigner).withdrawAll();

        const withdrawAssets = valueAssets || assets;
        for (const [i, asset] of withdrawAssets.entries()) {
          const platformAddress = await strategy.assetToPToken(asset.address);
          const withdrawAmount = await units("10000", asset);

          // Its not nice having strategy specific logic here but it'll have to do for now
<<<<<<< HEAD
          if (strategy == fraxEthStrategy) {
            await expect(tx)
              .to.emit(strategy, "Withdrawal")
              .withArgs(asset.address, platformAddress, withdrawAmount.mul(3));
            await expect(tx).to.emit(asset, "Transfer").withArgs(
              // FraxETHStrategy withdraws directly from the sfrxETH vault and not the strategy
              sfrxETH.address,
              vault.address,
              withdrawAmount.mul(3)
            );
          } else if (
            checkWithdrawAmounts != undefined &&
            checkWithdrawAmounts == false
          ) {
            await expect(tx).to.emit(strategy, "Withdrawal").withNamedArgs({
              _asset: asset.address,
              _pToken: platformAddress,
            });

            // the transfer does not have to come from the strategy. It can come directly from the platform
            // Need to handle WETH which has different named args in the Transfer event
            const erc20Asset = await ethers.getContractAt(
              "IERC20",
              asset.address
            );
            await expect(tx)
              .to.emit(erc20Asset, "Transfer")
              .withNamedArgs({ from: strategy.address, to: vault.address });
=======
          if (curveAMOStrategy != undefined && curveAMOStrategy == strategy) {
            // Didn't managed to get this work with args.
            await expect(tx).to.emit(strategy, "Withdrawal");
            await expect(tx).to.emit(asset, "Transfer");
>>>>>>> 6ae9536e
          } else {
            await expect(tx)
              .to.emit(strategy, "Withdrawal")
              .withArgs(
                asset.address,
                platformAddress,
                withdrawAmount.mul(i + 1)
              );
            await expect(tx)
              .to.emit(asset, "Transfer")
              .withArgs(
                strategy.address,
                vault.address,
                withdrawAmount.mul(i + 1)
              );
          }
        }
      });
    });
    it("Should allow transfer of arbitrary token by Governor", async () => {
      const { governor, crv, strategy } = context();
      const governorCRVBalanceBefore = await crv.balanceOf(governor.address);
      const strategyCRVBalanceBefore = await crv.balanceOf(strategy.address);

      // Anna accidentally sends CRV to strategy
      const recoveryAmount = parseUnits("2");
      await setERC20TokenBalance(strategy.address, crv, recoveryAmount, hre);

      // Anna asks Governor for help
      const tx = await strategy
        .connect(governor)
        .transferToken(crv.address, recoveryAmount);

      await expect(tx)
        .to.emit(crv, "Transfer")
        .withArgs(strategy.address, governor.address, recoveryAmount);

      await expect(governor).has.a.balanceOf(
        governorCRVBalanceBefore.add(recoveryAmount),
        crv
      );
      await expect(strategy).has.a.balanceOf(strategyCRVBalanceBefore, crv);
    });
    it("Should not transfer supported assets from strategy", async () => {
      const { assets, governor, strategy } = context();

      const recoveryAmount = parseUnits("2");
      for (const asset of assets) {
        await expect(
          strategy
            .connect(governor)
            .transferToken(asset.address, recoveryAmount)
        ).to.be.revertedWith("Cannot transfer supported asset");
      }
    });
    it("Should not allow transfer of arbitrary token by non-Governor", async () => {
      const { strategy, weth, strategist, matt, harvester, vault } = context();

      const vaultSigner = await impersonateAndFund(vault.address);
      const harvesterSigner = await impersonateAndFund(harvester.address);

      for (const signer of [strategist, matt, harvesterSigner, vaultSigner]) {
        await expect(
          strategy.connect(signer).transferToken(weth.address, parseUnits("8"))
        ).to.be.revertedWith("Caller is not the Governor");
      }
    });
    it("Should not allow transfer of supported token", async () => {
      const { strategy, governor, assets } = context();
      await expect(
        strategy
          .connect(governor)
          .transferToken(assets[0].address, parseUnits("8"))
      ).to.be.revertedWith("Cannot transfer supported asset");
    });
    it("Should allow the harvester to be set by the governor", async () => {
      const { governor, harvester, strategy } = context();
      const randomAddress = Wallet.createRandom().address;

      const tx = await strategy
        .connect(governor)
        .setHarvesterAddress(randomAddress);
      await expect(tx)
        .to.emit(strategy, "HarvesterAddressesUpdated")
        .withArgs(harvester.address, randomAddress);
      expect(await strategy.harvesterAddress()).to.equal(randomAddress);
    });
    it("Should not allow the harvester to be set by non-governor", async () => {
      const { strategy, strategist, matt, harvester, vault } = context();
      const randomAddress = Wallet.createRandom().address;

      const vaultSigner = await impersonateAndFund(vault.address);
      const harvesterSigner = await impersonateAndFund(harvester.address);

      for (const signer of [strategist, matt, harvesterSigner, vaultSigner]) {
        await expect(
          strategy.connect(signer).setHarvesterAddress(randomAddress)
        ).to.revertedWith("Caller is not the Governor");
      }
    });
    it("Should allow reward tokens to be set by the governor", async () => {
      const { governor, strategy, comp, crv, bal } = context();

      const newRewardTokens = [comp.address, crv.address, bal.address];
      const oldRewardTokens = await strategy.getRewardTokenAddresses();

      const tx = await strategy
        .connect(governor)
        .setRewardTokenAddresses(newRewardTokens);

      await expect(tx)
        .to.emit(strategy, "RewardTokenAddressesUpdated")
        .withArgs(oldRewardTokens, newRewardTokens);

      expect(await strategy.rewardTokenAddresses(0)).to.equal(comp.address);
      expect(await strategy.rewardTokenAddresses(1)).to.equal(crv.address);
      expect(await strategy.rewardTokenAddresses(2)).to.equal(bal.address);
    });
    it("Should not allow reward tokens to be set by non-governor", async () => {
      const { comp, crv, bal, strategy, strategist, matt, harvester, vault } =
        context();

      const vaultSigner = await impersonateAndFund(vault.address);
      const harvesterSigner = await impersonateAndFund(harvester.address);

      const newRewardTokens = [comp.address, crv.address, bal.address];

      for (const signer of [strategist, matt, harvesterSigner, vaultSigner]) {
        await expect(
          strategy.connect(signer).setRewardTokenAddresses(newRewardTokens)
        ).to.revertedWith("Caller is not the Governor");
      }
    });
  });
};

module.exports = {
  shouldBehaveLikeStrategy,
};<|MERGE_RESOLUTION|>--- conflicted
+++ resolved
@@ -309,20 +309,8 @@
         }
       });
       it("Should be able to withdraw all assets", async () => {
-<<<<<<< HEAD
-        const {
-          assets,
-          valueAssets,
-          strategy,
-          vault,
-          fraxEthStrategy,
-          sfrxETH,
-          checkWithdrawAmounts,
-        } = await context();
-=======
         const { assets, valueAssets, strategy, vault, curveAMOStrategy } =
           await context();
->>>>>>> 6ae9536e
         const vaultSigner = await impersonateAndFund(vault.address);
 
         const tx = await strategy.connect(vaultSigner).withdrawAll();
@@ -333,41 +321,10 @@
           const withdrawAmount = await units("10000", asset);
 
           // Its not nice having strategy specific logic here but it'll have to do for now
-<<<<<<< HEAD
-          if (strategy == fraxEthStrategy) {
-            await expect(tx)
-              .to.emit(strategy, "Withdrawal")
-              .withArgs(asset.address, platformAddress, withdrawAmount.mul(3));
-            await expect(tx).to.emit(asset, "Transfer").withArgs(
-              // FraxETHStrategy withdraws directly from the sfrxETH vault and not the strategy
-              sfrxETH.address,
-              vault.address,
-              withdrawAmount.mul(3)
-            );
-          } else if (
-            checkWithdrawAmounts != undefined &&
-            checkWithdrawAmounts == false
-          ) {
-            await expect(tx).to.emit(strategy, "Withdrawal").withNamedArgs({
-              _asset: asset.address,
-              _pToken: platformAddress,
-            });
-
-            // the transfer does not have to come from the strategy. It can come directly from the platform
-            // Need to handle WETH which has different named args in the Transfer event
-            const erc20Asset = await ethers.getContractAt(
-              "IERC20",
-              asset.address
-            );
-            await expect(tx)
-              .to.emit(erc20Asset, "Transfer")
-              .withNamedArgs({ from: strategy.address, to: vault.address });
-=======
           if (curveAMOStrategy != undefined && curveAMOStrategy == strategy) {
             // Didn't managed to get this work with args.
             await expect(tx).to.emit(strategy, "Withdrawal");
             await expect(tx).to.emit(asset, "Transfer");
->>>>>>> 6ae9536e
           } else {
             await expect(tx)
               .to.emit(strategy, "Withdrawal")
