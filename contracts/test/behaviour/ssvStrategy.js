--- conflicted
+++ resolved
@@ -41,11 +41,14 @@
           depositDataRoot:
             "0x3f327f69bb527386ff4c2f820e6e375fcc632b1b7ee826bd53d4d2807cfd6769",
         },
-      activeValidator: {
-        publicKey:
-          "0x80555037820e8afe44a45ed6d43fd4184f14f2ebcac2beaad382ed7e3dac52f87241d5ed8683a8101d8f49b0dbb6bc0e",
-        operatorIds: [752, 753, 754, 755],
-      },
+        activeValidators: {
+          publicKeys: [
+            "0x80555037820e8afe44a45ed6d43fd4184f14f2ebcac2beaad382ed7e3dac52f87241d5ed8683a8101d8f49b0dbb6bc0e",
+            "0xb9588334499ee49ac5a1472424e968fe589362b419d9ed09a172f635727466780e11553fbfef1166de3438e9495d7257",
+            "0xaff707ce005f75d9c8b6b20a170c314219f6596e2fa043c99de0a50565d79155c4ce1ecf98742cd3fdbb878c3762e78b",
+          ],
+          operatorIds: [752, 753, 754, 755],
+        },
     }));
  */
 
@@ -159,7 +162,7 @@
     });
   });
 
-  describe("Validator operations", function () {
+  describe("Validator register and stake operations", function () {
     const stakeAmount = oethUnits("32");
     const depositToStrategy = async (amount) => {
       const { weth, domen, nativeStakingSSVStrategy, oethVault } =
@@ -438,34 +441,6 @@
       );
       const { cluster: newCluster } = ValidatorAddedEvent.args;
 
-<<<<<<< HEAD
-      // Stake 32 ETH to the new validator
-      await nativeStakingSSVStrategy.connect(validatorRegistrator).stakeEth([
-        {
-          pubkey: testValidator.publicKey,
-          signature: testValidator.signature,
-          depositDataRoot: testValidator.depositDataRoot,
-        },
-      ]);
-
-      // exit validator from SSV network
-      const exitTx = await nativeStakingSSVStrategy
-        .connect(validatorRegistrator)
-        .exitSsvValidators(
-          [testValidator.publicKey],
-          testValidator.operatorIds
-        );
-
-      await expect(exitTx)
-        .to.emit(nativeStakingSSVStrategy, "SSVValidatorExitInitiated")
-        .withArgs(
-          keccak256(testValidator.publicKey),
-          testValidator.publicKey,
-          testValidator.operatorIds
-        );
-
-=======
->>>>>>> a64f6440
       const removeTx = await nativeStakingSSVStrategy
         .connect(validatorRegistrator)
         .removeSsvValidators(
@@ -484,18 +459,18 @@
     });
   });
 
-  describe("Validator operations", function () {
+  describe("Validator exit and remove operations", function () {
     it("Should exit and remove validator by validator registrator", async () => {
       const {
         nativeStakingSSVStrategy,
         validatorRegistrator,
         addresses,
-        activeValidator,
+        activeValidators,
       } = await context();
 
       const { cluster } = await getClusterInfo({
         ownerAddress: nativeStakingSSVStrategy.address,
-        operatorids: activeValidator.operatorIds,
+        operatorids: activeValidators.operatorIds,
         chainId: hre.network.config.chainId,
         ssvNetwork: addresses.SSVNetwork,
       });
@@ -503,40 +478,33 @@
       // exit validator from SSV network
       const exitTx = await nativeStakingSSVStrategy
         .connect(validatorRegistrator)
-        .exitSsvValidator(
-          activeValidator.publicKey,
-          activeValidator.operatorIds
+        .exitSsvValidators(
+          activeValidators.publicKeys,
+          activeValidators.operatorIds
         );
 
       await expect(exitTx)
         .to.emit(nativeStakingSSVStrategy, "SSVValidatorExitInitiated")
         .withArgs(
-          keccak256(activeValidator.publicKey),
-          activeValidator.publicKey,
-          activeValidator.operatorIds
+          keccak256(activeValidators.publicKeys[0]),
+          activeValidators.publicKeys[0],
+          activeValidators.operatorIds
         );
 
       const removeTx = await nativeStakingSSVStrategy
         .connect(validatorRegistrator)
-<<<<<<< HEAD
         .removeSsvValidators(
-          [testValidator.publicKey],
-          testValidator.operatorIds,
-          newCluster
-=======
-        .removeSsvValidator(
-          activeValidator.publicKey,
-          activeValidator.operatorIds,
+          activeValidators.publicKeys,
+          activeValidators.operatorIds,
           cluster
->>>>>>> a64f6440
         );
 
       await expect(removeTx)
         .to.emit(nativeStakingSSVStrategy, "SSVValidatorExitCompleted")
         .withArgs(
-          keccak256(activeValidator.publicKey),
-          activeValidator.publicKey,
-          activeValidator.operatorIds
+          keccak256(activeValidators.publicKeys[0]),
+          activeValidators.publicKeys[0],
+          activeValidators.operatorIds
         );
     });
   });
@@ -680,9 +648,7 @@
         weth,
         validatorRegistrator,
       } = await context();
-      const vaultWethBefore = await weth.balanceOf(
-        oethVault.address
-      );
+      const vaultWethBefore = await weth.balanceOf(oethVault.address);
       const strategyBalanceBefore = await nativeStakingSSVStrategy.checkBalance(
         weth.address
       );
