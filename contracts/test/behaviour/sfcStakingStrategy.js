const { expect } = require("chai");
const { AddressZero } = require("@ethersproject/constants");
const { oethUnits, advanceTime } = require("../helpers");
const { BigNumber } = ethers;
const { impersonateAndFund } = require("../../utils/signers");

/**
 *
 * @param {*} context a function that returns a fixture with the additional properties:
 * @example
    shouldBehaveLikeASFCStakingStrategy(async () => {
    return {
      ...fixture,
      addresses: addresses.sonic,
      sfcAddress: await ethers.getContractAt(
        "ISFC",
        addresses.sonic.SFC
      ),
      // see validators here: https://explorer.soniclabs.com/staking
      testValidatorIds: [16, 18],
    };
  });
 */

const MIN_WITHDRAWAL_EPOCH_ADVANCE = 4;
const shouldBehaveLikeASFCStakingStrategy = (context) => {
  describe("Initial setup", function () {
    it("Should verify the initial state", async () => {
      const { sonicStakingStrategy, addresses, oSonicVault, testValidatorIds } =
        await context();
      expect(await sonicStakingStrategy.wrappedSonic()).to.equal(
        addresses.wS,
        "Incorrect wrapped sonic address set"
      );

      expect(await sonicStakingStrategy.sfc()).to.equal(
        addresses.SFC,
        "Incorrect SFC address set"
      );

      expect(await sonicStakingStrategy.supportedValidatorsLength()).to.equal(
        4,
        "Incorrect Supported validators length"
      );

      for (const validatorId of testValidatorIds) {
        expect(
          await sonicStakingStrategy.isSupportedValidator(validatorId)
        ).to.equal(true, "Validator expected to be supported");
      }

      expect(await sonicStakingStrategy.platformAddress()).to.equal(
        addresses.SFC,
        "Incorrect platform address set"
      );

      expect(await sonicStakingStrategy.vaultAddress()).to.equal(
        oSonicVault.address,
        "Incorrect Vault address"
      );

      expect(await sonicStakingStrategy.harvesterAddress()).to.equal(
        AddressZero,
        "Harvester address not empty"
      );

      expect(
        (await sonicStakingStrategy.getRewardTokenAddresses()).length
      ).to.equal(0, "Incorrectly configured Reward Token Addresses");
    });
  });

  describe("Deposit/Delegation", function () {
    it("Should fail when unsupported functions are called", async () => {
      const { sonicStakingStrategy, governor, wS } = await context();

      await expect(
        sonicStakingStrategy
          .connect(governor)
          .setPTokenAddress(wS.address, wS.address)
      ).to.be.revertedWith("unsupported function");

      await expect(
        sonicStakingStrategy.connect(governor).collectRewardTokens()
      ).to.be.revertedWith("unsupported function");

      await expect(
        sonicStakingStrategy.connect(governor).removePToken(wS.address)
      ).to.be.revertedWith("unsupported function");
    });

    it("Should accept and handle S token allocation", async () => {
      const depositAmount = oethUnits("15000");
      await depositTokenAmount(depositAmount);
    });

    it("Should accept and handle S token allocation and delegation to SFC", async () => {
      const amount = oethUnits("15000");
      await depositTokenAmount(amount);
      await delegateTokenAmount(amount, 0, true);
    });

    it("Should accept and handle S token allocation and delegation to all delegators", async () => {
      const depositAmount = oethUnits("20000");
      const delegateAmount = oethUnits("5000");
      await depositTokenAmount(depositAmount);
      await delegateTokenAmount(delegateAmount, 0);
      await delegateTokenAmount(delegateAmount, 1);
      await delegateTokenAmount(delegateAmount, 2);
      await delegateTokenAmount(delegateAmount, 3);
    });
  });

  describe("Undelegation/Withdrawal", function () {
    it("Should undelegate and withdraw", async () => {
      const amount = oethUnits("15000");
      await depositTokenAmount(amount);
      await delegateTokenAmount(amount, 0, true);
      await undelegateTokenAmount(amount, 0);
    });

    it("Should not undelegate with 0 amount", async () => {
      const amount = oethUnits("15000");
      await depositTokenAmount(amount);
      await delegateTokenAmount(amount, 0, true);

      const { sonicStakingStrategy, validatorRegistrator, testValidatorIds } =
        await context();

      await expect(
        sonicStakingStrategy
          .connect(validatorRegistrator)
          .undelegate(testValidatorIds[0], oethUnits("0"))
      ).to.be.revertedWith("Must undelegate something");
    });

    it("Should not undelegate more than has been delegated", async () => {
      const amount = oethUnits("15000");
      await depositTokenAmount(amount);
      await delegateTokenAmount(amount, 0, true);

      const { sonicStakingStrategy, validatorRegistrator, testValidatorIds } =
        await context();

      await expect(
        sonicStakingStrategy
          .connect(validatorRegistrator)
          .undelegate(testValidatorIds[0], oethUnits("1500000000"))
      ).to.be.revertedWith("Insufficient delegation");
    });

    it("Withdraw what has been delegated", async () => {
      const amount = oethUnits("15000");
      await depositTokenAmount(amount);
      await delegateTokenAmount(amount, 0, true);
      const withdrawalId = await undelegateTokenAmount(amount, 0);
      await advanceWeek();
      await advanceWeek();
      await withdrawFromSFC(withdrawalId, amount);
    });

    it("Can not withdraw too soon", async () => {
      const amount = oethUnits("15000");
      await depositTokenAmount(amount);
      await delegateTokenAmount(amount, 0, true);
      const withdrawalId = await undelegateTokenAmount(amount, 0);
      await advanceWeek();

      await withdrawFromSFC(
        withdrawalId,
        amount,
        { expectedError: "NotEnoughTimePassed()" }
      );

    });

    it("Can not withdraw with too little epochs passing", async () => {
      const amount = oethUnits("15000");
      await depositTokenAmount(amount);
      await delegateTokenAmount(amount, 0, true);
      const withdrawalId = await undelegateTokenAmount(amount, 0);
      await advanceWeek();
      await advanceWeek();

      await withdrawFromSFC(
        withdrawalId,
        amount,
        { advanceSufficientEpochs: false, expectedError: "NotEnoughEpochsPassed()" }
      );

    });

    it("Can withdraw multiple times", async () => {
      const amount = oethUnits("15000");
      const smallAmount = oethUnits("5000");
      await depositTokenAmount(amount);
      await delegateTokenAmount(amount, 0, true);
      const withdrawalId1 = await undelegateTokenAmount(smallAmount, 0);
      const withdrawalId2 = await undelegateTokenAmount(smallAmount, 0);
      const withdrawalId3 = await undelegateTokenAmount(smallAmount, 0);
      await advanceWeek();
      await advanceWeek();
      await withdrawFromSFC(withdrawalId1, smallAmount);
      // skip epoch advancement
      await withdrawFromSFC(withdrawalId2, smallAmount, { skipEpochAdvancement: true });
      // skip epoch advancement
      await withdrawFromSFC(withdrawalId3, smallAmount, { skipEpochAdvancement: true });
    });

    it("Incorrect withdrawal ID should revert", async () => {
      const amount = oethUnits("15000");
      await depositTokenAmount(amount);
      await delegateTokenAmount(amount, 0, true);
      const withdrawalId = await undelegateTokenAmount(amount, 0);
      await withdrawFromSFC(withdrawalId + 10, amount, {
        skipEpochAdvancement: true,
        expectedRevert: "Invalid withdrawId"
      });
    });

    it("Can not withdraw with the same ID twice", async () => {
      const amount = oethUnits("15000");
      await depositTokenAmount(amount);
      await delegateTokenAmount(amount, 0, true);
      const withdrawalId = await undelegateTokenAmount(amount, 0);
      await advanceWeek();
      await advanceWeek();
      await withdrawFromSFC(withdrawalId, amount);
      await withdrawFromSFC(withdrawalId, amount, {
        skipEpochAdvancement: true,
        expectedRevert: "Already withdrawn"
      });
    });

  });

  // deposit the amount into the Sonic Staking Strategy
  const depositTokenAmount = async (amount) => {
    const { sonicStakingStrategy, oSonicVaultSigner, wS, clement } =
      await context();

    const wsBalanceBefore = await wS.balanceOf(sonicStakingStrategy.address);
    const strategyBalanceBefore = await sonicStakingStrategy.checkBalance(
      wS.address
    );

    // Transfer some WS to strategy
    await wS.connect(clement).transfer(sonicStakingStrategy.address, amount);

    // Call deposit by impersonating the Vault
    const tx = await sonicStakingStrategy
      .connect(oSonicVaultSigner)
      .deposit(wS.address, amount);

    expect(tx)
      .to.emit(sonicStakingStrategy, "Deposit")
      .withArgs(wS.address, AddressZero, amount);

    expect(await wS.balanceOf(sonicStakingStrategy.address)).to.equal(
      wsBalanceBefore.add(amount),
      "WS not transferred"
    );

    expect(await sonicStakingStrategy.checkBalance(wS.address)).to.equal(
      strategyBalanceBefore.add(amount),
      "strategy checkBalance not increased"
    );
  };

  // delegate the amount into the Sonic Special Fee Contract
  const delegateTokenAmount = async (
    amount,
    validatorIndex,
    checkBalanceMatchesDelegatedAmount = false
  ) => {
    const { sonicStakingStrategy, validatorRegistrator, testValidatorIds, wS } =
      await context();

    const wsBalanceBefore = await wS.balanceOf(sonicStakingStrategy.address);
    const contractBalanceBefore = await sonicStakingStrategy.checkBalance(
      wS.address
    );

    const tx = await sonicStakingStrategy
      .connect(validatorRegistrator)
      .delegate(testValidatorIds[validatorIndex], amount);

    expect(tx)
      .to.emit(sonicStakingStrategy, "Delegated")
      .withArgs(testValidatorIds[validatorIndex], amount);

    // checkBalance should not change when delegating
    expect(await sonicStakingStrategy.checkBalance(wS.address)).to.equal(
      contractBalanceBefore,
      "Strategy checkBalance not as expected"
    );

    if (checkBalanceMatchesDelegatedAmount) {
      expect(await sonicStakingStrategy.checkBalance(wS.address)).to.equal(
        amount,
        "Strategy checkBalance doesn't match delegated amount"
      );
    }

    expect(await wS.balanceOf(sonicStakingStrategy.address)).to.equal(
      wsBalanceBefore.sub(amount),
      "not the expected WS amount"
    );
  };

  // undelegate the amount into the Sonic Special Fee Contract
  const undelegateTokenAmount = async (amount, validatorIndex) => {
    const { sonicStakingStrategy, validatorRegistrator, testValidatorIds, wS } =
      await context();

    const contractBalanceBefore = await sonicStakingStrategy.checkBalance(
      wS.address
    );
    const expectedWithdrawId = await sonicStakingStrategy.nextWithdrawId();
    const pendingWithdrawalsBefore =
      await sonicStakingStrategy.pendingWithdrawals();

    const tx = await sonicStakingStrategy
      .connect(validatorRegistrator)
      .undelegate(testValidatorIds[validatorIndex], amount);

    expect(tx)
      .to.emit(sonicStakingStrategy, "Undelegated")
      .withArgs(expectedWithdrawId, testValidatorIds[validatorIndex], amount);
    const withdrawal = await sonicStakingStrategy.withdrawals(
      expectedWithdrawId
    );

    expect(withdrawal.validatorId).to.equal(testValidatorIds[validatorIndex]);
    expect(withdrawal.undelegatedAmount).to.equal(amount);

    await expect(await sonicStakingStrategy.pendingWithdrawals()).to.equal(
      pendingWithdrawalsBefore.add(amount)
    );

    expect(await sonicStakingStrategy.checkBalance(wS.address)).to.equal(
      contractBalanceBefore,
      "Strategy checkBalance doesn't match"
    );

    return expectedWithdrawId;
  };

  // Withdraw the matured undelegated funds from the Sonic Special Fee Contract
<<<<<<< HEAD
  const withdrawFromSFC = async (
    withdrawalId,
    expectedAmountToWithdraw,
      {
        advanceSufficientEpochs = true,
        skipEpochAdvancement = false,
        expectedError = false,
        expectedRevert = false
      } = {}
    ) => {
    const {
      sonicStakingStrategy,
      validatorRegistrator,
      wS,
      oSonicVault,
    } = await context();
=======
  const withdrawFromSFC = async (withdrawalId, expectedAmountToWithdraw) => {
    const { sonicStakingStrategy, validatorRegistrator, wS, oSonicVault } =
      await context();
>>>>>>> 3b087422

    const contractBalanceBefore = await sonicStakingStrategy.checkBalance(
      wS.address
    );

    const vaultBalanceBefore = await wS.balanceOf(oSonicVault.address);
    const withdrawal = await sonicStakingStrategy.withdrawals(withdrawalId);
    const amountToWithdraw = withdrawal.undelegatedAmount;
    const pendingWithdrawalsBefore =
      await sonicStakingStrategy.pendingWithdrawals();
    if (!expectedError && !expectedRevert) {
      expect(expectedAmountToWithdraw).to.equal(amountToWithdraw);
    }

    if (!skipEpochAdvancement) {
      if (!advanceSufficientEpochs) {
        await advanceSfcEpoch(1);
      } else {
        await advanceSfcEpoch(MIN_WITHDRAWAL_EPOCH_ADVANCE);
      }
    }

    if (expectedError) {
      await expect(sonicStakingStrategy
        .connect(validatorRegistrator)
        .withdrawFromSFC(withdrawalId)
      ).to.be.revertedWithCustomError(expectedError);
      return;
    } else if (expectedRevert) {
      await expect(sonicStakingStrategy
        .connect(validatorRegistrator)
        .withdrawFromSFC(withdrawalId)
      ).to.be.revertedWith(expectedRevert);
      return;
    }

    // checkBalance should be smaller by withdrawn amount
    const tx = await sonicStakingStrategy
      .connect(validatorRegistrator)
      .withdrawFromSFC(withdrawalId);

    const withdrawalAfter = await sonicStakingStrategy.withdrawals(
      withdrawalId
    );

    expect(tx)
      .to.emit(sonicStakingStrategy, "Withdrawn")
      .withArgs(
        withdrawalId,
        withdrawal.validatorId,
        amountToWithdraw,
        amountToWithdraw
      );

    expect(await wS.balanceOf(oSonicVault.address)).to.equal(
      vaultBalanceBefore.add(amountToWithdraw)
    );
    expect(withdrawalAfter.undelegatedAmount).to.equal(oethUnits("0"));

    expect(await sonicStakingStrategy.pendingWithdrawals()).to.equal(
      pendingWithdrawalsBefore.sub(amountToWithdraw),
      "Pending withdrawals not reduced by expected amount"
    );

    expect(await sonicStakingStrategy.checkBalance(wS.address)).to.equal(
      contractBalanceBefore.sub(amountToWithdraw),
      "Strategy checkBalance not reduced by expected amount"
    );
  };

  // const advanceDay = async () => {
  //   await advanceTime(60 * 60 * 24);
  // };

  const advance10min = async () => {
    await advanceTime(60 * 10);
  };

  const advanceWeek = async () => {
    await advanceTime(60 * 60 * 24 * 7);
  };

  const advanceSfcEpoch = async (epochsToAdvance) => {
    const { sfc, addresses } = await context();
    const currentSealedEpoch = await sfc.currentSealedEpoch();
    const epochValidators = await sfc.getEpochValidatorIDs(currentSealedEpoch);
    const validatorsLength = (epochValidators).length;

    const nodeDriverAuthSigner = await impersonateAndFund(
      addresses.nodeDriveAuth
    );

    console.log(`Preparing to seal ${epochsToAdvance} epoch(s) on Sonic`);
    for (let i = 0; i < epochsToAdvance; i++) {
      // create array filled with 0s
      const offlineTimes = Array.from(Array(validatorsLength).keys()).fill(
        BigNumber.from("0")
      );
      const offlineBlocks = offlineTimes;
      const uptimes = Array.from(Array(validatorsLength).keys()).fill(
        BigNumber.from("600")
      );
      const originatedTxsFee = Array.from(Array(validatorsLength).keys()).fill(
        BigNumber.from("2955644249909388016706")
      );
      await advance10min();
      await sfc
        .connect(nodeDriverAuthSigner)
        .sealEpoch(offlineTimes, offlineBlocks, uptimes, originatedTxsFee);
      await sfc
        .connect(nodeDriverAuthSigner)
        .sealEpochValidators(epochValidators);
    }
  };
};

module.exports = { shouldBehaveLikeASFCStakingStrategy };<|MERGE_RESOLUTION|>--- conflicted
+++ resolved
@@ -347,7 +347,6 @@
   };
 
   // Withdraw the matured undelegated funds from the Sonic Special Fee Contract
-<<<<<<< HEAD
   const withdrawFromSFC = async (
     withdrawalId,
     expectedAmountToWithdraw,
@@ -358,17 +357,8 @@
         expectedRevert = false
       } = {}
     ) => {
-    const {
-      sonicStakingStrategy,
-      validatorRegistrator,
-      wS,
-      oSonicVault,
-    } = await context();
-=======
-  const withdrawFromSFC = async (withdrawalId, expectedAmountToWithdraw) => {
     const { sonicStakingStrategy, validatorRegistrator, wS, oSonicVault } =
       await context();
->>>>>>> 3b087422
 
     const contractBalanceBefore = await sonicStakingStrategy.checkBalance(
       wS.address
