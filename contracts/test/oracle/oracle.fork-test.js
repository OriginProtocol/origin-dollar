--- conflicted
+++ resolved
@@ -29,11 +29,7 @@
 
       const price = await oethOracleRouter.price(reth.address);
       expect(price).to.gte(parseUnits("1083", 15));
-<<<<<<< HEAD
-      expect(price).to.lt(parseUnits("110", 16));
-=======
       expect(price).to.lt(parseUnits("111", 16));
->>>>>>> fccf68b0
     });
     it("should get frxETH price", async () => {
       const { frxETH } = fixture;
