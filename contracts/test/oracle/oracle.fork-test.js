--- conflicted
+++ resolved
@@ -4,13 +4,9 @@
 const { loadDefaultFixture } = require("../_fixture");
 const { isCI } = require("../helpers");
 
-<<<<<<< HEAD
 const log = require("../../utils/logger")("test:fork:oracles");
 
-forkOnlyDescribe("ForkTest: Oracles", function () {
-=======
-describe("ForkTest: Oracle Routers", function () {
->>>>>>> 7022193c
+describe("ForkTest: Oracles Routers", function () {
   this.timeout(0);
 
   // Retry up to 3 times on CI
