const hre = require("hardhat");
const { ethers } = hre;
const mocha = require("mocha");
const { isFork, isPlumeFork, oethUnits } = require("./helpers");
const { impersonateAndFund } = require("../utils/signers");
const { nodeRevert, nodeSnapshot } = require("./_fixture");
const { deployWithConfirmation } = require("../utils/deploy");
const {
  deployPlumeMockRoosterAMOStrategyImplementation,
} = require("../deploy/deployActions.js");
const addresses = require("../utils/addresses");
const hhHelpers = require("@nomicfoundation/hardhat-network-helpers");
const log = require("../utils/logger")("test:fixtures-plume");

const MINTER_ROLE =
  "0x9f2df0fed2c77648de5860a4cc508cd0818c85b8b8a1ab4ceeef8d981c8956a6";
const BURNER_ROLE =
  "0x3c11d16cbaffd01df69ce1c404f6340ee057498f5f00246190ea54220576a848";

let snapshotId;

const baseFixtureWithMockedVaultAdminConfig = async () => {
  const fixture = await defaultFixture();

  const cOETHVaultProxy = await ethers.getContract("OETHPlumeVaultProxy");
  const cOETHVaultAdmin = await ethers.getContractAt(
    "IVault",
    cOETHVaultProxy.address
  );
  await deployWithConfirmation("MockOETHVaultAdmin", [fixture.weth.address]);

  const mockVaultAdmin = await ethers.getContract("MockOETHVaultAdmin");
  await cOETHVaultAdmin
    .connect(fixture.governor)
    .setAdminImpl(mockVaultAdmin.address);

  fixture.oethpVault = await ethers.getContractAt(
    "IMockVault",
    fixture.oethpVault.address
  );

  const mockImplementation =
    await deployPlumeMockRoosterAMOStrategyImplementation(
      addresses.plume.OethpWETHRoosterPool
    );

  const roosterAmoStrategyProxy = await ethers.getContract(
    "RoosterAMOStrategyProxy"
  );

  await roosterAmoStrategyProxy
    .connect(fixture.governor)
    .upgradeTo(mockImplementation.address);

  fixture.roosterAmoStrategy = await ethers.getContractAt(
    "MockRoosterAMOStrategy",
    roosterAmoStrategyProxy.address
  );

  return fixture;
};

const defaultFixture = async () => {
  if (!snapshotId && !isFork) {
    snapshotId = await nodeSnapshot();
  }

  if (!isPlumeFork && isFork) {
    // Only works for Plume fork
    return;
  }

  const { deployerAddr } = await getNamedAccounts();

  if (isFork) {
    // Fund deployer account
    await impersonateAndFund(deployerAddr);
  }

  log(
    `Before deployments with param "${
      isFork ? ["plume"] : ["plume_unit_tests"]
    }"`
  );

  // Run the contract deployments
  await deployments.fixture(isFork ? ["plume"] : ["plume_unit_tests"], {
    keepExistingDeployments: true,
    fallbackToGlobal: true,
  });

  const signers = await hre.ethers.getSigners();

  const deployer = await ethers.getSigner(deployerAddr);

  const [rafael, daniel, nick, domen, clement] = signers.slice(4); // Skip first 4 addresses to avoid conflict

  const { strategistAddr, governorAddr, timelockAddr } =
    await getNamedAccounts();

  if (isFork) {
    await impersonateAndFund(governorAddr);
    await impersonateAndFund(timelockAddr);
    await impersonateAndFund(strategistAddr);
  }

  const timelock = await ethers.getSigner(timelockAddr);
  const governor = isFork ? timelock : await ethers.getSigner(governorAddr);
  const strategist = await ethers.getSigner(strategistAddr);

  const weth = await ethers.getContractAt("MockWETH", addresses.plume.WETH);

  // OETHp
  const oethpProxy = await ethers.getContract("OETHPlumeProxy");
  const oethp = await ethers.getContractAt("OETHPlume", oethpProxy.address);

  // wOETHp
  const wOETHpProxy = await ethers.getContract("WOETHPlumeProxy");
  const wOETHp = await ethers.getContractAt("WOETHPlume", wOETHpProxy.address);

  // OETHp Vault
  const oethpVaultProxy = await ethers.getContract("OETHPlumeVaultProxy");
  const oethpVault = await ethers.getContractAt(
    "IVault",
    oethpVaultProxy.address
  );

  // Bridged wOETH
  const woethProxy = await ethers.getContract("BridgedWOETHProxy");
  const woeth = await ethers.getContractAt("BridgedWOETH", woethProxy.address);

  let woethStrategy;

  if (isFork) {
    const woethStrategyProxy = await ethers.getContract(
      "BridgedWOETHStrategyProxy"
    );
    woethStrategy = await ethers.getContractAt(
      "BridgedWOETHStrategy",
      woethStrategyProxy.address
    );

    // Make sure we can print bridged WOETH for tests
    await woeth.connect(governor).grantRole(MINTER_ROLE, governor.address);
    await woeth.connect(governor).grantRole(BURNER_ROLE, governor.address);

    // Mint some bridged WOETH
    for (const user of [governor, rafael, nick, clement]) {
      // Mint some bridged WOETH
      await woeth.connect(governor).mint(user.address, oethUnits("1"));
    }
  }

  // And we can mint WETH
  const wethMintableContract = await ethers.getContractAt(
    [
      "function addMinter(address) external",
      "function mint(address to, uint256 amount) external",
      "function mintTo(address to, uint256 amount) external",
    ],
    addresses.plume.WETH
  );

  const oracleRouter = await ethers.getContract(
    isFork ? "OETHPlumeOracleRouter" : "MockOracleRouter"
  );

  const _mintWETH = async (signer, amount) => {
    if (isFork) {
      await wethMintableContract.connect(governor).mint(signer.address, amount);
    } else {
      await wethMintableContract
        .connect(governor)
        .mintTo(signer.address, amount);
    }
  };

  let roosterAmoStrategy, roosterOETHpWETHpool;
  if (isFork) {
    // Allow governor to mint WETH
    const wethOwner = "0xb8ce2bE5c3c13712b4da61722EAd9d64bB57AbC9";
    const ownerSigner = await impersonateAndFund(wethOwner);
    await wethMintableContract.connect(ownerSigner).addMinter(governor.address);

    // Aerodrome AMO Strategy
    const roosterAmoStrategyProxy = await ethers.getContract(
      "RoosterAMOStrategyProxy"
    );
    roosterAmoStrategy = await ethers.getContractAt(
      "RoosterAMOStrategy",
      roosterAmoStrategyProxy.address
    );

    roosterOETHpWETHpool = await ethers.getContractAt(
      "IMaverickV2Pool",
      addresses.plume.OethpWETHRoosterPool
    );
  }

  for (const signer of [rafael, daniel, nick, domen, clement]) {
    // Everyone has tons of Plume for gas
    await hhHelpers.setBalance(signer.address, oethUnits("100000000"));

    // And WETH
    await _mintWETH(signer, oethUnits("10000000"));

    // Set allowance on the vault
    await weth
      .connect(signer)
      .approve(oethpVault.address, oethUnits("5000000"));
  }

  return {
    // Signers
    rafael,
    daniel,
    nick,
    domen,
    clement,
    deployer,
    strategist,
    governor,
    timelock,

    // Contracts
    weth,
    oethp,
    wOETHp,
    oethpVault,
    roosterAmoStrategy,
    roosterOETHpWETHpool,
    // Bridged wOETH
    woeth,
    woethProxy,
    woethStrategy,
    oracleRouter,

    // Helpers
    _mintWETH,
  };
};

const defaultPlumeFixture = deployments.createFixture(defaultFixture);
const plumeFixtureWithMockedVaultAdmin = deployments.createFixture(
  baseFixtureWithMockedVaultAdminConfig
);

const bridgeHelperModuleFixture = deployments.createFixture(async () => {
  const fixture = await defaultPlumeFixture();

  const safeSigner = await impersonateAndFund(addresses.multichainStrategist);
  safeSigner.address = addresses.multichainStrategist;

  const bridgeHelperModule = await ethers.getContract(
    "PlumeBridgeHelperModule"
  );

  const cSafe = await ethers.getContractAt(
    [
      "function enableModule(address module) external",
      "function isModuleEnabled(address module) external view returns (bool)",
    ],
    addresses.multichainStrategist
  );

  if (isFork && !(await cSafe.isModuleEnabled(bridgeHelperModule.address))) {
    await cSafe.connect(safeSigner).enableModule(bridgeHelperModule.address);
  }
  return {
    ...fixture,
    bridgeHelperModule,
    safeSigner,
  };
});

mocha.after(async () => {
  if (snapshotId) {
    await nodeRevert(snapshotId);
  }
});

module.exports = {
  defaultPlumeFixture,
<<<<<<< HEAD
  plumeFixtureWithMockedVaultAdmin,
=======
  bridgeHelperModuleFixture,
>>>>>>> 50c5c586
};<|MERGE_RESOLUTION|>--- conflicted
+++ resolved
@@ -281,9 +281,6 @@
 
 module.exports = {
   defaultPlumeFixture,
-<<<<<<< HEAD
   plumeFixtureWithMockedVaultAdmin,
-=======
   bridgeHelperModuleFixture,
->>>>>>> 50c5c586
 };