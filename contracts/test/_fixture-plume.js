--- conflicted
+++ resolved
@@ -227,18 +227,14 @@
     oethp,
     wOETHp,
     oethpVault,
-<<<<<<< HEAD
     roosterAmoStrategy,
     roosterOETHpWETHpool,
-=======
-
     // Bridged wOETH
     woeth,
     woethProxy,
     woethStrategy,
     oracleRouter,
 
->>>>>>> a9b343be
     // Helpers
     _mintWETH,
   };
