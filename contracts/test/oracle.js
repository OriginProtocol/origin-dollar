--- conflicted
+++ resolved
@@ -1,16 +1,11 @@
+const bre = require("@nomiclabs/buidler");
+const ethers = bre.ethers;
 const { expect } = require("chai");
 const { defaultFixture } = require("./_fixture");
 const { isGanacheFork, loadFixture } = require("./helpers");
 
 const { parseUnits } = require("ethers").utils;
 
-<<<<<<< HEAD
-const bre = require("@nomiclabs/buidler");
-const ethers = bre.ethers;
-
-
-=======
->>>>>>> 70f35031
 // Note: we set decimals to match what the Mainnet feeds use.
 const feedDecimals = {
   ETH: 8,
@@ -50,6 +45,13 @@
   USDT_ETH: parseUnits("0.002777", oracleDecimals.USDT_ETH),
   USDT_USD: parseUnits("1.027490", oracleDecimals.USDT_USD),
 };
+
+const uniswapPrices = {
+  ETH_USD: parseUnits("100", oracleDecimals.ETH_USD),
+  DAI_ETH: parseUnits("0.01", oracleDecimals.DAI_ETH),
+  USDC_ETH: parseUnits("0.01", oracleDecimals.USDC_ETH),
+  USDT_ETH: parseUnits("0.01", oracleDecimals.USDT_ETH),
+}
 
 describe("Oracle", function () {
   if (isGanacheFork) {
@@ -94,6 +96,16 @@
     );
   });
 
+  it("Uniswap oracle", async () => {
+    const fixtures = await loadFixture(defaultFixture);
+    const { openUniswapOracle,  viewOpenUniswapOracle} = fixtures;
+
+    expect(await openUniswapOracle.ethUsdPrice()).to.eq(uniswapPrices.ETH_USD);
+    expect(await viewOpenUniswapOracle.tokEthPrice("DAI")).to.eq(uniswapPrices.DAI_ETH);
+    expect(await viewOpenUniswapOracle.tokEthPrice("USDC")).to.eq(uniswapPrices.USDC_ETH);
+    expect(await viewOpenUniswapOracle.tokEthPrice("USDT")).to.eq(uniswapPrices.USDT_ETH);
+  });
+
   it("Mix oracle", async () => {
     const { mixOracle, openOracle } = await loadFixture(defaultFixture);
     await initFeeds();
@@ -117,25 +129,5 @@
     expect(min).to.eq(parseUnits("0.87", oracleDecimals.USDT_USD));
     expect(max).to.eq(oraclePrices.USDC_USD);
   });
-<<<<<<< HEAD
 
-  it.only("Uniswap oracle", async () => {
-    const fixtures = await loadFixture(defaultFixture);
-    const { openUniswapOracle } = fixtures;
-
-    const view = await ethers.getContractAt("IViewEthUsdOracle", openUniswapOracle.address)
-
-
-    const { formatUnits } = require('ethers').utils
-    const res = await view.tokEthPrice("DAI")
-    console.log("RESULT=", formatUnits(res, oracleDecimals.DAI_ETH))
-    expect(res).to.eq(parseUnits("0.01", 8));
-
-    //expect(await openUniswapOracle.ethUsdPrice()).to.eq(oraclePrices.ETH_USD);
-    //expect(await openUniswapOracle.tokEthPrice("USDC")).to.eq(oraclePrices.USDC_ETH);
-    //expect(await openUniswapOracle.tokEthPrice("USDT")).to.eq(oraclePrices.USDT_ETH);
-  });
-
-=======
->>>>>>> 70f35031
 });