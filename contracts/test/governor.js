const { expect } = require("chai");
const { defaultFixture } = require("./_fixture");
const { loadFixture, advanceTime } = require("./helpers");
const { proposeArgs } = require("../utils/governor");

async function propose(fixture, governorArgsArray, description) {
  const { governorContract, governor } = fixture;
  const lastProposalId = await governorContract.proposalCount();
  await governorContract
    .connect(governor)
    .propose(...(await proposeArgs(governorArgsArray)), description);
  const proposalId = await governorContract.proposalCount();
  expect(proposalId).not.to.be.equal(lastProposalId);
  return proposalId;
}

async function proposeAndExecute(fixture, governorArgsArray, description) {
  const { governorContract, governor } = fixture;
  const proposalId = await propose(fixture, governorArgsArray, description);
  await governorContract.connect(governor).queue(proposalId);
  // go forward 3 days
  advanceTime(3 * 24 * 60 * 60);
  console.log(await governorContract.admin(), await governor.getAddress());
  await governorContract.connect(governor).execute(proposalId);
}

describe("Can claim governance with Governor contract and govern", () => {
  it("Can claim governance and call governance methods", async () => {
    const fixture = await loadFixture(defaultFixture);
    const { vault, governor, governorContract } = fixture;

    //transfer governance
    await vault.connect(governor).transferGovernance(governorContract.address);

    await proposeAndExecute(
      fixture,
      [
        {
          contract: vault,
          signature: "claimGovernance()",
        },
        {
          contract: vault,
          signature: "pauseDeposits()",
        },
        {
          contract: vault,
          signature: "setRedeemFeeBps(uint256)",
          args: [69],
        },
      ],
      "Accept admin for the vault and set pauseDeposits and Redeem!"
    );

    expect(await vault.depositPaused()).to.be.true;
    expect(await vault.redeemFeeBps()).to.be.equal(69);
  });

  it("Can claim governance and call governance methods in multiple calls", async () => {
    const fixture = await loadFixture(defaultFixture);
    const { governorContract, vault, governor } = fixture;

    //transfer governance
    await vault.connect(governor).transferGovernance(governorContract.address);

    await proposeAndExecute(
      fixture,
      [
        {
          contract: vault,
          signature: "claimGovernance()",
        },
        {
          contract: vault,
          signature: "pauseDeposits()",
        },
      ],
      "Accept admin for the vault and set pauseDeposits"
    );
    await proposeAndExecute(
      fixture,
      [
        {
          contract: vault,
          signature: "setRedeemFeeBps(uint256)",
          args: [69],
        },
      ],
      "Set Redeem!"
    );

    expect(await vault.depositPaused()).to.be.true;
    expect(await vault.redeemFeeBps()).to.be.equal(69);
  });

  it("Should not allow anyone else to propose and queue", async () => {
    const fixture = await loadFixture(defaultFixture);
    const { vault, governor, governorContract, anna } = fixture;

    await vault.connect(governor).transferGovernance(governorContract.address);

    const governorArgsArray = [
      { contract: vault, signature: "claimGovernance()" },
    ];
    governorContract
      .connect(anna)
      .propose(
        ...(await proposeArgs(governorArgsArray)),
        "Should fail to claim governance"
      );
    const proposalId = await governorContract.proposalCount();
    // this should except
    await expect(
      governorContract.connect(anna).queue(proposalId)
    ).to.be.revertedWith("Caller is not the admin");
  });

  it("Should be able to do one call to rule them all[Push simulation here]", async () => {
    const fixture = await loadFixture(defaultFixture);
    const {
      compoundStrategy,
      viewVault,
      vault,
      governor,
      governorContract,
      ousd,
      rebaseHooks,
    } = fixture;

    // Transfer everyone to the governorContract
    await vault.connect(governor).transferGovernance(governorContract.address);
    await ousd.connect(governor).transferGovernance(governorContract.address);
    await compoundStrategy
      .connect(governor)
      .transferGovernance(governorContract.address);

    const cVaultProxy = await ethers.getContract("VaultProxy");
    // We are using MockVault here, because VaultCore is already deployed but this won't be the case on live(first time)
    const cMockVault = await ethers.getContract("MockVault");
    const cVaultAdmin = await ethers.getContract("VaultAdmin");
    const cCallableMockVault = await ethers.getContractAt(
      "MockVault",
      cVaultProxy.address
    );
    const cVaultCore = await ethers.getContractAt(
      "VaultCore",
      cVaultProxy.address
    );

    // One call to accept governance, upgrade code, setImpl, setRebaseHooks
    //
    await proposeAndExecute(
      fixture,
      [
        {
          contract: vault,
          signature: "claimGovernance()",
        },
        {
          contract: ousd,
          signature: "claimGovernance()",
        },
        {
          contract: compoundStrategy,
          signature: "claimGovernance()",
        },
        {
          contract: cVaultProxy,
          signature: "upgradeTo(address)",
          args: [cMockVault.address], // Do not use MockVault on live deploy!
        },
        {
          // This is test that Mock vault upgrade works! do not do this call on live
          // this call will not work if the proxy hasn't been upgradedTo MockVault
          contract: cCallableMockVault,
          signature: "setTotalValue(uint256)",
          args: [54],
        },
        {
          // This is needed on live, but does nothing here because we already did it
          contract: cVaultCore,
          signature: "setAdminImpl(address)",
          args: [cVaultAdmin.address],
        },
        {
          contract: vault,
          signature: "setRebaseHooksAddr(address)",
          args: [rebaseHooks.address],
        },
      ],
      "Accept all governance and upgrade code + intiail deploy"
    );

    expect(
      await (await ethers.getContractAt("Governable", vault.address)).governor()
    ).to.be.equal(governorContract.address);
    expect(
      await (await ethers.getContractAt("Governable", ousd.address)).governor()
    ).to.be.equal(governorContract.address);
    expect(
      await (
        await ethers.getContractAt("Governable", compoundStrategy.address)
      ).governor()
    ).to.be.equal(governorContract.address);
    expect(await viewVault.totalValue()).to.be.equal(54);
  });

  it("Should be able transfer governance", async () => {
    const fixture = await loadFixture(defaultFixture);
    const { governorContract, vault, governor } = fixture;

    await vault.connect(governor).transferGovernance(governorContract.address);

    await proposeAndExecute(
      fixture,
      [
        {
          contract: vault,
          signature: "claimGovernance()",
        },
      ],
      "Accept admin for the vault"
    );

    // verify that the govenor is the governorContract
    expect(
      await (await ethers.getContractAt("Governable", vault.address)).governor()
    ).to.be.equal(governorContract.address);

    await proposeAndExecute(
      fixture,
      [
        {
          contract: vault,
          signature: "transferGovernance(address)",
          args: [governor.address],
        },
      ],
      "Accept admin for the vault"
    );

    await vault.connect(governor).claimGovernance();

    // verify that we transfer the governance back
    expect(
      await (await ethers.getContractAt("Governable", vault.address)).governor()
    ).to.be.equal(governor.address);
  });

<<<<<<< HEAD
  it("Can cancel queued and pending transactions", async () => {
    const fixture = await loadFixture(defaultFixture);
    const { vault, governor, governorContract } = fixture;
=======
  it("Should not allow proposing setPendingAdmin transaction", async () => {
    const fixture = await loadFixture(defaultFixture);
    const { minuteTimelock, vault, governor, governorContract, anna } = fixture;
>>>>>>> 8cb482f4

    //transfer governance
    await vault.connect(governor).transferGovernance(governorContract.address);

<<<<<<< HEAD
    const proposalId = await propose(
      fixture,
      [
        {
          contract: vault,
          signature: "claimGovernance()",
        },
      ],
      "Accept admin for the vault"
    );

    const tx = await governorContract.connect(governor).cancel(proposalId);
    const events = (await tx.wait()).events || [];
    const cancelEvent = events.find((e) => e.event === "ProposalCancelled");

    expect(cancelEvent).to.not.be.undefined;

    // Expired = 2 in ProposalState enum
    expect(await governorContract.connect(governor).state(proposalId)).to.equal(
      2
    );
  });

  it("Should not allow cancelled events to be queued/executed", async () => {
    const fixture = await loadFixture(defaultFixture);
    const { vault, governor, governorContract, anna } = fixture;

    //transfer governance
    await vault.connect(governor).transferGovernance(governorContract.address);

    const proposalId = await propose(
      fixture,
      [
        {
          contract: vault,
          signature: "claimGovernance()",
        },
        {
          contract: vault,
          signature: "pauseDeposits()",
        },
        {
          contract: vault,
          signature: "setRedeemFeeBps(uint256)",
          args: [69],
        },
      ],
      "Accept admin for the vault and set pauseDeposits and Redeem!"
    );

    const tx = await governorContract.connect(governor).cancel(proposalId);
    const events = (await tx.wait()).events || [];
    const cancelEvent = events.find((e) => e.event === "ProposalCancelled");

    expect(cancelEvent).to.not.be.undefined;

    // Expired = 2 in ProposalState enum
    expect(await governorContract.connect(governor).state(proposalId)).to.equal(
      2
    );

    expect(
      governorContract.connect(governor).queue(proposalId)
    ).to.be.revertedWith(
      "Governor::queue: proposal can only be queued if it is pending"
=======
    expect(
      governorContract.connect(anna).propose(
        ...(await proposeArgs([
          {
            contract: vault,
            signature: "claimGovernance()",
          },
          {
            contract: minuteTimelock,
            signature: "setPendingAdmin(address)",
            args: [await anna.getAddress()],
          },
        ])),
        "Accept admin for the vault and set pendingAdmin!"
      )
    ).to.be.revertedWith(
      "Governor::propose: setPendingAdmin transaction cannot be proposed or queued"
>>>>>>> 8cb482f4
    );
  });
});<|MERGE_RESOLUTION|>--- conflicted
+++ resolved
@@ -20,7 +20,6 @@
   await governorContract.connect(governor).queue(proposalId);
   // go forward 3 days
   advanceTime(3 * 24 * 60 * 60);
-  console.log(await governorContract.admin(), await governor.getAddress());
   await governorContract.connect(governor).execute(proposalId);
 }
 
@@ -247,20 +246,12 @@
     ).to.be.equal(governor.address);
   });
 
-<<<<<<< HEAD
   it("Can cancel queued and pending transactions", async () => {
     const fixture = await loadFixture(defaultFixture);
     const { vault, governor, governorContract } = fixture;
-=======
-  it("Should not allow proposing setPendingAdmin transaction", async () => {
-    const fixture = await loadFixture(defaultFixture);
-    const { minuteTimelock, vault, governor, governorContract, anna } = fixture;
->>>>>>> 8cb482f4
-
-    //transfer governance
-    await vault.connect(governor).transferGovernance(governorContract.address);
-
-<<<<<<< HEAD
+    //transfer governance
+    await vault.connect(governor).transferGovernance(governorContract.address);
+
     const proposalId = await propose(
       fixture,
       [
@@ -326,7 +317,16 @@
       governorContract.connect(governor).queue(proposalId)
     ).to.be.revertedWith(
       "Governor::queue: proposal can only be queued if it is pending"
-=======
+    );
+  });
+
+  it("Should not allow proposing setPendingAdmin transaction", async () => {
+    const fixture = await loadFixture(defaultFixture);
+    const { minuteTimelock, vault, governor, governorContract, anna } = fixture;
+
+    //transfer governance
+    await vault.connect(governor).transferGovernance(governorContract.address);
+
     expect(
       governorContract.connect(anna).propose(
         ...(await proposeArgs([
@@ -344,7 +344,6 @@
       )
     ).to.be.revertedWith(
       "Governor::propose: setPendingAdmin transaction cannot be proposed or queued"
->>>>>>> 8cb482f4
     );
   });
 });