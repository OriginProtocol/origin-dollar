--- conflicted
+++ resolved
@@ -219,13 +219,8 @@
     convexEthMetaStrategyProxy,
     convexEthMetaStrategy,
     fluxStrategy,
-<<<<<<< HEAD
-    oethOracleUpdater,
-    oethOracle;
-=======
     vaultValueChecker,
     oethVaultValueChecker;
->>>>>>> 7022193c
 
   if (isFork) {
     usdt = await ethers.getContractAt(usdtAbi, addresses.mainnet.USDT);
@@ -357,13 +352,8 @@
       fluxStrategyProxy.address
     );
 
-<<<<<<< HEAD
-    oethOracleUpdater = await ethers.getContract("OETHOracleUpdater");
-    oethOracle = await ethers.getContract("OETHOracle");
-=======
     vaultValueChecker = await ethers.getContract("VaultValueChecker");
     oethVaultValueChecker = await ethers.getContract("OETHVaultValueChecker");
->>>>>>> 7022193c
   } else {
     usdt = await ethers.getContract("MockUSDT");
     dai = await ethers.getContract("MockDAI");
@@ -534,8 +524,6 @@
     compoundStrategy,
     oracleRouter,
     oethOracleRouter,
-    oethOracle,
-    oethOracleUpdater,
     // Assets
     usdt,
     dai,
