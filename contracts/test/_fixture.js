const hre = require("hardhat");
const { expect } = require("chai");
const { formatUnits } = require("ethers/lib/utils");
const { ethers } = hre;

const addresses = require("../utils/addresses");
const {
  fundAccounts,
  fundAccountsForOETHUnitTests,
} = require("../utils/funding");
const {
  getAssetAddresses,
  daiUnits,
  oethUnits,
<<<<<<< HEAD
  getOracleAddresses,
  isFork,
=======
  ousdUnits,
  units,
>>>>>>> 8066b7f0
} = require("./helpers");

const daiAbi = require("./abi/dai.json").abi;
const usdtAbi = require("./abi/usdt.json").abi;
const erc20Abi = require("./abi/erc20.json");
const morphoAbi = require("./abi/morpho.json");
const morphoLensAbi = require("./abi/morphoLens.json");
const crvMinterAbi = require("./abi/crvMinter.json");
const sdaiAbi = require("./abi/sDAI.json");

// const curveFactoryAbi = require("./abi/curveFactory.json")
const ousdMetapoolAbi = require("./abi/ousdMetapool.json");
const oethMetapoolAbi = require("./abi/oethMetapool.json");
const threepoolLPAbi = require("./abi/threepoolLP.json");
const threepoolSwapAbi = require("./abi/threepoolSwap.json");

const sfrxETHAbi = require("./abi/sfrxETH.json");
const { deployWithConfirmation } = require("../utils/deploy");
const { defaultAbiCoder, parseUnits, parseEther } = require("ethers/lib/utils");

const log = require("../utils/logger")("test:fixtures");

const defaultFixture = deployments.createFixture(async () => {
  log(`Forked from block: ${await hre.ethers.provider.getBlockNumber()}`);

  log(
    `Before deployments with param "${
      isFork
        ? undefined
        : process.env.FORKED_LOCAL_TEST
        ? ["none"]
        : ["unit_tests"]
    }"`
  );

  // Run the contract deployments
  await deployments.fixture(
    isFork
      ? undefined
      : process.env.FORKED_LOCAL_TEST
      ? ["none"]
      : ["unit_tests"],
    {
      keepExistingDeployments: true,
    }
  );

  log(`Block after deployments: ${await hre.ethers.provider.getBlockNumber()}`);

  const { governorAddr, strategistAddr, timelockAddr } =
    await getNamedAccounts();

  const ousdProxy = await ethers.getContract("OUSDProxy");
  const vaultProxy = await ethers.getContract("VaultProxy");

  const harvesterProxy = await ethers.getContract("HarvesterProxy");

  const compoundStrategyProxy = await ethers.getContract(
    "CompoundStrategyProxy"
  );

  const ousd = await ethers.getContractAt("OUSD", ousdProxy.address);
  const vault = await ethers.getContractAt("IVault", vaultProxy.address);
  const oethProxy = await ethers.getContract("OETHProxy");
  const OETHVaultProxy = await ethers.getContract("OETHVaultProxy");
  const oethVault = await ethers.getContractAt(
    "IVault",
    OETHVaultProxy.address
  );
  const oeth = await ethers.getContractAt("OETH", oethProxy.address);

  let woeth, woethProxy;

  if (isFork) {
    woethProxy = await ethers.getContract("WOETHProxy");
    woeth = await ethers.getContractAt("WOETH", woethProxy.address);
  }

  const harvester = await ethers.getContractAt(
    "Harvester",
    harvesterProxy.address
  );

  const dripperProxy = await ethers.getContract("DripperProxy");
  const dripper = await ethers.getContractAt("Dripper", dripperProxy.address);
  const wousdProxy = await ethers.getContract("WrappedOUSDProxy");
  const wousd = await ethers.getContractAt("WrappedOusd", wousdProxy.address);
  const governorContract = await ethers.getContract("Governor");
  const CompoundStrategyFactory = await ethers.getContractFactory(
    "CompoundStrategy"
  );
  const compoundStrategy = await ethers.getContractAt(
    "CompoundStrategy",
    compoundStrategyProxy.address
  );

  const threePoolStrategyProxy = await ethers.getContract(
    "ThreePoolStrategyProxy"
  );
  const threePoolStrategy = await ethers.getContractAt(
    "ThreePoolStrategy",
    threePoolStrategyProxy.address
  );
  const convexStrategyProxy = await ethers.getContract("ConvexStrategyProxy");
  const convexStrategy = await ethers.getContractAt(
    "ConvexStrategy",
    convexStrategyProxy.address
  );

  const OUSDmetaStrategyProxy = await ethers.getContract(
    "ConvexOUSDMetaStrategyProxy"
  );
  const OUSDmetaStrategy = await ethers.getContractAt(
    "ConvexOUSDMetaStrategy",
    OUSDmetaStrategyProxy.address
  );

  const aaveStrategyProxy = await ethers.getContract("AaveStrategyProxy");
  const aaveStrategy = await ethers.getContractAt(
    "AaveStrategy",
    aaveStrategyProxy.address
  );

  const oracleRouter = await ethers.getContract("OracleRouter");
  const oethOracleRouter = await ethers.getContract(
    isFork ? "OETHOracleRouter" : "OracleRouter"
  );

  const buybackProxy = await ethers.getContract("BuybackProxy");
  const buyback = await ethers.getContractAt("Buyback", buybackProxy.address);

  let usdt,
    dai,
    tusd,
    usdc,
    weth,
    ogn,
    ogv,
    rewardsSource,
    nonStandardToken,
    cusdt,
    cdai,
    cusdc,
    comp,
    adai,
    ausdt,
    ausdc,
    aave,
    aaveToken,
    stkAave,
    aaveIncentivesController,
    reth,
    stETH,
    frxETH,
    sfrxETH,
    sDAI,
    mockNonRebasing,
    mockNonRebasingTwo,
    LUSD,
    fdai,
    fusdt,
    fusdc;

  let chainlinkOracleFeedDAI,
    chainlinkOracleFeedUSDT,
    chainlinkOracleFeedUSDC,
    chainlinkOracleFeedOGNETH,
    chainlinkOracleFeedETH,
    crv,
    crvMinter,
    threePool,
    threePoolToken,
    metapoolToken,
    morpho,
    morphoCompoundStrategy,
    fraxEthStrategy,
    makerDsrStrategy,
    morphoAaveStrategy,
    oethMorphoAaveStrategy,
    morphoLens,
    LUSDMetapoolToken,
    threePoolGauge,
    aaveAddressProvider,
    uniswapPairOUSD_USDT,
    liquidityRewardOUSD_USDT,
    flipper,
    cvx,
    cvxBooster,
    cvxRewardPool,
    LUSDMetaStrategyProxy,
    LUSDMetaStrategy,
    oethHarvester,
    oethDripper,
    swapper,
    mockSwapper,
    swapper1Inch,
    mock1InchSwapRouter,
    convexEthMetaStrategy,
    fluxStrategy;

  if (isFork) {
    usdt = await ethers.getContractAt(usdtAbi, addresses.mainnet.USDT);
    dai = await ethers.getContractAt(daiAbi, addresses.mainnet.DAI);
    tusd = await ethers.getContractAt(erc20Abi, addresses.mainnet.TUSD);
    usdc = await ethers.getContractAt(erc20Abi, addresses.mainnet.USDC);
    weth = await ethers.getContractAt("IWETH9", addresses.mainnet.WETH);
    cusdt = await ethers.getContractAt(erc20Abi, addresses.mainnet.cUSDT);
    cdai = await ethers.getContractAt(erc20Abi, addresses.mainnet.cDAI);
    cusdc = await ethers.getContractAt(erc20Abi, addresses.mainnet.cUSDC);
    comp = await ethers.getContractAt(erc20Abi, addresses.mainnet.COMP);
    crv = await ethers.getContractAt(erc20Abi, addresses.mainnet.CRV);
    cvx = await ethers.getContractAt(erc20Abi, addresses.mainnet.CVX);
    ogn = await ethers.getContractAt(erc20Abi, addresses.mainnet.OGN);
    LUSD = await ethers.getContractAt(erc20Abi, addresses.mainnet.LUSD);
    aave = await ethers.getContractAt(erc20Abi, addresses.mainnet.Aave);
    ausdt = await ethers.getContractAt(erc20Abi, addresses.mainnet.aUSDT);
    ausdc = await ethers.getContractAt(erc20Abi, addresses.mainnet.aUSDC);
    adai = await ethers.getContractAt(erc20Abi, addresses.mainnet.aDAI);
    reth = await ethers.getContractAt(erc20Abi, addresses.mainnet.rETH);
    stETH = await ethers.getContractAt(erc20Abi, addresses.mainnet.stETH);
    frxETH = await ethers.getContractAt(erc20Abi, addresses.mainnet.frxETH);
    sfrxETH = await ethers.getContractAt(sfrxETHAbi, addresses.mainnet.sfrxETH);
    sDAI = await ethers.getContractAt(sdaiAbi, addresses.mainnet.sDAI);
    reth = await ethers.getContractAt(erc20Abi, addresses.mainnet.rETH);
    stETH = await ethers.getContractAt(erc20Abi, addresses.mainnet.stETH);
    morpho = await ethers.getContractAt(morphoAbi, addresses.mainnet.Morpho);
    morphoLens = await ethers.getContractAt(
      morphoLensAbi,
      addresses.mainnet.MorphoLens
    );
    fdai = await ethers.getContractAt(erc20Abi, addresses.mainnet.fDAI);
    fusdc = await ethers.getContractAt(erc20Abi, addresses.mainnet.fUSDC);
    fusdt = await ethers.getContractAt(erc20Abi, addresses.mainnet.fUSDT);

    crvMinter = await ethers.getContractAt(
      crvMinterAbi,
      addresses.mainnet.CRVMinter
    );
    aaveAddressProvider = await ethers.getContractAt(
      "ILendingPoolAddressesProvider",
      addresses.mainnet.AAVE_ADDRESS_PROVIDER
    );
    rewardsSource = addresses.mainnet.RewardsSource;
    cvxBooster = await ethers.getContractAt(
      "MockBooster",
      addresses.mainnet.CVXBooster
    );
    cvxRewardPool = await ethers.getContractAt(
      "IRewardStaking",
      addresses.mainnet.CVXRewardsPool
    );

    const makerDsrStrategyProxy = await ethers.getContract(
      "MakerDsrStrategyProxy"
    );
    makerDsrStrategy = await ethers.getContractAt(
      "Generalized4626Strategy",
      makerDsrStrategyProxy.address
    );

    const morphoCompoundStrategyProxy = await ethers.getContract(
      "MorphoCompoundStrategyProxy"
    );
    morphoCompoundStrategy = await ethers.getContractAt(
      "MorphoCompoundStrategy",
      morphoCompoundStrategyProxy.address
    );

    const morphoAaveStrategyProxy = await ethers.getContract(
      "MorphoAaveStrategyProxy"
    );
    morphoAaveStrategy = await ethers.getContractAt(
      "MorphoAaveStrategy",
      morphoAaveStrategyProxy.address
    );

    const oethMorphoAaveStrategyProxy = await ethers.getContract(
      "OETHMorphoAaveStrategyProxy"
    );
    oethMorphoAaveStrategy = await ethers.getContractAt(
      "MorphoAaveStrategy",
      oethMorphoAaveStrategyProxy.address
    );

    const fraxEthStrategyProxy = await ethers.getContract(
      "FraxETHStrategyProxy"
    );
    fraxEthStrategy = await ethers.getContractAt(
      "FraxETHStrategy",
      fraxEthStrategyProxy.address
    );

    const oethHarvesterProxy = await ethers.getContract("OETHHarvesterProxy");
    oethHarvester = await ethers.getContractAt(
      "OETHHarvester",
      oethHarvesterProxy.address
    );

    const convexEthMetaStrategyProxy = await ethers.getContract(
      "ConvexEthMetaStrategyProxy"
    );
    convexEthMetaStrategy = await ethers.getContractAt(
      "ConvexEthMetaStrategy",
      convexEthMetaStrategyProxy.address
    );

    const oethDripperProxy = await ethers.getContract("OETHDripperProxy");
    oethDripper = await ethers.getContractAt(
      "OETHDripper",
      oethDripperProxy.address
    );

    // Replace OracelRouter to disable staleness
    const dMockOracleRouterNoStale = await deployWithConfirmation(
      "MockOracleRouterNoStale"
    );
    const dMockOETHOracleRouterNoStale = await deployWithConfirmation(
      "MockOETHOracleRouterNoStale"
    );
    await replaceContractAt(oracleRouter.address, dMockOracleRouterNoStale);
    await replaceContractAt(
      oethOracleRouter.address,
      dMockOETHOracleRouterNoStale
    );
    swapper = await ethers.getContract("Swapper1InchV5");

    const fluxStrategyProxy = await ethers.getContract("FluxStrategyProxy");
    fluxStrategy = await ethers.getContractAt(
      "CompoundStrategy",
      fluxStrategyProxy.address
    );
  } else {
    usdt = await ethers.getContract("MockUSDT");
    dai = await ethers.getContract("MockDAI");
    tusd = await ethers.getContract("MockTUSD");
    usdc = await ethers.getContract("MockUSDC");
    weth = await ethers.getContract("MockWETH");
    ogn = await ethers.getContract("MockOGN");
    LUSD = await ethers.getContract("MockLUSD");
    ogv = await ethers.getContract("MockOGV");
    reth = await ethers.getContract("MockRETH");
    frxETH = await ethers.getContract("MockfrxETH");
    sfrxETH = await ethers.getContract("MocksfrxETH");
    sDAI = await ethers.getContract("MocksfrxETH");
    stETH = await ethers.getContract("MockstETH");
    nonStandardToken = await ethers.getContract("MockNonStandardToken");

    cdai = await ethers.getContract("MockCDAI");
    cusdt = await ethers.getContract("MockCUSDT");
    cusdc = await ethers.getContract("MockCUSDC");
    comp = await ethers.getContract("MockCOMP");

    crv = await ethers.getContract("MockCRV");
    cvx = await ethers.getContract("MockCVX");
    crvMinter = await ethers.getContract("MockCRVMinter");
    threePool = await ethers.getContract("MockCurvePool");
    threePoolToken = await ethers.getContract("Mock3CRV");
    metapoolToken = await ethers.getContract("MockCurveMetapool");
    LUSDMetapoolToken = await ethers.getContract("MockCurveLUSDMetapool");
    threePoolGauge = await ethers.getContract("MockCurveGauge");
    cvxBooster = await ethers.getContract("MockBooster");
    cvxRewardPool = await ethers.getContract("MockRewardPool");

    adai = await ethers.getContract("MockADAI");
    aaveToken = await ethers.getContract("MockAAVEToken");
    aave = await ethers.getContract("MockAave");
    // currently in test the mockAave is itself the address provder
    aaveAddressProvider = await ethers.getContractAt(
      "ILendingPoolAddressesProvider",
      aave.address
    );
    stkAave = await ethers.getContract("MockStkAave");
    aaveIncentivesController = await ethers.getContract(
      "MockAaveIncentivesController"
    );

    uniswapPairOUSD_USDT = await ethers.getContract("MockUniswapPairOUSD_USDT");
    liquidityRewardOUSD_USDT = await ethers.getContractAt(
      "LiquidityReward",
      (
        await ethers.getContract("LiquidityRewardOUSD_USDTProxy")
      ).address
    );

    chainlinkOracleFeedDAI = await ethers.getContract(
      "MockChainlinkOracleFeedDAI"
    );
    chainlinkOracleFeedUSDT = await ethers.getContract(
      "MockChainlinkOracleFeedUSDT"
    );
    chainlinkOracleFeedUSDC = await ethers.getContract(
      "MockChainlinkOracleFeedUSDC"
    );
    chainlinkOracleFeedOGNETH = await ethers.getContract(
      "MockChainlinkOracleFeedOGNETH"
    );
    chainlinkOracleFeedETH = await ethers.getContract(
      "MockChainlinkOracleFeedETH"
    );

    // Mock contracts for testing rebase opt out
    mockNonRebasing = await ethers.getContract("MockNonRebasing");
    await mockNonRebasing.setOUSD(ousd.address);
    mockNonRebasingTwo = await ethers.getContract("MockNonRebasingTwo");
    await mockNonRebasingTwo.setOUSD(ousd.address);

    flipper = await ethers.getContract("Flipper");

    LUSDMetaStrategyProxy = await ethers.getContract(
      "ConvexLUSDMetaStrategyProxy"
    );
    LUSDMetaStrategy = await ethers.getContractAt(
      "ConvexGeneralizedMetaStrategy",
      LUSDMetaStrategyProxy.address
    );

    const fraxEthStrategyProxy = await ethers.getContract(
      "FraxETHStrategyProxy"
    );
    fraxEthStrategy = await ethers.getContractAt(
      "FraxETHStrategy",
      fraxEthStrategyProxy.address
    );
    swapper = await ethers.getContract("MockSwapper");
    mockSwapper = await ethers.getContract("MockSwapper");
    swapper1Inch = await ethers.getContract("Swapper1InchV5");
    mock1InchSwapRouter = await ethers.getContract("Mock1InchSwapRouter");
  }

  if (!isFork) {
    const assetAddresses = await getAssetAddresses(deployments);

    const sGovernor = await ethers.provider.getSigner(governorAddr);

    // Add TUSD in fixture, it is disabled by default in deployment
    await vault.connect(sGovernor).supportAsset(assetAddresses.TUSD, 0);

    // Enable capital movement
    await vault.connect(sGovernor).unpauseCapital();

    // Add Buyback contract as trustee
    await vault.connect(sGovernor).setTrusteeAddress(buyback.address);
  }

  const signers = await hre.ethers.getSigners();
  let governor = signers[1];
  let strategist = signers[0];
  const adjuster = signers[0];
  let timelock;
  let oldTimelock;

  const [matt, josh, anna, domen, daniel, franck] = signers.slice(4);

  if (isFork) {
    governor = await impersonateAndFundContract(governorAddr);
    strategist = await impersonateAndFundContract(strategistAddr);
    timelock = await impersonateAndFundContract(timelockAddr);
    oldTimelock = await impersonateAndFundContract(
      addresses.mainnet.OldTimelock
    );
  }
  await fundAccounts();
  if (isFork) {
    for (const user of [josh, matt, anna, domen, daniel, franck]) {
      // Approve Vault to move funds
      for (const asset of [ousd, usdt, usdc, dai]) {
        await resetAllowance(asset, user, vault.address);
      }

      for (const asset of [oeth, frxETH]) {
        await resetAllowance(asset, user, oethVault.address);
      }
    }
  } else {
    // Matt and Josh each have $100 OUSD
    for (const user of [matt, josh]) {
      await dai.connect(user).approve(vault.address, daiUnits("100"));
      await vault.connect(user).mint(dai.address, daiUnits("100"), 0);
    }
  }
  if (!rewardsSource && !isFork) {
    const address = await buyback.connect(governor).rewardsSource();
    rewardsSource = await ethers.getContractAt([], address);
  }
  return {
    // Accounts
    matt,
    josh,
    anna,
    governor,
    strategist,
    adjuster,
    domen,
    daniel,
    franck,
    timelock,
    oldTimelock,
    // Contracts
    ousd,
    vault,
    harvester,
    dripper,
    mockNonRebasing,
    mockNonRebasingTwo,
    // Oracle
    chainlinkOracleFeedDAI,
    chainlinkOracleFeedUSDT,
    chainlinkOracleFeedUSDC,
    chainlinkOracleFeedOGNETH,
    chainlinkOracleFeedETH,
    governorContract,
    compoundStrategy,
    oracleRouter,
    // Assets
    usdt,
    dai,
    tusd,
    usdc,
    ogn,
    LUSD,
    weth,
    ogv,
    reth,
    stETH,
    rewardsSource,
    nonStandardToken,
    // cTokens
    cdai,
    cusdc,
    cusdt,
    comp,
    // aTokens,
    adai,
    ausdt,
    ausdc,
    // CompoundStrategy contract factory to deploy
    CompoundStrategyFactory,
    // ThreePool
    crv,
    crvMinter,
    threePool,
    threePoolGauge,
    threePoolToken,
    metapoolToken,
    morpho,
    morphoLens,
    LUSDMetapoolToken,
    threePoolStrategy,
    convexStrategy,
    OUSDmetaStrategy,
    LUSDMetaStrategy,
    makerDsrStrategy,
    morphoCompoundStrategy,
    morphoAaveStrategy,
    cvx,
    cvxBooster,
    cvxRewardPool,

    aaveStrategy,
    aaveToken,
    aaveAddressProvider,
    aaveIncentivesController,
    aave,
    stkAave,
    uniswapPairOUSD_USDT,
    liquidityRewardOUSD_USDT,
    flipper,
    buyback,
    wousd,

    // Flux strategy
    fluxStrategy,
    fdai,
    fusdc,
    fusdt,

    // OETH
    oethVault,
    oeth,
    frxETH,
    sfrxETH,
    sDAI,
    fraxEthStrategy,
    oethMorphoAaveStrategy,
    woeth,
    convexEthMetaStrategy,
    oethDripper,
    oethHarvester,
    swapper,
    mockSwapper,
    swapper1Inch,
    mock1InchSwapRouter,
  };
});

async function oethDefaultFixture() {
  // TODO: Trim it down to only do OETH things
  const fixture = await defaultFixture();

  const { weth, reth, stETH, frxETH, sfrxETH } = fixture;
  const { matt, josh, domen, daniel, franck, governor, oethVault } = fixture;

  if (isFork) {
    for (const user of [matt, josh, domen, daniel, franck]) {
      // Everyone gets free WETH
      await mintWETH(weth, user);

      // And vault can rug them all
      await resetAllowance(weth, user, oethVault.address);
    }
  } else {
    // Replace frxETHMinter
    await replaceContractAt(
      addresses.mainnet.FraxETHMinter,
      await ethers.getContract("MockFrxETHMinter")
    );
    const mockedMinter = await ethers.getContractAt(
      "MockFrxETHMinter",
      addresses.mainnet.FraxETHMinter
    );
    await mockedMinter.connect(franck).setAssetAddress(fixture.sfrxETH.address);

    // Replace WETH contract with MockWETH
    const mockWETH = await ethers.getContract("MockWETH");
    await replaceContractAt(addresses.mainnet.WETH, mockWETH);
    const stubbedWETH = await ethers.getContractAt(
      "MockWETH",
      addresses.mainnet.WETH
    );
    fixture.weth = stubbedWETH;

    // And Fund it
    _hardhatSetBalance(stubbedWETH.address, "999999999999999");

    // And make sure vault knows about it
    await oethVault.connect(governor).supportAsset(addresses.mainnet.WETH, 0);

    // Fund all with mockTokens
    await fundAccountsForOETHUnitTests();

    // Reset allowances
    for (const user of [matt, josh, domen, daniel, franck]) {
      for (const asset of [stubbedWETH, reth, stETH, frxETH, sfrxETH]) {
        await resetAllowance(asset, user, oethVault.address);
      }
    }
  }

  return fixture;
}

async function oethCollateralSwapFixture() {
  const fixture = await oethDefaultFixture();

  const { weth, reth, stETH, frxETH, matt, strategist, oethVault } = fixture;

  const bufferBps = await oethVault.vaultBuffer();
  const shouldChangeBuffer = bufferBps.lt(oethUnits("1"));

  if (shouldChangeBuffer) {
    // If it's not 100% already, set it to 100%
    await oethVault.connect(strategist).setVaultBuffer(
      oethUnits("1") // 100%
    );
  }

  for (const token of [weth, reth, stETH, frxETH]) {
    await token
      .connect(matt)
      .approve(
        oethVault.address,
        parseEther("100000000000000000000000000000000000")
      );

    // Mint some tokens, so it ends up in Vault
    await oethVault.connect(matt).mint(token.address, parseEther("200"), "0");
  }

  if (shouldChangeBuffer) {
    // Set it back
    await oethVault.connect(strategist).setVaultBuffer(bufferBps);
  }

  return fixture;
}

async function ousdCollateralSwapFixture() {
  const fixture = await defaultFixture();

  const { dai, usdc, usdt, matt, strategist, vault } = fixture;

  const bufferBps = await vault.vaultBuffer();
  const shouldChangeBuffer = bufferBps.lt(oethUnits("1"));

  if (shouldChangeBuffer) {
    // If it's not 100% already, set it to 100%
    await vault.connect(strategist).setVaultBuffer(
      ousdUnits("1") // 100%
    );
  }

  await usdt.connect(matt).approve(vault.address, 0);
  for (const token of [dai, usdc, usdt]) {
    await token
      .connect(matt)
      .approve(vault.address, await units("10000", token));

    // Mint some tokens, so it ends up in Vault
    await vault.connect(matt).mint(token.address, await units("500", token), 0);
  }

  if (shouldChangeBuffer) {
    // Set it back
    await vault.connect(strategist).setVaultBuffer(bufferBps);
  }

  return fixture;
}

async function oeth1InchSwapperFixture() {
  const fixture = await oethDefaultFixture();
  const { mock1InchSwapRouter } = fixture;

  const swapRouterAddr = "0x1111111254EEB25477B68fb85Ed929f73A960582";
  await replaceContractAt(swapRouterAddr, mock1InchSwapRouter);

  const stubbedRouterContract = await hre.ethers.getContractAt(
    "Mock1InchSwapRouter",
    swapRouterAddr
  );
  fixture.mock1InchSwapRouter = stubbedRouterContract;

  return fixture;
}

/**
 * Configure the MockVault contract by initializing it and setting supported
 * assets and then upgrade the Vault implementation via VaultProxy.
 */
async function mockVaultFixture() {
  const fixture = await defaultFixture();

  const { governorAddr } = await getNamedAccounts();
  const sGovernor = ethers.provider.getSigner(governorAddr);

  // Initialize and configure MockVault
  const cMockVault = await ethers.getContract("MockVault");

  // There is no need to initialize and setup the mock vault because the
  // proxy itself is already setup and the proxy is the one with the storage

  // Upgrade Vault to MockVault via proxy
  const cVaultProxy = await ethers.getContract("VaultProxy");
  await cVaultProxy.connect(sGovernor).upgradeTo(cMockVault.address);

  fixture.mockVault = await ethers.getContractAt(
    "MockVault",
    cVaultProxy.address
  );

  return fixture;
}

/**
 * Configure a Vault with only the Compound strategy.
 */
async function compoundVaultFixture() {
  const fixture = await defaultFixture();

  const { governorAddr } = await getNamedAccounts();
  const sGovernor = await ethers.provider.getSigner(governorAddr);

  const assetAddresses = await getAssetAddresses(deployments);

  // Approve in Vault
  await fixture.vault
    .connect(sGovernor)
    .approveStrategy(fixture.compoundStrategy.address);

  await fixture.harvester
    .connect(sGovernor)
    .setSupportedStrategy(fixture.compoundStrategy.address, true);

  // Add USDT
  await fixture.compoundStrategy
    .connect(sGovernor)
    .setPTokenAddress(assetAddresses.USDT, assetAddresses.cUSDT);
  await fixture.vault
    .connect(sGovernor)
    .setAssetDefaultStrategy(
      fixture.usdt.address,
      fixture.compoundStrategy.address
    );
  // Add USDC
  await fixture.compoundStrategy
    .connect(sGovernor)
    .setPTokenAddress(assetAddresses.USDC, assetAddresses.cUSDC);
  await fixture.vault
    .connect(sGovernor)
    .setAssetDefaultStrategy(
      fixture.usdc.address,
      fixture.compoundStrategy.address
    );
  // Add allocation mapping for DAI
  await fixture.vault
    .connect(sGovernor)
    .setAssetDefaultStrategy(
      fixture.dai.address,
      fixture.compoundStrategy.address
    );

  return fixture;
}

/**
 * Configure a Vault with only the 3Pool strategy.
 */
async function threepoolVaultFixture() {
  const fixture = await defaultFixture();

  const { governorAddr } = await getNamedAccounts();
  const sGovernor = await ethers.provider.getSigner(governorAddr);
  // Add 3Pool
  await fixture.vault
    .connect(sGovernor)
    .approveStrategy(fixture.threePoolStrategy.address);

  await fixture.harvester
    .connect(sGovernor)
    .setSupportedStrategy(fixture.threePoolStrategy.address, true);

  await fixture.vault
    .connect(sGovernor)
    .setAssetDefaultStrategy(
      fixture.usdt.address,
      fixture.threePoolStrategy.address
    );
  await fixture.vault
    .connect(sGovernor)
    .setAssetDefaultStrategy(
      fixture.usdc.address,
      fixture.threePoolStrategy.address
    );
  return fixture;
}

/**
 * Configure a Vault with only the Convex strategy.
 */
async function convexVaultFixture() {
  const fixture = await defaultFixture();

  const { governorAddr } = await getNamedAccounts();
  const sGovernor = await ethers.provider.getSigner(governorAddr);
  // Add Convex
  await fixture.vault
    .connect(sGovernor)
    .approveStrategy(fixture.convexStrategy.address);

  await fixture.harvester
    .connect(sGovernor)
    .setSupportedStrategy(fixture.convexStrategy.address, true);

  await fixture.vault
    .connect(sGovernor)
    .setAssetDefaultStrategy(
      fixture.usdt.address,
      fixture.convexStrategy.address
    );
  await fixture.vault
    .connect(sGovernor)
    .setAssetDefaultStrategy(
      fixture.usdc.address,
      fixture.convexStrategy.address
    );
  return fixture;
}

async function fundWith3Crv(address, maxAmount) {
  // Get some 3CRV from most loaded contracts/wallets
  await impersonateAndFundAddress(
    addresses.mainnet.ThreePoolToken,
    [
      "0xceaf7747579696a2f0bb206a14210e3c9e6fb269",
      "0xd632f22692fac7611d2aa1c0d552930d43caed3b",
      "0xbfcf63294ad7105dea65aa58f8ae5be2d9d0952a",
      "0xed279fdd11ca84beef15af5d39bb4d4bee23f0ca",
      "0x43b4fdfd4ff969587185cdb6f0bd875c5fc83f8c",
    ],
    address,
    30, // balanceToUse
    maxAmount
  );
}

/**
 * Configure a Vault with only the Meta strategy.
 */
async function convexMetaVaultFixture() {
  const fixture = await defaultFixture();

  if (isFork) {
    const { josh, matt, anna, domen, daniel, franck, ousd } = fixture;

    // const curveFactoryAddress = '0xB9fC157394Af804a3578134A6585C0dc9cc990d4'

    const threepoolLP = await ethers.getContractAt(
      threepoolLPAbi,
      addresses.mainnet.ThreePoolToken
    );
    const ousdMetaPool = await ethers.getContractAt(
      ousdMetapoolAbi,
      addresses.mainnet.CurveOUSDMetaPool
    );
    const threepoolSwap = await ethers.getContractAt(
      threepoolSwapAbi,
      addresses.mainnet.ThreePool
    );
    // const curveFactory = await ethers.getContractAt(curveFactoryAbi, curveFactoryAddress)

    const balances = await ousdMetaPool.get_balances();
    log(`Metapool balance 0: ${formatUnits(balances[0])}`);
    log(`Metapool balance 1: ${formatUnits(balances[1])}`);

    // Domen is loaded with 3CRV
    await fundWith3Crv(domen.getAddress(), ethers.BigNumber.from("0"));

    for (const user of [josh, matt, anna, domen, daniel, franck]) {
      // Approve OUSD MetaPool contract to move funds
      await resetAllowance(threepoolLP, user, ousdMetaPool.address);
      await resetAllowance(ousd, user, ousdMetaPool.address);
    }

    fixture.ousdMetaPool = ousdMetaPool;
    fixture.threePoolToken = threepoolLP;
    fixture.threepoolSwap = threepoolSwap;
  } else {
    // Migrations should do these on fork
    const { governorAddr } = await getNamedAccounts();
    const sGovernor = await ethers.provider.getSigner(governorAddr);

    // Add Convex Meta strategy
    await fixture.vault
      .connect(sGovernor)
      .approveStrategy(fixture.OUSDmetaStrategy.address);

    // set meta strategy on vault so meta strategy is allowed to mint OUSD
    await fixture.vault
      .connect(sGovernor)
      .setOusdMetaStrategy(fixture.OUSDmetaStrategy.address);

    // set OUSD mint threshold to 50 million
    await fixture.vault
      .connect(sGovernor)
      .setNetOusdMintForStrategyThreshold(parseUnits("50", 24));

    await fixture.harvester
      .connect(sGovernor)
      .setSupportedStrategy(fixture.OUSDmetaStrategy.address, true);

    await fixture.vault
      .connect(sGovernor)
      .setAssetDefaultStrategy(
        fixture.usdt.address,
        fixture.OUSDmetaStrategy.address
      );

    await fixture.vault
      .connect(sGovernor)
      .setAssetDefaultStrategy(
        fixture.usdc.address,
        fixture.OUSDmetaStrategy.address
      );
  }

  return fixture;
}

/**
 * Configure a Vault with default DAI strategy to the Maker DSR strategy.
 */

async function makerDsrFixture(
  config = {
    daiMintAmount: 0,
    depositToStrategy: false,
  }
) {
  const fixture = await defaultFixture();

  if (isFork) {
    const { dai, josh, makerDsrStrategy, strategist, vault } = fixture;

    // Impersonate the OUSD Vault
    fixture.vaultSigner = await impersonateAndFundContract(vault.address);

    // mint some OUSD using DAI if configured
    if (config?.daiMintAmount > 0) {
      const daiMintAmount = parseUnits(config.daiMintAmount.toString());
      await vault.connect(josh).rebase();
      await vault.connect(josh).allocate();

      // Approve the Vault to transfer DAI
      await dai.connect(josh).approve(vault.address, daiMintAmount);

      // Mint OUSD with DAI
      // This will sit in the vault, not the strategy
      await vault.connect(josh).mint(dai.address, daiMintAmount, 0);

      // Add DAI to the Maker DSR Strategy
      if (config?.depositToStrategy) {
        // The strategist deposits the WETH to the AMO strategy
        await vault
          .connect(strategist)
          .depositToStrategy(
            makerDsrStrategy.address,
            [dai.address],
            [daiMintAmount]
          );
      }
    }
  } else {
    throw new Error(
      "Maker DSR strategy only supported in forked test environment"
    );
  }

  return fixture;
}

/**
 * Configure a Vault with only the Morpho strategy.
 */
async function morphoCompoundFixture() {
  const fixture = await defaultFixture();

  const { timelock } = fixture;

  if (isFork) {
    await fixture.vault
      .connect(timelock)
      .setAssetDefaultStrategy(
        fixture.usdt.address,
        fixture.morphoCompoundStrategy.address
      );

    await fixture.vault
      .connect(timelock)
      .setAssetDefaultStrategy(
        fixture.usdc.address,
        fixture.morphoCompoundStrategy.address
      );

    await fixture.vault
      .connect(timelock)
      .setAssetDefaultStrategy(
        fixture.dai.address,
        fixture.morphoCompoundStrategy.address
      );
  } else {
    throw new Error(
      "Morpho strategy only supported in forked test environment"
    );
  }

  return fixture;
}

/**
 * Configure a Vault with only the Morpho strategy.
 */
async function morphoAaveFixture() {
  const fixture = await defaultFixture();

  const { timelock } = fixture;

  if (isFork) {
    await fixture.vault
      .connect(timelock)
      .setAssetDefaultStrategy(
        fixture.usdt.address,
        fixture.morphoAaveStrategy.address
      );

    await fixture.vault
      .connect(timelock)
      .setAssetDefaultStrategy(
        fixture.usdc.address,
        fixture.morphoAaveStrategy.address
      );

    await fixture.vault
      .connect(timelock)
      .setAssetDefaultStrategy(
        fixture.dai.address,
        fixture.morphoAaveStrategy.address
      );
  } else {
    throw new Error(
      "Morpho strategy only supported in forked test environment"
    );
  }

  return fixture;
}

/**
 * Configure a Vault with only the Morpho strategy.
 */
async function oethMorphoAaveFixture() {
  const fixture = await oethDefaultFixture();

  if (isFork) {
    const { oethVault, timelock, weth, oethMorphoAaveStrategy } = fixture;

    await oethVault
      .connect(timelock)
      .setAssetDefaultStrategy(weth.address, oethMorphoAaveStrategy.address);
  } else {
    throw new Error(
      "Morpho strategy only supported in forked test environment"
    );
  }

  return fixture;
}

/**
 * FraxETHStrategy fixture
 */
async function fraxETHStrategyFixture() {
  const fixture = await oethDefaultFixture();

  if (isFork) {
    const { oethVault, frxETH, fraxEthStrategy, timelock } = fixture;
    await oethVault
      .connect(timelock)
      .setAssetDefaultStrategy(frxETH.address, fraxEthStrategy.address);
  } else {
    const { governorAddr } = await getNamedAccounts();
    const { oethVault, frxETH, fraxEthStrategy } = fixture;
    const sGovernor = await ethers.provider.getSigner(governorAddr);

    // Approve Strategy
    await oethVault.connect(sGovernor).approveStrategy(fraxEthStrategy.address);

    // Set as default
    await oethVault
      .connect(sGovernor)
      .setAssetDefaultStrategy(frxETH.address, fraxEthStrategy.address);
  }

  return fixture;
}

/**
 * Generalized strategy fixture that works only in forked environment
 *
 * @param metapoolAddress -> the address of the metapool
 * @param rewardPoolAddress -> address of the reward staker contract
 * @param metastrategyProxyName -> name of the generalizedMetastrategy proxy contract
 */
async function convexGeneralizedMetaForkedFixture(
  config = {
    metapoolAddress: addresses.mainnet.CurveOUSDMetaPool,
    rewardPoolAddress: addresses.mainnet.CVXRewardsPool,
    metastrategyProxyName: addresses.mainnet.ConvexOUSDAMOStrategy,
    lpTokenAddress: addresses.mainnet.ThreePoolToken,
  }
) {
  const {
    metapoolAddress,
    rewardPoolAddress,
    metastrategyProxyName,
    lpTokenAddress,
  } = config;
  const fixture = await defaultFixture();

  const { timelockAddr } = await getNamedAccounts();
  const sGovernor = await ethers.provider.getSigner(timelockAddr);
  const { josh, matt, anna, domen, daniel, franck } = fixture;

  const threepoolLP = await ethers.getContractAt(
    threepoolLPAbi,
    addresses.mainnet.ThreePoolToken
  );
  const metapool = await ethers.getContractAt(ousdMetapoolAbi, metapoolAddress);

  const primaryCoin = await ethers.getContractAt(
    erc20Abi,
    await metapool.coins(0)
  );

  const threepoolSwap = await ethers.getContractAt(
    threepoolSwapAbi,
    addresses.mainnet.ThreePool
  );

  const lpToken = await ethers.getContractAt(erc20Abi, lpTokenAddress);

  for (const user of [josh, matt, anna, domen, daniel, franck]) {
    // Approve Metapool contract to move funds
    await resetAllowance(threepoolLP, user, metapoolAddress);
    await resetAllowance(primaryCoin, user, metapoolAddress);
  }

  // Get some 3CRV from most loaded contracts/wallets
  await impersonateAndFundAddress(
    addresses.mainnet.ThreePoolToken,
    [
      "0xceaf7747579696a2f0bb206a14210e3c9e6fb269",
      "0xd632f22692fac7611d2aa1c0d552930d43caed3b",
      "0xbfcf63294ad7105dea65aa58f8ae5be2d9d0952a",
      "0xed279fdd11ca84beef15af5d39bb4d4bee23f0ca",
      "0x43b4fdfd4ff969587185cdb6f0bd875c5fc83f8c",
    ],
    // Domen is loaded with 3CRV
    domen.getAddress()
  );

  fixture.metapoolCoin = primaryCoin;
  fixture.metapool = metapool;
  fixture.metapoolLpToken = lpToken;
  fixture.threePoolToken = threepoolLP;
  fixture.threepoolSwap = threepoolSwap;

  fixture.metaStrategyProxy = await ethers.getContract(metastrategyProxyName);
  fixture.metaStrategy = await ethers.getContractAt(
    "ConvexGeneralizedMetaStrategy",
    fixture.metaStrategyProxy.address
  );

  fixture.rewardPool = await ethers.getContractAt(
    "IRewardStaking",
    rewardPoolAddress
  );

  await fixture.vault
    .connect(sGovernor)
    .setAssetDefaultStrategy(
      fixture.usdt.address,
      fixture.metaStrategy.address
    );

  await fixture.vault
    .connect(sGovernor)
    .setAssetDefaultStrategy(
      fixture.usdc.address,
      fixture.metaStrategy.address
    );

  return fixture;
}

async function impersonateAccount(address) {
  await hre.network.provider.request({
    method: "hardhat_impersonateAccount",
    params: [address],
  });
}

async function _hardhatSetBalance(address, amount = "10000") {
  await hre.network.provider.request({
    method: "hardhat_setBalance",
    params: [
      address,
      parseEther(amount)
        .toHexString()
        .replace(/^0x0+/, "0x")
        .replace(/0$/, "1"),
    ],
  });
}

async function impersonateAndFundContract(address, amount = "100000") {
  await impersonateAccount(address);

  await _hardhatSetBalance(address, amount);

  return await ethers.provider.getSigner(address);
}

async function impersonateAndFundAddress(
  tokenAddress,
  contractAddresses,
  toAddress,
  balanceToUse = 30, // 30%
  maxAmount = ethers.BigNumber.from(0)
) {
  if (!Array.isArray(contractAddresses)) {
    contractAddresses = [contractAddresses];
  }

  let amountTransfered = ethers.BigNumber.from("0");
  for (const contractAddress of contractAddresses) {
    const impersonatedSigner = await impersonateAndFundContract(
      contractAddress
    );

    const tokenContract = await ethers.getContractAt(daiAbi, tokenAddress);

    const balance = await tokenContract
      .connect(impersonatedSigner)
      .balanceOf(contractAddress);

    const amount = balance.mul(balanceToUse).div(100);
    // consider max amount
    if (maxAmount.gt(ethers.BigNumber.from("0"))) {
      if (amountTransfered.add(amount).gt(maxAmount)) {
        await tokenContract
          .connect(impersonatedSigner)
          .transfer(toAddress, maxAmount.sub(amountTransfered));

        // max amount already transferred
        return;
      }

      amountTransfered.add(amount);
    }

    await tokenContract.connect(impersonatedSigner).transfer(toAddress, amount);
  }
}

async function resetAllowance(
  tokenContract,
  signer,
  toAddress,
  allowance = "10000000000000000000000000000000000000000000000000"
) {
  await tokenContract.connect(signer).approve(toAddress, "0");
  await tokenContract.connect(signer).approve(toAddress, allowance);
}

async function mintWETH(weth, recipient, amount = "100") {
  await _hardhatSetBalance(recipient.address, (Number(amount) * 2).toString());
  await weth.connect(recipient).deposit({
    value: parseEther(amount),
  });
}

async function withImpersonatedAccount(address, cb) {
  const signer = await impersonateAndFundContract(address);

  await cb(signer);

  await hre.network.provider.request({
    method: "hardhat_stopImpersonatingAccount",
    params: [address],
  });
}

/**
 * Configure a Vault with only the LUSD Generalized Meta strategy.
 */
async function convexLUSDMetaVaultFixture() {
  const fixture = await defaultFixture();

  const { governorAddr } = await getNamedAccounts();
  const sGovernor = await ethers.provider.getSigner(governorAddr);

  // Add Convex Meta strategy
  await fixture.vault
    .connect(sGovernor)
    .approveStrategy(fixture.LUSDMetaStrategy.address);

  await fixture.harvester
    .connect(sGovernor)
    .setSupportedStrategy(fixture.LUSDMetaStrategy.address, true);

  await fixture.vault
    .connect(sGovernor)
    .setAssetDefaultStrategy(
      fixture.usdt.address,
      fixture.LUSDMetaStrategy.address
    );

  await fixture.vault
    .connect(sGovernor)
    .setAssetDefaultStrategy(
      fixture.usdc.address,
      fixture.LUSDMetaStrategy.address
    );

  return fixture;
}

/**
 * Configure a Vault with only the OETH/(W)ETH Curve Metastrategy.
 */
async function convexOETHMetaVaultFixture(
  config = {
    wethMintAmount: 0,
    depositToStrategy: false,
    poolAddEthAmount: 0,
    poolAddOethAmount: 0,
  }
) {
  const fixture = await oethDefaultFixture();

  const {
    convexEthMetaStrategy,
    oeth,
    oethVault,
    josh,
    strategist,
    timelock,
    weth,
  } = fixture;

  await impersonateAndFundAddress(
    weth.address,
    [
      "0x8EB8a3b98659Cce290402893d0123abb75E3ab28",
      "0x741AA7CFB2c7bF2A1E7D4dA2e3Df6a56cA4131F3",
      "0x57757E3D981446D585Af0D9Ae4d7DF6D64647806",
      "0x2fEb1512183545f48f6b9C5b4EbfCaF49CfCa6F3",
      "0x6B44ba0a126a2A1a8aa6cD1AdeeD002e141Bcd44",
    ],
    // Josh is loaded with weth
    josh.getAddress()
  );

  // Get some CRV from most loaded contracts/wallets
  await impersonateAndFundAddress(
    addresses.mainnet.CRV,
    [
      "0x0A2634885B47F15064fB2B33A86733C614c9950A",
      "0x34ea4138580435B5A521E460035edb19Df1938c1",
      "0x28C6c06298d514Db089934071355E5743bf21d60",
      "0xa6a4d3218BBf0E81B38390396f9EA7eb8B9c9820",
      "0xb73D8dCE603155e231aAd4381a2F20071Ca4D55c",
    ],
    // Josh is loaded with CRV
    josh.getAddress()
  );

  // Update the strategy threshold to 500k ETH
  await oethVault
    .connect(timelock)
    .setNetOusdMintForStrategyThreshold(parseUnits("500", 21));

  // Impersonate the OETH Vault
  fixture.oethVaultSigner = await impersonateAndFundContract(oethVault.address);
  // Impersonate the Curve gauge that holds all the LP tokens
  fixture.oethGaugeSigner = await impersonateAndFundContract(
    addresses.mainnet.CurveOETHGauge
  );

  // Convex pool that records the deposited balances
  fixture.cvxRewardPool = await ethers.getContractAt(
    "IRewardStaking",
    addresses.mainnet.CVXETHRewardsPool
  );

  fixture.oethMetaPool = await ethers.getContractAt(
    oethMetapoolAbi,
    addresses.mainnet.CurveOETHMetaPool
  );

  // mint some OETH using WETH is configured
  if (config?.wethMintAmount > 0) {
    const wethAmount = parseUnits(config.wethMintAmount.toString());
    await oethVault.connect(josh).rebase();
    await oethVault.connect(josh).allocate();

    // Approve the Vault to transfer WETH
    await weth.connect(josh).approve(oethVault.address, wethAmount);

    // Mint OETH with WETH
    // This will sit in the vault, not the strategy
    await oethVault.connect(josh).mint(weth.address, wethAmount, 0);

    // Add ETH to the Metapool
    if (config?.depositToStrategy) {
      // The strategist deposits the WETH to the AMO strategy
      await oethVault
        .connect(strategist)
        .depositToStrategy(
          convexEthMetaStrategy.address,
          [weth.address],
          [wethAmount]
        );
    }
  }

  // Add ETH to the Metapool
  if (config?.poolAddEthAmount > 0) {
    // Fund Josh with ETH plus some extra for gas fees
    const fundAmount = config.poolAddEthAmount + 1;
    await _hardhatSetBalance(await josh.getAddress(), fundAmount.toString());

    const ethAmount = parseUnits(config.poolAddEthAmount.toString(), 18);
    // prettier-ignore
    await fixture.oethMetaPool
      .connect(josh)["add_liquidity(uint256[2],uint256)"]([ethAmount, 0], 0, {
        value: ethAmount,
      });
  }

  const { oethWhaleAddress } = addresses.mainnet;
  fixture.oethWhale = await impersonateAndFundContract(oethWhaleAddress);

  // Add OETH to the Metapool
  if (config?.poolAddOethAmount > 0) {
    const poolAddOethAmountUnits = parseUnits(
      config.poolAddOethAmount.toString()
    );

    const oethAmount = await oeth.balanceOf(oethWhaleAddress);
    log(`OETH whale balance     : ${formatUnits(oethAmount)}`);
    log(`OETH to add to Metapool: ${formatUnits(poolAddOethAmountUnits)}`);
    expect(oethAmount).to.be.gte(poolAddOethAmountUnits);
    await oeth
      .connect(fixture.oethWhale)
      .approve(fixture.oethMetaPool.address, poolAddOethAmountUnits);

    // prettier-ignore
    await fixture.oethMetaPool
      .connect(fixture.oethWhale)["add_liquidity(uint256[2],uint256)"]([0, poolAddOethAmountUnits], 0);
  }

  return fixture;
}

/**
 * Configure a Vault with only the Aave strategy.
 */
async function aaveVaultFixture() {
  const fixture = await defaultFixture();

  const { governorAddr } = await getNamedAccounts();
  const sGovernor = await ethers.provider.getSigner(governorAddr);
  // Add Aave which only supports DAI
  await fixture.vault
    .connect(sGovernor)
    .approveStrategy(fixture.aaveStrategy.address);

  await fixture.harvester
    .connect(sGovernor)
    .setSupportedStrategy(fixture.aaveStrategy.address, true);

  // Add direct allocation of DAI to Aave
  await fixture.vault
    .connect(sGovernor)
    .setAssetDefaultStrategy(fixture.dai.address, fixture.aaveStrategy.address);
  return fixture;
}

/**
 * Configure a compound fixture with a false vault for testing
 */
async function compoundFixture() {
  const fixture = await defaultFixture();

  const assetAddresses = await getAssetAddresses(deployments);
  const { deploy } = deployments;
  const { governorAddr } = await getNamedAccounts();
  const sGovernor = await ethers.provider.getSigner(governorAddr);

  await deploy("StandaloneCompound", {
    from: governorAddr,
    contract: "CompoundStrategy",
    args: [
      [
        addresses.dead,
        governorAddr, // Using Governor in place of Vault here
      ],
    ],
  });

  fixture.cStandalone = await ethers.getContract("StandaloneCompound");

  // Set governor as vault
  await fixture.cStandalone
    .connect(sGovernor)
    .initialize(
      [assetAddresses.COMP],
      [assetAddresses.DAI, assetAddresses.USDC],
      [assetAddresses.cDAI, assetAddresses.cUSDC]
    );

  await fixture.cStandalone
    .connect(sGovernor)
    .setHarvesterAddress(fixture.harvester.address);

  await fixture.usdc.transfer(
    await fixture.matt.getAddress(),
    parseUnits("1000", 6)
  );

  return fixture;
}

/**
 * Configure a threepool fixture with the governer as vault for testing
 */
async function threepoolFixture() {
  const fixture = await defaultFixture();

  const assetAddresses = await getAssetAddresses(deployments);
  const { deploy } = deployments;
  const { governorAddr } = await getNamedAccounts();
  const sGovernor = await ethers.provider.getSigner(governorAddr);

  await deploy("StandaloneThreePool", {
    from: governorAddr,
    contract: "ThreePoolStrategy",
    args: [
      [
        assetAddresses.ThreePool,
        governorAddr, // Using Governor in place of Vault here
      ],
    ],
  });

  fixture.tpStandalone = await ethers.getContract("StandaloneThreePool");

  // Set governor as vault
  await fixture.tpStandalone.connect(sGovernor)[
    // eslint-disable-next-line
    "initialize(address[],address[],address[],address,address)"
  ]([assetAddresses.CRV], [assetAddresses.DAI, assetAddresses.USDC, assetAddresses.USDT], [assetAddresses.ThreePoolToken, assetAddresses.ThreePoolToken, assetAddresses.ThreePoolToken], assetAddresses.ThreePoolGauge, assetAddresses.CRVMinter);

  return fixture;
}

/**
 * Configure a Vault with two strategies
 */
async function multiStrategyVaultFixture() {
  const fixture = await compoundVaultFixture();
  const assetAddresses = await getAssetAddresses(deployments);
  const { deploy } = deployments;

  const { governorAddr } = await getNamedAccounts();
  const sGovernor = await ethers.provider.getSigner(governorAddr);

  await deploy("StrategyTwo", {
    from: governorAddr,
    contract: "CompoundStrategy",
  });

  const cStrategyTwo = await ethers.getContract("StrategyTwo");
  // Initialize the second strategy with DAI and USDC
  await cStrategyTwo
    .connect(sGovernor)
    .initialize(
      addresses.dead,
      fixture.vault.address,
      [assetAddresses.COMP],
      [assetAddresses.DAI, assetAddresses.USDC],
      [assetAddresses.cDAI, assetAddresses.cUSDC]
    );

  await cStrategyTwo
    .connect(sGovernor)
    .setHarvesterAddress(fixture.harvester.address);

  // Add second strategy to Vault
  await fixture.vault.connect(sGovernor).approveStrategy(cStrategyTwo.address);

  await fixture.harvester
    .connect(sGovernor)
    .setSupportedStrategy(cStrategyTwo.address, true);

  // DAI to second strategy
  await fixture.vault
    .connect(sGovernor)
    .setAssetDefaultStrategy(fixture.dai.address, cStrategyTwo.address);

  // Set up third strategy
  await deploy("StrategyThree", {
    from: governorAddr,
    contract: "CompoundStrategy",
  });
  const cStrategyThree = await ethers.getContract("StrategyThree");
  // Initialize the third strategy with only DAI
  await cStrategyThree
    .connect(sGovernor)
    .initialize(
      addresses.dead,
      fixture.vault.address,
      [assetAddresses.COMP],
      [assetAddresses.DAI],
      [assetAddresses.cDAI]
    );

  await cStrategyThree
    .connect(sGovernor)
    .setHarvesterAddress(fixture.harvester.address);

  fixture.strategyTwo = cStrategyTwo;
  fixture.strategyThree = cStrategyThree;
  return fixture;
}

/**
 * Configure a hacked Vault
 */
async function hackedVaultFixture() {
  const fixture = await defaultFixture();

  const assetAddresses = await getAssetAddresses(deployments);
  const { deploy } = deployments;
  const { vault, oracleRouter } = fixture;
  const { governorAddr } = await getNamedAccounts();
  const sGovernor = await ethers.provider.getSigner(governorAddr);
  const oracleAddresses = await getOracleAddresses(hre.deployments);

  await deploy("MockEvilDAI", {
    from: governorAddr,
    args: [vault.address, assetAddresses.DAI],
  });

  const evilDAI = await ethers.getContract("MockEvilDAI");
  /* Mock oracle feeds report 0 for updatedAt data point. Set
   * maxStaleness to 100 years from epoch to make the Oracle
   * feeds valid
   */
  const maxStaleness = 24 * 60 * 60 * 365 * 100;

  await oracleRouter.setFeed(
    evilDAI.address,
    oracleAddresses.chainlink.DAI_USD,
    maxStaleness
  );
  await oracleRouter.cacheDecimals(evilDAI.address);

  await fixture.vault.connect(sGovernor).supportAsset(evilDAI.address, 0);

  fixture.evilDAI = evilDAI;

  return fixture;
}

/**
 * Configure a reborn hack attack
 */
async function rebornFixture() {
  const fixture = await defaultFixture();

  const assetAddresses = await getAssetAddresses(deployments);
  const { deploy } = deployments;
  const { governorAddr } = await getNamedAccounts();
  const { vault } = fixture;

  await deploy("Sanctum", {
    from: governorAddr,
    args: [assetAddresses.DAI, vault.address],
  });

  const sanctum = await ethers.getContract("Sanctum");

  const encodedCallbackAddress = defaultAbiCoder
    .encode(["address"], [sanctum.address])
    .slice(2);
  const initCode = (await ethers.getContractFactory("Reborner")).bytecode;
  const deployCode = `${initCode}${encodedCallbackAddress}`;

  await sanctum.deploy(12345, deployCode);
  const rebornAddress = await sanctum.computeAddress(12345, deployCode);
  const reborner = await ethers.getContractAt("Reborner", rebornAddress);

  const rebornAttack = async (shouldAttack = true, targetMethod = null) => {
    await sanctum.setShouldAttack(shouldAttack);
    if (targetMethod) await sanctum.setTargetMethod(targetMethod);
    await sanctum.setOUSDAddress(fixture.ousd.address);
    await sanctum.deploy(12345, deployCode);
  };

  fixture.reborner = reborner;
  fixture.rebornAttack = rebornAttack;

  return fixture;
}

async function fluxStrategyFixture() {
  const fixture = await defaultFixture();

  const { fluxStrategy, timelock, vault, dai, usdt, usdc } = fixture;

  await vault
    .connect(timelock)
    .setAssetDefaultStrategy(dai.address, fluxStrategy.address);

  await vault
    .connect(timelock)
    .setAssetDefaultStrategy(usdt.address, fluxStrategy.address);

  await vault
    .connect(timelock)
    .setAssetDefaultStrategy(usdc.address, fluxStrategy.address);

  // Withdraw all from strategies and deposit it to Flux
  await vault.connect(timelock).withdrawAllFromStrategies();

  await vault.connect(timelock).rebase();

  return fixture;
}

async function replaceContractAt(targetAddress, mockContract) {
  const signer = (await hre.ethers.getSigners())[0];
  const mockCode = await signer.provider.getCode(mockContract.address);

  await hre.network.provider.request({
    method: "hardhat_setCode",
    params: [targetAddress, mockCode],
  });
}

/**
 * A fixture is a setup function that is run only the first time it's invoked. On subsequent invocations,
 * Hardhat will reset the state of the network to what it was at the point after the fixture was initially executed.
 * The returned `loadFixture` function is typically inlcuded in the beforeEach().
 * @example
 *   const loadFixture = createFixtureLoader(convexOETHMetaVaultFixture);
 *   beforeEach(async () => {
 *     fixture = await loadFixture();
 *   });
 * @example
 *   const loadFixture = createFixtureLoader(convexOETHMetaVaultFixture, {
 *     wethMintAmount: 5000,
 *     depositToStrategy: false,
 *   });
 *   beforeEach(async () => {
 *     fixture = await loadFixture();
 *   });
 * @param {*} fixture async function that sets up test data. eg users, contracts and protocols
 * @param {*} config optional config object passed to the fixture function
 * @returns loadFixture an async function that loads a fixture
 */
function createFixtureLoader(fixture, config) {
  return deployments.createFixture(async () => {
    return await fixture(config);
  });
}

/**
 * An async function that loads the default fixture for unit or fork tests
 * @example
 *   let fixture;
 *   beforeEach(async () => {
 *     fixture = await loadDefaultFixture();
 *   });
 */
async function loadDefaultFixture() {
  return await defaultFixture();
}

module.exports = {
  createFixtureLoader,
  loadDefaultFixture,
  fundWith3Crv,
  resetAllowance,
  defaultFixture,
  oethDefaultFixture,
  mockVaultFixture,
  compoundFixture,
  compoundVaultFixture,
  multiStrategyVaultFixture,
  threepoolFixture,
  threepoolVaultFixture,
  convexVaultFixture,
  convexMetaVaultFixture,
  convexOETHMetaVaultFixture,
  convexGeneralizedMetaForkedFixture,
  convexLUSDMetaVaultFixture,
  makerDsrFixture,
  morphoCompoundFixture,
  morphoAaveFixture,
  aaveVaultFixture,
  hackedVaultFixture,
  rebornFixture,
  withImpersonatedAccount,
  impersonateAndFundContract,
  impersonateAccount,
  fraxETHStrategyFixture,
  oethMorphoAaveFixture,
  mintWETH,
  replaceContractAt,
  oeth1InchSwapperFixture,
  oethCollateralSwapFixture,
  ousdCollateralSwapFixture,
  fluxStrategyFixture,
};<|MERGE_RESOLUTION|>--- conflicted
+++ resolved
@@ -12,13 +12,10 @@
   getAssetAddresses,
   daiUnits,
   oethUnits,
-<<<<<<< HEAD
   getOracleAddresses,
   isFork,
-=======
   ousdUnits,
   units,
->>>>>>> 8066b7f0
 } = require("./helpers");
 
 const daiAbi = require("./abi/dai.json").abi;
