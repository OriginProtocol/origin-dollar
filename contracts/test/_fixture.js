--- conflicted
+++ resolved
@@ -312,11 +312,7 @@
     aaveAddressProvider,
     uniswapPairOUSD_USDT,
     liquidityRewardOUSD_USDT,
-<<<<<<< HEAD
-    ognStaking
-=======
     ognStaking,
->>>>>>> b8795ae4
   };
 }
 
