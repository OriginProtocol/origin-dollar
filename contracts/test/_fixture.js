const hre = require("hardhat");

const { ethers } = hre;

const addresses = require("../utils/addresses");
const {
  fundAccounts,
  fundAccountsForOETHUnitTests,
} = require("../utils/funding");
const { getAssetAddresses, daiUnits, isFork, oethUnits } = require("./helpers");

const { loadFixture, getOracleAddresses } = require("./helpers");

const daiAbi = require("./abi/dai.json").abi;
const usdtAbi = require("./abi/usdt.json").abi;
const erc20Abi = require("./abi/erc20.json");
const morphoAbi = require("./abi/morpho.json");
const morphoLensAbi = require("./abi/morphoLens.json");
const crvMinterAbi = require("./abi/crvMinter.json");
const sdaiAbi = require("./abi/sDAI.json");

// const curveFactoryAbi = require("./abi/curveFactory.json")
const ousdMetapoolAbi = require("./abi/ousdMetapool.json");
const threepoolLPAbi = require("./abi/threepoolLP.json");
const threepoolSwapAbi = require("./abi/threepoolSwap.json");

const sfrxETHAbi = require("./abi/sfrxETH.json");
const { deployWithConfirmation } = require("../utils/deploy");
const { defaultAbiCoder, parseUnits, parseEther } = require("ethers/lib/utils");

const defaultFixture = deployments.createFixture(async () => {
  await deployments.fixture(
    isFork
      ? undefined
      : process.env.FORKED_LOCAL_TEST
      ? ["none"]
      : ["unit_tests"],
    {
      keepExistingDeployments: true,
    }
  );

  const { governorAddr, strategistAddr, timelockAddr } =
    await getNamedAccounts();

  const ousdProxy = await ethers.getContract("OUSDProxy");
  const vaultProxy = await ethers.getContract("VaultProxy");

  const harvesterProxy = await ethers.getContract("HarvesterProxy");

  const compoundStrategyProxy = await ethers.getContract(
    "CompoundStrategyProxy"
  );

  const ousd = await ethers.getContractAt("OUSD", ousdProxy.address);
  const vault = await ethers.getContractAt("IVault", vaultProxy.address);
  const oethProxy = await ethers.getContract("OETHProxy");
  const OETHVaultProxy = await ethers.getContract("OETHVaultProxy");
  const oethVault = await ethers.getContractAt(
    "IVault",
    OETHVaultProxy.address
  );
  const oeth = await ethers.getContractAt("OETH", oethProxy.address);

  let woeth, woethProxy;

  if (isFork) {
    woethProxy = await ethers.getContract("WOETHProxy");
    woeth = await ethers.getContractAt("WOETH", woethProxy.address);
  }

  const harvester = await ethers.getContractAt(
    "Harvester",
    harvesterProxy.address
  );

  const dripperProxy = await ethers.getContract("DripperProxy");
  const dripper = await ethers.getContractAt("Dripper", dripperProxy.address);
  const wousdProxy = await ethers.getContract("WrappedOUSDProxy");
  const wousd = await ethers.getContractAt("WrappedOusd", wousdProxy.address);
  const governorContract = await ethers.getContract("Governor");
  const CompoundStrategyFactory = await ethers.getContractFactory(
    "CompoundStrategy"
  );
  const compoundStrategy = await ethers.getContractAt(
    "CompoundStrategy",
    compoundStrategyProxy.address
  );

  const threePoolStrategyProxy = await ethers.getContract(
    "ThreePoolStrategyProxy"
  );
  const threePoolStrategy = await ethers.getContractAt(
    "ThreePoolStrategy",
    threePoolStrategyProxy.address
  );
  const convexStrategyProxy = await ethers.getContract("ConvexStrategyProxy");
  const convexStrategy = await ethers.getContractAt(
    "ConvexStrategy",
    convexStrategyProxy.address
  );

  const OUSDmetaStrategyProxy = await ethers.getContract(
    "ConvexOUSDMetaStrategyProxy"
  );
  const OUSDmetaStrategy = await ethers.getContractAt(
    "ConvexOUSDMetaStrategy",
    OUSDmetaStrategyProxy.address
  );

  const aaveStrategyProxy = await ethers.getContract("AaveStrategyProxy");
  const aaveStrategy = await ethers.getContractAt(
    "AaveStrategy",
    aaveStrategyProxy.address
  );

  const oracleRouter = await ethers.getContract("OracleRouter");
  const oethOracleRouter = await ethers.getContract(
    isFork ? "OETHOracleRouter" : "OracleRouter"
  );

  const buybackProxy = await ethers.getContract("BuybackProxy");
  const buyback = await ethers.getContractAt("Buyback", buybackProxy.address);

  let usdt,
    dai,
    tusd,
    usdc,
    weth,
    ogn,
    ogv,
    rewardsSource,
    nonStandardToken,
    cusdt,
    cdai,
    cusdc,
    comp,
    adai,
    ausdt,
    ausdc,
    aave,
    aaveToken,
    stkAave,
    aaveIncentivesController,
    reth,
    stETH,
    frxETH,
    sfrxETH,
    sDAI,
    mockNonRebasing,
    mockNonRebasingTwo,
    LUSD,
    fdai,
    fusdt,
    fusdc;

  let chainlinkOracleFeedDAI,
    chainlinkOracleFeedUSDT,
    chainlinkOracleFeedUSDC,
    chainlinkOracleFeedOGNETH,
    chainlinkOracleFeedETH,
    crv,
    crvMinter,
    threePool,
    threePoolToken,
    metapoolToken,
    morpho,
    morphoCompoundStrategy,
    fraxEthStrategy,
    makerDsrStrategy,
    morphoAaveStrategy,
    oethMorphoAaveStrategy,
    morphoLens,
    LUSDMetapoolToken,
    threePoolGauge,
    aaveAddressProvider,
    uniswapPairOUSD_USDT,
    liquidityRewardOUSD_USDT,
    flipper,
    cvx,
    cvxBooster,
    cvxRewardPool,
    LUSDMetaStrategyProxy,
    LUSDMetaStrategy,
    oethHarvester,
    oethDripper,
    swapper,
    mockSwapper,
    swapper1Inch,
    mock1InchSwapRouter,
    ConvexEthMetaStrategyProxy,
    ConvexEthMetaStrategy,
    fluxStrategy;

  if (isFork) {
    usdt = await ethers.getContractAt(usdtAbi, addresses.mainnet.USDT);
    dai = await ethers.getContractAt(daiAbi, addresses.mainnet.DAI);
    tusd = await ethers.getContractAt(erc20Abi, addresses.mainnet.TUSD);
    usdc = await ethers.getContractAt(erc20Abi, addresses.mainnet.USDC);
    weth = await ethers.getContractAt("IWETH9", addresses.mainnet.WETH);
    cusdt = await ethers.getContractAt(erc20Abi, addresses.mainnet.cUSDT);
    cdai = await ethers.getContractAt(erc20Abi, addresses.mainnet.cDAI);
    cusdc = await ethers.getContractAt(erc20Abi, addresses.mainnet.cUSDC);
    comp = await ethers.getContractAt(erc20Abi, addresses.mainnet.COMP);
    crv = await ethers.getContractAt(erc20Abi, addresses.mainnet.CRV);
    cvx = await ethers.getContractAt(erc20Abi, addresses.mainnet.CVX);
    ogn = await ethers.getContractAt(erc20Abi, addresses.mainnet.OGN);
    LUSD = await ethers.getContractAt(erc20Abi, addresses.mainnet.LUSD);
    aave = await ethers.getContractAt(erc20Abi, addresses.mainnet.Aave);
    ausdt = await ethers.getContractAt(erc20Abi, addresses.mainnet.aUSDT);
    ausdc = await ethers.getContractAt(erc20Abi, addresses.mainnet.aUSDC);
    adai = await ethers.getContractAt(erc20Abi, addresses.mainnet.aDAI);
    reth = await ethers.getContractAt(erc20Abi, addresses.mainnet.rETH);
    stETH = await ethers.getContractAt(erc20Abi, addresses.mainnet.stETH);
    frxETH = await ethers.getContractAt(erc20Abi, addresses.mainnet.frxETH);
    sfrxETH = await ethers.getContractAt(sfrxETHAbi, addresses.mainnet.sfrxETH);
    sDAI = await ethers.getContractAt(sdaiAbi, addresses.mainnet.sDAI);
    reth = await ethers.getContractAt(erc20Abi, addresses.mainnet.rETH);
    stETH = await ethers.getContractAt(erc20Abi, addresses.mainnet.stETH);
    morpho = await ethers.getContractAt(morphoAbi, addresses.mainnet.Morpho);
    morphoLens = await ethers.getContractAt(
      morphoLensAbi,
      addresses.mainnet.MorphoLens
    );
    fdai = await ethers.getContractAt(erc20Abi, addresses.mainnet.fDAI);
    fusdc = await ethers.getContractAt(erc20Abi, addresses.mainnet.fUSDC);
    fusdt = await ethers.getContractAt(erc20Abi, addresses.mainnet.fUSDT);

    crvMinter = await ethers.getContractAt(
      crvMinterAbi,
      addresses.mainnet.CRVMinter
    );
    aaveAddressProvider = await ethers.getContractAt(
      "ILendingPoolAddressesProvider",
      addresses.mainnet.AAVE_ADDRESS_PROVIDER
    );
    rewardsSource = addresses.mainnet.RewardsSource;
    cvxBooster = await ethers.getContractAt(
      "MockBooster",
      addresses.mainnet.CVXBooster
    );
    cvxRewardPool = await ethers.getContractAt(
      "IRewardStaking",
      addresses.mainnet.CVXRewardsPool
    );

    const makerDsrStrategyProxy = await ethers.getContract(
      "MakerDsrStrategyProxy"
    );
    makerDsrStrategy = await ethers.getContractAt(
      "Generalized4626Strategy",
      makerDsrStrategyProxy.address
    );

    const morphoCompoundStrategyProxy = await ethers.getContract(
      "MorphoCompoundStrategyProxy"
    );
    morphoCompoundStrategy = await ethers.getContractAt(
      "MorphoCompoundStrategy",
      morphoCompoundStrategyProxy.address
    );

    const morphoAaveStrategyProxy = await ethers.getContract(
      "MorphoAaveStrategyProxy"
    );
    morphoAaveStrategy = await ethers.getContractAt(
      "MorphoAaveStrategy",
      morphoAaveStrategyProxy.address
    );

    const oethMorphoAaveStrategyProxy = await ethers.getContract(
      "OETHMorphoAaveStrategyProxy"
    );
    oethMorphoAaveStrategy = await ethers.getContractAt(
      "MorphoAaveStrategy",
      oethMorphoAaveStrategyProxy.address
    );

    const fraxEthStrategyProxy = await ethers.getContract(
      "FraxETHStrategyProxy"
    );
    fraxEthStrategy = await ethers.getContractAt(
      "FraxETHStrategy",
      fraxEthStrategyProxy.address
    );

    const oethHarvesterProxy = await ethers.getContract("OETHHarvesterProxy");
    oethHarvester = await ethers.getContractAt(
      "OETHHarvester",
      oethHarvesterProxy.address
    );

    ConvexEthMetaStrategyProxy = await ethers.getContract(
      "ConvexEthMetaStrategyProxy"
    );
    ConvexEthMetaStrategy = await ethers.getContractAt(
      "ConvexEthMetaStrategy",
      ConvexEthMetaStrategyProxy.address
    );

    const oethDripperProxy = await ethers.getContract("OETHDripperProxy");
    oethDripper = await ethers.getContractAt(
      "OETHDripper",
      oethDripperProxy.address
    );

    // Replace OracelRouter to disable staleness
    const dMockOracleRouterNoStale = await deployWithConfirmation(
      "MockOracleRouterNoStale"
    );
    const dMockOETHOracleRouterNoStale = await deployWithConfirmation(
      "MockOETHOracleRouterNoStale"
    );
    await replaceContractAt(oracleRouter.address, dMockOracleRouterNoStale);
    await replaceContractAt(
      oethOracleRouter.address,
      dMockOETHOracleRouterNoStale
    );
    swapper = await ethers.getContract("Swapper1InchV5");

    const fluxStrategyProxy = await ethers.getContract("FluxStrategyProxy");
    fluxStrategy = await ethers.getContractAt(
      "CompoundStrategy",
      fluxStrategyProxy.address
    );
  } else {
    usdt = await ethers.getContract("MockUSDT");
    dai = await ethers.getContract("MockDAI");
    tusd = await ethers.getContract("MockTUSD");
    usdc = await ethers.getContract("MockUSDC");
    weth = await ethers.getContract("MockWETH");
    ogn = await ethers.getContract("MockOGN");
    LUSD = await ethers.getContract("MockLUSD");
    ogv = await ethers.getContract("MockOGV");
    reth = await ethers.getContract("MockRETH");
    frxETH = await ethers.getContract("MockfrxETH");
    sfrxETH = await ethers.getContract("MocksfrxETH");
    sDAI = await ethers.getContract("MocksfrxETH");
    stETH = await ethers.getContract("MockstETH");
    nonStandardToken = await ethers.getContract("MockNonStandardToken");

    cdai = await ethers.getContract("MockCDAI");
    cusdt = await ethers.getContract("MockCUSDT");
    cusdc = await ethers.getContract("MockCUSDC");
    comp = await ethers.getContract("MockCOMP");

    crv = await ethers.getContract("MockCRV");
    cvx = await ethers.getContract("MockCVX");
    crvMinter = await ethers.getContract("MockCRVMinter");
    threePool = await ethers.getContract("MockCurvePool");
    threePoolToken = await ethers.getContract("Mock3CRV");
    metapoolToken = await ethers.getContract("MockCurveMetapool");
    LUSDMetapoolToken = await ethers.getContract("MockCurveLUSDMetapool");
    threePoolGauge = await ethers.getContract("MockCurveGauge");
    cvxBooster = await ethers.getContract("MockBooster");
    cvxRewardPool = await ethers.getContract("MockRewardPool");

    adai = await ethers.getContract("MockADAI");
    aaveToken = await ethers.getContract("MockAAVEToken");
    aave = await ethers.getContract("MockAave");
    // currently in test the mockAave is itself the address provder
    aaveAddressProvider = await ethers.getContractAt(
      "ILendingPoolAddressesProvider",
      aave.address
    );
    stkAave = await ethers.getContract("MockStkAave");
    aaveIncentivesController = await ethers.getContract(
      "MockAaveIncentivesController"
    );

    uniswapPairOUSD_USDT = await ethers.getContract("MockUniswapPairOUSD_USDT");
    liquidityRewardOUSD_USDT = await ethers.getContractAt(
      "LiquidityReward",
      (
        await ethers.getContract("LiquidityRewardOUSD_USDTProxy")
      ).address
    );

    chainlinkOracleFeedDAI = await ethers.getContract(
      "MockChainlinkOracleFeedDAI"
    );
    chainlinkOracleFeedUSDT = await ethers.getContract(
      "MockChainlinkOracleFeedUSDT"
    );
    chainlinkOracleFeedUSDC = await ethers.getContract(
      "MockChainlinkOracleFeedUSDC"
    );
    chainlinkOracleFeedOGNETH = await ethers.getContract(
      "MockChainlinkOracleFeedOGNETH"
    );
    chainlinkOracleFeedETH = await ethers.getContract(
      "MockChainlinkOracleFeedETH"
    );

    // Mock contracts for testing rebase opt out
    mockNonRebasing = await ethers.getContract("MockNonRebasing");
    await mockNonRebasing.setOUSD(ousd.address);
    mockNonRebasingTwo = await ethers.getContract("MockNonRebasingTwo");
    await mockNonRebasingTwo.setOUSD(ousd.address);

    flipper = await ethers.getContract("Flipper");

    LUSDMetaStrategyProxy = await ethers.getContract(
      "ConvexLUSDMetaStrategyProxy"
    );
    LUSDMetaStrategy = await ethers.getContractAt(
      "ConvexGeneralizedMetaStrategy",
      LUSDMetaStrategyProxy.address
    );

    const fraxEthStrategyProxy = await ethers.getContract(
      "FraxETHStrategyProxy"
    );
    fraxEthStrategy = await ethers.getContractAt(
      "FraxETHStrategy",
      fraxEthStrategyProxy.address
    );
    swapper = await ethers.getContract("MockSwapper");
    mockSwapper = await ethers.getContract("MockSwapper");
    swapper1Inch = await ethers.getContract("Swapper1InchV5");
    mock1InchSwapRouter = await ethers.getContract("Mock1InchSwapRouter");
  }

  if (!isFork) {
    const assetAddresses = await getAssetAddresses(deployments);

    const sGovernor = await ethers.provider.getSigner(governorAddr);

    // Add TUSD in fixture, it is disabled by default in deployment
    await vault.connect(sGovernor).supportAsset(assetAddresses.TUSD, 0);

    // Enable capital movement
    await vault.connect(sGovernor).unpauseCapital();

    // Add Buyback contract as trustee
    await vault.connect(sGovernor).setTrusteeAddress(buyback.address);
  }

  const signers = await hre.ethers.getSigners();
  let governor = signers[1];
  let strategist = signers[0];
  const adjuster = signers[0];
  let timelock;
  let oldTimelock;

  const [matt, josh, anna, domen, daniel, franck] = signers.slice(4);

  if (isFork) {
    governor = await impersonateAndFundContract(governorAddr);
    strategist = await impersonateAndFundContract(strategistAddr);
    timelock = await impersonateAndFundContract(timelockAddr);
    oldTimelock = await impersonateAndFundContract(
      addresses.mainnet.OldTimelock
    );
  }
  await fundAccounts();
  if (isFork) {
    for (const user of [josh, matt, anna, domen, daniel, franck]) {
      // Approve Vault to move funds
      for (const asset of [ousd, usdt, usdc, dai]) {
        await resetAllowance(asset, user, vault.address);
      }

      for (const asset of [oeth, frxETH]) {
        await resetAllowance(asset, user, oethVault.address);
      }
    }
  } else {
    // Matt and Josh each have $100 OUSD
    for (const user of [matt, josh]) {
      await dai.connect(user).approve(vault.address, daiUnits("100"));
      await vault.connect(user).mint(dai.address, daiUnits("100"), 0);
    }
  }
  if (!rewardsSource && !isFork) {
    const address = await buyback.connect(governor).rewardsSource();
    rewardsSource = await ethers.getContractAt([], address);
  }
  return {
    // Accounts
    matt,
    josh,
    anna,
    governor,
    strategist,
    adjuster,
    domen,
    daniel,
    franck,
    timelock,
    oldTimelock,
    // Contracts
    ousd,
    vault,
    harvester,
    dripper,
    mockNonRebasing,
    mockNonRebasingTwo,
    // Oracle
    chainlinkOracleFeedDAI,
    chainlinkOracleFeedUSDT,
    chainlinkOracleFeedUSDC,
    chainlinkOracleFeedOGNETH,
    chainlinkOracleFeedETH,
    governorContract,
    compoundStrategy,
    oracleRouter,
    // Assets
    usdt,
    dai,
    tusd,
    usdc,
    ogn,
    LUSD,
    weth,
    ogv,
    reth,
    stETH,
    rewardsSource,
    nonStandardToken,
    // cTokens
    cdai,
    cusdc,
    cusdt,
    comp,
    // aTokens,
    adai,
    ausdt,
    ausdc,
    // CompoundStrategy contract factory to deploy
    CompoundStrategyFactory,
    // ThreePool
    crv,
    crvMinter,
    threePool,
    threePoolGauge,
    threePoolToken,
    metapoolToken,
    morpho,
    morphoLens,
    LUSDMetapoolToken,
    threePoolStrategy,
    convexStrategy,
    OUSDmetaStrategy,
    LUSDMetaStrategy,
    makerDsrStrategy,
    morphoCompoundStrategy,
    morphoAaveStrategy,
    cvx,
    cvxBooster,
    cvxRewardPool,

    aaveStrategy,
    aaveToken,
    aaveAddressProvider,
    aaveIncentivesController,
    aave,
    stkAave,
    uniswapPairOUSD_USDT,
    liquidityRewardOUSD_USDT,
    flipper,
    buyback,
    wousd,

    // Flux strategy
    fluxStrategy,
    fdai,
    fusdc,
    fusdt,

    // OETH
    oethVault,
    oeth,
    frxETH,
    sfrxETH,
    sDAI,
    fraxEthStrategy,
    oethMorphoAaveStrategy,
    woeth,
    ConvexEthMetaStrategy,
    oethDripper,
    oethHarvester,
    swapper,
    mockSwapper,
    swapper1Inch,
    mock1InchSwapRouter,
  };
});

function defaultFixtureSetup() {
  return deployments.createFixture(async () => {
    return await defaultFixture();
  });
}

async function oethDefaultFixture() {
  // TODO: Trim it down to only do OETH things
  const fixture = await defaultFixture();

  const { weth, reth, stETH, frxETH, sfrxETH } = fixture;
  const { matt, josh, domen, daniel, franck, governor, oethVault } = fixture;

  if (isFork) {
    for (const user of [matt, josh, domen, daniel, franck]) {
      // Everyone gets free WETH
      await mintWETH(weth, user);

      // And vault can rug them all
      await resetAllowance(weth, user, oethVault.address);
    }
  } else {
    // Replace frxETHMinter
    await replaceContractAt(
      addresses.mainnet.FraxETHMinter,
      await ethers.getContract("MockFrxETHMinter")
    );
    const mockedMinter = await ethers.getContractAt(
      "MockFrxETHMinter",
      addresses.mainnet.FraxETHMinter
    );
    await mockedMinter.connect(franck).setAssetAddress(fixture.sfrxETH.address);

    // Replace WETH contract with MockWETH
    const mockWETH = await ethers.getContract("MockWETH");
    await replaceContractAt(addresses.mainnet.WETH, mockWETH);
    const stubbedWETH = await ethers.getContractAt(
      "MockWETH",
      addresses.mainnet.WETH
    );
    fixture.weth = stubbedWETH;

    // And Fund it
    _hardhatSetBalance(stubbedWETH.address, "999999999999999");

    // And make sure vault knows about it
    await oethVault.connect(governor).supportAsset(addresses.mainnet.WETH, 0);

    // Fund all with mockTokens
    await fundAccountsForOETHUnitTests();

    // Reset allowances
    for (const user of [matt, josh, domen, daniel, franck]) {
      for (const asset of [stubbedWETH, reth, stETH, frxETH, sfrxETH]) {
        await resetAllowance(asset, user, oethVault.address);
      }
    }
  }

  return fixture;
}

function oethDefaultFixtureSetup() {
  return deployments.createFixture(async () => {
    return await oethDefaultFixture();
  });
}

function oethCollateralSwapFixtureSetup() {
  return deployments.createFixture(async () => {
    const fixture = await oethDefaultFixture();

    const { weth, reth, stETH, frxETH, matt, strategist, oethVault } = fixture;

    const bufferBps = await oethVault.vaultBuffer();
    const shouldChangeBuffer = bufferBps.lt(oethUnits("1"));

    if (shouldChangeBuffer) {
      // If it's not 100% already, set it to 100%
      await oethVault.connect(strategist).setVaultBuffer(
        oethUnits("1") // 100%
      );
    }

    for (const token of [weth, reth, stETH, frxETH]) {
      await token
        .connect(matt)
        .approve(
          oethVault.address,
          parseEther("100000000000000000000000000000000000").toString()
        );

      // Mint some tokens, so it ends up in Vault
      await oethVault.connect(matt).mint(token.address, parseEther("200"), "0");
    }

    if (shouldChangeBuffer) {
      // Set it back
      await oethVault.connect(strategist).setVaultBuffer(bufferBps);
    }

    return fixture;
  });
}

function oeth1InchSwapperFixtureSetup() {
  return deployments.createFixture(async () => {
    const fixture = await oethDefaultFixture();
    const { mock1InchSwapRouter } = fixture;

    const swapRouterAddr = "0x1111111254EEB25477B68fb85Ed929f73A960582";
    await replaceContractAt(swapRouterAddr, mock1InchSwapRouter);

    const stubbedRouterContract = await hre.ethers.getContractAt(
      "Mock1InchSwapRouter",
      swapRouterAddr
    );
    fixture.mock1InchSwapRouter = stubbedRouterContract;

    return fixture;
  });
}

/**
 * Configure the MockVault contract by initializing it and setting supported
 * assets and then upgrade the Vault implementation via VaultProxy.
 */
async function mockVaultFixture() {
  const fixture = await loadFixture(defaultFixture);

  const { governorAddr } = await getNamedAccounts();
  const sGovernor = ethers.provider.getSigner(governorAddr);

  // Initialize and configure MockVault
  const cMockVault = await ethers.getContract("MockVault");

  // There is no need to initialize and setup the mock vault because the
  // proxy itself is already setup and the proxy is the one with the storage

  // Upgrade Vault to MockVault via proxy
  const cVaultProxy = await ethers.getContract("VaultProxy");
  await cVaultProxy.connect(sGovernor).upgradeTo(cMockVault.address);

  fixture.mockVault = await ethers.getContractAt(
    "MockVault",
    cVaultProxy.address
  );

  return fixture;
}

/**
 * Configure a Vault with only the Compound strategy.
 */
async function compoundVaultFixture() {
  const fixture = await loadFixture(defaultFixture);

  const { governorAddr } = await getNamedAccounts();
  const sGovernor = await ethers.provider.getSigner(governorAddr);

  const assetAddresses = await getAssetAddresses(deployments);

  // Approve in Vault
  await fixture.vault
    .connect(sGovernor)
    .approveStrategy(fixture.compoundStrategy.address);

  await fixture.harvester
    .connect(sGovernor)
    .setSupportedStrategy(fixture.compoundStrategy.address, true);

  // Add USDT
  await fixture.compoundStrategy
    .connect(sGovernor)
    .setPTokenAddress(assetAddresses.USDT, assetAddresses.cUSDT);
  await fixture.vault
    .connect(sGovernor)
    .setAssetDefaultStrategy(
      fixture.usdt.address,
      fixture.compoundStrategy.address
    );
  // Add USDC
  await fixture.compoundStrategy
    .connect(sGovernor)
    .setPTokenAddress(assetAddresses.USDC, assetAddresses.cUSDC);
  await fixture.vault
    .connect(sGovernor)
    .setAssetDefaultStrategy(
      fixture.usdc.address,
      fixture.compoundStrategy.address
    );
  // Add allocation mapping for DAI
  await fixture.vault
    .connect(sGovernor)
    .setAssetDefaultStrategy(
      fixture.dai.address,
      fixture.compoundStrategy.address
    );

  return fixture;
}

/**
 * Configure a Vault with only the 3Pool strategy.
 */
async function threepoolVaultFixture() {
  const fixture = await loadFixture(defaultFixture);

  const { governorAddr } = await getNamedAccounts();
  const sGovernor = await ethers.provider.getSigner(governorAddr);
  // Add 3Pool
  await fixture.vault
    .connect(sGovernor)
    .approveStrategy(fixture.threePoolStrategy.address);

  await fixture.harvester
    .connect(sGovernor)
    .setSupportedStrategy(fixture.threePoolStrategy.address, true);

  await fixture.vault
    .connect(sGovernor)
    .setAssetDefaultStrategy(
      fixture.usdt.address,
      fixture.threePoolStrategy.address
    );
  await fixture.vault
    .connect(sGovernor)
    .setAssetDefaultStrategy(
      fixture.usdc.address,
      fixture.threePoolStrategy.address
    );
  return fixture;
}

/**
 * Configure a Vault with only the Convex strategy.
 */
async function convexVaultFixture() {
  const fixture = await loadFixture(defaultFixture);

  const { governorAddr } = await getNamedAccounts();
  const sGovernor = await ethers.provider.getSigner(governorAddr);
  // Add Convex
  await fixture.vault
    .connect(sGovernor)
    .approveStrategy(fixture.convexStrategy.address);

  await fixture.harvester
    .connect(sGovernor)
    .setSupportedStrategy(fixture.convexStrategy.address, true);

  await fixture.vault
    .connect(sGovernor)
    .setAssetDefaultStrategy(
      fixture.usdt.address,
      fixture.convexStrategy.address
    );
  await fixture.vault
    .connect(sGovernor)
    .setAssetDefaultStrategy(
      fixture.usdc.address,
      fixture.convexStrategy.address
    );
  return fixture;
}

async function fundWith3Crv(address, maxAmount) {
  // Get some 3CRV from most loaded contracts/wallets
  await impersonateAndFundAddress(
    addresses.mainnet.ThreePoolToken,
    [
      "0xceaf7747579696a2f0bb206a14210e3c9e6fb269",
      "0xd632f22692fac7611d2aa1c0d552930d43caed3b",
      "0xbfcf63294ad7105dea65aa58f8ae5be2d9d0952a",
      "0xed279fdd11ca84beef15af5d39bb4d4bee23f0ca",
      "0x43b4fdfd4ff969587185cdb6f0bd875c5fc83f8c",
    ],
    address,
    30, // balanceToUse
    maxAmount
  );
}

/**
 * Configure a Vault with only the Meta strategy.
 */
async function convexMetaVaultFixture() {
  const fixture = await loadFixture(defaultFixture);

  if (isFork) {
    const { josh, matt, anna, domen, daniel, franck, ousd } = fixture;

    // const curveFactoryAddress = '0xB9fC157394Af804a3578134A6585C0dc9cc990d4'

    const threepoolLP = await ethers.getContractAt(
      threepoolLPAbi,
      addresses.mainnet.ThreePoolToken
    );
    const ousdMetaPool = await ethers.getContractAt(
      ousdMetapoolAbi,
      addresses.mainnet.CurveOUSDMetaPool
    );
    const threepoolSwap = await ethers.getContractAt(
      threepoolSwapAbi,
      addresses.mainnet.ThreePool
    );
    // const curveFactory = await ethers.getContractAt(curveFactoryAbi, curveFactoryAddress)

    // Domen is loaded with 3CRV
    await fundWith3Crv(domen.getAddress(), ethers.BigNumber.from("0"));

    for (const user of [josh, matt, anna, domen, daniel, franck]) {
      // Approve OUSD MetaPool contract to move funds
      await resetAllowance(threepoolLP, user, ousdMetaPool.address);
      await resetAllowance(ousd, user, ousdMetaPool.address);
    }

    fixture.ousdMetaPool = ousdMetaPool;
    fixture.threePoolToken = threepoolLP;
    fixture.threepoolSwap = threepoolSwap;
  } else {
    // Migrations should do these on fork
    const { governorAddr } = await getNamedAccounts();
    const sGovernor = await ethers.provider.getSigner(governorAddr);

    // Add Convex Meta strategy
    await fixture.vault
      .connect(sGovernor)
      .approveStrategy(fixture.OUSDmetaStrategy.address);

    // set meta strategy on vault so meta strategy is allowed to mint OUSD
    await fixture.vault
      .connect(sGovernor)
      .setOusdMetaStrategy(fixture.OUSDmetaStrategy.address);

    // set OUSD mint threshold to 50 million
    await fixture.vault
      .connect(sGovernor)
      .setNetOusdMintForStrategyThreshold(parseUnits("50", 24));

    await fixture.harvester
      .connect(sGovernor)
      .setSupportedStrategy(fixture.OUSDmetaStrategy.address, true);

    await fixture.vault
      .connect(sGovernor)
      .setAssetDefaultStrategy(
        fixture.usdt.address,
        fixture.OUSDmetaStrategy.address
      );

    await fixture.vault
      .connect(sGovernor)
      .setAssetDefaultStrategy(
        fixture.usdc.address,
        fixture.OUSDmetaStrategy.address
      );
  }

  return fixture;
}

/**
 * Configure a Vault with default DAI strategy to the Maker DSR strategy.
 */

async function makerDsrFixture(
  config = {
    daiMintAmount: 0,
    depositToStrategy: false,
  }
) {
  const fixture = await defaultFixture();

  if (isFork) {
    const { dai, josh, makerDsrStrategy, strategist, vault } = fixture;

    // Impersonate the OUSD Vault
    fixture.vaultSigner = await impersonateAndFundContract(vault.address);

    // mint some OUSD using DAI if configured
    if (config?.daiMintAmount > 0) {
      const daiMintAmount = parseUnits(config.daiMintAmount.toString());
      await vault.connect(josh).rebase();
      await vault.connect(josh).allocate();

      // Approve the Vault to transfer DAI
      await dai.connect(josh).approve(vault.address, daiMintAmount);

      // Mint OUSD with DAI
      // This will sit in the vault, not the strategy
      await vault.connect(josh).mint(dai.address, daiMintAmount, 0);

      // Add DAI to the Maker DSR Strategy
      if (config?.depositToStrategy) {
        // The strategist deposits the WETH to the AMO strategy
        await vault
          .connect(strategist)
          .depositToStrategy(
            makerDsrStrategy.address,
            [dai.address],
            [daiMintAmount]
          );
      }
    }
  } else {
    throw new Error(
      "Maker DSR strategy only supported in forked test environment"
    );
  }

  return fixture;
}

/**
 * Configure a Vault with only the Morpho strategy.
 */
async function morphoCompoundFixture() {
  const fixture = await loadFixture(defaultFixture);

  const { timelock } = fixture;

  if (isFork) {
    await fixture.vault
      .connect(timelock)
      .setAssetDefaultStrategy(
        fixture.usdt.address,
        fixture.morphoCompoundStrategy.address
      );

    await fixture.vault
      .connect(timelock)
      .setAssetDefaultStrategy(
        fixture.usdc.address,
        fixture.morphoCompoundStrategy.address
      );

    await fixture.vault
      .connect(timelock)
      .setAssetDefaultStrategy(
        fixture.dai.address,
        fixture.morphoCompoundStrategy.address
      );
  } else {
    throw new Error(
      "Morpho strategy only supported in forked test environment"
    );
  }

  return fixture;
}

/**
 * Configure a Vault with only the Morpho strategy.
 */
async function morphoAaveFixture() {
  const fixture = await loadFixture(defaultFixture);

  const { timelock } = fixture;

  if (isFork) {
    await fixture.vault
      .connect(timelock)
      .setAssetDefaultStrategy(
        fixture.usdt.address,
        fixture.morphoAaveStrategy.address
      );

    await fixture.vault
      .connect(timelock)
      .setAssetDefaultStrategy(
        fixture.usdc.address,
        fixture.morphoAaveStrategy.address
      );

    await fixture.vault
      .connect(timelock)
      .setAssetDefaultStrategy(
        fixture.dai.address,
        fixture.morphoAaveStrategy.address
      );
  } else {
    throw new Error(
      "Morpho strategy only supported in forked test environment"
    );
  }

  return fixture;
}

/**
 * Configure a Vault with only the Morpho strategy.
 */
function oethMorphoAaveFixtureSetup() {
  return deployments.createFixture(async () => {
    const fixture = await oethDefaultFixture();

    if (isFork) {
      const { oethVault, timelock, weth, oethMorphoAaveStrategy } = fixture;

      await oethVault
        .connect(timelock)
        .setAssetDefaultStrategy(weth.address, oethMorphoAaveStrategy.address);
    } else {
      throw new Error(
        "Morpho strategy only supported in forked test environment"
      );
    }

    return fixture;
  });
}

/**
 * FraxETHStrategy fixture
 *
 */
function fraxETHStrategyFixtureSetup() {
  return deployments.createFixture(async () => {
    const fixture = await oethDefaultFixture();

    if (isFork) {
      const { oethVault, frxETH, fraxEthStrategy, timelock } = fixture;
      await oethVault
        .connect(timelock)
        .setAssetDefaultStrategy(frxETH.address, fraxEthStrategy.address);
    } else {
      const { governorAddr } = await getNamedAccounts();
      const { oethVault, frxETH, fraxEthStrategy } = fixture;
      const sGovernor = await ethers.provider.getSigner(governorAddr);

      // Approve Strategy
      await oethVault
        .connect(sGovernor)
        .approveStrategy(fraxEthStrategy.address);

      // Set as default
      await oethVault
        .connect(sGovernor)
        .setAssetDefaultStrategy(frxETH.address, fraxEthStrategy.address);
    }

    return fixture;
  });
}

/**
 * Generalized strategy fixture that works only in forked environment
 *
 * @param metapoolAddress -> the address of the metapool
 * @param rewardPoolAddress -> address of the reward staker contract
 * @param metastrategyProxyName -> name of the generalizedMetastrategy proxy contract
 */
async function convexGeneralizedMetaForkedFixture(
  metapoolAddress,
  rewardPoolAddress,
  metastrategyProxyName,
  lpTokenAddress
) {
  return async () => {
    const fixture = await loadFixture(defaultFixture);
    const { timelockAddr } = await getNamedAccounts();
    const sGovernor = await ethers.provider.getSigner(timelockAddr);
    const { josh, matt, anna, domen, daniel, franck } = fixture;

    const threepoolLP = await ethers.getContractAt(
      threepoolLPAbi,
      addresses.mainnet.ThreePoolToken
    );
    const metapool = await ethers.getContractAt(
      ousdMetapoolAbi,
      metapoolAddress
    );

    const primaryCoin = await ethers.getContractAt(
      erc20Abi,
      await metapool.coins(0)
    );

    const threepoolSwap = await ethers.getContractAt(
      threepoolSwapAbi,
      addresses.mainnet.ThreePool
    );

    const lpToken = await ethers.getContractAt(erc20Abi, lpTokenAddress);

    for (const user of [josh, matt, anna, domen, daniel, franck]) {
      // Approve Metapool contract to move funds
      await resetAllowance(threepoolLP, user, metapoolAddress);
      await resetAllowance(primaryCoin, user, metapoolAddress);
    }

    // Get some 3CRV from most loaded contracts/wallets
    await impersonateAndFundAddress(
      addresses.mainnet.ThreePoolToken,
      [
        "0xceaf7747579696a2f0bb206a14210e3c9e6fb269",
        "0xd632f22692fac7611d2aa1c0d552930d43caed3b",
        "0xbfcf63294ad7105dea65aa58f8ae5be2d9d0952a",
        "0xed279fdd11ca84beef15af5d39bb4d4bee23f0ca",
        "0x43b4fdfd4ff969587185cdb6f0bd875c5fc83f8c",
      ],
      // Domen is loaded with 3CRV
      domen.getAddress()
    );

    fixture.metapoolCoin = primaryCoin;
    fixture.metapool = metapool;
    fixture.metapoolLpToken = lpToken;
    fixture.threePoolToken = threepoolLP;
    fixture.threepoolSwap = threepoolSwap;

    fixture.metaStrategyProxy = await ethers.getContract(metastrategyProxyName);
    fixture.metaStrategy = await ethers.getContractAt(
      "ConvexGeneralizedMetaStrategy",
      fixture.metaStrategyProxy.address
    );

    fixture.rewardPool = await ethers.getContractAt(
      "IRewardStaking",
      rewardPoolAddress
    );

    await fixture.vault
      .connect(sGovernor)
      .setAssetDefaultStrategy(
        fixture.usdt.address,
        fixture.metaStrategy.address
      );

    await fixture.vault
      .connect(sGovernor)
      .setAssetDefaultStrategy(
        fixture.usdc.address,
        fixture.metaStrategy.address
      );

    return fixture;
  };
}

async function impersonateAccount(address) {
  await hre.network.provider.request({
    method: "hardhat_impersonateAccount",
    params: [address],
  });
}

async function _hardhatSetBalance(address, amount = "10000") {
  await hre.network.provider.request({
    method: "hardhat_setBalance",
    params: [
      address,
      parseEther(amount)
        .toHexString()
        .replace(/^0x0+/, "0x")
        .replace(/0$/, "1"),
    ],
  });
}

async function impersonateAndFundContract(address, amount = "100000") {
  await impersonateAccount(address);

  await _hardhatSetBalance(address, amount);

  return await ethers.provider.getSigner(address);
}

async function impersonateAndFundAddress(
  tokenAddress,
  contractAddresses,
  toAddress,
  balanceToUse = 30, // 30%
  maxAmount = ethers.BigNumber.from(0)
) {
  if (!Array.isArray(contractAddresses)) {
    contractAddresses = [contractAddresses];
  }

  let amountTransfered = ethers.BigNumber.from("0");
  for (const contractAddress of contractAddresses) {
    const impersonatedSigner = await impersonateAndFundContract(
      contractAddress
    );

    const tokenContract = await ethers.getContractAt(daiAbi, tokenAddress);

    const balance = await tokenContract
      .connect(impersonatedSigner)
      .balanceOf(contractAddress);

    const amount = balance.mul(balanceToUse).div(100);
    // consider max amount
    if (maxAmount.gt(ethers.BigNumber.from("0"))) {
      if (amountTransfered.add(amount).gt(maxAmount)) {
        await tokenContract
          .connect(impersonatedSigner)
          .transfer(toAddress, maxAmount.sub(amountTransfered));

        // max amount already transferred
        return;
      }

      amountTransfered.add(amount);
    }

    await tokenContract.connect(impersonatedSigner).transfer(toAddress, amount);
  }
}

async function resetAllowance(
  tokenContract,
  signer,
  toAddress,
  allowance = "10000000000000000000000000000000000000000000000000"
) {
  await tokenContract.connect(signer).approve(toAddress, "0");
  await tokenContract.connect(signer).approve(toAddress, allowance);
}

async function mintWETH(weth, recipient, amount = "100") {
  await _hardhatSetBalance(recipient.address, (Number(amount) * 2).toString());
  await weth.connect(recipient).deposit({
    value: parseEther(amount),
  });
}

async function withImpersonatedAccount(address, cb) {
  const signer = await impersonateAndFundContract(address);

  await cb(signer);

  await hre.network.provider.request({
    method: "hardhat_stopImpersonatingAccount",
    params: [address],
  });
}

/**
 * Configure a Vault with only the LUSD Generalized Meta strategy.
 */
async function convexLUSDMetaVaultFixture() {
  const fixture = await loadFixture(defaultFixture);

  const { governorAddr } = await getNamedAccounts();
  const sGovernor = await ethers.provider.getSigner(governorAddr);

  // Add Convex Meta strategy
  await fixture.vault
    .connect(sGovernor)
    .approveStrategy(fixture.LUSDMetaStrategy.address);

  await fixture.harvester
    .connect(sGovernor)
    .setSupportedStrategy(fixture.LUSDMetaStrategy.address, true);

  await fixture.vault
    .connect(sGovernor)
    .setAssetDefaultStrategy(
      fixture.usdt.address,
      fixture.LUSDMetaStrategy.address
    );

  await fixture.vault
    .connect(sGovernor)
    .setAssetDefaultStrategy(
      fixture.usdc.address,
      fixture.LUSDMetaStrategy.address
    );

  return fixture;
}

/**
 * Configure a Vault with only the OETH/(W)ETH Curve Metastrategy.
 */
async function convexOETHMetaVaultFixture() {
  const fixture = await loadFixture(defaultFixture);
  const { ConvexEthMetaStrategy, oethVault, josh, timelock, weth } = fixture;

  await impersonateAndFundAddress(
    weth.address,
    [
      "0x8EB8a3b98659Cce290402893d0123abb75E3ab28",
      "0x741AA7CFB2c7bF2A1E7D4dA2e3Df6a56cA4131F3",
      "0x57757E3D981446D585Af0D9Ae4d7DF6D64647806",
      "0x2fEb1512183545f48f6b9C5b4EbfCaF49CfCa6F3",
      "0x6B44ba0a126a2A1a8aa6cD1AdeeD002e141Bcd44",
    ],
    // Josh is loaded with weth
    josh.getAddress()
  );

  // Get some CRV from most loaded contracts/wallets
  await impersonateAndFundAddress(
    addresses.mainnet.CRV,
    [
      "0x0A2634885B47F15064fB2B33A86733C614c9950A",
      "0x34ea4138580435B5A521E460035edb19Df1938c1",
      "0x28C6c06298d514Db089934071355E5743bf21d60",
      "0xa6a4d3218BBf0E81B38390396f9EA7eb8B9c9820",
      "0xb73D8dCE603155e231aAd4381a2F20071Ca4D55c",
    ],
    // Josh is loaded with CRV
    josh.getAddress()
  );

  // Add Convex Meta strategy
  await oethVault
    .connect(timelock)
    .setAssetDefaultStrategy(weth.address, ConvexEthMetaStrategy.address);

  // Update the strategy threshold to 100k ETH
  await oethVault
    .connect(timelock)
    .setNetOusdMintForStrategyThreshold(parseUnits("100", 21));

  // Convex pool that records the deposited balances
  fixture.cvxRewardPool = await ethers.getContractAt(
    "IRewardStaking",
    await ConvexEthMetaStrategy.cvxRewardStaker()
  );

  fixture.oethMetaPool = await ethers.getContractAt(
    ousdMetapoolAbi,
    addresses.mainnet.CurveOETHMetaPool
  );

  return fixture;
}

/**
 * Configure a Vault with only the Aave strategy.
 */
async function aaveVaultFixture() {
  const fixture = await loadFixture(defaultFixture);

  const { governorAddr } = await getNamedAccounts();
  const sGovernor = await ethers.provider.getSigner(governorAddr);
  // Add Aave which only supports DAI
  await fixture.vault
    .connect(sGovernor)
    .approveStrategy(fixture.aaveStrategy.address);

  await fixture.harvester
    .connect(sGovernor)
    .setSupportedStrategy(fixture.aaveStrategy.address, true);

  // Add direct allocation of DAI to Aave
  await fixture.vault
    .connect(sGovernor)
    .setAssetDefaultStrategy(fixture.dai.address, fixture.aaveStrategy.address);
  return fixture;
}

/**
 * Configure a compound fixture with a false vault for testing
 */
async function compoundFixture() {
  const fixture = await loadFixture(defaultFixture);
  const assetAddresses = await getAssetAddresses(deployments);
  const { deploy } = deployments;
  const { governorAddr } = await getNamedAccounts();
  const sGovernor = await ethers.provider.getSigner(governorAddr);

  await deploy("StandaloneCompound", {
    from: governorAddr,
    contract: "CompoundStrategy",
    args: [
      [
        addresses.dead,
        governorAddr, // Using Governor in place of Vault here
      ],
    ],
  });

  fixture.cStandalone = await ethers.getContract("StandaloneCompound");

  // Set governor as vault
  await fixture.cStandalone
    .connect(sGovernor)
    .initialize(
      [assetAddresses.COMP],
      [assetAddresses.DAI, assetAddresses.USDC],
      [assetAddresses.cDAI, assetAddresses.cUSDC]
    );

  await fixture.cStandalone
    .connect(sGovernor)
    .setHarvesterAddress(fixture.harvester.address);

  await fixture.usdc.transfer(
    await fixture.matt.getAddress(),
    parseUnits("1000", 6)
  );

  return fixture;
}

/**
 * Configure a threepool fixture with the governer as vault for testing
 */
async function threepoolFixture() {
  const fixture = await loadFixture(defaultFixture);
  const assetAddresses = await getAssetAddresses(deployments);
  const { deploy } = deployments;
  const { governorAddr } = await getNamedAccounts();
  const sGovernor = await ethers.provider.getSigner(governorAddr);

  await deploy("StandaloneThreePool", {
    from: governorAddr,
    contract: "ThreePoolStrategy",
    args: [
      [
        assetAddresses.ThreePool,
        governorAddr, // Using Governor in place of Vault here
      ],
    ],
  });

  fixture.tpStandalone = await ethers.getContract("StandaloneThreePool");

  // Set governor as vault
  await fixture.tpStandalone.connect(sGovernor)[
    // eslint-disable-next-line
    "initialize(address[],address[],address[],address,address)"
  ]([assetAddresses.CRV], [assetAddresses.DAI, assetAddresses.USDC, assetAddresses.USDT], [assetAddresses.ThreePoolToken, assetAddresses.ThreePoolToken, assetAddresses.ThreePoolToken], assetAddresses.ThreePoolGauge, assetAddresses.CRVMinter);

  return fixture;
}

/**
 * Configure a Vault with two strategies
 */
async function multiStrategyVaultFixture() {
  const fixture = await compoundVaultFixture();
  const assetAddresses = await getAssetAddresses(deployments);
  const { deploy } = deployments;

  const { governorAddr } = await getNamedAccounts();
  const sGovernor = await ethers.provider.getSigner(governorAddr);

  await deploy("StrategyTwo", {
    from: governorAddr,
    contract: "CompoundStrategy",
  });

  const cStrategyTwo = await ethers.getContract("StrategyTwo");
  // Initialize the second strategy with DAI and USDC
  await cStrategyTwo
    .connect(sGovernor)
    .initialize(
      addresses.dead,
      fixture.vault.address,
      [assetAddresses.COMP],
      [assetAddresses.DAI, assetAddresses.USDC],
      [assetAddresses.cDAI, assetAddresses.cUSDC]
    );

  await cStrategyTwo
    .connect(sGovernor)
    .setHarvesterAddress(fixture.harvester.address);

  // Add second strategy to Vault
  await fixture.vault.connect(sGovernor).approveStrategy(cStrategyTwo.address);

  await fixture.harvester
    .connect(sGovernor)
    .setSupportedStrategy(cStrategyTwo.address, true);

  // DAI to second strategy
  await fixture.vault
    .connect(sGovernor)
    .setAssetDefaultStrategy(fixture.dai.address, cStrategyTwo.address);

  // Set up third strategy
  await deploy("StrategyThree", {
    from: governorAddr,
    contract: "CompoundStrategy",
  });
  const cStrategyThree = await ethers.getContract("StrategyThree");
  // Initialize the third strategy with only DAI
  await cStrategyThree
    .connect(sGovernor)
    .initialize(
      addresses.dead,
      fixture.vault.address,
      [assetAddresses.COMP],
      [assetAddresses.DAI],
      [assetAddresses.cDAI]
    );

  await cStrategyThree
    .connect(sGovernor)
    .setHarvesterAddress(fixture.harvester.address);

  fixture.strategyTwo = cStrategyTwo;
  fixture.strategyThree = cStrategyThree;
  return fixture;
}

/**
 * Configure a hacked Vault
 */
async function hackedVaultFixture() {
  const fixture = await loadFixture(defaultFixture);
  const assetAddresses = await getAssetAddresses(deployments);
  const { deploy } = deployments;
  const { vault, oracleRouter } = fixture;
  const { governorAddr } = await getNamedAccounts();
  const sGovernor = await ethers.provider.getSigner(governorAddr);
  const oracleAddresses = await getOracleAddresses(hre.deployments);

  await deploy("MockEvilDAI", {
    from: governorAddr,
    args: [vault.address, assetAddresses.DAI],
  });

  const evilDAI = await ethers.getContract("MockEvilDAI");
  /* Mock oracle feeds report 0 for updatedAt data point. Set
   * maxStaleness to 100 years from epoch to make the Oracle
   * feeds valid
   */
  const maxStaleness = 24 * 60 * 60 * 365 * 100;

  await oracleRouter.setFeed(
    evilDAI.address,
    oracleAddresses.chainlink.DAI_USD,
    maxStaleness
  );
  await oracleRouter.cacheDecimals(evilDAI.address);

  await fixture.vault.connect(sGovernor).supportAsset(evilDAI.address, 0);

  fixture.evilDAI = evilDAI;

  return fixture;
}

/**
 * Configure a reborn hack attack
 */
async function rebornFixture() {
  const fixture = await loadFixture(defaultFixture);
  const assetAddresses = await getAssetAddresses(deployments);
  const { deploy } = deployments;
  const { governorAddr } = await getNamedAccounts();
  const { vault } = fixture;

  await deploy("Sanctum", {
    from: governorAddr,
    args: [assetAddresses.DAI, vault.address],
  });

  const sanctum = await ethers.getContract("Sanctum");

  const encodedCallbackAddress = defaultAbiCoder
    .encode(["address"], [sanctum.address])
    .slice(2);
  const initCode = (await ethers.getContractFactory("Reborner")).bytecode;
  const deployCode = `${initCode}${encodedCallbackAddress}`;

  await sanctum.deploy(12345, deployCode);
  const rebornAddress = await sanctum.computeAddress(12345, deployCode);
  const reborner = await ethers.getContractAt("Reborner", rebornAddress);

  const rebornAttack = async (shouldAttack = true, targetMethod = null) => {
    await sanctum.setShouldAttack(shouldAttack);
    if (targetMethod) await sanctum.setTargetMethod(targetMethod);
    await sanctum.setOUSDAddress(fixture.ousd.address);
    await sanctum.deploy(12345, deployCode);
  };

  fixture.reborner = reborner;
  fixture.rebornAttack = rebornAttack;

  return fixture;
}

async function replaceContractAt(targetAddress, mockContract) {
  const signer = (await hre.ethers.getSigners())[0];
  const mockCode = await signer.provider.getCode(mockContract.address);

  await hre.network.provider.request({
    method: "hardhat_setCode",
    params: [targetAddress, mockCode],
  });
}

<<<<<<< HEAD
/**
 * A fixture is a setup function that is run only the first time it's invoked. On subsequent invocations,
 * Hardhat will reset the state of the network to what it was at the point after the fixture was initially executed.
 * The returned `loadFixture` function is typically inlcuded in the beforeEach().
 * @example
 *   const loadFixture = createFixtureLoader(convexOETHMetaVaultFixture);
 *   beforeEach(async () => {
 *     fixture = await loadFixture();
 *   });
 * @example
 *   const loadFixture = createFixtureLoader(convexOETHMetaVaultFixture, {
 *     wethMintAmount: 5000,
 *     depositToStrategy: false,
 *   });
 *   beforeEach(async () => {
 *     fixture = await loadFixture();
 *   });
 * @param {*} fixture async function that sets up test data. eg users, contracts and protocols
 * @param {*} config optional config object passed to the fixture function
 * @returns loadFixture an async function that loads a fixture
 */
function createFixtureLoader(fixture, config) {
  return deployments.createFixture(async () => {
    return await fixture(config);
=======
function fluxStrategyFixtureSetup() {
  return deployments.createFixture(async () => {
    const fixture = await defaultFixture();

    const { fluxStrategy, timelock, vault, dai, usdt, usdc } = fixture;

    await vault
      .connect(timelock)
      .setAssetDefaultStrategy(dai.address, fluxStrategy.address);

    await vault
      .connect(timelock)
      .setAssetDefaultStrategy(usdt.address, fluxStrategy.address);

    await vault
      .connect(timelock)
      .setAssetDefaultStrategy(usdc.address, fluxStrategy.address);

    // Withdraw all from strategies and deposit it to Flux
    await vault.connect(timelock).withdrawAllFromStrategies();

    await vault.connect(timelock).rebase();

    return fixture;
>>>>>>> eb36b359
  });
}

module.exports = {
  createFixtureLoader,
  fundWith3Crv,
  resetAllowance,
  defaultFixture,
  defaultFixtureSetup,
  oethDefaultFixtureSetup,
  mockVaultFixture,
  compoundFixture,
  compoundVaultFixture,
  multiStrategyVaultFixture,
  threepoolFixture,
  threepoolVaultFixture,
  convexVaultFixture,
  convexMetaVaultFixture,
  convexOETHMetaVaultFixture,
  convexGeneralizedMetaForkedFixture,
  convexLUSDMetaVaultFixture,
  makerDsrFixture,
  morphoCompoundFixture,
  morphoAaveFixture,
  aaveVaultFixture,
  hackedVaultFixture,
  rebornFixture,
  withImpersonatedAccount,
  impersonateAndFundContract,
  impersonateAccount,
  fraxETHStrategyFixtureSetup,
  oethMorphoAaveFixtureSetup,
  mintWETH,
  replaceContractAt,
  oeth1InchSwapperFixtureSetup,
  oethCollateralSwapFixtureSetup,
  fluxStrategyFixtureSetup,
};<|MERGE_RESOLUTION|>--- conflicted
+++ resolved
@@ -1677,7 +1677,33 @@
   });
 }
 
-<<<<<<< HEAD
+function fluxStrategyFixtureSetup() {
+  return deployments.createFixture(async () => {
+    const fixture = await defaultFixture();
+
+    const { fluxStrategy, timelock, vault, dai, usdt, usdc } = fixture;
+
+    await vault
+      .connect(timelock)
+      .setAssetDefaultStrategy(dai.address, fluxStrategy.address);
+
+    await vault
+      .connect(timelock)
+      .setAssetDefaultStrategy(usdt.address, fluxStrategy.address);
+
+    await vault
+      .connect(timelock)
+      .setAssetDefaultStrategy(usdc.address, fluxStrategy.address);
+
+    // Withdraw all from strategies and deposit it to Flux
+    await vault.connect(timelock).withdrawAllFromStrategies();
+
+    await vault.connect(timelock).rebase();
+
+    return fixture;
+  });
+}
+
 /**
  * A fixture is a setup function that is run only the first time it's invoked. On subsequent invocations,
  * Hardhat will reset the state of the network to what it was at the point after the fixture was initially executed.
@@ -1702,32 +1728,6 @@
 function createFixtureLoader(fixture, config) {
   return deployments.createFixture(async () => {
     return await fixture(config);
-=======
-function fluxStrategyFixtureSetup() {
-  return deployments.createFixture(async () => {
-    const fixture = await defaultFixture();
-
-    const { fluxStrategy, timelock, vault, dai, usdt, usdc } = fixture;
-
-    await vault
-      .connect(timelock)
-      .setAssetDefaultStrategy(dai.address, fluxStrategy.address);
-
-    await vault
-      .connect(timelock)
-      .setAssetDefaultStrategy(usdt.address, fluxStrategy.address);
-
-    await vault
-      .connect(timelock)
-      .setAssetDefaultStrategy(usdc.address, fluxStrategy.address);
-
-    // Withdraw all from strategies and deposit it to Flux
-    await vault.connect(timelock).withdrawAllFromStrategies();
-
-    await vault.connect(timelock).rebase();
-
-    return fixture;
->>>>>>> eb36b359
   });
 }
 
