const hre = require("hardhat");

const { ethers } = hre;

const addresses = require("../utils/addresses");
const { fundAccounts } = require("../utils/funding");
const { getAssetAddresses, daiUnits, isFork } = require("./helpers");
const { utils } = require("ethers");

const { loadFixture, getOracleAddresses } = require("./helpers");

const daiAbi = require("./abi/dai.json").abi;
const usdtAbi = require("./abi/usdt.json").abi;
const erc20Abi = require("./abi/erc20.json");
const morphoAbi = require("./abi/morpho.json");
const morphoLensAbi = require("./abi/morphoLens.json");
const crvMinterAbi = require("./abi/crvMinter.json");

// const curveFactoryAbi = require("./abi/curveFactory.json")
const ousdMetapoolAbi = require("./abi/ousdMetapool.json");
const threepoolLPAbi = require("./abi/threepoolLP.json");
const threepoolSwapAbi = require("./abi/threepoolSwap.json");

const sfrxETHAbi = require("./abi/sfrxETH.json");

async function defaultFixture() {
  await deployments.fixture(
    isFork
      ? undefined
      : process.env.FORKED_LOCAL_TEST
      ? ["none"]
      : ["unit_tests"],
    {
      keepExistingDeployments: true,
    }
  );

  const { governorAddr, timelockAddr, operatorAddr } = await getNamedAccounts();

  const ousdProxy = await ethers.getContract("OUSDProxy");
  const vaultProxy = await ethers.getContract("VaultProxy");

  const harvesterProxy = await ethers.getContract("HarvesterProxy");

  const compoundStrategyProxy = await ethers.getContract(
    "CompoundStrategyProxy"
  );

  const ousd = await ethers.getContractAt("OUSD", ousdProxy.address);
  const vault = await ethers.getContractAt("IVault", vaultProxy.address);

  let oethProxy, OETHVaultProxy, oeth, woeth, woethProxy, oethVault;
  if (isFork) {
    oethProxy = await ethers.getContract("OETHProxy");
    woethProxy = await ethers.getContract("WOETHProxy");
    OETHVaultProxy = await ethers.getContract("OETHVaultProxy");
    oeth = await ethers.getContractAt("OETH", oethProxy.address);
    woeth = await ethers.getContractAt("WOETH", woethProxy.address);

    oethVault = await ethers.getContractAt("IVault", OETHVaultProxy.address);
  }

  const harvester = await ethers.getContractAt(
    "Harvester",
    harvesterProxy.address
  );

  const dripperProxy = await ethers.getContract("DripperProxy");
  const dripper = await ethers.getContractAt("Dripper", dripperProxy.address);
  const wousdProxy = await ethers.getContract("WrappedOUSDProxy");
  const wousd = await ethers.getContractAt("WrappedOusd", wousdProxy.address);
  const governorContract = await ethers.getContract("Governor");
  const CompoundStrategyFactory = await ethers.getContractFactory(
    "CompoundStrategy"
  );
  const compoundStrategy = await ethers.getContractAt(
    "CompoundStrategy",
    compoundStrategyProxy.address
  );

  const threePoolStrategyProxy = await ethers.getContract(
    "ThreePoolStrategyProxy"
  );
  const threePoolStrategy = await ethers.getContractAt(
    "ThreePoolStrategy",
    threePoolStrategyProxy.address
  );
  const convexStrategyProxy = await ethers.getContract("ConvexStrategyProxy");
  const convexStrategy = await ethers.getContractAt(
    "ConvexStrategy",
    convexStrategyProxy.address
  );

  const OUSDmetaStrategyProxy = await ethers.getContract(
    "ConvexOUSDMetaStrategyProxy"
  );
  const OUSDmetaStrategy = await ethers.getContractAt(
    "ConvexOUSDMetaStrategy",
    OUSDmetaStrategyProxy.address
  );

  const aaveStrategyProxy = await ethers.getContract("AaveStrategyProxy");
  const aaveStrategy = await ethers.getContractAt(
    "AaveStrategy",
    aaveStrategyProxy.address
  );

  const oracleRouter = await ethers.getContract("OracleRouter");

  const buybackProxy = await ethers.getContract("BuybackProxy");
  const buyback = await ethers.getContractAt("Buyback", buybackProxy.address);

  const UniV3_USDC_USDT_Proxy = await ethers.getContract(
    "UniV3_USDC_USDT_Proxy"
  );
  const UniV3_USDC_USDT_Strategy = await ethers.getContractAt(
    Array.from(
      new Set([
        ...(
          await ethers.getContractFactory("UniswapV3Strategy")
        ).interface.format("full"),
        ...(
          await ethers.getContractFactory("UniswapV3LiquidityManager")
        ).interface
          .format("full")
          .filter((x) => {
            return !(
              x.startsWith("function checkBalance(") ||
              x.startsWith("function supportsAsset(") ||
              x.startsWith("function deposit(") ||
              x.startsWith("function withdraw(")
            );
          }),
      ])
    ),
    UniV3_USDC_USDT_Proxy.address
  );
  const UniV3Helper = await ethers.getContract("UniswapV3Helper");

  let usdt,
    dai,
    tusd,
    usdc,
    weth,
    ogn,
    ogv,
    rewardsSource,
    nonStandardToken,
    cusdt,
    cdai,
    cusdc,
    comp,
    adai,
    ausdt,
    ausdc,
    aave,
    aaveToken,
    stkAave,
    aaveIncentivesController,
    reth,
    frxETH,
    sfrxETH,
    mockNonRebasing,
    mockNonRebasingTwo,
    LUSD;

  let chainlinkOracleFeedDAI,
    chainlinkOracleFeedUSDT,
    chainlinkOracleFeedUSDC,
    chainlinkOracleFeedOGNETH,
    chainlinkOracleFeedETH,
    crv,
    crvMinter,
    threePool,
    threePoolToken,
    metapoolToken,
    morpho,
    morphoCompoundStrategy,
    fraxEthStrategy,
    morphoAaveStrategy,
    oethMorphoAaveStrategy,
    morphoLens,
    LUSDMetapoolToken,
    threePoolGauge,
    aaveAddressProvider,
    uniswapPairOUSD_USDT,
    liquidityRewardOUSD_USDT,
    flipper,
    cvx,
    cvxBooster,
    cvxRewardPool,
    LUSDMetaStrategyProxy,
    LUSDMetaStrategy,
    UniV3PositionManager,
    UniV3_USDC_USDT_Pool,
    UniV3SwapRouter,
    mockStrategy,
    mockStrategy2,
    mockStrategyDAI,
    oethHarvester,
    oethDripper,
    ConvexEthMetaStrategyProxy,
    ConvexEthMetaStrategy;

  if (isFork) {
    usdt = await ethers.getContractAt(usdtAbi, addresses.mainnet.USDT);
    dai = await ethers.getContractAt(daiAbi, addresses.mainnet.DAI);
    tusd = await ethers.getContractAt(erc20Abi, addresses.mainnet.TUSD);
    usdc = await ethers.getContractAt(erc20Abi, addresses.mainnet.USDC);
    weth = await ethers.getContractAt("IWETH9", addresses.mainnet.WETH);
    cusdt = await ethers.getContractAt(erc20Abi, addresses.mainnet.cUSDT);
    cdai = await ethers.getContractAt(erc20Abi, addresses.mainnet.cDAI);
    cusdc = await ethers.getContractAt(erc20Abi, addresses.mainnet.cUSDC);
    comp = await ethers.getContractAt(erc20Abi, addresses.mainnet.COMP);
    crv = await ethers.getContractAt(erc20Abi, addresses.mainnet.CRV);
    cvx = await ethers.getContractAt(erc20Abi, addresses.mainnet.CVX);
    ogn = await ethers.getContractAt(erc20Abi, addresses.mainnet.OGN);
    LUSD = await ethers.getContractAt(erc20Abi, addresses.mainnet.LUSD);
    aave = await ethers.getContractAt(erc20Abi, addresses.mainnet.Aave);
    ausdt = await ethers.getContractAt(erc20Abi, addresses.mainnet.aUSDT);
    ausdc = await ethers.getContractAt(erc20Abi, addresses.mainnet.aUSDC);
    adai = await ethers.getContractAt(erc20Abi, addresses.mainnet.aDAI);
    frxETH = await ethers.getContractAt(erc20Abi, addresses.mainnet.frxETH);
    sfrxETH = await ethers.getContractAt(sfrxETHAbi, addresses.mainnet.sfrxETH);
    morpho = await ethers.getContractAt(morphoAbi, addresses.mainnet.Morpho);
    morphoLens = await ethers.getContractAt(
      morphoLensAbi,
      addresses.mainnet.MorphoLens
    );

    crvMinter = await ethers.getContractAt(
      crvMinterAbi,
      addresses.mainnet.CRVMinter
    );
    aaveAddressProvider = await ethers.getContractAt(
      "ILendingPoolAddressesProvider",
      addresses.mainnet.AAVE_ADDRESS_PROVIDER
    );
    rewardsSource = addresses.mainnet.RewardsSource;
    cvxBooster = await ethers.getContractAt(
      "MockBooster",
      addresses.mainnet.CVXBooster
    );
    cvxRewardPool = await ethers.getContractAt(
      "IRewardStaking",
      addresses.mainnet.CVXRewardsPool
    );

    const morphoCompoundStrategyProxy = await ethers.getContract(
      "MorphoCompoundStrategyProxy"
    );
    morphoCompoundStrategy = await ethers.getContractAt(
      "MorphoCompoundStrategy",
      morphoCompoundStrategyProxy.address
    );

    const morphoAaveStrategyProxy = await ethers.getContract(
      "MorphoAaveStrategyProxy"
    );
    morphoAaveStrategy = await ethers.getContractAt(
      "MorphoAaveStrategy",
      morphoAaveStrategyProxy.address
    );

<<<<<<< HEAD
    UniV3PositionManager = await ethers.getContractAt(
      "INonfungiblePositionManager",
      addresses.mainnet.UniV3PositionManager
    );

    UniV3_USDC_USDT_Pool = await ethers.getContractAt(
      "IUniswapV3Pool",
      addresses.mainnet.UniV3_USDC_USDT_Pool
    );

    UniV3SwapRouter = await ethers.getContractAt(
      "ISwapRouter",
      addresses.mainnet.UniV3SwapRouter
=======
    const oethMorphoAaveStrategyProxy = await ethers.getContract(
      "OETHMorphoAaveStrategyProxy"
    );
    oethMorphoAaveStrategy = await ethers.getContractAt(
      "MorphoAaveStrategy",
      oethMorphoAaveStrategyProxy.address
>>>>>>> 9640fab6
    );

    const fraxEthStrategyProxy = await ethers.getContract(
      "FraxETHStrategyProxy"
    );
    fraxEthStrategy = await ethers.getContractAt(
      "Generalized4626Strategy",
      fraxEthStrategyProxy.address
    );

    const oethHarvesterProxy = await ethers.getContract("OETHHarvesterProxy");
    oethHarvester = await ethers.getContractAt(
      "OETHHarvester",
      oethHarvesterProxy.address
    );

    ConvexEthMetaStrategyProxy = await ethers.getContract(
      "ConvexEthMetaStrategyProxy"
    );
    ConvexEthMetaStrategy = await ethers.getContractAt(
      "ConvexEthMetaStrategy",
      ConvexEthMetaStrategyProxy.address
    );

    const oethDripperProxy = await ethers.getContract("OETHDripperProxy");
    oethDripper = await ethers.getContractAt(
      "OETHDripper",
      oethDripperProxy.address
    );
  } else {
    usdt = await ethers.getContract("MockUSDT");
    dai = await ethers.getContract("MockDAI");
    tusd = await ethers.getContract("MockTUSD");
    usdc = await ethers.getContract("MockUSDC");
    weth = await ethers.getContract("MockWETH");
    ogn = await ethers.getContract("MockOGN");
    LUSD = await ethers.getContract("MockLUSD");
    ogv = await ethers.getContract("MockOGV");
    reth = await ethers.getContract("MockRETH");
    nonStandardToken = await ethers.getContract("MockNonStandardToken");

    cdai = await ethers.getContract("MockCDAI");
    cusdt = await ethers.getContract("MockCUSDT");
    cusdc = await ethers.getContract("MockCUSDC");
    comp = await ethers.getContract("MockCOMP");

    crv = await ethers.getContract("MockCRV");
    cvx = await ethers.getContract("MockCVX");
    crvMinter = await ethers.getContract("MockCRVMinter");
    threePool = await ethers.getContract("MockCurvePool");
    threePoolToken = await ethers.getContract("Mock3CRV");
    metapoolToken = await ethers.getContract("MockCurveMetapool");
    LUSDMetapoolToken = await ethers.getContract("MockCurveLUSDMetapool");
    threePoolGauge = await ethers.getContract("MockCurveGauge");
    cvxBooster = await ethers.getContract("MockBooster");
    cvxRewardPool = await ethers.getContract("MockRewardPool");

    adai = await ethers.getContract("MockADAI");
    aaveToken = await ethers.getContract("MockAAVEToken");
    aave = await ethers.getContract("MockAave");
    // currently in test the mockAave is itself the address provder
    aaveAddressProvider = await ethers.getContractAt(
      "ILendingPoolAddressesProvider",
      aave.address
    );
    stkAave = await ethers.getContract("MockStkAave");
    aaveIncentivesController = await ethers.getContract(
      "MockAaveIncentivesController"
    );

    uniswapPairOUSD_USDT = await ethers.getContract("MockUniswapPairOUSD_USDT");
    liquidityRewardOUSD_USDT = await ethers.getContractAt(
      "LiquidityReward",
      (
        await ethers.getContract("LiquidityRewardOUSD_USDTProxy")
      ).address
    );

    chainlinkOracleFeedDAI = await ethers.getContract(
      "MockChainlinkOracleFeedDAI"
    );
    chainlinkOracleFeedUSDT = await ethers.getContract(
      "MockChainlinkOracleFeedUSDT"
    );
    chainlinkOracleFeedUSDC = await ethers.getContract(
      "MockChainlinkOracleFeedUSDC"
    );
    chainlinkOracleFeedOGNETH = await ethers.getContract(
      "MockChainlinkOracleFeedOGNETH"
    );
    chainlinkOracleFeedETH = await ethers.getContract(
      "MockChainlinkOracleFeedETH"
    );

    // Mock contracts for testing rebase opt out
    mockNonRebasing = await ethers.getContract("MockNonRebasing");
    await mockNonRebasing.setOUSD(ousd.address);
    mockNonRebasingTwo = await ethers.getContract("MockNonRebasingTwo");
    await mockNonRebasingTwo.setOUSD(ousd.address);

    flipper = await ethers.getContract("Flipper");

    LUSDMetaStrategyProxy = await ethers.getContract(
      "ConvexLUSDMetaStrategyProxy"
    );
    LUSDMetaStrategy = await ethers.getContractAt(
      "ConvexGeneralizedMetaStrategy",
      LUSDMetaStrategyProxy.address
    );

    UniV3PositionManager = await ethers.getContract(
      "MockNonfungiblePositionManager"
    );
    UniV3_USDC_USDT_Pool = await ethers.getContract("MockUniswapV3Pool");
    mockStrategy = await ethers.getContract("MockStrategy");
    mockStrategy2 = await ethers.getContract("MockStrategy2");
    mockStrategyDAI = await ethers.getContract("MockStrategyDAI");

    UniV3SwapRouter = await ethers.getContract("MockUniswapRouter");
  }

  if (!isFork) {
    const assetAddresses = await getAssetAddresses(deployments);

    const sGovernor = await ethers.provider.getSigner(governorAddr);

    // Add TUSD in fixture, it is disabled by default in deployment
    await vault.connect(sGovernor).supportAsset(assetAddresses.TUSD, 0);

    // Enable capital movement
    await vault.connect(sGovernor).unpauseCapital();

    // Add Buyback contract as trustee
    await vault.connect(sGovernor).setTrusteeAddress(buyback.address);
  }

  const signers = await hre.ethers.getSigners();
  let governor = signers[1];
  const strategist = signers[0];
  const adjuster = signers[0];
  let operator = signers[3];
  let timelock;

  const [matt, josh, anna, domen, daniel, franck] = signers.slice(4);

  if (isFork) {
    governor = await impersonateAndFundContract(governorAddr);
    timelock = await impersonateAndFundContract(timelockAddr);
    operator = await impersonateAndFundContract(operatorAddr);
  }
  await fundAccounts();
  if (isFork) {
    for (const user of [josh, matt, anna, domen, daniel, franck]) {
      // Approve Vault to move funds
      for (const asset of [ousd, usdt, usdc, dai]) {
        await resetAllowance(asset, user, vault.address);
      }

      for (const asset of [oeth, frxETH]) {
        await resetAllowance(asset, user, oethVault.address);
      }
    }
  } else {
    // Matt and Josh each have $100 OUSD
    for (const user of [matt, josh]) {
      await dai.connect(user).approve(vault.address, daiUnits("100"));
      await vault.connect(user).mint(dai.address, daiUnits("100"), 0);
    }
  }
  if (!rewardsSource && !isFork) {
    const address = await buyback.connect(governor).rewardsSource();
    rewardsSource = await ethers.getContractAt([], address);
  }
  return {
    // Accounts
    matt,
    josh,
    anna,
    governor,
    strategist,
    adjuster,
    domen,
    daniel,
    franck,
    operator,
    timelock,
    // Contracts
    ousd,
    vault,
    harvester,
    dripper,
    mockNonRebasing,
    mockNonRebasingTwo,
    // Oracle
    chainlinkOracleFeedDAI,
    chainlinkOracleFeedUSDT,
    chainlinkOracleFeedUSDC,
    chainlinkOracleFeedOGNETH,
    chainlinkOracleFeedETH,
    governorContract,
    compoundStrategy,
    oracleRouter,
    // Assets
    usdt,
    dai,
    tusd,
    usdc,
    ogn,
    LUSD,
    weth,
    ogv,
    reth,
    rewardsSource,
    nonStandardToken,
    // cTokens
    cdai,
    cusdc,
    cusdt,
    comp,
    // aTokens,
    adai,
    ausdt,
    ausdc,
    // CompoundStrategy contract factory to deploy
    CompoundStrategyFactory,
    // ThreePool
    crv,
    crvMinter,
    threePool,
    threePoolGauge,
    threePoolToken,
    metapoolToken,
    morpho,
    morphoLens,
    LUSDMetapoolToken,
    threePoolStrategy,
    convexStrategy,
    OUSDmetaStrategy,
    LUSDMetaStrategy,
    morphoCompoundStrategy,
    morphoAaveStrategy,
    cvx,
    cvxBooster,
    cvxRewardPool,

    aaveStrategy,
    aaveToken,
    aaveAddressProvider,
    aaveIncentivesController,
    aave,
    stkAave,
    uniswapPairOUSD_USDT,
    liquidityRewardOUSD_USDT,
    flipper,
    buyback,
    wousd,

    // Uniswap V3 Strategy
    UniV3PositionManager,
    UniV3_USDC_USDT_Pool,
    UniV3_USDC_USDT_Strategy,
    UniV3Helper,
    UniV3SwapRouter,
    mockStrategy,
    mockStrategyDAI,
    mockStrategy2,

    //OETH
    oethVault,
    oeth,
    frxETH,
    sfrxETH,
    fraxEthStrategy,
    oethMorphoAaveStrategy,
    woeth,
    ConvexEthMetaStrategy,
    oethDripper,
    oethHarvester,
  };
}

function defaultFixtureSetup() {
  return deployments.createFixture(async () => {
    return await defaultFixture();
  });
}

async function oethDefaultFixture() {
  // TODO: Trim it down to only do OETH things
  const fixture = await defaultFixture();

  if (isFork) {
    const { weth, matt, josh, domen, daniel, franck, oethVault } = fixture;

    for (const user of [matt, josh, domen, daniel, franck]) {
      // Everyone gets free WETH
      await mintWETH(weth, user);

      // And vault can rug them all
      await resetAllowance(weth, user, oethVault.address);
    }
  }

  return fixture;
}

async function oethDefaultFixtureSetup() {
  return deployments.createFixture(async () => {
    return await oethDefaultFixture();
  });
}

/**
 * Configure the MockVault contract by initializing it and setting supported
 * assets and then upgrade the Vault implementation via VaultProxy.
 */
async function mockVaultFixture() {
  const fixture = await loadFixture(defaultFixture);

  const { governorAddr } = await getNamedAccounts();
  const sGovernor = ethers.provider.getSigner(governorAddr);

  // Initialize and configure MockVault
  const cMockVault = await ethers.getContract("MockVault");

  // There is no need to initialize and setup the mock vault because the
  // proxy itself is already setup and the proxy is the one with the storage

  // Upgrade Vault to MockVault via proxy
  const cVaultProxy = await ethers.getContract("VaultProxy");
  await cVaultProxy.connect(sGovernor).upgradeTo(cMockVault.address);

  fixture.mockVault = await ethers.getContractAt(
    "MockVault",
    cVaultProxy.address
  );

  return fixture;
}

/**
 * Configure a Vault with only the Compound strategy.
 */
async function compoundVaultFixture() {
  const fixture = await loadFixture(defaultFixture);

  const { governorAddr } = await getNamedAccounts();
  const sGovernor = await ethers.provider.getSigner(governorAddr);

  const assetAddresses = await getAssetAddresses(deployments);

  // Approve in Vault
  await fixture.vault
    .connect(sGovernor)
    .approveStrategy(fixture.compoundStrategy.address);

  await fixture.harvester
    .connect(sGovernor)
    .setSupportedStrategy(fixture.compoundStrategy.address, true);

  // Add USDT
  await fixture.compoundStrategy
    .connect(sGovernor)
    .setPTokenAddress(assetAddresses.USDT, assetAddresses.cUSDT);
  await fixture.vault
    .connect(sGovernor)
    .setAssetDefaultStrategy(
      fixture.usdt.address,
      fixture.compoundStrategy.address
    );
  // Add USDC
  await fixture.compoundStrategy
    .connect(sGovernor)
    .setPTokenAddress(assetAddresses.USDC, assetAddresses.cUSDC);
  await fixture.vault
    .connect(sGovernor)
    .setAssetDefaultStrategy(
      fixture.usdc.address,
      fixture.compoundStrategy.address
    );
  // Add allocation mapping for DAI
  await fixture.vault
    .connect(sGovernor)
    .setAssetDefaultStrategy(
      fixture.dai.address,
      fixture.compoundStrategy.address
    );

  return fixture;
}

/**
 * Configure a Vault with only the 3Pool strategy.
 */
async function threepoolVaultFixture() {
  const fixture = await loadFixture(defaultFixture);

  const { governorAddr } = await getNamedAccounts();
  const sGovernor = await ethers.provider.getSigner(governorAddr);
  // Add 3Pool
  await fixture.vault
    .connect(sGovernor)
    .approveStrategy(fixture.threePoolStrategy.address);

  await fixture.harvester
    .connect(sGovernor)
    .setSupportedStrategy(fixture.threePoolStrategy.address, true);

  await fixture.vault
    .connect(sGovernor)
    .setAssetDefaultStrategy(
      fixture.usdt.address,
      fixture.threePoolStrategy.address
    );
  await fixture.vault
    .connect(sGovernor)
    .setAssetDefaultStrategy(
      fixture.usdc.address,
      fixture.threePoolStrategy.address
    );
  return fixture;
}

/**
 * Configure a Vault with only the Convex strategy.
 */
async function convexVaultFixture() {
  const fixture = await loadFixture(defaultFixture);

  const { governorAddr } = await getNamedAccounts();
  const sGovernor = await ethers.provider.getSigner(governorAddr);
  // Add Convex
  await fixture.vault
    .connect(sGovernor)
    .approveStrategy(fixture.convexStrategy.address);

  await fixture.harvester
    .connect(sGovernor)
    .setSupportedStrategy(fixture.convexStrategy.address, true);

  await fixture.vault
    .connect(sGovernor)
    .setAssetDefaultStrategy(
      fixture.usdt.address,
      fixture.convexStrategy.address
    );
  await fixture.vault
    .connect(sGovernor)
    .setAssetDefaultStrategy(
      fixture.usdc.address,
      fixture.convexStrategy.address
    );
  return fixture;
}

async function fundWith3Crv(address, maxAmount) {
  // Get some 3CRV from most loaded contracts/wallets
  await impersonateAndFundAddress(
    addresses.mainnet.ThreePoolToken,
    [
      "0xceaf7747579696a2f0bb206a14210e3c9e6fb269",
      "0xd632f22692fac7611d2aa1c0d552930d43caed3b",
      "0xbfcf63294ad7105dea65aa58f8ae5be2d9d0952a",
      "0xed279fdd11ca84beef15af5d39bb4d4bee23f0ca",
      "0x43b4fdfd4ff969587185cdb6f0bd875c5fc83f8c",
    ],
    address,
    30, // balanceToUse
    maxAmount
  );
}

/**
 * Configure a Vault with only the Meta strategy.
 */
async function convexMetaVaultFixture() {
  const fixture = await loadFixture(defaultFixture);

  if (isFork) {
    const { josh, matt, anna, domen, daniel, franck, ousd } = fixture;

    // const curveFactoryAddress = '0xB9fC157394Af804a3578134A6585C0dc9cc990d4'

    const threepoolLP = await ethers.getContractAt(
      threepoolLPAbi,
      addresses.mainnet.ThreePoolToken
    );
    const ousdMetaPool = await ethers.getContractAt(
      ousdMetapoolAbi,
      addresses.mainnet.CurveOUSDMetaPool
    );
    const threepoolSwap = await ethers.getContractAt(
      threepoolSwapAbi,
      addresses.mainnet.ThreePool
    );
    // const curveFactory = await ethers.getContractAt(curveFactoryAbi, curveFactoryAddress)

    // Domen is loaded with 3CRV
    await fundWith3Crv(domen.getAddress(), ethers.BigNumber.from("0"));

    for (const user of [josh, matt, anna, domen, daniel, franck]) {
      // Approve OUSD MetaPool contract to move funds
      await resetAllowance(threepoolLP, user, ousdMetaPool.address);
      await resetAllowance(ousd, user, ousdMetaPool.address);
    }

    fixture.ousdMetaPool = ousdMetaPool;
    fixture.threePoolToken = threepoolLP;
    fixture.threepoolSwap = threepoolSwap;
  } else {
    // Migrations should do these on fork
    const { governorAddr } = await getNamedAccounts();
    const sGovernor = await ethers.provider.getSigner(governorAddr);

    // Add Convex Meta strategy
    await fixture.vault
      .connect(sGovernor)
      .approveStrategy(fixture.OUSDmetaStrategy.address);

    // set meta strategy on vault so meta strategy is allowed to mint OUSD
    await fixture.vault
      .connect(sGovernor)
      .setOusdMetaStrategy(fixture.OUSDmetaStrategy.address);

    // set OUSD mint threshold to 50 million
    await fixture.vault
      .connect(sGovernor)
      .setNetOusdMintForStrategyThreshold(utils.parseUnits("50", 24));

    await fixture.harvester
      .connect(sGovernor)
      .setSupportedStrategy(fixture.OUSDmetaStrategy.address, true);

    await fixture.vault
      .connect(sGovernor)
      .setAssetDefaultStrategy(
        fixture.usdt.address,
        fixture.OUSDmetaStrategy.address
      );

    await fixture.vault
      .connect(sGovernor)
      .setAssetDefaultStrategy(
        fixture.usdc.address,
        fixture.OUSDmetaStrategy.address
      );
  }

  return fixture;
}

/**
 * Configure a Vault with only the Morpho strategy.
 */
async function morphoCompoundFixture() {
  const fixture = await loadFixture(defaultFixture);

  const { timelockAddr } = await getNamedAccounts();
  const sGovernor = await ethers.provider.getSigner(timelockAddr);

  if (isFork) {
    await fixture.vault
      .connect(sGovernor)
      .setAssetDefaultStrategy(
        fixture.usdt.address,
        fixture.morphoCompoundStrategy.address
      );

    await fixture.vault
      .connect(sGovernor)
      .setAssetDefaultStrategy(
        fixture.usdc.address,
        fixture.morphoCompoundStrategy.address
      );

    await fixture.vault
      .connect(sGovernor)
      .setAssetDefaultStrategy(
        fixture.dai.address,
        fixture.morphoCompoundStrategy.address
      );
  } else {
    throw new Error(
      "Morpho strategy only supported in forked test environment"
    );
  }

  return fixture;
}

/**
 * Configure a Vault with only the Morpho strategy.
 */
async function morphoAaveFixture() {
  const fixture = await loadFixture(defaultFixture);

  const { governorAddr, timelockAddr } = await getNamedAccounts();
  let sGovernor = await ethers.provider.getSigner(governorAddr);

  if (isFork) {
    sGovernor = await ethers.provider.getSigner(timelockAddr);

    await fixture.vault
      .connect(sGovernor)
      .setAssetDefaultStrategy(
        fixture.usdt.address,
        fixture.morphoAaveStrategy.address
      );

    await fixture.vault
      .connect(sGovernor)
      .setAssetDefaultStrategy(
        fixture.usdc.address,
        fixture.morphoAaveStrategy.address
      );

    await fixture.vault
      .connect(sGovernor)
      .setAssetDefaultStrategy(
        fixture.dai.address,
        fixture.morphoAaveStrategy.address
      );
  } else {
    throw new Error(
      "Morpho strategy only supported in forked test environment"
    );
  }

  return fixture;
}

/**
 * Configure a Vault with only the Morpho strategy.
 */
function oethMorphoAaveFixtureSetup() {
  return deployments.createFixture(async () => {
    const fixture = await oethDefaultFixture();

    if (isFork) {
      const { governorAddr } = await getNamedAccounts();
      let sGovernor = await ethers.provider.getSigner(governorAddr);

      await fixture.oethVault
        .connect(sGovernor)
        .setAssetDefaultStrategy(
          fixture.weth.address,
          fixture.oethMorphoAaveStrategy.address
        );
    } else {
      throw new Error(
        "Morpho strategy only supported in forked test environment"
      );
    }

    return fixture;
  });
}

/**
 * FraxETHStrategy fixture that works only in forked environment
 *
 */
async function fraxETHStrategyForkedFixture() {
  const fixture = await loadFixture(defaultFixture);

  const sGuardian = await ethers.provider.getSigner(addresses.mainnet.Guardian);
  const { daniel } = fixture;

  // Get some frxETH from most wealthy contracts/wallets
  await impersonateAndFundAddress(
    addresses.mainnet.frxETH,
    [
      "0x5Ae5eC04170E0dedC00b0Cfae3B8E7821C630AFA",
      "0x2F08F4645d2fA1fB12D2db8531c0c2EA0268BdE2",
      "0x8a15b2Dc9c4f295DCEbB0E7887DD25980088fDCB",
      "0xce4DbAF3fa72C962Ee1F371694109fc2a80B03f5",
      "0x4E30fc7ccD2dF3ddCA39a69d2085334Ee63b9c96",
    ],
    // Daniel is loaded with fraxETH
    daniel.getAddress()
  );

  await fixture.oethVault
    .connect(sGuardian)
    .setAssetDefaultStrategy(
      fixture.frxETH.address,
      fixture.fraxEthStrategy.address
    );

  return fixture;
}

/**
 * Generalized strategy fixture that works only in forked environment
 *
 * @param metapoolAddress -> the address of the metapool
 * @param rewardPoolAddress -> address of the reward staker contract
 * @param metastrategyProxyName -> name of the generalizedMetastrategy proxy contract
 */
async function convexGeneralizedMetaForkedFixture(
  metapoolAddress,
  rewardPoolAddress,
  metastrategyProxyName,
  lpTokenAddress
) {
  return async () => {
    const fixture = await loadFixture(defaultFixture);
    const { timelockAddr } = await getNamedAccounts();
    const sGovernor = await ethers.provider.getSigner(timelockAddr);
    const { josh, matt, anna, domen, daniel, franck } = fixture;

    const threepoolLP = await ethers.getContractAt(
      threepoolLPAbi,
      addresses.mainnet.ThreePoolToken
    );
    const metapool = await ethers.getContractAt(
      ousdMetapoolAbi,
      metapoolAddress
    );

    const primaryCoin = await ethers.getContractAt(
      erc20Abi,
      await metapool.coins(0)
    );

    const threepoolSwap = await ethers.getContractAt(
      threepoolSwapAbi,
      addresses.mainnet.ThreePool
    );

    const lpToken = await ethers.getContractAt(erc20Abi, lpTokenAddress);

    for (const user of [josh, matt, anna, domen, daniel, franck]) {
      // Approve Metapool contract to move funds
      await resetAllowance(threepoolLP, user, metapoolAddress);
      await resetAllowance(primaryCoin, user, metapoolAddress);
    }

    // Get some 3CRV from most loaded contracts/wallets
    await impersonateAndFundAddress(
      addresses.mainnet.ThreePoolToken,
      [
        "0xceaf7747579696a2f0bb206a14210e3c9e6fb269",
        "0xd632f22692fac7611d2aa1c0d552930d43caed3b",
        "0xbfcf63294ad7105dea65aa58f8ae5be2d9d0952a",
        "0xed279fdd11ca84beef15af5d39bb4d4bee23f0ca",
        "0x43b4fdfd4ff969587185cdb6f0bd875c5fc83f8c",
      ],
      // Domen is loaded with 3CRV
      domen.getAddress()
    );

    fixture.metapoolCoin = primaryCoin;
    fixture.metapool = metapool;
    fixture.metapoolLpToken = lpToken;
    fixture.threePoolToken = threepoolLP;
    fixture.threepoolSwap = threepoolSwap;

    fixture.metaStrategyProxy = await ethers.getContract(metastrategyProxyName);
    fixture.metaStrategy = await ethers.getContractAt(
      "ConvexGeneralizedMetaStrategy",
      fixture.metaStrategyProxy.address
    );

    fixture.rewardPool = await ethers.getContractAt(
      "IRewardStaking",
      rewardPoolAddress
    );

    await fixture.vault
      .connect(sGovernor)
      .setAssetDefaultStrategy(
        fixture.usdt.address,
        fixture.metaStrategy.address
      );

    await fixture.vault
      .connect(sGovernor)
      .setAssetDefaultStrategy(
        fixture.usdc.address,
        fixture.metaStrategy.address
      );

    return fixture;
  };
}

async function impersonateAccount(address) {
  address = address?.address || address; // Support passing contracts as well
  await hre.network.provider.request({
    method: "hardhat_impersonateAccount",
    params: [address],
  });
}

<<<<<<< HEAD
async function impersonateAndFundContract(address) {
  address = address?.address || address; // Support passing contracts as well
=======
async function _hardhatSetBalance(address, amount = "10000") {
  await hre.network.provider.request({
    method: "hardhat_setBalance",
    params: [
      address,
      utils
        .parseEther(amount)
        .toHexString()
        .replace(/^0x0+/, "0x")
        .replace(/0$/, "1"),
    ],
  });
}

async function impersonateAndFundContract(address, amount = "100000") {
>>>>>>> 9640fab6
  await impersonateAccount(address);

  await _hardhatSetBalance(address, amount);

  return await ethers.provider.getSigner(address);
}

async function impersonateAndFundAddress(
  tokenAddress,
  contractAddresses,
  toAddress,
  balanceToUse = 30, // 30%
  maxAmount = ethers.BigNumber.from(0)
) {
  if (!Array.isArray(contractAddresses)) {
    contractAddresses = [contractAddresses];
  }

  let amountTransfered = ethers.BigNumber.from("0");
  for (const contractAddress of contractAddresses) {
    const impersonatedSigner = await impersonateAndFundContract(
      contractAddress
    );

    const tokenContract = await ethers.getContractAt(daiAbi, tokenAddress);

    const balance = await tokenContract
      .connect(impersonatedSigner)
      .balanceOf(contractAddress);

    const amount = balance.mul(balanceToUse).div(100);
    // consider max amount
    if (maxAmount.gt(ethers.BigNumber.from("0"))) {
      if (amountTransfered.add(amount).gt(maxAmount)) {
        await tokenContract
          .connect(impersonatedSigner)
          .transfer(toAddress, maxAmount.sub(amountTransfered));

        // max amount already transferred
        return;
      }

      amountTransfered.add(amount);
    }

    await tokenContract.connect(impersonatedSigner).transfer(toAddress, amount);
  }
}

async function resetAllowance(
  tokenContract,
  signer,
  toAddress,
  allowance = "10000000000000000000000000000000000000000000000000"
) {
  await tokenContract.connect(signer).approve(toAddress, "0");
  await tokenContract.connect(signer).approve(toAddress, allowance);
}

async function mintWETH(weth, recipient, amount = "100") {
  await _hardhatSetBalance(recipient.address, (Number(amount) * 2).toString());
  await weth.connect(recipient).deposit({
    value: utils.parseEther(amount),
  });
}

async function withImpersonatedAccount(address, cb) {
  const signer = await impersonateAndFundContract(address);

  await cb(signer);

  await hre.network.provider.request({
    method: "hardhat_stopImpersonatingAccount",
    params: [address],
  });
}

/**
 * Configure a Vault with only the LUSD Generalized Meta strategy.
 */
async function convexLUSDMetaVaultFixture() {
  const fixture = await loadFixture(defaultFixture);

  const { governorAddr } = await getNamedAccounts();
  const sGovernor = await ethers.provider.getSigner(governorAddr);

  // Add Convex Meta strategy
  await fixture.vault
    .connect(sGovernor)
    .approveStrategy(fixture.LUSDMetaStrategy.address);

  await fixture.harvester
    .connect(sGovernor)
    .setSupportedStrategy(fixture.LUSDMetaStrategy.address, true);

  await fixture.vault
    .connect(sGovernor)
    .setAssetDefaultStrategy(
      fixture.usdt.address,
      fixture.LUSDMetaStrategy.address
    );

  await fixture.vault
    .connect(sGovernor)
    .setAssetDefaultStrategy(
      fixture.usdc.address,
      fixture.LUSDMetaStrategy.address
    );

  return fixture;
}

/**
 * Configure a Vault with only the OETH/(W)ETH Curve Metastrategy.
 */
async function convexOETHMetaVaultFixture() {
  const fixture = await loadFixture(defaultFixture);
  const { governorAddr } = await getNamedAccounts();
  const sGovernor = await ethers.provider.getSigner(governorAddr);

  await impersonateAndFundAddress(
    fixture.weth.address,
    [
      "0x7373BD8512d17FC53e9b39c9655A95c9813A0aB1",
      "0x821A96fbD4465D02726EDbAa936A0d6d1032dE46",
      "0x4b7fEcEffE3b14fFD522e72b711B087f08BD98Ab",
      "0x204bcc7A3da640EF95cB01a15c63938C6B878e9e",
    ],
    // Josh is loaded with weth
    fixture.josh.getAddress()
  );

  // Get some 3CRV from most loaded contracts/wallets
  await impersonateAndFundAddress(
    addresses.mainnet.CRV,
    [
      "0x0A2634885B47F15064fB2B33A86733C614c9950A",
      "0x34ea4138580435B5A521E460035edb19Df1938c1",
      "0x28C6c06298d514Db089934071355E5743bf21d60",
      "0xa6a4d3218BBf0E81B38390396f9EA7eb8B9c9820",
      "0xb73D8dCE603155e231aAd4381a2F20071Ca4D55c",
    ],
    // Josh is loaded with CRV
    fixture.josh.getAddress()
  );

  // Add Convex Meta strategy
  await fixture.oethVault
    .connect(sGovernor)
    .setAssetDefaultStrategy(
      fixture.weth.address,
      fixture.ConvexEthMetaStrategy.address
    );

  // TODO: hardcode this once deployed to the mainnet
  fixture.cvxRewardPool = await ethers.getContractAt(
    "IRewardStaking",
    await fixture.ConvexEthMetaStrategy.cvxRewardStaker()
  );

  return fixture;
}

/**
 * Configure a Vault with only the Aave strategy.
 */
async function aaveVaultFixture() {
  const fixture = await loadFixture(defaultFixture);

  const { governorAddr } = await getNamedAccounts();
  const sGovernor = await ethers.provider.getSigner(governorAddr);
  // Add Aave which only supports DAI
  await fixture.vault
    .connect(sGovernor)
    .approveStrategy(fixture.aaveStrategy.address);

  await fixture.harvester
    .connect(sGovernor)
    .setSupportedStrategy(fixture.aaveStrategy.address, true);

  // Add direct allocation of DAI to Aave
  await fixture.vault
    .connect(sGovernor)
    .setAssetDefaultStrategy(fixture.dai.address, fixture.aaveStrategy.address);
  return fixture;
}

/**
 * Configure a compound fixture with a false vault for testing
 */
async function compoundFixture() {
  const fixture = await loadFixture(defaultFixture);
  const assetAddresses = await getAssetAddresses(deployments);
  const { deploy } = deployments;
  const { governorAddr } = await getNamedAccounts();
  const sGovernor = await ethers.provider.getSigner(governorAddr);

  await deploy("StandaloneCompound", {
    from: governorAddr,
    contract: "CompoundStrategy",
  });

  fixture.cStandalone = await ethers.getContract("StandaloneCompound");

  // Set governor as vault
  await fixture.cStandalone.connect(sGovernor).initialize(
    addresses.dead,
    governorAddr, // Using Governor in place of Vault here
    [assetAddresses.COMP],
    [assetAddresses.DAI, assetAddresses.USDC],
    [assetAddresses.cDAI, assetAddresses.cUSDC]
  );

  await fixture.cStandalone
    .connect(sGovernor)
    .setHarvesterAddress(fixture.harvester.address);

  await fixture.usdc.transfer(
    await fixture.matt.getAddress(),
    utils.parseUnits("1000", 6)
  );

  return fixture;
}

/**
 * Configure a threepool fixture with the governer as vault for testing
 */
async function threepoolFixture() {
  const fixture = await loadFixture(defaultFixture);
  const assetAddresses = await getAssetAddresses(deployments);
  const { deploy } = deployments;
  const { governorAddr } = await getNamedAccounts();
  const sGovernor = await ethers.provider.getSigner(governorAddr);

  await deploy("StandaloneThreePool", {
    from: governorAddr,
    contract: "ThreePoolStrategy",
  });

  fixture.tpStandalone = await ethers.getContract("StandaloneThreePool");

  // Set governor as vault
  await fixture.tpStandalone.connect(sGovernor)[
    // eslint-disable-next-line
    "initialize(address,address,address[],address[],address[],address,address)"
  ](
    assetAddresses.ThreePool,
    governorAddr, // Using Governor in place of Vault here
    [assetAddresses.CRV],
    [assetAddresses.DAI, assetAddresses.USDC, assetAddresses.USDT],
    [
      assetAddresses.ThreePoolToken,
      assetAddresses.ThreePoolToken,
      assetAddresses.ThreePoolToken,
    ],
    assetAddresses.ThreePoolGauge,
    assetAddresses.CRVMinter
  );

  return fixture;
}

/**
 * Configure a Vault with two strategies
 */
async function multiStrategyVaultFixture() {
  const fixture = await compoundVaultFixture();
  const assetAddresses = await getAssetAddresses(deployments);
  const { deploy } = deployments;

  const { governorAddr } = await getNamedAccounts();
  const sGovernor = await ethers.provider.getSigner(governorAddr);

  await deploy("StrategyTwo", {
    from: governorAddr,
    contract: "CompoundStrategy",
  });

  const cStrategyTwo = await ethers.getContract("StrategyTwo");
  // Initialize the second strategy with DAI and USDC
  await cStrategyTwo
    .connect(sGovernor)
    .initialize(
      addresses.dead,
      fixture.vault.address,
      [assetAddresses.COMP],
      [assetAddresses.DAI, assetAddresses.USDC],
      [assetAddresses.cDAI, assetAddresses.cUSDC]
    );

  await cStrategyTwo
    .connect(sGovernor)
    .setHarvesterAddress(fixture.harvester.address);

  // Add second strategy to Vault
  await fixture.vault.connect(sGovernor).approveStrategy(cStrategyTwo.address);

  await fixture.harvester
    .connect(sGovernor)
    .setSupportedStrategy(cStrategyTwo.address, true);

  // DAI to second strategy
  await fixture.vault
    .connect(sGovernor)
    .setAssetDefaultStrategy(fixture.dai.address, cStrategyTwo.address);

  // Set up third strategy
  await deploy("StrategyThree", {
    from: governorAddr,
    contract: "CompoundStrategy",
  });
  const cStrategyThree = await ethers.getContract("StrategyThree");
  // Initialize the third strategy with only DAI
  await cStrategyThree
    .connect(sGovernor)
    .initialize(
      addresses.dead,
      fixture.vault.address,
      [assetAddresses.COMP],
      [assetAddresses.DAI],
      [assetAddresses.cDAI]
    );

  await cStrategyThree
    .connect(sGovernor)
    .setHarvesterAddress(fixture.harvester.address);

  fixture.strategyTwo = cStrategyTwo;
  fixture.strategyThree = cStrategyThree;
  return fixture;
}

/**
 * Configure a hacked Vault
 */
async function hackedVaultFixture() {
  const fixture = await loadFixture(defaultFixture);
  const assetAddresses = await getAssetAddresses(deployments);
  const { deploy } = deployments;
  const { vault, oracleRouter } = fixture;
  const { governorAddr } = await getNamedAccounts();
  const sGovernor = await ethers.provider.getSigner(governorAddr);
  const oracleAddresses = await getOracleAddresses(hre.deployments);

  await deploy("MockEvilDAI", {
    from: governorAddr,
    args: [vault.address, assetAddresses.DAI],
  });

  const evilDAI = await ethers.getContract("MockEvilDAI");
  /* Mock oracle feeds report 0 for updatedAt data point. Set
   * maxStaleness to 100 years from epoch to make the Oracle
   * feeds valid
   */
  const maxStaleness = 24 * 60 * 60 * 365 * 100;

  await oracleRouter.setFeed(
    evilDAI.address,
    oracleAddresses.chainlink.DAI_USD,
    maxStaleness
  );
  await oracleRouter.cacheDecimals(evilDAI.address);

  await fixture.vault.connect(sGovernor).supportAsset(evilDAI.address, 0);

  fixture.evilDAI = evilDAI;

  return fixture;
}

/**
 * Configure a reborn hack attack
 */
async function rebornFixture() {
  const fixture = await loadFixture(defaultFixture);
  const assetAddresses = await getAssetAddresses(deployments);
  const { deploy } = deployments;
  const { governorAddr } = await getNamedAccounts();
  const { vault } = fixture;

  await deploy("Sanctum", {
    from: governorAddr,
    args: [assetAddresses.DAI, vault.address],
  });

  const sanctum = await ethers.getContract("Sanctum");

  const encodedCallbackAddress = utils.defaultAbiCoder
    .encode(["address"], [sanctum.address])
    .slice(2);
  const initCode = (await ethers.getContractFactory("Reborner")).bytecode;
  const deployCode = `${initCode}${encodedCallbackAddress}`;

  await sanctum.deploy(12345, deployCode);
  const rebornAddress = await sanctum.computeAddress(12345, deployCode);
  const reborner = await ethers.getContractAt("Reborner", rebornAddress);

  const rebornAttack = async (shouldAttack = true, targetMethod = null) => {
    await sanctum.setShouldAttack(shouldAttack);
    if (targetMethod) await sanctum.setTargetMethod(targetMethod);
    await sanctum.setOUSDAddress(fixture.ousd.address);
    await sanctum.deploy(12345, deployCode);
  };

  fixture.reborner = reborner;
  fixture.rebornAttack = rebornAttack;

  return fixture;
}

function defaultFixtureSetup() {
  return deployments.createFixture(async () => {
    return await defaultFixture();
  });
}

function uniswapV3FixtureSetup() {
  return deployments.createFixture(async () => {
    const fixture = await defaultFixture();

    const {
      usdc,
      usdt,
      dai,
      UniV3_USDC_USDT_Strategy,
      mockStrategy,
      mockStrategy2,
      mockStrategyDAI,
    } = fixture;

    if (!isFork) {
      // Approve mockStrategy
      await _approveStrategy(fixture, mockStrategy);
      await _approveStrategy(fixture, mockStrategy2);
      await _approveStrategy(fixture, mockStrategyDAI);

      // Approve Uniswap V3 Strategy
      await _approveStrategy(fixture, UniV3_USDC_USDT_Strategy, true);

      // Change default strategy to reserve strategies for both USDT and USDC
      await _setDefaultStrategy(fixture, usdc, mockStrategy);
      await _setDefaultStrategy(fixture, usdt, mockStrategy);

      // And a different one for DAI
      await _setDefaultStrategy(fixture, dai, mockStrategyDAI);

      // Set reserve strategy
      await UniV3_USDC_USDT_Strategy.setReserveStrategy(
        usdc.address,
        mockStrategy.address
      );
      await UniV3_USDC_USDT_Strategy.setReserveStrategy(
        usdt.address,
        mockStrategy.address
      );
    }

    // await UniV3_USDC_USDT_Strategy.setSwapPriceThreshold(-1000, 1000);

    const { governorAddr, timelockAddr } = await getNamedAccounts();
    const sGovernor = await ethers.provider.getSigner(
      isFork ? timelockAddr : governorAddr
    );

    if (!isFork) {
      UniV3_USDC_USDT_Strategy.connect(sGovernor)
        // 2 million
        .setMaxTVL(utils.parseUnits("2", 24));
      UniV3_USDC_USDT_Strategy.connect(sGovernor).setRebalancePriceThreshold(
        -10000,
        10000
      );
    } else {
      const [, activeTick] = await fixture.UniV3_USDC_USDT_Pool.slot0();
      await UniV3_USDC_USDT_Strategy.connect(
        sGovernor
      ).setRebalancePriceThreshold(activeTick - 10000, activeTick + 10000);
      await UniV3_USDC_USDT_Strategy.connect(sGovernor).setSwapPriceThreshold(
        activeTick - 10000,
        activeTick + 10000
      );
      await UniV3_USDC_USDT_Strategy.connect(
        sGovernor
      ).setMaxPositionValueLostThreshold(utils.parseUnits("50000", 18));
      UniV3_USDC_USDT_Strategy.connect(sGovernor).setMaxTVL(
        utils.parseUnits("2000000", 18)
      ); // 2M
    }

    return fixture;
  });
}

async function _approveStrategy(fixture, strategy, isUniswapV3) {
  const { vault, harvester } = fixture;
  const { governorAddr, timelockAddr } = await getNamedAccounts();
  const sGovernor = await ethers.provider.getSigner(
    isFork ? timelockAddr : governorAddr
  );

  if (isUniswapV3) {
    await vault.connect(sGovernor).approveUniswapV3Strategy(strategy.address);
  } else {
    await vault.connect(sGovernor).approveStrategy(strategy.address);
  }

  await harvester
    .connect(sGovernor)
    .setSupportedStrategy(strategy.address, true);
}

async function _setDefaultStrategy(fixture, asset, strategy) {
  const { vault } = fixture;
  const { governorAddr, timelockAddr } = await getNamedAccounts();
  const sGovernor = await ethers.provider.getSigner(
    isFork ? timelockAddr : governorAddr
  );
  await vault
    .connect(sGovernor)
    .setAssetDefaultStrategy(asset.address, strategy.address);
}

module.exports = {
  fundWith3Crv,
  resetAllowance,
  defaultFixture,
  defaultFixtureSetup,
  oethDefaultFixtureSetup,
  mockVaultFixture,
  compoundFixture,
  compoundVaultFixture,
  multiStrategyVaultFixture,
  threepoolFixture,
  threepoolVaultFixture,
  convexVaultFixture,
  convexMetaVaultFixture,
  convexOETHMetaVaultFixture,
  convexGeneralizedMetaForkedFixture,
  convexLUSDMetaVaultFixture,
  morphoCompoundFixture,
  morphoAaveFixture,
  aaveVaultFixture,
  hackedVaultFixture,
  rebornFixture,
  uniswapV3FixtureSetup,
  defaultFixtureSetup,
  withImpersonatedAccount,
  impersonateAndFundContract,
  impersonateAccount,
  fraxETHStrategyForkedFixture,
  oethMorphoAaveFixtureSetup,
};<|MERGE_RESOLUTION|>--- conflicted
+++ resolved
@@ -262,7 +262,6 @@
       morphoAaveStrategyProxy.address
     );
 
-<<<<<<< HEAD
     UniV3PositionManager = await ethers.getContractAt(
       "INonfungiblePositionManager",
       addresses.mainnet.UniV3PositionManager
@@ -276,14 +275,13 @@
     UniV3SwapRouter = await ethers.getContractAt(
       "ISwapRouter",
       addresses.mainnet.UniV3SwapRouter
-=======
+    );
     const oethMorphoAaveStrategyProxy = await ethers.getContract(
       "OETHMorphoAaveStrategyProxy"
     );
     oethMorphoAaveStrategy = await ethers.getContractAt(
       "MorphoAaveStrategy",
       oethMorphoAaveStrategyProxy.address
->>>>>>> 9640fab6
     );
 
     const fraxEthStrategyProxy = await ethers.getContract(
@@ -1079,10 +1077,6 @@
   });
 }
 
-<<<<<<< HEAD
-async function impersonateAndFundContract(address) {
-  address = address?.address || address; // Support passing contracts as well
-=======
 async function _hardhatSetBalance(address, amount = "10000") {
   await hre.network.provider.request({
     method: "hardhat_setBalance",
@@ -1098,7 +1092,8 @@
 }
 
 async function impersonateAndFundContract(address, amount = "100000") {
->>>>>>> 9640fab6
+  address = address?.address || address; // Support passing contracts as well
+
   await impersonateAccount(address);
 
   await _hardhatSetBalance(address, amount);
