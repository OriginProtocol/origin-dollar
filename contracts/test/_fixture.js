const hre = require("hardhat");
const { ethers } = hre;
const { formatUnits } = require("ethers/lib/utils");

const addresses = require("../utils/addresses");
const {
  balancer_rETH_WETH_PID,
  balancer_stETH_WETH_PID,
} = require("../utils/constants");
const {
  fundAccounts,
  fundAccountsForOETHUnitTests,
} = require("../utils/funding");
const {
  getAssetAddresses,
  getOracleAddresses,
  daiUnits,
  isFork,
  oethUnits,
} = require("./helpers");

const daiAbi = require("./abi/dai.json").abi;
const usdtAbi = require("./abi/usdt.json").abi;
const erc20Abi = require("./abi/erc20.json");
const morphoAbi = require("./abi/morpho.json");
const morphoLensAbi = require("./abi/morphoLens.json");
const crvMinterAbi = require("./abi/crvMinter.json");

// const curveFactoryAbi = require("./abi/curveFactory.json")
const ousdMetapoolAbi = require("./abi/ousdMetapool.json");
const threepoolLPAbi = require("./abi/threepoolLP.json");
const threepoolSwapAbi = require("./abi/threepoolSwap.json");

const sfrxETHAbi = require("./abi/sfrxETH.json");
const { deployWithConfirmation } = require("../utils/deploy");
const { defaultAbiCoder, parseUnits, parseEther } = require("ethers/lib/utils");
const balancerStrategyDeployment = require("../utils/balancerStrategyDeployment");

const log = require("../utils/logger")("test:fixtures");

const defaultFixture = deployments.createFixture(async () => {
  log(`Forked from block: ${await hre.ethers.provider.getBlockNumber()}`);

  log(
    `Before deployments with param "${
      isFork
        ? undefined
        : process.env.FORKED_LOCAL_TEST
        ? ["none"]
        : ["unit_tests"]
    }"`
  );

  // Run the contract deployments
  await deployments.fixture(
    isFork
      ? undefined
      : process.env.FORKED_LOCAL_TEST
      ? ["none"]
      : ["unit_tests"],
    {
      keepExistingDeployments: true,
    }
  );

  log(`Block after deployments: ${await hre.ethers.provider.getBlockNumber()}`);

  const { governorAddr, strategistAddr, timelockAddr } =
    await getNamedAccounts();

  const ousdProxy = await ethers.getContract("OUSDProxy");
  const vaultProxy = await ethers.getContract("VaultProxy");

  const harvesterProxy = await ethers.getContract("HarvesterProxy");

  const compoundStrategyProxy = await ethers.getContract(
    "CompoundStrategyProxy"
  );

  const ousd = await ethers.getContractAt("OUSD", ousdProxy.address);
  const vault = await ethers.getContractAt("IVault", vaultProxy.address);
  const oethProxy = await ethers.getContract("OETHProxy");
  const OETHVaultProxy = await ethers.getContract("OETHVaultProxy");
  const oethVault = await ethers.getContractAt(
    "IVault",
    OETHVaultProxy.address
  );
  const oeth = await ethers.getContractAt("OETH", oethProxy.address);

  let woeth, woethProxy;

  if (isFork) {
    woethProxy = await ethers.getContract("WOETHProxy");
    woeth = await ethers.getContractAt("WOETH", woethProxy.address);
  }

  const harvester = await ethers.getContractAt(
    "Harvester",
    harvesterProxy.address
  );

  const dripperProxy = await ethers.getContract("DripperProxy");
  const dripper = await ethers.getContractAt("Dripper", dripperProxy.address);
  const wousdProxy = await ethers.getContract("WrappedOUSDProxy");
  const wousd = await ethers.getContractAt("WrappedOusd", wousdProxy.address);
  const governorContract = await ethers.getContract("Governor");
  const CompoundStrategyFactory = await ethers.getContractFactory(
    "CompoundStrategy"
  );
  const compoundStrategy = await ethers.getContractAt(
    "CompoundStrategy",
    compoundStrategyProxy.address
  );

  const threePoolStrategyProxy = await ethers.getContract(
    "ThreePoolStrategyProxy"
  );
  const threePoolStrategy = await ethers.getContractAt(
    "ThreePoolStrategy",
    threePoolStrategyProxy.address
  );
  const convexStrategyProxy = await ethers.getContract("ConvexStrategyProxy");
  const convexStrategy = await ethers.getContractAt(
    "ConvexStrategy",
    convexStrategyProxy.address
  );

  const OUSDmetaStrategyProxy = await ethers.getContract(
    "ConvexOUSDMetaStrategyProxy"
  );
  const OUSDmetaStrategy = await ethers.getContractAt(
    "ConvexOUSDMetaStrategy",
    OUSDmetaStrategyProxy.address
  );

  const aaveStrategyProxy = await ethers.getContract("AaveStrategyProxy");
  const aaveStrategy = await ethers.getContractAt(
    "AaveStrategy",
    aaveStrategyProxy.address
  );

  const oracleRouter = await ethers.getContract("OracleRouter");
  const oethOracleRouter = await ethers.getContract(
    isFork ? "OETHOracleRouter" : "OracleRouter"
  );

  const buybackProxy = await ethers.getContract("BuybackProxy");
  const buyback = await ethers.getContractAt("Buyback", buybackProxy.address);

  let usdt,
    dai,
    tusd,
    usdc,
    weth,
    ogn,
    ogv,
    rewardsSource,
    nonStandardToken,
    cusdt,
    cdai,
    cusdc,
    comp,
    adai,
    ausdt,
    ausdc,
    aave,
    aaveToken,
    stkAave,
    aaveIncentivesController,
    reth,
    stETH,
    frxETH,
    sfrxETH,
    mockNonRebasing,
    mockNonRebasingTwo,
    LUSD,
    fdai,
    fusdt,
    fusdc;

  let chainlinkOracleFeedDAI,
    chainlinkOracleFeedUSDT,
    chainlinkOracleFeedUSDC,
    chainlinkOracleFeedOGNETH,
    chainlinkOracleFeedETH,
    crv,
    crvMinter,
    threePool,
    threePoolToken,
    metapoolToken,
    morpho,
    morphoCompoundStrategy,
    fraxEthStrategy,
    balancerREthStrategy,
    morphoAaveStrategy,
    oethMorphoAaveStrategy,
    morphoLens,
    LUSDMetapoolToken,
    threePoolGauge,
    aaveAddressProvider,
    uniswapPairOUSD_USDT,
    liquidityRewardOUSD_USDT,
    flipper,
    cvx,
    cvxBooster,
    cvxRewardPool,
    LUSDMetaStrategyProxy,
    LUSDMetaStrategy,
    oethHarvester,
    oethDripper,
    oethZapper,
    swapper,
    mockSwapper,
    swapper1Inch,
    mock1InchSwapRouter,
    ConvexEthMetaStrategyProxy,
    ConvexEthMetaStrategy,
    fluxStrategy;

  if (isFork) {
    usdt = await ethers.getContractAt(usdtAbi, addresses.mainnet.USDT);
    dai = await ethers.getContractAt(daiAbi, addresses.mainnet.DAI);
    tusd = await ethers.getContractAt(erc20Abi, addresses.mainnet.TUSD);
    usdc = await ethers.getContractAt(erc20Abi, addresses.mainnet.USDC);
    weth = await ethers.getContractAt("IWETH9", addresses.mainnet.WETH);
    cusdt = await ethers.getContractAt(erc20Abi, addresses.mainnet.cUSDT);
    cdai = await ethers.getContractAt(erc20Abi, addresses.mainnet.cDAI);
    cusdc = await ethers.getContractAt(erc20Abi, addresses.mainnet.cUSDC);
    comp = await ethers.getContractAt(erc20Abi, addresses.mainnet.COMP);
    crv = await ethers.getContractAt(erc20Abi, addresses.mainnet.CRV);
    cvx = await ethers.getContractAt(erc20Abi, addresses.mainnet.CVX);
    ogn = await ethers.getContractAt(erc20Abi, addresses.mainnet.OGN);
    LUSD = await ethers.getContractAt(erc20Abi, addresses.mainnet.LUSD);
    aave = await ethers.getContractAt(erc20Abi, addresses.mainnet.Aave);
    ausdt = await ethers.getContractAt(erc20Abi, addresses.mainnet.aUSDT);
    ausdc = await ethers.getContractAt(erc20Abi, addresses.mainnet.aUSDC);
    adai = await ethers.getContractAt(erc20Abi, addresses.mainnet.aDAI);
    reth = await ethers.getContractAt("IRETH", addresses.mainnet.rETH);
    stETH = await ethers.getContractAt(erc20Abi, addresses.mainnet.stETH);
    frxETH = await ethers.getContractAt(erc20Abi, addresses.mainnet.frxETH);
    sfrxETH = await ethers.getContractAt(sfrxETHAbi, addresses.mainnet.sfrxETH);
    morpho = await ethers.getContractAt(morphoAbi, addresses.mainnet.Morpho);
    morphoLens = await ethers.getContractAt(
      morphoLensAbi,
      addresses.mainnet.MorphoLens
    );
    fdai = await ethers.getContractAt(erc20Abi, addresses.mainnet.fDAI);
    fusdc = await ethers.getContractAt(erc20Abi, addresses.mainnet.fUSDC);
    fusdt = await ethers.getContractAt(erc20Abi, addresses.mainnet.fUSDT);

    crvMinter = await ethers.getContractAt(
      crvMinterAbi,
      addresses.mainnet.CRVMinter
    );
    aaveAddressProvider = await ethers.getContractAt(
      "ILendingPoolAddressesProvider",
      addresses.mainnet.AAVE_ADDRESS_PROVIDER
    );
    rewardsSource = addresses.mainnet.RewardsSource;
    cvxBooster = await ethers.getContractAt(
      "MockBooster",
      addresses.mainnet.CVXBooster
    );
    cvxRewardPool = await ethers.getContractAt(
      "IRewardStaking",
      addresses.mainnet.CVXRewardsPool
    );

    const morphoCompoundStrategyProxy = await ethers.getContract(
      "MorphoCompoundStrategyProxy"
    );
    morphoCompoundStrategy = await ethers.getContractAt(
      "MorphoCompoundStrategy",
      morphoCompoundStrategyProxy.address
    );

    const morphoAaveStrategyProxy = await ethers.getContract(
      "MorphoAaveStrategyProxy"
    );
    morphoAaveStrategy = await ethers.getContractAt(
      "MorphoAaveStrategy",
      morphoAaveStrategyProxy.address
    );

    const oethMorphoAaveStrategyProxy = await ethers.getContract(
      "OETHMorphoAaveStrategyProxy"
    );
    oethMorphoAaveStrategy = await ethers.getContractAt(
      "MorphoAaveStrategy",
      oethMorphoAaveStrategyProxy.address
    );

    const fraxEthStrategyProxy = await ethers.getContract(
      "FraxETHStrategyProxy"
    );
    fraxEthStrategy = await ethers.getContractAt(
      "FraxETHStrategy",
      fraxEthStrategyProxy.address
    );

    const balancerRethStrategyProxy = await ethers.getContract(
      "OETHBalancerMetaPoolrEthStrategyProxy"
    );
    balancerREthStrategy = await ethers.getContractAt(
      "BalancerMetaPoolStrategy",
      balancerRethStrategyProxy.address
    );

    const oethHarvesterProxy = await ethers.getContract("OETHHarvesterProxy");
    oethHarvester = await ethers.getContractAt(
      "OETHHarvester",
      oethHarvesterProxy.address
    );

    ConvexEthMetaStrategyProxy = await ethers.getContract(
      "ConvexEthMetaStrategyProxy"
    );
    ConvexEthMetaStrategy = await ethers.getContractAt(
      "ConvexEthMetaStrategy",
      ConvexEthMetaStrategyProxy.address
    );

    const oethDripperProxy = await ethers.getContract("OETHDripperProxy");
    oethDripper = await ethers.getContractAt(
      "OETHDripper",
      oethDripperProxy.address
    );

    oethZapper = await ethers.getContract("OETHZapper");

    // Replace OracelRouter to disable staleness
    const dMockOracleRouterNoStale = await deployWithConfirmation(
      "MockOracleRouterNoStale"
    );
    const dMockOETHOracleRouterNoStale = await deployWithConfirmation(
      "MockOETHOracleRouterNoStale"
    );
    await replaceContractAt(oracleRouter.address, dMockOracleRouterNoStale);
    await replaceContractAt(
      oethOracleRouter.address,
      dMockOETHOracleRouterNoStale
    );
    swapper = await ethers.getContract("Swapper1InchV5");

    const fluxStrategyProxy = await ethers.getContract("FluxStrategyProxy");
    fluxStrategy = await ethers.getContractAt(
      "CompoundStrategy",
      fluxStrategyProxy.address
    );
  } else {
    usdt = await ethers.getContract("MockUSDT");
    dai = await ethers.getContract("MockDAI");
    tusd = await ethers.getContract("MockTUSD");
    usdc = await ethers.getContract("MockUSDC");
    weth = await ethers.getContract("MockWETH");
    ogn = await ethers.getContract("MockOGN");
    LUSD = await ethers.getContract("MockLUSD");
    ogv = await ethers.getContract("MockOGV");
    reth = await ethers.getContract("MockRETH");
    frxETH = await ethers.getContract("MockfrxETH");
    sfrxETH = await ethers.getContract("MocksfrxETH");
    stETH = await ethers.getContract("MockstETH");
    nonStandardToken = await ethers.getContract("MockNonStandardToken");

    cdai = await ethers.getContract("MockCDAI");
    cusdt = await ethers.getContract("MockCUSDT");
    cusdc = await ethers.getContract("MockCUSDC");
    comp = await ethers.getContract("MockCOMP");

    crv = await ethers.getContract("MockCRV");
    cvx = await ethers.getContract("MockCVX");
    crvMinter = await ethers.getContract("MockCRVMinter");
    threePool = await ethers.getContract("MockCurvePool");
    threePoolToken = await ethers.getContract("Mock3CRV");
    metapoolToken = await ethers.getContract("MockCurveMetapool");
    LUSDMetapoolToken = await ethers.getContract("MockCurveLUSDMetapool");
    threePoolGauge = await ethers.getContract("MockCurveGauge");
    cvxBooster = await ethers.getContract("MockBooster");
    cvxRewardPool = await ethers.getContract("MockRewardPool");

    adai = await ethers.getContract("MockADAI");
    aaveToken = await ethers.getContract("MockAAVEToken");
    aave = await ethers.getContract("MockAave");
    // currently in test the mockAave is itself the address provder
    aaveAddressProvider = await ethers.getContractAt(
      "ILendingPoolAddressesProvider",
      aave.address
    );
    stkAave = await ethers.getContract("MockStkAave");
    aaveIncentivesController = await ethers.getContract(
      "MockAaveIncentivesController"
    );

    uniswapPairOUSD_USDT = await ethers.getContract("MockUniswapPairOUSD_USDT");
    liquidityRewardOUSD_USDT = await ethers.getContractAt(
      "LiquidityReward",
      (
        await ethers.getContract("LiquidityRewardOUSD_USDTProxy")
      ).address
    );

    chainlinkOracleFeedDAI = await ethers.getContract(
      "MockChainlinkOracleFeedDAI"
    );
    chainlinkOracleFeedUSDT = await ethers.getContract(
      "MockChainlinkOracleFeedUSDT"
    );
    chainlinkOracleFeedUSDC = await ethers.getContract(
      "MockChainlinkOracleFeedUSDC"
    );
    chainlinkOracleFeedOGNETH = await ethers.getContract(
      "MockChainlinkOracleFeedOGNETH"
    );
    chainlinkOracleFeedETH = await ethers.getContract(
      "MockChainlinkOracleFeedETH"
    );

    // Mock contracts for testing rebase opt out
    mockNonRebasing = await ethers.getContract("MockNonRebasing");
    await mockNonRebasing.setOUSD(ousd.address);
    mockNonRebasingTwo = await ethers.getContract("MockNonRebasingTwo");
    await mockNonRebasingTwo.setOUSD(ousd.address);

    flipper = await ethers.getContract("Flipper");

    LUSDMetaStrategyProxy = await ethers.getContract(
      "ConvexLUSDMetaStrategyProxy"
    );
    LUSDMetaStrategy = await ethers.getContractAt(
      "ConvexGeneralizedMetaStrategy",
      LUSDMetaStrategyProxy.address
    );

    const fraxEthStrategyProxy = await ethers.getContract(
      "FraxETHStrategyProxy"
    );
    fraxEthStrategy = await ethers.getContractAt(
      "FraxETHStrategy",
      fraxEthStrategyProxy.address
    );
    swapper = await ethers.getContract("MockSwapper");
    mockSwapper = await ethers.getContract("MockSwapper");
    swapper1Inch = await ethers.getContract("Swapper1InchV5");
    mock1InchSwapRouter = await ethers.getContract("Mock1InchSwapRouter");
  }

  if (!isFork) {
    const assetAddresses = await getAssetAddresses(deployments);

    const sGovernor = await ethers.provider.getSigner(governorAddr);

    // Add TUSD in fixture, it is disabled by default in deployment
    await vault.connect(sGovernor).supportAsset(assetAddresses.TUSD, 0);

    // Enable capital movement
    await vault.connect(sGovernor).unpauseCapital();

    // Add Buyback contract as trustee
    await vault.connect(sGovernor).setTrusteeAddress(buyback.address);
  }

  const signers = await hre.ethers.getSigners();
  let governor = signers[1];
  let strategist = signers[0];
  const adjuster = signers[0];
  let timelock;
  let oldTimelock;

  const [matt, josh, anna, domen, daniel, franck] = signers.slice(4);

  if (isFork) {
    governor = await impersonateAndFundContract(governorAddr);
    strategist = await impersonateAndFundContract(strategistAddr);
    timelock = await impersonateAndFundContract(timelockAddr);
    oldTimelock = await impersonateAndFundContract(
      addresses.mainnet.OldTimelock
    );
  }
  await fundAccounts();
  if (isFork) {
    for (const user of [josh, matt, anna, domen, daniel, franck]) {
      // Approve Vault to move funds
      for (const asset of [ousd, usdt, usdc, dai]) {
        await resetAllowance(asset, user, vault.address);
      }

      for (const asset of [oeth, frxETH]) {
        await resetAllowance(asset, user, oethVault.address);
      }
    }
  } else {
    // Matt and Josh each have $100 OUSD
    for (const user of [matt, josh]) {
      await dai.connect(user).approve(vault.address, daiUnits("100"));
      await vault.connect(user).mint(dai.address, daiUnits("100"), 0);
    }
  }
  if (!rewardsSource && !isFork) {
    const address = await buyback.connect(governor).rewardsSource();
    rewardsSource = await ethers.getContractAt([], address);
  }
  return {
    // Accounts
    matt,
    josh,
    anna,
    governor,
    strategist,
    adjuster,
    domen,
    daniel,
    franck,
    timelock,
    oldTimelock,
    // Contracts
    ousd,
    vault,
    harvester,
    dripper,
    mockNonRebasing,
    mockNonRebasingTwo,
    // Oracle
    chainlinkOracleFeedDAI,
    chainlinkOracleFeedUSDT,
    chainlinkOracleFeedUSDC,
    chainlinkOracleFeedOGNETH,
    chainlinkOracleFeedETH,
    governorContract,
    compoundStrategy,
    oracleRouter,
    // Assets
    usdt,
    dai,
    tusd,
    usdc,
    ogn,
    LUSD,
    weth,
    ogv,
    reth,
    stETH,
    rewardsSource,
    nonStandardToken,
    // cTokens
    cdai,
    cusdc,
    cusdt,
    comp,
    // aTokens,
    adai,
    ausdt,
    ausdc,
    // CompoundStrategy contract factory to deploy
    CompoundStrategyFactory,
    // ThreePool
    crv,
    crvMinter,
    threePool,
    threePoolGauge,
    threePoolToken,
    metapoolToken,
    morpho,
    morphoLens,
    LUSDMetapoolToken,
    threePoolStrategy,
    convexStrategy,
    OUSDmetaStrategy,
    LUSDMetaStrategy,
    morphoCompoundStrategy,
    morphoAaveStrategy,
    cvx,
    cvxBooster,
    cvxRewardPool,

    aaveStrategy,
    aaveToken,
    aaveAddressProvider,
    aaveIncentivesController,
    aave,
    stkAave,
    uniswapPairOUSD_USDT,
    liquidityRewardOUSD_USDT,
    flipper,
    buyback,
    wousd,

    // Flux strategy
    fluxStrategy,
    fdai,
    fusdc,
    fusdt,

    // OETH
    oethVault,
    oeth,
    frxETH,
    sfrxETH,
    fraxEthStrategy,
    balancerREthStrategy,
    oethMorphoAaveStrategy,
    woeth,
    ConvexEthMetaStrategy,
    oethDripper,
    oethHarvester,
    oethZapper,
    swapper,
    mockSwapper,
    swapper1Inch,
    mock1InchSwapRouter,
  };
});

async function oethDefaultFixture() {
  // TODO: Trim it down to only do OETH things
  const fixture = await defaultFixture();

  const { weth, reth, stETH, frxETH, sfrxETH } = fixture;
  const { matt, josh, domen, daniel, franck, governor, oethVault } = fixture;

  if (isFork) {
    for (const user of [matt, josh, domen, daniel, franck]) {
      // Everyone gets free WETH
      await mintWETH(weth, user);

      // And vault can rug them all
      await resetAllowance(weth, user, oethVault.address);
    }
  } else {
    // Replace frxETHMinter
    await replaceContractAt(
      addresses.mainnet.FraxETHMinter,
      await ethers.getContract("MockFrxETHMinter")
    );
    const mockedMinter = await ethers.getContractAt(
      "MockFrxETHMinter",
      addresses.mainnet.FraxETHMinter
    );
    await mockedMinter.connect(franck).setAssetAddress(fixture.sfrxETH.address);

    // Replace WETH contract with MockWETH
    const mockWETH = await ethers.getContract("MockWETH");
    await replaceContractAt(addresses.mainnet.WETH, mockWETH);
    const stubbedWETH = await ethers.getContractAt(
      "MockWETH",
      addresses.mainnet.WETH
    );
    fixture.weth = stubbedWETH;

    // And Fund it
    _hardhatSetBalance(stubbedWETH.address, "999999999999999");

    // And make sure vault knows about it
    await oethVault.connect(governor).supportAsset(addresses.mainnet.WETH, 0);

    // Fund all with mockTokens
    await fundAccountsForOETHUnitTests();

    // Reset allowances
    for (const user of [matt, josh, domen, daniel, franck]) {
      for (const asset of [stubbedWETH, reth, stETH, frxETH, sfrxETH]) {
        await resetAllowance(asset, user, oethVault.address);
      }
    }
  }

  return fixture;
}

async function oethCollateralSwapFixture() {
  const fixture = await oethDefaultFixture();

  const { weth, reth, stETH, frxETH, matt, strategist, oethVault } = fixture;

  const bufferBps = await oethVault.vaultBuffer();
  const shouldChangeBuffer = bufferBps.lt(oethUnits("1"));

  if (shouldChangeBuffer) {
    // If it's not 100% already, set it to 100%
    await oethVault.connect(strategist).setVaultBuffer(
      oethUnits("1") // 100%
    );
  }

  for (const token of [weth, reth, stETH, frxETH]) {
    await token
      .connect(matt)
      .approve(
        oethVault.address,
        parseEther("100000000000000000000000000000000000").toString()
      );

    // Mint some tokens, so it ends up in Vault
    await oethVault.connect(matt).mint(token.address, parseEther("200"), "0");
  }

  if (shouldChangeBuffer) {
    // Set it back
    await oethVault.connect(strategist).setVaultBuffer(bufferBps);
  }

  return fixture;
}

async function oeth1InchSwapperFixture() {
  const fixture = await oethDefaultFixture();
  const { mock1InchSwapRouter } = fixture;

  const swapRouterAddr = "0x1111111254EEB25477B68fb85Ed929f73A960582";
  await replaceContractAt(swapRouterAddr, mock1InchSwapRouter);

  const stubbedRouterContract = await hre.ethers.getContractAt(
    "Mock1InchSwapRouter",
    swapRouterAddr
  );
  fixture.mock1InchSwapRouter = stubbedRouterContract;

  return fixture;
}

/**
 * Configure the MockVault contract by initializing it and setting supported
 * assets and then upgrade the Vault implementation via VaultProxy.
 */
async function mockVaultFixture() {
  const fixture = await defaultFixture();

  const { governorAddr } = await getNamedAccounts();
  const sGovernor = ethers.provider.getSigner(governorAddr);

  // Initialize and configure MockVault
  const cMockVault = await ethers.getContract("MockVault");

  // There is no need to initialize and setup the mock vault because the
  // proxy itself is already setup and the proxy is the one with the storage

  // Upgrade Vault to MockVault via proxy
  const cVaultProxy = await ethers.getContract("VaultProxy");
  await cVaultProxy.connect(sGovernor).upgradeTo(cMockVault.address);

  fixture.mockVault = await ethers.getContractAt(
    "MockVault",
    cVaultProxy.address
  );

  return fixture;
}

/**
 * Configure a Vault with only the Compound strategy.
 */
async function compoundVaultFixture() {
  const fixture = await defaultFixture();

  const { governorAddr } = await getNamedAccounts();
  const sGovernor = await ethers.provider.getSigner(governorAddr);

  const assetAddresses = await getAssetAddresses(deployments);

  // Approve in Vault
  await fixture.vault
    .connect(sGovernor)
    .approveStrategy(fixture.compoundStrategy.address);

  await fixture.harvester
    .connect(sGovernor)
    .setSupportedStrategy(fixture.compoundStrategy.address, true);

  // Add USDT
  await fixture.compoundStrategy
    .connect(sGovernor)
    .setPTokenAddress(assetAddresses.USDT, assetAddresses.cUSDT);
  await fixture.vault
    .connect(sGovernor)
    .setAssetDefaultStrategy(
      fixture.usdt.address,
      fixture.compoundStrategy.address
    );
  // Add USDC
  await fixture.compoundStrategy
    .connect(sGovernor)
    .setPTokenAddress(assetAddresses.USDC, assetAddresses.cUSDC);
  await fixture.vault
    .connect(sGovernor)
    .setAssetDefaultStrategy(
      fixture.usdc.address,
      fixture.compoundStrategy.address
    );
  // Add allocation mapping for DAI
  await fixture.vault
    .connect(sGovernor)
    .setAssetDefaultStrategy(
      fixture.dai.address,
      fixture.compoundStrategy.address
    );

  return fixture;
}

/**
 * Configure a Vault with only the 3Pool strategy.
 */
async function threepoolVaultFixture() {
  const fixture = await defaultFixture();

  const { governorAddr } = await getNamedAccounts();
  const sGovernor = await ethers.provider.getSigner(governorAddr);
  // Add 3Pool
  await fixture.vault
    .connect(sGovernor)
    .approveStrategy(fixture.threePoolStrategy.address);

  await fixture.harvester
    .connect(sGovernor)
    .setSupportedStrategy(fixture.threePoolStrategy.address, true);

  await fixture.vault
    .connect(sGovernor)
    .setAssetDefaultStrategy(
      fixture.usdt.address,
      fixture.threePoolStrategy.address
    );
  await fixture.vault
    .connect(sGovernor)
    .setAssetDefaultStrategy(
      fixture.usdc.address,
      fixture.threePoolStrategy.address
    );
  return fixture;
}

/**
 * Configure a Vault with only the Convex strategy.
 */
async function convexVaultFixture() {
  const fixture = await defaultFixture();

  const { governorAddr } = await getNamedAccounts();
  const sGovernor = await ethers.provider.getSigner(governorAddr);
  // Add Convex
  await fixture.vault
    .connect(sGovernor)
    .approveStrategy(fixture.convexStrategy.address);

  await fixture.harvester
    .connect(sGovernor)
    .setSupportedStrategy(fixture.convexStrategy.address, true);

  await fixture.vault
    .connect(sGovernor)
    .setAssetDefaultStrategy(
      fixture.usdt.address,
      fixture.convexStrategy.address
    );
  await fixture.vault
    .connect(sGovernor)
    .setAssetDefaultStrategy(
      fixture.usdc.address,
      fixture.convexStrategy.address
    );
  return fixture;
}

/**
 * Configure a Vault with the balancerREthStrategy
 */
function balancerREthFixtureSetup(config = { defaultStrategy: true }) {
  return deployments.createFixture(async () => {
    const fixture = await defaultFixture();
    const { oethVault, timelock, weth, reth, balancerREthStrategy, josh } =
      fixture;

    if (config.defaultStrategy) {
      await oethVault
        .connect(timelock)
        .setAssetDefaultStrategy(reth.address, balancerREthStrategy.address);
      await oethVault
        .connect(timelock)
        .setAssetDefaultStrategy(weth.address, balancerREthStrategy.address);
    }

    fixture.rEthBPT = await ethers.getContractAt(
      "IERC20Metadata",
      addresses.mainnet.rETH_WETH_BPT,
      josh
    );
    fixture.balancerREthPID = balancer_rETH_WETH_PID;

    fixture.auraPool = await ethers.getContractAt(
      "IERC4626",
      addresses.mainnet.rETH_WETH_AuraRewards
    );

    fixture.balancerVault = await ethers.getContractAt(
      "IBalancerVault",
      addresses.mainnet.balancerVault,
      josh
    );

    // Get some rETH from most loaded contracts/wallets
    await impersonateAndFundAddress(
      addresses.mainnet.rETH,
      [
        "0xCc9EE9483f662091a1de4795249E24aC0aC2630f",
        "0xC6424e862f1462281B0a5FAc078e4b63006bDEBF",
        "0x7d6149aD9A573A6E2Ca6eBf7D4897c1B766841B4",
        "0x7C5aaA2a20b01df027aD032f7A768aC015E77b86",
        "0x1BeE69b7dFFfA4E2d53C2a2Df135C388AD25dCD2",
      ],
      josh.getAddress()
    );

    return fixture;
  });
}

/**
 * Configure a Vault with the balancer strategy for wstETH/WETH pool
 */
function balancerWstEthFixtureSetup() {
  return deployments.createFixture(async () => {
    const fixture = await defaultFixture();

    const d = balancerStrategyDeployment({
      deploymentOpts: {
        deployName: "99999_balancer_wstETH_WETH",
        forceDeploy: true,
        deployerIsProposer: true,
      },
      proxyContractName: "OETHBalancerMetaPoolwstEthStrategyProxy",

      platformAddress: addresses.mainnet.wstETH_WETH_BPT,
      poolId: balancer_stETH_WETH_PID,

      auraRewardsContractAddress: addresses.mainnet.wstETH_WETH_AuraRewards,

      rewardTokenAddresses: [addresses.mainnet.BAL, addresses.mainnet.AURA],
      assets: [addresses.mainnet.stETH, addresses.mainnet.WETH],
    });

    await d(hre);

    const balancerWstEthStrategyProxy = await ethers.getContract(
      "OETHBalancerMetaPoolwstEthStrategyProxy"
    );
    const balancerWstEthStrategy = await ethers.getContractAt(
      "BalancerMetaPoolStrategy",
      balancerWstEthStrategyProxy.address
    );

    fixture.balancerWstEthStrategy = balancerWstEthStrategy;

    const { oethVault, timelock, weth, stETH, josh } = fixture;

    await oethVault
      .connect(timelock)
      .setAssetDefaultStrategy(stETH.address, balancerWstEthStrategy.address);
    await oethVault
      .connect(timelock)
      .setAssetDefaultStrategy(weth.address, balancerWstEthStrategy.address);

    fixture.stEthBPT = await ethers.getContractAt(
      "IERC20Metadata",
      addresses.mainnet.wstETH_WETH_BPT,
      josh
    );
    fixture.balancerWstEthPID = balancer_stETH_WETH_PID;

    fixture.auraPool = await ethers.getContractAt(
      "IERC4626",
      addresses.mainnet.wstETH_WETH_AuraRewards
    );

    fixture.balancerVault = await ethers.getContractAt(
      "IBalancerVault",
      addresses.mainnet.balancerVault,
      josh
    );

    return fixture;
  });
}

async function fundWith3Crv(address, maxAmount) {
  // Get some 3CRV from most loaded contracts/wallets
  await impersonateAndFundAddress(
    addresses.mainnet.ThreePoolToken,
    [
      "0xceaf7747579696a2f0bb206a14210e3c9e6fb269",
      "0xd632f22692fac7611d2aa1c0d552930d43caed3b",
      "0xbfcf63294ad7105dea65aa58f8ae5be2d9d0952a",
      "0xed279fdd11ca84beef15af5d39bb4d4bee23f0ca",
      "0x43b4fdfd4ff969587185cdb6f0bd875c5fc83f8c",
    ],
    address,
    30, // balanceToUse
    maxAmount
  );
}

/**
 * Configure a Vault with only the Meta strategy.
 */
async function convexMetaVaultFixture() {
  const fixture = await defaultFixture();

  if (isFork) {
    const { josh, matt, anna, domen, daniel, franck, ousd } = fixture;

    // const curveFactoryAddress = '0xB9fC157394Af804a3578134A6585C0dc9cc990d4'

    const threepoolLP = await ethers.getContractAt(
      threepoolLPAbi,
      addresses.mainnet.ThreePoolToken
    );
    const ousdMetaPool = await ethers.getContractAt(
      ousdMetapoolAbi,
      addresses.mainnet.CurveOUSDMetaPool
    );
    const threepoolSwap = await ethers.getContractAt(
      threepoolSwapAbi,
      addresses.mainnet.ThreePool
    );
    // const curveFactory = await ethers.getContractAt(curveFactoryAbi, curveFactoryAddress)

    const balances = await ousdMetaPool.get_balances();
    log(`Metapool balance 0: ${formatUnits(balances[0])}`);
    log(`Metapool balance 1: ${formatUnits(balances[1])}`);

    // Domen is loaded with 3CRV
    await fundWith3Crv(domen.getAddress(), ethers.BigNumber.from("0"));

    for (const user of [josh, matt, anna, domen, daniel, franck]) {
      // Approve OUSD MetaPool contract to move funds
      await resetAllowance(threepoolLP, user, ousdMetaPool.address);
      await resetAllowance(ousd, user, ousdMetaPool.address);
    }

    fixture.ousdMetaPool = ousdMetaPool;
    fixture.threePoolToken = threepoolLP;
    fixture.threepoolSwap = threepoolSwap;
  } else {
    // Migrations should do these on fork
    const { governorAddr } = await getNamedAccounts();
    const sGovernor = await ethers.provider.getSigner(governorAddr);

    // Add Convex Meta strategy
    await fixture.vault
      .connect(sGovernor)
      .approveStrategy(fixture.OUSDmetaStrategy.address);

    // set meta strategy on vault so meta strategy is allowed to mint OUSD
    await fixture.vault
      .connect(sGovernor)
      .setOusdMetaStrategy(fixture.OUSDmetaStrategy.address);

    // set OUSD mint threshold to 50 million
    await fixture.vault
      .connect(sGovernor)
      .setNetOusdMintForStrategyThreshold(parseUnits("50", 24));

    await fixture.harvester
      .connect(sGovernor)
      .setSupportedStrategy(fixture.OUSDmetaStrategy.address, true);

    await fixture.vault
      .connect(sGovernor)
      .setAssetDefaultStrategy(
        fixture.usdt.address,
        fixture.OUSDmetaStrategy.address
      );

    await fixture.vault
      .connect(sGovernor)
      .setAssetDefaultStrategy(
        fixture.usdc.address,
        fixture.OUSDmetaStrategy.address
      );
  }

  return fixture;
}

/**
 * Configure a Vault with only the Morpho strategy.
 */
async function morphoCompoundFixture() {
  const fixture = await defaultFixture();

  const { timelock } = fixture;

  if (isFork) {
    await fixture.vault
      .connect(timelock)
      .setAssetDefaultStrategy(
        fixture.usdt.address,
        fixture.morphoCompoundStrategy.address
      );

    await fixture.vault
      .connect(timelock)
      .setAssetDefaultStrategy(
        fixture.usdc.address,
        fixture.morphoCompoundStrategy.address
      );

    await fixture.vault
      .connect(timelock)
      .setAssetDefaultStrategy(
        fixture.dai.address,
        fixture.morphoCompoundStrategy.address
      );
  } else {
    throw new Error(
      "Morpho strategy only supported in forked test environment"
    );
  }

  return fixture;
}

/**
 * Configure a Vault with only the Morpho strategy.
 */
async function morphoAaveFixture() {
  const fixture = await defaultFixture();

  const { timelock } = fixture;

  if (isFork) {
    await fixture.vault
      .connect(timelock)
      .setAssetDefaultStrategy(
        fixture.usdt.address,
        fixture.morphoAaveStrategy.address
      );

    await fixture.vault
      .connect(timelock)
      .setAssetDefaultStrategy(
        fixture.usdc.address,
        fixture.morphoAaveStrategy.address
      );

    await fixture.vault
      .connect(timelock)
      .setAssetDefaultStrategy(
        fixture.dai.address,
        fixture.morphoAaveStrategy.address
      );
  } else {
    throw new Error(
      "Morpho strategy only supported in forked test environment"
    );
  }

  return fixture;
}

/**
 * Configure a Vault with only the Morpho strategy.
 */
async function oethMorphoAaveFixture() {
  const fixture = await oethDefaultFixture();

  if (isFork) {
    const { oethVault, timelock, weth, oethMorphoAaveStrategy } = fixture;

    await oethVault
      .connect(timelock)
      .setAssetDefaultStrategy(weth.address, oethMorphoAaveStrategy.address);
  } else {
    throw new Error(
      "Morpho strategy only supported in forked test environment"
    );
  }

  return fixture;
}

/**
 * FraxETHStrategy fixture
 */
async function fraxETHStrategyFixture() {
  const fixture = await oethDefaultFixture();

  if (isFork) {
    const { oethVault, frxETH, fraxEthStrategy, timelock } = fixture;
    await oethVault
      .connect(timelock)
      .setAssetDefaultStrategy(frxETH.address, fraxEthStrategy.address);
  } else {
    const { governorAddr } = await getNamedAccounts();
    const { oethVault, frxETH, fraxEthStrategy } = fixture;
    const sGovernor = await ethers.provider.getSigner(governorAddr);

    // Approve Strategy
    await oethVault.connect(sGovernor).approveStrategy(fraxEthStrategy.address);

    // Set as default
    await oethVault
      .connect(sGovernor)
      .setAssetDefaultStrategy(frxETH.address, fraxEthStrategy.address);
  }

  return fixture;
}

/**
 * Generalized strategy fixture that works only in forked environment
 *
 * @param metapoolAddress -> the address of the metapool
 * @param rewardPoolAddress -> address of the reward staker contract
 * @param metastrategyProxyName -> name of the generalizedMetastrategy proxy contract
 */
async function convexGeneralizedMetaForkedFixture(
  config = {
    metapoolAddress: addresses.mainnet.CurveOUSDMetaPool,
    rewardPoolAddress: addresses.mainnet.CVXRewardsPool,
    metastrategyProxyName: addresses.mainnet.ConvexOUSDAMOStrategy,
    lpTokenAddress: addresses.mainnet.ThreePoolToken,
  }
) {
  const {
    metapoolAddress,
    rewardPoolAddress,
    metastrategyProxyName,
    lpTokenAddress,
  } = config;
  const fixture = await defaultFixture();

  const { timelockAddr } = await getNamedAccounts();
  const sGovernor = await ethers.provider.getSigner(timelockAddr);
  const { josh, matt, anna, domen, daniel, franck } = fixture;

  const threepoolLP = await ethers.getContractAt(
    threepoolLPAbi,
    addresses.mainnet.ThreePoolToken
  );
  const metapool = await ethers.getContractAt(ousdMetapoolAbi, metapoolAddress);

  const primaryCoin = await ethers.getContractAt(
    erc20Abi,
    await metapool.coins(0)
  );

  const threepoolSwap = await ethers.getContractAt(
    threepoolSwapAbi,
    addresses.mainnet.ThreePool
  );

  const lpToken = await ethers.getContractAt(erc20Abi, lpTokenAddress);

  for (const user of [josh, matt, anna, domen, daniel, franck]) {
    // Approve Metapool contract to move funds
    await resetAllowance(threepoolLP, user, metapoolAddress);
    await resetAllowance(primaryCoin, user, metapoolAddress);
  }

  // Get some 3CRV from most loaded contracts/wallets
  await impersonateAndFundAddress(
    addresses.mainnet.ThreePoolToken,
    [
      "0xceaf7747579696a2f0bb206a14210e3c9e6fb269",
      "0xd632f22692fac7611d2aa1c0d552930d43caed3b",
      "0xbfcf63294ad7105dea65aa58f8ae5be2d9d0952a",
      "0xed279fdd11ca84beef15af5d39bb4d4bee23f0ca",
      "0x43b4fdfd4ff969587185cdb6f0bd875c5fc83f8c",
    ],
    // Domen is loaded with 3CRV
    domen.getAddress()
  );

  fixture.metapoolCoin = primaryCoin;
  fixture.metapool = metapool;
  fixture.metapoolLpToken = lpToken;
  fixture.threePoolToken = threepoolLP;
  fixture.threepoolSwap = threepoolSwap;

  fixture.metaStrategyProxy = await ethers.getContract(metastrategyProxyName);
  fixture.metaStrategy = await ethers.getContractAt(
    "ConvexGeneralizedMetaStrategy",
    fixture.metaStrategyProxy.address
  );

  fixture.rewardPool = await ethers.getContractAt(
    "IRewardStaking",
    rewardPoolAddress
  );

  await fixture.vault
    .connect(sGovernor)
    .setAssetDefaultStrategy(
      fixture.usdt.address,
      fixture.metaStrategy.address
    );

  await fixture.vault
    .connect(sGovernor)
    .setAssetDefaultStrategy(
      fixture.usdc.address,
      fixture.metaStrategy.address
    );

  return fixture;
}

async function impersonateAccount(address) {
  await hre.network.provider.request({
    method: "hardhat_impersonateAccount",
    params: [address],
  });
}

async function _hardhatSetBalance(address, amount = "10000") {
  await hre.network.provider.request({
    method: "hardhat_setBalance",
    params: [
      address,
      parseEther(amount)
        .toHexString()
        .replace(/^0x0+/, "0x")
        .replace(/0$/, "1"),
    ],
  });
}

async function impersonateAndFundContract(address, amount = "100000") {
  await impersonateAccount(address);

  await _hardhatSetBalance(address, amount);

  const signer = await ethers.provider.getSigner(address);
  signer.address = address;
  return signer;
}

async function impersonateAndFundAddress(
  tokenAddress,
  contractAddresses,
  toAddress,
  balanceToUse = 30, // 30%
  maxAmount = ethers.BigNumber.from(0)
) {
  if (!Array.isArray(contractAddresses)) {
    contractAddresses = [contractAddresses];
  }

  let amountTransfered = ethers.BigNumber.from("0");
  for (const contractAddress of contractAddresses) {
    const impersonatedSigner = await impersonateAndFundContract(
      contractAddress
    );

    const tokenContract = await ethers.getContractAt(daiAbi, tokenAddress);

    const balance = await tokenContract
      .connect(impersonatedSigner)
      .balanceOf(contractAddress);

    const amount = balance.mul(balanceToUse).div(100);
    // consider max amount
    if (maxAmount.gt(ethers.BigNumber.from("0"))) {
      if (amountTransfered.add(amount).gt(maxAmount)) {
        await tokenContract
          .connect(impersonatedSigner)
          .transfer(toAddress, maxAmount.sub(amountTransfered));

        // max amount already transferred
        return;
      }

      amountTransfered.add(amount);
    }

    await tokenContract.connect(impersonatedSigner).transfer(toAddress, amount);
  }
}

async function resetAllowance(
  tokenContract,
  signer,
  toAddress,
  allowance = "10000000000000000000000000000000000000000000000000"
) {
  await tokenContract.connect(signer).approve(toAddress, "0");
  await tokenContract.connect(signer).approve(toAddress, allowance);
}

async function mintWETH(weth, recipient, amount = "100") {
  await _hardhatSetBalance(recipient.address, (Number(amount) * 2).toString());
  await weth.connect(recipient).deposit({
    value: parseEther(amount),
  });
}

async function withImpersonatedAccount(address, cb) {
  const signer = await impersonateAndFundContract(address);

  await cb(signer);

  await hre.network.provider.request({
    method: "hardhat_stopImpersonatingAccount",
    params: [address],
  });
}

/**
 * Configure a Vault with only the LUSD Generalized Meta strategy.
 */
async function convexLUSDMetaVaultFixture() {
  const fixture = await defaultFixture();

  const { governorAddr } = await getNamedAccounts();
  const sGovernor = await ethers.provider.getSigner(governorAddr);

  // Add Convex Meta strategy
  await fixture.vault
    .connect(sGovernor)
    .approveStrategy(fixture.LUSDMetaStrategy.address);

  await fixture.harvester
    .connect(sGovernor)
    .setSupportedStrategy(fixture.LUSDMetaStrategy.address, true);

  await fixture.vault
    .connect(sGovernor)
    .setAssetDefaultStrategy(
      fixture.usdt.address,
      fixture.LUSDMetaStrategy.address
    );

  await fixture.vault
    .connect(sGovernor)
    .setAssetDefaultStrategy(
      fixture.usdc.address,
      fixture.LUSDMetaStrategy.address
    );

  return fixture;
}

/**
 * Configure a Vault with only the OETH/(W)ETH Curve Metastrategy.
 */
async function convexOETHMetaVaultFixture() {
  const fixture = await defaultFixture();

  const { ConvexEthMetaStrategy, oethVault, josh, timelock, weth } = fixture;

  await impersonateAndFundAddress(
    weth.address,
    [
      "0x8EB8a3b98659Cce290402893d0123abb75E3ab28",
      "0x741AA7CFB2c7bF2A1E7D4dA2e3Df6a56cA4131F3",
      "0x57757E3D981446D585Af0D9Ae4d7DF6D64647806",
      "0x2fEb1512183545f48f6b9C5b4EbfCaF49CfCa6F3",
      "0x6B44ba0a126a2A1a8aa6cD1AdeeD002e141Bcd44",
    ],
    // Josh is loaded with weth
    josh.getAddress()
  );

  // Get some CRV from most loaded contracts/wallets
  await impersonateAndFundAddress(
    addresses.mainnet.CRV,
    [
      "0x0A2634885B47F15064fB2B33A86733C614c9950A",
      "0x34ea4138580435B5A521E460035edb19Df1938c1",
      "0x28C6c06298d514Db089934071355E5743bf21d60",
      "0xa6a4d3218BBf0E81B38390396f9EA7eb8B9c9820",
      "0xb73D8dCE603155e231aAd4381a2F20071Ca4D55c",
    ],
    // Josh is loaded with CRV
    josh.getAddress()
  );

  // Add Convex Meta strategy
  await oethVault
    .connect(timelock)
    .setAssetDefaultStrategy(weth.address, ConvexEthMetaStrategy.address);

  // Update the strategy threshold to 100k ETH
  await oethVault
    .connect(timelock)
    .setNetOusdMintForStrategyThreshold(parseUnits("100", 21));

  // Convex pool that records the deposited balances
  fixture.cvxRewardPool = await ethers.getContractAt(
    "IRewardStaking",
    await ConvexEthMetaStrategy.cvxRewardStaker()
  );

  fixture.oethMetaPool = await ethers.getContractAt(
    ousdMetapoolAbi,
    addresses.mainnet.CurveOETHMetaPool
  );

  return fixture;
}

/**
 * Configure a Vault with only the Aave strategy.
 */
async function aaveVaultFixture() {
  const fixture = await defaultFixture();

  const { governorAddr } = await getNamedAccounts();
  const sGovernor = await ethers.provider.getSigner(governorAddr);
  // Add Aave which only supports DAI
  await fixture.vault
    .connect(sGovernor)
    .approveStrategy(fixture.aaveStrategy.address);

  await fixture.harvester
    .connect(sGovernor)
    .setSupportedStrategy(fixture.aaveStrategy.address, true);

  // Add direct allocation of DAI to Aave
  await fixture.vault
    .connect(sGovernor)
    .setAssetDefaultStrategy(fixture.dai.address, fixture.aaveStrategy.address);
  return fixture;
}

/**
 * Configure a compound fixture with a false vault for testing
 */
async function compoundFixture() {
  const fixture = await defaultFixture();

  const assetAddresses = await getAssetAddresses(deployments);
  const { deploy } = deployments;
  const { governorAddr } = await getNamedAccounts();
  const sGovernor = await ethers.provider.getSigner(governorAddr);

  await deploy("StandaloneCompound", {
    from: governorAddr,
    contract: "CompoundStrategy",
    args: [
      [
        addresses.dead,
        governorAddr, // Using Governor in place of Vault here
      ],
    ],
  });

  fixture.cStandalone = await ethers.getContract("StandaloneCompound");

  // Set governor as vault
  await fixture.cStandalone
    .connect(sGovernor)
    .initialize(
      [assetAddresses.COMP],
      [assetAddresses.DAI, assetAddresses.USDC],
      [assetAddresses.cDAI, assetAddresses.cUSDC]
    );

  await fixture.cStandalone
    .connect(sGovernor)
    .setHarvesterAddress(fixture.harvester.address);

  await fixture.usdc.transfer(
    await fixture.matt.getAddress(),
    parseUnits("1000", 6)
  );

  return fixture;
}

/**
 * Configure a threepool fixture with the governer as vault for testing
 */
async function threepoolFixture() {
  const fixture = await defaultFixture();

  const assetAddresses = await getAssetAddresses(deployments);
  const { deploy } = deployments;
  const { governorAddr } = await getNamedAccounts();
  const sGovernor = await ethers.provider.getSigner(governorAddr);

  await deploy("StandaloneThreePool", {
    from: governorAddr,
    contract: "ThreePoolStrategy",
    args: [
      [
        assetAddresses.ThreePool,
        governorAddr, // Using Governor in place of Vault here
      ],
    ],
  });

  fixture.tpStandalone = await ethers.getContract("StandaloneThreePool");

  // Set governor as vault
  await fixture.tpStandalone.connect(sGovernor)[
    // eslint-disable-next-line
    "initialize(address[],address[],address[],address,address)"
  ]([assetAddresses.CRV], [assetAddresses.DAI, assetAddresses.USDC, assetAddresses.USDT], [assetAddresses.ThreePoolToken, assetAddresses.ThreePoolToken, assetAddresses.ThreePoolToken], assetAddresses.ThreePoolGauge, assetAddresses.CRVMinter);

  return fixture;
}

/**
 * Configure a Vault with two strategies
 */
async function multiStrategyVaultFixture() {
  const fixture = await compoundVaultFixture();
  const assetAddresses = await getAssetAddresses(deployments);
  const { deploy } = deployments;

  const { governorAddr } = await getNamedAccounts();
  const sGovernor = await ethers.provider.getSigner(governorAddr);

  await deploy("StrategyTwo", {
    from: governorAddr,
    contract: "CompoundStrategy",
  });

  const cStrategyTwo = await ethers.getContract("StrategyTwo");
  // Initialize the second strategy with DAI and USDC
  await cStrategyTwo
    .connect(sGovernor)
    .initialize(
      addresses.dead,
      fixture.vault.address,
      [assetAddresses.COMP],
      [assetAddresses.DAI, assetAddresses.USDC],
      [assetAddresses.cDAI, assetAddresses.cUSDC]
    );

  await cStrategyTwo
    .connect(sGovernor)
    .setHarvesterAddress(fixture.harvester.address);

  // Add second strategy to Vault
  await fixture.vault.connect(sGovernor).approveStrategy(cStrategyTwo.address);

  await fixture.harvester
    .connect(sGovernor)
    .setSupportedStrategy(cStrategyTwo.address, true);

  // DAI to second strategy
  await fixture.vault
    .connect(sGovernor)
    .setAssetDefaultStrategy(fixture.dai.address, cStrategyTwo.address);

  // Set up third strategy
  await deploy("StrategyThree", {
    from: governorAddr,
    contract: "CompoundStrategy",
  });
  const cStrategyThree = await ethers.getContract("StrategyThree");
  // Initialize the third strategy with only DAI
  await cStrategyThree
    .connect(sGovernor)
    .initialize(
      addresses.dead,
      fixture.vault.address,
      [assetAddresses.COMP],
      [assetAddresses.DAI],
      [assetAddresses.cDAI]
    );

  await cStrategyThree
    .connect(sGovernor)
    .setHarvesterAddress(fixture.harvester.address);

  fixture.strategyTwo = cStrategyTwo;
  fixture.strategyThree = cStrategyThree;
  return fixture;
}

/**
 * Configure a hacked Vault
 */
async function hackedVaultFixture() {
  const fixture = await defaultFixture();

  const assetAddresses = await getAssetAddresses(deployments);
  const { deploy } = deployments;
  const { vault, oracleRouter } = fixture;
  const { governorAddr } = await getNamedAccounts();
  const sGovernor = await ethers.provider.getSigner(governorAddr);
  const oracleAddresses = await getOracleAddresses(hre.deployments);

  await deploy("MockEvilDAI", {
    from: governorAddr,
    args: [vault.address, assetAddresses.DAI],
  });

  const evilDAI = await ethers.getContract("MockEvilDAI");
  /* Mock oracle feeds report 0 for updatedAt data point. Set
   * maxStaleness to 100 years from epoch to make the Oracle
   * feeds valid
   */
  const maxStaleness = 24 * 60 * 60 * 365 * 100;

  await oracleRouter.setFeed(
    evilDAI.address,
    oracleAddresses.chainlink.DAI_USD,
    maxStaleness
  );
  await oracleRouter.cacheDecimals(evilDAI.address);

  await fixture.vault.connect(sGovernor).supportAsset(evilDAI.address, 0);

  fixture.evilDAI = evilDAI;

  return fixture;
}

/**
 * Configure a reborn hack attack
 */
async function rebornFixture() {
  const fixture = await defaultFixture();

  const assetAddresses = await getAssetAddresses(deployments);
  const { deploy } = deployments;
  const { governorAddr } = await getNamedAccounts();
  const { vault } = fixture;

  await deploy("Sanctum", {
    from: governorAddr,
    args: [assetAddresses.DAI, vault.address],
  });

  const sanctum = await ethers.getContract("Sanctum");

  const encodedCallbackAddress = defaultAbiCoder
    .encode(["address"], [sanctum.address])
    .slice(2);
  const initCode = (await ethers.getContractFactory("Reborner")).bytecode;
  const deployCode = `${initCode}${encodedCallbackAddress}`;

  await sanctum.deploy(12345, deployCode);
  const rebornAddress = await sanctum.computeAddress(12345, deployCode);
  const reborner = await ethers.getContractAt("Reborner", rebornAddress);

  const rebornAttack = async (shouldAttack = true, targetMethod = null) => {
    await sanctum.setShouldAttack(shouldAttack);
    if (targetMethod) await sanctum.setTargetMethod(targetMethod);
    await sanctum.setOUSDAddress(fixture.ousd.address);
    await sanctum.deploy(12345, deployCode);
  };

  fixture.reborner = reborner;
  fixture.rebornAttack = rebornAttack;

  return fixture;
}

async function fluxStrategyFixture() {
  const fixture = await defaultFixture();

  const { fluxStrategy, timelock, vault, dai, usdt, usdc } = fixture;

  await vault
    .connect(timelock)
    .setAssetDefaultStrategy(dai.address, fluxStrategy.address);

  await vault
    .connect(timelock)
    .setAssetDefaultStrategy(usdt.address, fluxStrategy.address);

  await vault
    .connect(timelock)
    .setAssetDefaultStrategy(usdc.address, fluxStrategy.address);

  // Withdraw all from strategies and deposit it to Flux
  await vault.connect(timelock).withdrawAllFromStrategies();

  await vault.connect(timelock).rebase();

  return fixture;
}

async function replaceContractAt(targetAddress, mockContract) {
  const signer = (await hre.ethers.getSigners())[0];
  const mockCode = await signer.provider.getCode(mockContract.address);

  await hre.network.provider.request({
    method: "hardhat_setCode",
    params: [targetAddress, mockCode],
  });
}

/**
 * A fixture is a setup function that is run only the first time it's invoked. On subsequent invocations,
 * Hardhat will reset the state of the network to what it was at the point after the fixture was initially executed.
 * The returned `loadFixture` function is typically inlcuded in the beforeEach().
 * @example
 *   const loadFixture = createFixtureLoader(convexOETHMetaVaultFixture);
 *   beforeEach(async () => {
 *     fixture = await loadFixture();
 *   });
 * @example
 *   const loadFixture = createFixtureLoader(convexOETHMetaVaultFixture, {
 *     wethMintAmount: 5000,
 *     depositToStrategy: false,
 *   });
 *   beforeEach(async () => {
 *     fixture = await loadFixture();
 *   });
 * @param {*} fixture async function that sets up test data. eg users, contracts and protocols
 * @param {*} config optional config object passed to the fixture function
 * @returns loadFixture an async function that loads a fixture
 */
function createFixtureLoader(fixture, config) {
  return deployments.createFixture(async () => {
    return await fixture(config);
  });
}

/**
 * An async function that loads the default fixture for unit or fork tests
 * @example
 *   let fixture;
 *   beforeEach(async () => {
 *     fixture = await loadDefaultFixture();
 *   });
 */
async function loadDefaultFixture() {
  return await defaultFixture();
}

module.exports = {
  createFixtureLoader,
  loadDefaultFixture,
  fundWith3Crv,
  resetAllowance,
  defaultFixture,
  oethDefaultFixture,
  mockVaultFixture,
  compoundFixture,
  compoundVaultFixture,
  multiStrategyVaultFixture,
  threepoolFixture,
  threepoolVaultFixture,
  convexVaultFixture,
  convexMetaVaultFixture,
  convexOETHMetaVaultFixture,
  convexGeneralizedMetaForkedFixture,
  convexLUSDMetaVaultFixture,
  morphoCompoundFixture,
  morphoAaveFixture,
  aaveVaultFixture,
  hackedVaultFixture,
  rebornFixture,
  withImpersonatedAccount,
  impersonateAndFundContract,
  impersonateAccount,
<<<<<<< HEAD
  fraxETHStrategyFixtureSetup,
  balancerREthFixtureSetup,
  balancerWstEthFixtureSetup,
  oethMorphoAaveFixtureSetup,
=======
  fraxETHStrategyFixture,
  oethMorphoAaveFixture,
>>>>>>> 95f766cd
  mintWETH,
  replaceContractAt,
  oeth1InchSwapperFixture,
  oethCollateralSwapFixture,
  fluxStrategyFixture,
};<|MERGE_RESOLUTION|>--- conflicted
+++ resolved
@@ -863,121 +863,117 @@
 /**
  * Configure a Vault with the balancerREthStrategy
  */
-function balancerREthFixtureSetup(config = { defaultStrategy: true }) {
-  return deployments.createFixture(async () => {
-    const fixture = await defaultFixture();
-    const { oethVault, timelock, weth, reth, balancerREthStrategy, josh } =
-      fixture;
-
-    if (config.defaultStrategy) {
-      await oethVault
-        .connect(timelock)
-        .setAssetDefaultStrategy(reth.address, balancerREthStrategy.address);
-      await oethVault
-        .connect(timelock)
-        .setAssetDefaultStrategy(weth.address, balancerREthStrategy.address);
-    }
-
-    fixture.rEthBPT = await ethers.getContractAt(
-      "IERC20Metadata",
-      addresses.mainnet.rETH_WETH_BPT,
-      josh
-    );
-    fixture.balancerREthPID = balancer_rETH_WETH_PID;
-
-    fixture.auraPool = await ethers.getContractAt(
-      "IERC4626",
-      addresses.mainnet.rETH_WETH_AuraRewards
-    );
-
-    fixture.balancerVault = await ethers.getContractAt(
-      "IBalancerVault",
-      addresses.mainnet.balancerVault,
-      josh
-    );
-
-    // Get some rETH from most loaded contracts/wallets
-    await impersonateAndFundAddress(
-      addresses.mainnet.rETH,
-      [
-        "0xCc9EE9483f662091a1de4795249E24aC0aC2630f",
-        "0xC6424e862f1462281B0a5FAc078e4b63006bDEBF",
-        "0x7d6149aD9A573A6E2Ca6eBf7D4897c1B766841B4",
-        "0x7C5aaA2a20b01df027aD032f7A768aC015E77b86",
-        "0x1BeE69b7dFFfA4E2d53C2a2Df135C388AD25dCD2",
-      ],
-      josh.getAddress()
-    );
-
-    return fixture;
-  });
-}
-
-/**
- * Configure a Vault with the balancer strategy for wstETH/WETH pool
- */
-function balancerWstEthFixtureSetup() {
-  return deployments.createFixture(async () => {
-    const fixture = await defaultFixture();
-
-    const d = balancerStrategyDeployment({
-      deploymentOpts: {
-        deployName: "99999_balancer_wstETH_WETH",
-        forceDeploy: true,
-        deployerIsProposer: true,
-      },
-      proxyContractName: "OETHBalancerMetaPoolwstEthStrategyProxy",
-
-      platformAddress: addresses.mainnet.wstETH_WETH_BPT,
-      poolId: balancer_stETH_WETH_PID,
-
-      auraRewardsContractAddress: addresses.mainnet.wstETH_WETH_AuraRewards,
-
-      rewardTokenAddresses: [addresses.mainnet.BAL, addresses.mainnet.AURA],
-      assets: [addresses.mainnet.stETH, addresses.mainnet.WETH],
-    });
-
-    await d(hre);
-
-    const balancerWstEthStrategyProxy = await ethers.getContract(
-      "OETHBalancerMetaPoolwstEthStrategyProxy"
-    );
-    const balancerWstEthStrategy = await ethers.getContractAt(
-      "BalancerMetaPoolStrategy",
-      balancerWstEthStrategyProxy.address
-    );
-
-    fixture.balancerWstEthStrategy = balancerWstEthStrategy;
-
-    const { oethVault, timelock, weth, stETH, josh } = fixture;
-
+async function balancerREthFixture(config = { defaultStrategy: true }) {
+  const fixture = await defaultFixture();
+  const { oethVault, timelock, weth, reth, balancerREthStrategy, josh } =
+    fixture;
+
+  if (config.defaultStrategy) {
     await oethVault
       .connect(timelock)
-      .setAssetDefaultStrategy(stETH.address, balancerWstEthStrategy.address);
+      .setAssetDefaultStrategy(reth.address, balancerREthStrategy.address);
     await oethVault
       .connect(timelock)
-      .setAssetDefaultStrategy(weth.address, balancerWstEthStrategy.address);
-
-    fixture.stEthBPT = await ethers.getContractAt(
-      "IERC20Metadata",
-      addresses.mainnet.wstETH_WETH_BPT,
-      josh
-    );
-    fixture.balancerWstEthPID = balancer_stETH_WETH_PID;
-
-    fixture.auraPool = await ethers.getContractAt(
-      "IERC4626",
-      addresses.mainnet.wstETH_WETH_AuraRewards
-    );
-
-    fixture.balancerVault = await ethers.getContractAt(
-      "IBalancerVault",
-      addresses.mainnet.balancerVault,
-      josh
-    );
-
-    return fixture;
+      .setAssetDefaultStrategy(weth.address, balancerREthStrategy.address);
+  }
+
+  fixture.rEthBPT = await ethers.getContractAt(
+    "IERC20Metadata",
+    addresses.mainnet.rETH_WETH_BPT,
+    josh
+  );
+  fixture.balancerREthPID = balancer_rETH_WETH_PID;
+
+  fixture.auraPool = await ethers.getContractAt(
+    "IERC4626",
+    addresses.mainnet.rETH_WETH_AuraRewards
+  );
+
+  fixture.balancerVault = await ethers.getContractAt(
+    "IBalancerVault",
+    addresses.mainnet.balancerVault,
+    josh
+  );
+
+  // Get some rETH from most loaded contracts/wallets
+  await impersonateAndFundAddress(
+    addresses.mainnet.rETH,
+    [
+      "0xCc9EE9483f662091a1de4795249E24aC0aC2630f",
+      "0xC6424e862f1462281B0a5FAc078e4b63006bDEBF",
+      "0x7d6149aD9A573A6E2Ca6eBf7D4897c1B766841B4",
+      "0x7C5aaA2a20b01df027aD032f7A768aC015E77b86",
+      "0x1BeE69b7dFFfA4E2d53C2a2Df135C388AD25dCD2",
+    ],
+    josh.getAddress()
+  );
+
+  return fixture;
+}
+
+/**
+ * Configure a Vault with the balancer strategy for wstETH/WETH pool
+ */
+async function balancerWstEthFixture() {
+  const fixture = await defaultFixture();
+
+  const d = balancerStrategyDeployment({
+    deploymentOpts: {
+      deployName: "99999_balancer_wstETH_WETH",
+      forceDeploy: true,
+      deployerIsProposer: true,
+    },
+    proxyContractName: "OETHBalancerMetaPoolwstEthStrategyProxy",
+
+    platformAddress: addresses.mainnet.wstETH_WETH_BPT,
+    poolId: balancer_stETH_WETH_PID,
+
+    auraRewardsContractAddress: addresses.mainnet.wstETH_WETH_AuraRewards,
+
+    rewardTokenAddresses: [addresses.mainnet.BAL, addresses.mainnet.AURA],
+    assets: [addresses.mainnet.stETH, addresses.mainnet.WETH],
   });
+
+  await d(hre);
+
+  const balancerWstEthStrategyProxy = await ethers.getContract(
+    "OETHBalancerMetaPoolwstEthStrategyProxy"
+  );
+  const balancerWstEthStrategy = await ethers.getContractAt(
+    "BalancerMetaPoolStrategy",
+    balancerWstEthStrategyProxy.address
+  );
+
+  fixture.balancerWstEthStrategy = balancerWstEthStrategy;
+
+  const { oethVault, timelock, weth, stETH, josh } = fixture;
+
+  await oethVault
+    .connect(timelock)
+    .setAssetDefaultStrategy(stETH.address, balancerWstEthStrategy.address);
+  await oethVault
+    .connect(timelock)
+    .setAssetDefaultStrategy(weth.address, balancerWstEthStrategy.address);
+
+  fixture.stEthBPT = await ethers.getContractAt(
+    "IERC20Metadata",
+    addresses.mainnet.wstETH_WETH_BPT,
+    josh
+  );
+  fixture.balancerWstEthPID = balancer_stETH_WETH_PID;
+
+  fixture.auraPool = await ethers.getContractAt(
+    "IERC4626",
+    addresses.mainnet.wstETH_WETH_AuraRewards
+  );
+
+  fixture.balancerVault = await ethers.getContractAt(
+    "IBalancerVault",
+    addresses.mainnet.balancerVault,
+    josh
+  );
+
+  return fixture;
 }
 
 async function fundWith3Crv(address, maxAmount) {
@@ -1850,15 +1846,10 @@
   withImpersonatedAccount,
   impersonateAndFundContract,
   impersonateAccount,
-<<<<<<< HEAD
-  fraxETHStrategyFixtureSetup,
-  balancerREthFixtureSetup,
-  balancerWstEthFixtureSetup,
-  oethMorphoAaveFixtureSetup,
-=======
+  balancerREthFixture,
+  balancerWstEthFixture,
   fraxETHStrategyFixture,
   oethMorphoAaveFixture,
->>>>>>> 95f766cd
   mintWETH,
   replaceContractAt,
   oeth1InchSwapperFixture,
