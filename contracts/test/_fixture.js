const hre = require("hardhat");
const { ethers } = hre;
const { formatUnits } = require("ethers/lib/utils");

const addresses = require("../utils/addresses");
const {
  balancer_rETH_WETH_PID,
  balancer_stETH_WETH_PID,
} = require("../utils/constants");
const {
  fundAccounts,
  fundAccountsForOETHUnitTests,
} = require("../utils/funding");
const {
  getAssetAddresses,
  getOracleAddresses,
  daiUnits,
  isFork,
  oethUnits,
  ousdUnits,
  units,
} = require("./helpers");

const daiAbi = require("./abi/dai.json").abi;
const usdtAbi = require("./abi/usdt.json").abi;
const erc20Abi = require("./abi/erc20.json");
const morphoAbi = require("./abi/morpho.json");
const morphoLensAbi = require("./abi/morphoLens.json");
const crvMinterAbi = require("./abi/crvMinter.json");
const sdaiAbi = require("./abi/sDAI.json");

// const curveFactoryAbi = require("./abi/curveFactory.json")
const ousdMetapoolAbi = require("./abi/ousdMetapool.json");
const threepoolLPAbi = require("./abi/threepoolLP.json");
const threepoolSwapAbi = require("./abi/threepoolSwap.json");

const sfrxETHAbi = require("./abi/sfrxETH.json");
const { deployWithConfirmation } = require("../utils/deploy");
const { defaultAbiCoder, parseUnits, parseEther } = require("ethers/lib/utils");
const balancerStrategyDeployment = require("../utils/balancerStrategyDeployment");

const log = require("../utils/logger")("test:fixtures");

const defaultFixture = deployments.createFixture(async () => {
  log(`Forked from block: ${await hre.ethers.provider.getBlockNumber()}`);

  log(
    `Before deployments with param "${
      isFork
        ? undefined
        : process.env.FORKED_LOCAL_TEST
        ? ["none"]
        : ["unit_tests"]
    }"`
  );

  // Run the contract deployments
  await deployments.fixture(
    isFork
      ? undefined
      : process.env.FORKED_LOCAL_TEST
      ? ["none"]
      : ["unit_tests"],
    {
      keepExistingDeployments: true,
    }
  );

  log(`Block after deployments: ${await hre.ethers.provider.getBlockNumber()}`);

  const { governorAddr, strategistAddr, timelockAddr } =
    await getNamedAccounts();

  const ousdProxy = await ethers.getContract("OUSDProxy");
  const vaultProxy = await ethers.getContract("VaultProxy");

  const harvesterProxy = await ethers.getContract("HarvesterProxy");

  const compoundStrategyProxy = await ethers.getContract(
    "CompoundStrategyProxy"
  );

  const ousd = await ethers.getContractAt("OUSD", ousdProxy.address);
  const vault = await ethers.getContractAt("IVault", vaultProxy.address);
  const oethProxy = await ethers.getContract("OETHProxy");
  const OETHVaultProxy = await ethers.getContract("OETHVaultProxy");
  const oethVault = await ethers.getContractAt(
    "IVault",
    OETHVaultProxy.address
  );
  const oeth = await ethers.getContractAt("OETH", oethProxy.address);

  let woeth, woethProxy;

  if (isFork) {
    woethProxy = await ethers.getContract("WOETHProxy");
    woeth = await ethers.getContractAt("WOETH", woethProxy.address);
  }

  const harvester = await ethers.getContractAt(
    "Harvester",
    harvesterProxy.address
  );

  const dripperProxy = await ethers.getContract("DripperProxy");
  const dripper = await ethers.getContractAt("Dripper", dripperProxy.address);
  const wousdProxy = await ethers.getContract("WrappedOUSDProxy");
  const wousd = await ethers.getContractAt("WrappedOusd", wousdProxy.address);
  const governorContract = await ethers.getContract("Governor");
  const CompoundStrategyFactory = await ethers.getContractFactory(
    "CompoundStrategy"
  );
  const compoundStrategy = await ethers.getContractAt(
    "CompoundStrategy",
    compoundStrategyProxy.address
  );

  const threePoolStrategyProxy = await ethers.getContract(
    "ThreePoolStrategyProxy"
  );
  const threePoolStrategy = await ethers.getContractAt(
    "ThreePoolStrategy",
    threePoolStrategyProxy.address
  );
  const convexStrategyProxy = await ethers.getContract("ConvexStrategyProxy");
  const convexStrategy = await ethers.getContractAt(
    "ConvexStrategy",
    convexStrategyProxy.address
  );

  const OUSDmetaStrategyProxy = await ethers.getContract(
    "ConvexOUSDMetaStrategyProxy"
  );
  const OUSDmetaStrategy = await ethers.getContractAt(
    "ConvexOUSDMetaStrategy",
    OUSDmetaStrategyProxy.address
  );

  const aaveStrategyProxy = await ethers.getContract("AaveStrategyProxy");
  const aaveStrategy = await ethers.getContractAt(
    "AaveStrategy",
    aaveStrategyProxy.address
  );

  const oracleRouter = await ethers.getContract("OracleRouter");
  const oethOracleRouter = await ethers.getContract(
    isFork ? "OETHOracleRouter" : "OracleRouter"
  );

  const buybackProxy = await ethers.getContract("BuybackProxy");
  const buyback = await ethers.getContractAt("Buyback", buybackProxy.address);

  let usdt,
    dai,
    tusd,
    usdc,
    weth,
    ogn,
    ogv,
    rewardsSource,
    nonStandardToken,
    cusdt,
    cdai,
    cusdc,
    comp,
    adai,
    ausdt,
    ausdc,
    aave,
    aaveToken,
    stkAave,
    aaveIncentivesController,
    reth,
    stETH,
    frxETH,
    sfrxETH,
    sDAI,
    mockNonRebasing,
    mockNonRebasingTwo,
    LUSD,
    fdai,
    fusdt,
    fusdc;

  let chainlinkOracleFeedDAI,
    chainlinkOracleFeedUSDT,
    chainlinkOracleFeedUSDC,
    chainlinkOracleFeedOGNETH,
    chainlinkOracleFeedETH,
    crv,
    crvMinter,
    threePool,
    threePoolToken,
    metapoolToken,
    morpho,
    morphoCompoundStrategy,
    fraxEthStrategy,
<<<<<<< HEAD
    balancerREthStrategy,
=======
    makerDsrStrategy,
>>>>>>> 8066b7f0
    morphoAaveStrategy,
    oethMorphoAaveStrategy,
    morphoLens,
    LUSDMetapoolToken,
    threePoolGauge,
    aaveAddressProvider,
    uniswapPairOUSD_USDT,
    liquidityRewardOUSD_USDT,
    flipper,
    cvx,
    cvxBooster,
    cvxRewardPool,
    LUSDMetaStrategyProxy,
    LUSDMetaStrategy,
    oethHarvester,
    oethDripper,
    oethZapper,
    swapper,
    mockSwapper,
    swapper1Inch,
    mock1InchSwapRouter,
    ConvexEthMetaStrategyProxy,
    ConvexEthMetaStrategy,
    fluxStrategy;

  if (isFork) {
    usdt = await ethers.getContractAt(usdtAbi, addresses.mainnet.USDT);
    dai = await ethers.getContractAt(daiAbi, addresses.mainnet.DAI);
    tusd = await ethers.getContractAt(erc20Abi, addresses.mainnet.TUSD);
    usdc = await ethers.getContractAt(erc20Abi, addresses.mainnet.USDC);
    weth = await ethers.getContractAt("IWETH9", addresses.mainnet.WETH);
    cusdt = await ethers.getContractAt(erc20Abi, addresses.mainnet.cUSDT);
    cdai = await ethers.getContractAt(erc20Abi, addresses.mainnet.cDAI);
    cusdc = await ethers.getContractAt(erc20Abi, addresses.mainnet.cUSDC);
    comp = await ethers.getContractAt(erc20Abi, addresses.mainnet.COMP);
    crv = await ethers.getContractAt(erc20Abi, addresses.mainnet.CRV);
    cvx = await ethers.getContractAt(erc20Abi, addresses.mainnet.CVX);
    ogn = await ethers.getContractAt(erc20Abi, addresses.mainnet.OGN);
    LUSD = await ethers.getContractAt(erc20Abi, addresses.mainnet.LUSD);
    aave = await ethers.getContractAt(erc20Abi, addresses.mainnet.Aave);
    ausdt = await ethers.getContractAt(erc20Abi, addresses.mainnet.aUSDT);
    ausdc = await ethers.getContractAt(erc20Abi, addresses.mainnet.aUSDC);
    adai = await ethers.getContractAt(erc20Abi, addresses.mainnet.aDAI);
    reth = await ethers.getContractAt("IRETH", addresses.mainnet.rETH);
    stETH = await ethers.getContractAt(erc20Abi, addresses.mainnet.stETH);
    frxETH = await ethers.getContractAt(erc20Abi, addresses.mainnet.frxETH);
    sfrxETH = await ethers.getContractAt(sfrxETHAbi, addresses.mainnet.sfrxETH);
<<<<<<< HEAD
=======
    sDAI = await ethers.getContractAt(sdaiAbi, addresses.mainnet.sDAI);
    reth = await ethers.getContractAt(erc20Abi, addresses.mainnet.rETH);
    stETH = await ethers.getContractAt(erc20Abi, addresses.mainnet.stETH);
>>>>>>> 8066b7f0
    morpho = await ethers.getContractAt(morphoAbi, addresses.mainnet.Morpho);
    morphoLens = await ethers.getContractAt(
      morphoLensAbi,
      addresses.mainnet.MorphoLens
    );
    fdai = await ethers.getContractAt(erc20Abi, addresses.mainnet.fDAI);
    fusdc = await ethers.getContractAt(erc20Abi, addresses.mainnet.fUSDC);
    fusdt = await ethers.getContractAt(erc20Abi, addresses.mainnet.fUSDT);

    crvMinter = await ethers.getContractAt(
      crvMinterAbi,
      addresses.mainnet.CRVMinter
    );
    aaveAddressProvider = await ethers.getContractAt(
      "ILendingPoolAddressesProvider",
      addresses.mainnet.AAVE_ADDRESS_PROVIDER
    );
    rewardsSource = addresses.mainnet.RewardsSource;
    cvxBooster = await ethers.getContractAt(
      "MockBooster",
      addresses.mainnet.CVXBooster
    );
    cvxRewardPool = await ethers.getContractAt(
      "IRewardStaking",
      addresses.mainnet.CVXRewardsPool
    );

    const makerDsrStrategyProxy = await ethers.getContract(
      "MakerDsrStrategyProxy"
    );
    makerDsrStrategy = await ethers.getContractAt(
      "Generalized4626Strategy",
      makerDsrStrategyProxy.address
    );

    const morphoCompoundStrategyProxy = await ethers.getContract(
      "MorphoCompoundStrategyProxy"
    );
    morphoCompoundStrategy = await ethers.getContractAt(
      "MorphoCompoundStrategy",
      morphoCompoundStrategyProxy.address
    );

    const morphoAaveStrategyProxy = await ethers.getContract(
      "MorphoAaveStrategyProxy"
    );
    morphoAaveStrategy = await ethers.getContractAt(
      "MorphoAaveStrategy",
      morphoAaveStrategyProxy.address
    );

    const oethMorphoAaveStrategyProxy = await ethers.getContract(
      "OETHMorphoAaveStrategyProxy"
    );
    oethMorphoAaveStrategy = await ethers.getContractAt(
      "MorphoAaveStrategy",
      oethMorphoAaveStrategyProxy.address
    );

    const fraxEthStrategyProxy = await ethers.getContract(
      "FraxETHStrategyProxy"
    );
    fraxEthStrategy = await ethers.getContractAt(
      "FraxETHStrategy",
      fraxEthStrategyProxy.address
    );

    const balancerRethStrategyProxy = await ethers.getContract(
      "OETHBalancerMetaPoolrEthStrategyProxy"
    );
    balancerREthStrategy = await ethers.getContractAt(
      "BalancerMetaPoolStrategy",
      balancerRethStrategyProxy.address
    );

    const oethHarvesterProxy = await ethers.getContract("OETHHarvesterProxy");
    oethHarvester = await ethers.getContractAt(
      "OETHHarvester",
      oethHarvesterProxy.address
    );

    ConvexEthMetaStrategyProxy = await ethers.getContract(
      "ConvexEthMetaStrategyProxy"
    );
    ConvexEthMetaStrategy = await ethers.getContractAt(
      "ConvexEthMetaStrategy",
      ConvexEthMetaStrategyProxy.address
    );

    const oethDripperProxy = await ethers.getContract("OETHDripperProxy");
    oethDripper = await ethers.getContractAt(
      "OETHDripper",
      oethDripperProxy.address
    );

    oethZapper = await ethers.getContract("OETHZapper");

    // Replace OracelRouter to disable staleness
    const dMockOracleRouterNoStale = await deployWithConfirmation(
      "MockOracleRouterNoStale"
    );
    const dMockOETHOracleRouterNoStale = await deployWithConfirmation(
      "MockOETHOracleRouterNoStale"
    );
    await replaceContractAt(oracleRouter.address, dMockOracleRouterNoStale);
    await replaceContractAt(
      oethOracleRouter.address,
      dMockOETHOracleRouterNoStale
    );
    swapper = await ethers.getContract("Swapper1InchV5");

    const fluxStrategyProxy = await ethers.getContract("FluxStrategyProxy");
    fluxStrategy = await ethers.getContractAt(
      "CompoundStrategy",
      fluxStrategyProxy.address
    );
  } else {
    usdt = await ethers.getContract("MockUSDT");
    dai = await ethers.getContract("MockDAI");
    tusd = await ethers.getContract("MockTUSD");
    usdc = await ethers.getContract("MockUSDC");
    weth = await ethers.getContract("MockWETH");
    ogn = await ethers.getContract("MockOGN");
    LUSD = await ethers.getContract("MockLUSD");
    ogv = await ethers.getContract("MockOGV");
    reth = await ethers.getContract("MockRETH");
    frxETH = await ethers.getContract("MockfrxETH");
    sfrxETH = await ethers.getContract("MocksfrxETH");
    sDAI = await ethers.getContract("MocksfrxETH");
    stETH = await ethers.getContract("MockstETH");
    nonStandardToken = await ethers.getContract("MockNonStandardToken");

    cdai = await ethers.getContract("MockCDAI");
    cusdt = await ethers.getContract("MockCUSDT");
    cusdc = await ethers.getContract("MockCUSDC");
    comp = await ethers.getContract("MockCOMP");

    crv = await ethers.getContract("MockCRV");
    cvx = await ethers.getContract("MockCVX");
    crvMinter = await ethers.getContract("MockCRVMinter");
    threePool = await ethers.getContract("MockCurvePool");
    threePoolToken = await ethers.getContract("Mock3CRV");
    metapoolToken = await ethers.getContract("MockCurveMetapool");
    LUSDMetapoolToken = await ethers.getContract("MockCurveLUSDMetapool");
    threePoolGauge = await ethers.getContract("MockCurveGauge");
    cvxBooster = await ethers.getContract("MockBooster");
    cvxRewardPool = await ethers.getContract("MockRewardPool");

    adai = await ethers.getContract("MockADAI");
    aaveToken = await ethers.getContract("MockAAVEToken");
    aave = await ethers.getContract("MockAave");
    // currently in test the mockAave is itself the address provder
    aaveAddressProvider = await ethers.getContractAt(
      "ILendingPoolAddressesProvider",
      aave.address
    );
    stkAave = await ethers.getContract("MockStkAave");
    aaveIncentivesController = await ethers.getContract(
      "MockAaveIncentivesController"
    );

    uniswapPairOUSD_USDT = await ethers.getContract("MockUniswapPairOUSD_USDT");
    liquidityRewardOUSD_USDT = await ethers.getContractAt(
      "LiquidityReward",
      (
        await ethers.getContract("LiquidityRewardOUSD_USDTProxy")
      ).address
    );

    chainlinkOracleFeedDAI = await ethers.getContract(
      "MockChainlinkOracleFeedDAI"
    );
    chainlinkOracleFeedUSDT = await ethers.getContract(
      "MockChainlinkOracleFeedUSDT"
    );
    chainlinkOracleFeedUSDC = await ethers.getContract(
      "MockChainlinkOracleFeedUSDC"
    );
    chainlinkOracleFeedOGNETH = await ethers.getContract(
      "MockChainlinkOracleFeedOGNETH"
    );
    chainlinkOracleFeedETH = await ethers.getContract(
      "MockChainlinkOracleFeedETH"
    );

    // Mock contracts for testing rebase opt out
    mockNonRebasing = await ethers.getContract("MockNonRebasing");
    await mockNonRebasing.setOUSD(ousd.address);
    mockNonRebasingTwo = await ethers.getContract("MockNonRebasingTwo");
    await mockNonRebasingTwo.setOUSD(ousd.address);

    flipper = await ethers.getContract("Flipper");

    LUSDMetaStrategyProxy = await ethers.getContract(
      "ConvexLUSDMetaStrategyProxy"
    );
    LUSDMetaStrategy = await ethers.getContractAt(
      "ConvexGeneralizedMetaStrategy",
      LUSDMetaStrategyProxy.address
    );

    const fraxEthStrategyProxy = await ethers.getContract(
      "FraxETHStrategyProxy"
    );
    fraxEthStrategy = await ethers.getContractAt(
      "FraxETHStrategy",
      fraxEthStrategyProxy.address
    );
    swapper = await ethers.getContract("MockSwapper");
    mockSwapper = await ethers.getContract("MockSwapper");
    swapper1Inch = await ethers.getContract("Swapper1InchV5");
    mock1InchSwapRouter = await ethers.getContract("Mock1InchSwapRouter");
  }

  if (!isFork) {
    const assetAddresses = await getAssetAddresses(deployments);

    const sGovernor = await ethers.provider.getSigner(governorAddr);

    // Add TUSD in fixture, it is disabled by default in deployment
    await vault.connect(sGovernor).supportAsset(assetAddresses.TUSD, 0);

    // Enable capital movement
    await vault.connect(sGovernor).unpauseCapital();

    // Add Buyback contract as trustee
    await vault.connect(sGovernor).setTrusteeAddress(buyback.address);
  }

  const signers = await hre.ethers.getSigners();
  let governor = signers[1];
  let strategist = signers[0];
  const adjuster = signers[0];
  let timelock;
  let oldTimelock;

  const [matt, josh, anna, domen, daniel, franck] = signers.slice(4);

  if (isFork) {
    governor = await impersonateAndFundContract(governorAddr);
    strategist = await impersonateAndFundContract(strategistAddr);
    timelock = await impersonateAndFundContract(timelockAddr);
    oldTimelock = await impersonateAndFundContract(
      addresses.mainnet.OldTimelock
    );
  }
  await fundAccounts();
  if (isFork) {
    for (const user of [josh, matt, anna, domen, daniel, franck]) {
      // Approve Vault to move funds
      for (const asset of [ousd, usdt, usdc, dai]) {
        await resetAllowance(asset, user, vault.address);
      }

      for (const asset of [oeth, frxETH]) {
        await resetAllowance(asset, user, oethVault.address);
      }
    }
  } else {
    // Matt and Josh each have $100 OUSD
    for (const user of [matt, josh]) {
      await dai.connect(user).approve(vault.address, daiUnits("100"));
      await vault.connect(user).mint(dai.address, daiUnits("100"), 0);
    }
  }
  if (!rewardsSource && !isFork) {
    const address = await buyback.connect(governor).rewardsSource();
    rewardsSource = await ethers.getContractAt([], address);
  }
  return {
    // Accounts
    matt,
    josh,
    anna,
    governor,
    strategist,
    adjuster,
    domen,
    daniel,
    franck,
    timelock,
    oldTimelock,
    // Contracts
    ousd,
    vault,
    harvester,
    dripper,
    mockNonRebasing,
    mockNonRebasingTwo,
    // Oracle
    chainlinkOracleFeedDAI,
    chainlinkOracleFeedUSDT,
    chainlinkOracleFeedUSDC,
    chainlinkOracleFeedOGNETH,
    chainlinkOracleFeedETH,
    governorContract,
    compoundStrategy,
    oracleRouter,
    // Assets
    usdt,
    dai,
    tusd,
    usdc,
    ogn,
    LUSD,
    weth,
    ogv,
    reth,
    stETH,
    rewardsSource,
    nonStandardToken,
    // cTokens
    cdai,
    cusdc,
    cusdt,
    comp,
    // aTokens,
    adai,
    ausdt,
    ausdc,
    // CompoundStrategy contract factory to deploy
    CompoundStrategyFactory,
    // ThreePool
    crv,
    crvMinter,
    threePool,
    threePoolGauge,
    threePoolToken,
    metapoolToken,
    morpho,
    morphoLens,
    LUSDMetapoolToken,
    threePoolStrategy,
    convexStrategy,
    OUSDmetaStrategy,
    LUSDMetaStrategy,
    makerDsrStrategy,
    morphoCompoundStrategy,
    morphoAaveStrategy,
    cvx,
    cvxBooster,
    cvxRewardPool,

    aaveStrategy,
    aaveToken,
    aaveAddressProvider,
    aaveIncentivesController,
    aave,
    stkAave,
    uniswapPairOUSD_USDT,
    liquidityRewardOUSD_USDT,
    flipper,
    buyback,
    wousd,

    // Flux strategy
    fluxStrategy,
    fdai,
    fusdc,
    fusdt,

    // OETH
    oethVault,
    oeth,
    frxETH,
    sfrxETH,
    sDAI,
    fraxEthStrategy,
    balancerREthStrategy,
    oethMorphoAaveStrategy,
    woeth,
    ConvexEthMetaStrategy,
    oethDripper,
    oethHarvester,
    oethZapper,
    swapper,
    mockSwapper,
    swapper1Inch,
    mock1InchSwapRouter,
  };
});

async function oethDefaultFixture() {
  // TODO: Trim it down to only do OETH things
  const fixture = await defaultFixture();

  const { weth, reth, stETH, frxETH, sfrxETH } = fixture;
  const { matt, josh, domen, daniel, franck, governor, oethVault } = fixture;

  if (isFork) {
    for (const user of [matt, josh, domen, daniel, franck]) {
      // Everyone gets free WETH
      await mintWETH(weth, user);

      // And vault can rug them all
      await resetAllowance(weth, user, oethVault.address);
    }
  } else {
    // Replace frxETHMinter
    await replaceContractAt(
      addresses.mainnet.FraxETHMinter,
      await ethers.getContract("MockFrxETHMinter")
    );
    const mockedMinter = await ethers.getContractAt(
      "MockFrxETHMinter",
      addresses.mainnet.FraxETHMinter
    );
    await mockedMinter.connect(franck).setAssetAddress(fixture.sfrxETH.address);

    // Replace WETH contract with MockWETH
    const mockWETH = await ethers.getContract("MockWETH");
    await replaceContractAt(addresses.mainnet.WETH, mockWETH);
    const stubbedWETH = await ethers.getContractAt(
      "MockWETH",
      addresses.mainnet.WETH
    );
    fixture.weth = stubbedWETH;

    // And Fund it
    _hardhatSetBalance(stubbedWETH.address, "999999999999999");

    // And make sure vault knows about it
    await oethVault.connect(governor).supportAsset(addresses.mainnet.WETH, 0);

    // Fund all with mockTokens
    await fundAccountsForOETHUnitTests();

    // Reset allowances
    for (const user of [matt, josh, domen, daniel, franck]) {
      for (const asset of [stubbedWETH, reth, stETH, frxETH, sfrxETH]) {
        await resetAllowance(asset, user, oethVault.address);
      }
    }
  }

  return fixture;
}

async function oethCollateralSwapFixture() {
  const fixture = await oethDefaultFixture();

  const { weth, reth, stETH, frxETH, matt, strategist, oethVault } = fixture;

  const bufferBps = await oethVault.vaultBuffer();
  const shouldChangeBuffer = bufferBps.lt(oethUnits("1"));

  if (shouldChangeBuffer) {
    // If it's not 100% already, set it to 100%
    await oethVault.connect(strategist).setVaultBuffer(
      oethUnits("1") // 100%
    );
  }

  for (const token of [weth, reth, stETH, frxETH]) {
    await token
      .connect(matt)
      .approve(
        oethVault.address,
        parseEther("100000000000000000000000000000000000")
      );

    // Mint some tokens, so it ends up in Vault
    await oethVault.connect(matt).mint(token.address, parseEther("200"), "0");
  }

  if (shouldChangeBuffer) {
    // Set it back
    await oethVault.connect(strategist).setVaultBuffer(bufferBps);
  }

  return fixture;
}

async function ousdCollateralSwapFixture() {
  const fixture = await defaultFixture();

  const { dai, usdc, usdt, matt, strategist, vault } = fixture;

  const bufferBps = await vault.vaultBuffer();
  const shouldChangeBuffer = bufferBps.lt(oethUnits("1"));

  if (shouldChangeBuffer) {
    // If it's not 100% already, set it to 100%
    await vault.connect(strategist).setVaultBuffer(
      ousdUnits("1") // 100%
    );
  }

  await usdt.connect(matt).approve(vault.address, 0);
  for (const token of [dai, usdc, usdt]) {
    await token
      .connect(matt)
      .approve(vault.address, await units("10000", token));

    // Mint some tokens, so it ends up in Vault
    await vault.connect(matt).mint(token.address, await units("500", token), 0);
  }

  if (shouldChangeBuffer) {
    // Set it back
    await vault.connect(strategist).setVaultBuffer(bufferBps);
  }

  return fixture;
}

async function oeth1InchSwapperFixture() {
  const fixture = await oethDefaultFixture();
  const { mock1InchSwapRouter } = fixture;

  const swapRouterAddr = "0x1111111254EEB25477B68fb85Ed929f73A960582";
  await replaceContractAt(swapRouterAddr, mock1InchSwapRouter);

  const stubbedRouterContract = await hre.ethers.getContractAt(
    "Mock1InchSwapRouter",
    swapRouterAddr
  );
  fixture.mock1InchSwapRouter = stubbedRouterContract;

  return fixture;
}

/**
 * Configure the MockVault contract by initializing it and setting supported
 * assets and then upgrade the Vault implementation via VaultProxy.
 */
async function mockVaultFixture() {
  const fixture = await defaultFixture();

  const { governorAddr } = await getNamedAccounts();
  const sGovernor = ethers.provider.getSigner(governorAddr);

  // Initialize and configure MockVault
  const cMockVault = await ethers.getContract("MockVault");

  // There is no need to initialize and setup the mock vault because the
  // proxy itself is already setup and the proxy is the one with the storage

  // Upgrade Vault to MockVault via proxy
  const cVaultProxy = await ethers.getContract("VaultProxy");
  await cVaultProxy.connect(sGovernor).upgradeTo(cMockVault.address);

  fixture.mockVault = await ethers.getContractAt(
    "MockVault",
    cVaultProxy.address
  );

  return fixture;
}

/**
 * Configure a Vault with only the Compound strategy.
 */
async function compoundVaultFixture() {
  const fixture = await defaultFixture();

  const { governorAddr } = await getNamedAccounts();
  const sGovernor = await ethers.provider.getSigner(governorAddr);

  const assetAddresses = await getAssetAddresses(deployments);

  // Approve in Vault
  await fixture.vault
    .connect(sGovernor)
    .approveStrategy(fixture.compoundStrategy.address);

  await fixture.harvester
    .connect(sGovernor)
    .setSupportedStrategy(fixture.compoundStrategy.address, true);

  // Add USDT
  await fixture.compoundStrategy
    .connect(sGovernor)
    .setPTokenAddress(assetAddresses.USDT, assetAddresses.cUSDT);
  await fixture.vault
    .connect(sGovernor)
    .setAssetDefaultStrategy(
      fixture.usdt.address,
      fixture.compoundStrategy.address
    );
  // Add USDC
  await fixture.compoundStrategy
    .connect(sGovernor)
    .setPTokenAddress(assetAddresses.USDC, assetAddresses.cUSDC);
  await fixture.vault
    .connect(sGovernor)
    .setAssetDefaultStrategy(
      fixture.usdc.address,
      fixture.compoundStrategy.address
    );
  // Add allocation mapping for DAI
  await fixture.vault
    .connect(sGovernor)
    .setAssetDefaultStrategy(
      fixture.dai.address,
      fixture.compoundStrategy.address
    );

  return fixture;
}

/**
 * Configure a Vault with only the 3Pool strategy.
 */
async function threepoolVaultFixture() {
  const fixture = await defaultFixture();

  const { governorAddr } = await getNamedAccounts();
  const sGovernor = await ethers.provider.getSigner(governorAddr);
  // Add 3Pool
  await fixture.vault
    .connect(sGovernor)
    .approveStrategy(fixture.threePoolStrategy.address);

  await fixture.harvester
    .connect(sGovernor)
    .setSupportedStrategy(fixture.threePoolStrategy.address, true);

  await fixture.vault
    .connect(sGovernor)
    .setAssetDefaultStrategy(
      fixture.usdt.address,
      fixture.threePoolStrategy.address
    );
  await fixture.vault
    .connect(sGovernor)
    .setAssetDefaultStrategy(
      fixture.usdc.address,
      fixture.threePoolStrategy.address
    );
  return fixture;
}

/**
 * Configure a Vault with only the Convex strategy.
 */
async function convexVaultFixture() {
  const fixture = await defaultFixture();

  const { governorAddr } = await getNamedAccounts();
  const sGovernor = await ethers.provider.getSigner(governorAddr);
  // Add Convex
  await fixture.vault
    .connect(sGovernor)
    .approveStrategy(fixture.convexStrategy.address);

  await fixture.harvester
    .connect(sGovernor)
    .setSupportedStrategy(fixture.convexStrategy.address, true);

  await fixture.vault
    .connect(sGovernor)
    .setAssetDefaultStrategy(
      fixture.usdt.address,
      fixture.convexStrategy.address
    );
  await fixture.vault
    .connect(sGovernor)
    .setAssetDefaultStrategy(
      fixture.usdc.address,
      fixture.convexStrategy.address
    );
  return fixture;
}

/**
 * Configure a Vault with the balancerREthStrategy
 */
async function balancerREthFixture(config = { defaultStrategy: true }) {
  const fixture = await defaultFixture();
  const { oethVault, timelock, weth, reth, balancerREthStrategy, josh } =
    fixture;

  if (config.defaultStrategy) {
    await oethVault
      .connect(timelock)
      .setAssetDefaultStrategy(reth.address, balancerREthStrategy.address);
    await oethVault
      .connect(timelock)
      .setAssetDefaultStrategy(weth.address, balancerREthStrategy.address);
  }

  fixture.rEthBPT = await ethers.getContractAt(
    "IERC20Metadata",
    addresses.mainnet.rETH_WETH_BPT,
    josh
  );
  fixture.balancerREthPID = balancer_rETH_WETH_PID;

  fixture.auraPool = await ethers.getContractAt(
    "IERC4626",
    addresses.mainnet.rETH_WETH_AuraRewards
  );

  fixture.balancerVault = await ethers.getContractAt(
    "IBalancerVault",
    addresses.mainnet.balancerVault,
    josh
  );

  // Get some rETH from most loaded contracts/wallets
  await impersonateAndFundAddress(
    addresses.mainnet.rETH,
    [
      "0xCc9EE9483f662091a1de4795249E24aC0aC2630f",
      "0xC6424e862f1462281B0a5FAc078e4b63006bDEBF",
      "0x7d6149aD9A573A6E2Ca6eBf7D4897c1B766841B4",
      "0x7C5aaA2a20b01df027aD032f7A768aC015E77b86",
      "0x1BeE69b7dFFfA4E2d53C2a2Df135C388AD25dCD2",
    ],
    josh.getAddress()
  );

  return fixture;
}

/**
 * Configure a Vault with the balancer strategy for wstETH/WETH pool
 */
async function balancerWstEthFixture() {
  const fixture = await defaultFixture();

  const d = balancerStrategyDeployment({
    deploymentOpts: {
      deployName: "99999_balancer_wstETH_WETH",
      forceDeploy: true,
      deployerIsProposer: true,
    },
    proxyContractName: "OETHBalancerMetaPoolwstEthStrategyProxy",

    platformAddress: addresses.mainnet.wstETH_WETH_BPT,
    poolId: balancer_stETH_WETH_PID,

    auraRewardsContractAddress: addresses.mainnet.wstETH_WETH_AuraRewards,

    rewardTokenAddresses: [addresses.mainnet.BAL, addresses.mainnet.AURA],
    assets: [addresses.mainnet.stETH, addresses.mainnet.WETH],
  });

  await d(hre);

  const balancerWstEthStrategyProxy = await ethers.getContract(
    "OETHBalancerMetaPoolwstEthStrategyProxy"
  );
  const balancerWstEthStrategy = await ethers.getContractAt(
    "BalancerMetaPoolStrategy",
    balancerWstEthStrategyProxy.address
  );

  fixture.balancerWstEthStrategy = balancerWstEthStrategy;

  const { oethVault, timelock, weth, stETH, josh } = fixture;

  await oethVault
    .connect(timelock)
    .setAssetDefaultStrategy(stETH.address, balancerWstEthStrategy.address);
  await oethVault
    .connect(timelock)
    .setAssetDefaultStrategy(weth.address, balancerWstEthStrategy.address);

  fixture.stEthBPT = await ethers.getContractAt(
    "IERC20Metadata",
    addresses.mainnet.wstETH_WETH_BPT,
    josh
  );
  fixture.balancerWstEthPID = balancer_stETH_WETH_PID;

  fixture.auraPool = await ethers.getContractAt(
    "IERC4626",
    addresses.mainnet.wstETH_WETH_AuraRewards
  );

  fixture.balancerVault = await ethers.getContractAt(
    "IBalancerVault",
    addresses.mainnet.balancerVault,
    josh
  );

  return fixture;
}

async function fundWith3Crv(address, maxAmount) {
  // Get some 3CRV from most loaded contracts/wallets
  await impersonateAndFundAddress(
    addresses.mainnet.ThreePoolToken,
    [
      "0xceaf7747579696a2f0bb206a14210e3c9e6fb269",
      "0xd632f22692fac7611d2aa1c0d552930d43caed3b",
      "0xbfcf63294ad7105dea65aa58f8ae5be2d9d0952a",
      "0xed279fdd11ca84beef15af5d39bb4d4bee23f0ca",
      "0x43b4fdfd4ff969587185cdb6f0bd875c5fc83f8c",
    ],
    address,
    30, // balanceToUse
    maxAmount
  );
}

/**
 * Configure a Vault with only the Meta strategy.
 */
async function convexMetaVaultFixture() {
  const fixture = await defaultFixture();

  if (isFork) {
    const { josh, matt, anna, domen, daniel, franck, ousd } = fixture;

    // const curveFactoryAddress = '0xB9fC157394Af804a3578134A6585C0dc9cc990d4'

    const threepoolLP = await ethers.getContractAt(
      threepoolLPAbi,
      addresses.mainnet.ThreePoolToken
    );
    const ousdMetaPool = await ethers.getContractAt(
      ousdMetapoolAbi,
      addresses.mainnet.CurveOUSDMetaPool
    );
    const threepoolSwap = await ethers.getContractAt(
      threepoolSwapAbi,
      addresses.mainnet.ThreePool
    );
    // const curveFactory = await ethers.getContractAt(curveFactoryAbi, curveFactoryAddress)

    const balances = await ousdMetaPool.get_balances();
    log(`Metapool balance 0: ${formatUnits(balances[0])}`);
    log(`Metapool balance 1: ${formatUnits(balances[1])}`);

    // Domen is loaded with 3CRV
    await fundWith3Crv(domen.getAddress(), ethers.BigNumber.from("0"));

    for (const user of [josh, matt, anna, domen, daniel, franck]) {
      // Approve OUSD MetaPool contract to move funds
      await resetAllowance(threepoolLP, user, ousdMetaPool.address);
      await resetAllowance(ousd, user, ousdMetaPool.address);
    }

    fixture.ousdMetaPool = ousdMetaPool;
    fixture.threePoolToken = threepoolLP;
    fixture.threepoolSwap = threepoolSwap;
  } else {
    // Migrations should do these on fork
    const { governorAddr } = await getNamedAccounts();
    const sGovernor = await ethers.provider.getSigner(governorAddr);

    // Add Convex Meta strategy
    await fixture.vault
      .connect(sGovernor)
      .approveStrategy(fixture.OUSDmetaStrategy.address);

    // set meta strategy on vault so meta strategy is allowed to mint OUSD
    await fixture.vault
      .connect(sGovernor)
      .setOusdMetaStrategy(fixture.OUSDmetaStrategy.address);

    // set OUSD mint threshold to 50 million
    await fixture.vault
      .connect(sGovernor)
      .setNetOusdMintForStrategyThreshold(parseUnits("50", 24));

    await fixture.harvester
      .connect(sGovernor)
      .setSupportedStrategy(fixture.OUSDmetaStrategy.address, true);

    await fixture.vault
      .connect(sGovernor)
      .setAssetDefaultStrategy(
        fixture.usdt.address,
        fixture.OUSDmetaStrategy.address
      );

    await fixture.vault
      .connect(sGovernor)
      .setAssetDefaultStrategy(
        fixture.usdc.address,
        fixture.OUSDmetaStrategy.address
      );
  }

  return fixture;
}

/**
 * Configure a Vault with default DAI strategy to the Maker DSR strategy.
 */

async function makerDsrFixture(
  config = {
    daiMintAmount: 0,
    depositToStrategy: false,
  }
) {
  const fixture = await defaultFixture();

  if (isFork) {
    const { dai, josh, makerDsrStrategy, strategist, vault } = fixture;

    // Impersonate the OUSD Vault
    fixture.vaultSigner = await impersonateAndFundContract(vault.address);

    // mint some OUSD using DAI if configured
    if (config?.daiMintAmount > 0) {
      const daiMintAmount = parseUnits(config.daiMintAmount.toString());
      await vault.connect(josh).rebase();
      await vault.connect(josh).allocate();

      // Approve the Vault to transfer DAI
      await dai.connect(josh).approve(vault.address, daiMintAmount);

      // Mint OUSD with DAI
      // This will sit in the vault, not the strategy
      await vault.connect(josh).mint(dai.address, daiMintAmount, 0);

      // Add DAI to the Maker DSR Strategy
      if (config?.depositToStrategy) {
        // The strategist deposits the WETH to the AMO strategy
        await vault
          .connect(strategist)
          .depositToStrategy(
            makerDsrStrategy.address,
            [dai.address],
            [daiMintAmount]
          );
      }
    }
  } else {
    throw new Error(
      "Maker DSR strategy only supported in forked test environment"
    );
  }

  return fixture;
}

/**
 * Configure a Vault with only the Morpho strategy.
 */
async function morphoCompoundFixture() {
  const fixture = await defaultFixture();

  const { timelock } = fixture;

  if (isFork) {
    await fixture.vault
      .connect(timelock)
      .setAssetDefaultStrategy(
        fixture.usdt.address,
        fixture.morphoCompoundStrategy.address
      );

    await fixture.vault
      .connect(timelock)
      .setAssetDefaultStrategy(
        fixture.usdc.address,
        fixture.morphoCompoundStrategy.address
      );

    await fixture.vault
      .connect(timelock)
      .setAssetDefaultStrategy(
        fixture.dai.address,
        fixture.morphoCompoundStrategy.address
      );
  } else {
    throw new Error(
      "Morpho strategy only supported in forked test environment"
    );
  }

  return fixture;
}

/**
 * Configure a Vault with only the Morpho strategy.
 */
async function morphoAaveFixture() {
  const fixture = await defaultFixture();

  const { timelock } = fixture;

  if (isFork) {
    await fixture.vault
      .connect(timelock)
      .setAssetDefaultStrategy(
        fixture.usdt.address,
        fixture.morphoAaveStrategy.address
      );

    await fixture.vault
      .connect(timelock)
      .setAssetDefaultStrategy(
        fixture.usdc.address,
        fixture.morphoAaveStrategy.address
      );

    await fixture.vault
      .connect(timelock)
      .setAssetDefaultStrategy(
        fixture.dai.address,
        fixture.morphoAaveStrategy.address
      );
  } else {
    throw new Error(
      "Morpho strategy only supported in forked test environment"
    );
  }

  return fixture;
}

/**
 * Configure a Vault with only the Morpho strategy.
 */
async function oethMorphoAaveFixture() {
  const fixture = await oethDefaultFixture();

  if (isFork) {
    const { oethVault, timelock, weth, oethMorphoAaveStrategy } = fixture;

    await oethVault
      .connect(timelock)
      .setAssetDefaultStrategy(weth.address, oethMorphoAaveStrategy.address);
  } else {
    throw new Error(
      "Morpho strategy only supported in forked test environment"
    );
  }

  return fixture;
}

/**
 * FraxETHStrategy fixture
 */
async function fraxETHStrategyFixture() {
  const fixture = await oethDefaultFixture();

  if (isFork) {
    const { oethVault, frxETH, fraxEthStrategy, timelock } = fixture;
    await oethVault
      .connect(timelock)
      .setAssetDefaultStrategy(frxETH.address, fraxEthStrategy.address);
  } else {
    const { governorAddr } = await getNamedAccounts();
    const { oethVault, frxETH, fraxEthStrategy } = fixture;
    const sGovernor = await ethers.provider.getSigner(governorAddr);

    // Approve Strategy
    await oethVault.connect(sGovernor).approveStrategy(fraxEthStrategy.address);

    // Set as default
    await oethVault
      .connect(sGovernor)
      .setAssetDefaultStrategy(frxETH.address, fraxEthStrategy.address);
  }

  return fixture;
}

/**
 * Generalized strategy fixture that works only in forked environment
 *
 * @param metapoolAddress -> the address of the metapool
 * @param rewardPoolAddress -> address of the reward staker contract
 * @param metastrategyProxyName -> name of the generalizedMetastrategy proxy contract
 */
async function convexGeneralizedMetaForkedFixture(
  config = {
    metapoolAddress: addresses.mainnet.CurveOUSDMetaPool,
    rewardPoolAddress: addresses.mainnet.CVXRewardsPool,
    metastrategyProxyName: addresses.mainnet.ConvexOUSDAMOStrategy,
    lpTokenAddress: addresses.mainnet.ThreePoolToken,
  }
) {
  const {
    metapoolAddress,
    rewardPoolAddress,
    metastrategyProxyName,
    lpTokenAddress,
  } = config;
  const fixture = await defaultFixture();

  const { timelockAddr } = await getNamedAccounts();
  const sGovernor = await ethers.provider.getSigner(timelockAddr);
  const { josh, matt, anna, domen, daniel, franck } = fixture;

  const threepoolLP = await ethers.getContractAt(
    threepoolLPAbi,
    addresses.mainnet.ThreePoolToken
  );
  const metapool = await ethers.getContractAt(ousdMetapoolAbi, metapoolAddress);

  const primaryCoin = await ethers.getContractAt(
    erc20Abi,
    await metapool.coins(0)
  );

  const threepoolSwap = await ethers.getContractAt(
    threepoolSwapAbi,
    addresses.mainnet.ThreePool
  );

  const lpToken = await ethers.getContractAt(erc20Abi, lpTokenAddress);

  for (const user of [josh, matt, anna, domen, daniel, franck]) {
    // Approve Metapool contract to move funds
    await resetAllowance(threepoolLP, user, metapoolAddress);
    await resetAllowance(primaryCoin, user, metapoolAddress);
  }

  // Get some 3CRV from most loaded contracts/wallets
  await impersonateAndFundAddress(
    addresses.mainnet.ThreePoolToken,
    [
      "0xceaf7747579696a2f0bb206a14210e3c9e6fb269",
      "0xd632f22692fac7611d2aa1c0d552930d43caed3b",
      "0xbfcf63294ad7105dea65aa58f8ae5be2d9d0952a",
      "0xed279fdd11ca84beef15af5d39bb4d4bee23f0ca",
      "0x43b4fdfd4ff969587185cdb6f0bd875c5fc83f8c",
    ],
    // Domen is loaded with 3CRV
    domen.getAddress()
  );

  fixture.metapoolCoin = primaryCoin;
  fixture.metapool = metapool;
  fixture.metapoolLpToken = lpToken;
  fixture.threePoolToken = threepoolLP;
  fixture.threepoolSwap = threepoolSwap;

  fixture.metaStrategyProxy = await ethers.getContract(metastrategyProxyName);
  fixture.metaStrategy = await ethers.getContractAt(
    "ConvexGeneralizedMetaStrategy",
    fixture.metaStrategyProxy.address
  );

  fixture.rewardPool = await ethers.getContractAt(
    "IRewardStaking",
    rewardPoolAddress
  );

  await fixture.vault
    .connect(sGovernor)
    .setAssetDefaultStrategy(
      fixture.usdt.address,
      fixture.metaStrategy.address
    );

  await fixture.vault
    .connect(sGovernor)
    .setAssetDefaultStrategy(
      fixture.usdc.address,
      fixture.metaStrategy.address
    );

  return fixture;
}

async function impersonateAccount(address) {
  await hre.network.provider.request({
    method: "hardhat_impersonateAccount",
    params: [address],
  });
}

async function _hardhatSetBalance(address, amount = "10000") {
  await hre.network.provider.request({
    method: "hardhat_setBalance",
    params: [
      address,
      parseEther(amount)
        .toHexString()
        .replace(/^0x0+/, "0x")
        .replace(/0$/, "1"),
    ],
  });
}

async function impersonateAndFundContract(address, amount = "100000") {
  await impersonateAccount(address);

  await _hardhatSetBalance(address, amount);

  const signer = await ethers.provider.getSigner(address);
  signer.address = address;
  return signer;
}

async function impersonateAndFundAddress(
  tokenAddress,
  contractAddresses,
  toAddress,
  balanceToUse = 30, // 30%
  maxAmount = ethers.BigNumber.from(0)
) {
  if (!Array.isArray(contractAddresses)) {
    contractAddresses = [contractAddresses];
  }

  let amountTransfered = ethers.BigNumber.from("0");
  for (const contractAddress of contractAddresses) {
    const impersonatedSigner = await impersonateAndFundContract(
      contractAddress
    );

    const tokenContract = await ethers.getContractAt(daiAbi, tokenAddress);

    const balance = await tokenContract
      .connect(impersonatedSigner)
      .balanceOf(contractAddress);

    const amount = balance.mul(balanceToUse).div(100);
    // consider max amount
    if (maxAmount.gt(ethers.BigNumber.from("0"))) {
      if (amountTransfered.add(amount).gt(maxAmount)) {
        await tokenContract
          .connect(impersonatedSigner)
          .transfer(toAddress, maxAmount.sub(amountTransfered));

        // max amount already transferred
        return;
      }

      amountTransfered.add(amount);
    }

    await tokenContract.connect(impersonatedSigner).transfer(toAddress, amount);
  }
}

async function resetAllowance(
  tokenContract,
  signer,
  toAddress,
  allowance = "10000000000000000000000000000000000000000000000000"
) {
  await tokenContract.connect(signer).approve(toAddress, "0");
  await tokenContract.connect(signer).approve(toAddress, allowance);
}

async function mintWETH(weth, recipient, amount = "100") {
  await _hardhatSetBalance(recipient.address, (Number(amount) * 2).toString());
  await weth.connect(recipient).deposit({
    value: parseEther(amount),
  });
}

async function withImpersonatedAccount(address, cb) {
  const signer = await impersonateAndFundContract(address);

  await cb(signer);

  await hre.network.provider.request({
    method: "hardhat_stopImpersonatingAccount",
    params: [address],
  });
}

/**
 * Configure a Vault with only the LUSD Generalized Meta strategy.
 */
async function convexLUSDMetaVaultFixture() {
  const fixture = await defaultFixture();

  const { governorAddr } = await getNamedAccounts();
  const sGovernor = await ethers.provider.getSigner(governorAddr);

  // Add Convex Meta strategy
  await fixture.vault
    .connect(sGovernor)
    .approveStrategy(fixture.LUSDMetaStrategy.address);

  await fixture.harvester
    .connect(sGovernor)
    .setSupportedStrategy(fixture.LUSDMetaStrategy.address, true);

  await fixture.vault
    .connect(sGovernor)
    .setAssetDefaultStrategy(
      fixture.usdt.address,
      fixture.LUSDMetaStrategy.address
    );

  await fixture.vault
    .connect(sGovernor)
    .setAssetDefaultStrategy(
      fixture.usdc.address,
      fixture.LUSDMetaStrategy.address
    );

  return fixture;
}

/**
 * Configure a Vault with only the OETH/(W)ETH Curve Metastrategy.
 */
async function convexOETHMetaVaultFixture() {
  const fixture = await defaultFixture();

  const { ConvexEthMetaStrategy, oethVault, josh, timelock, weth } = fixture;

  await impersonateAndFundAddress(
    weth.address,
    [
      "0x8EB8a3b98659Cce290402893d0123abb75E3ab28",
      "0x741AA7CFB2c7bF2A1E7D4dA2e3Df6a56cA4131F3",
      "0x57757E3D981446D585Af0D9Ae4d7DF6D64647806",
      "0x2fEb1512183545f48f6b9C5b4EbfCaF49CfCa6F3",
      "0x6B44ba0a126a2A1a8aa6cD1AdeeD002e141Bcd44",
    ],
    // Josh is loaded with weth
    josh.getAddress()
  );

  // Get some CRV from most loaded contracts/wallets
  await impersonateAndFundAddress(
    addresses.mainnet.CRV,
    [
      "0x0A2634885B47F15064fB2B33A86733C614c9950A",
      "0x34ea4138580435B5A521E460035edb19Df1938c1",
      "0x28C6c06298d514Db089934071355E5743bf21d60",
      "0xa6a4d3218BBf0E81B38390396f9EA7eb8B9c9820",
      "0xb73D8dCE603155e231aAd4381a2F20071Ca4D55c",
    ],
    // Josh is loaded with CRV
    josh.getAddress()
  );

  // Add Convex Meta strategy
  await oethVault
    .connect(timelock)
    .setAssetDefaultStrategy(weth.address, ConvexEthMetaStrategy.address);

  // Update the strategy threshold to 100k ETH
  await oethVault
    .connect(timelock)
    .setNetOusdMintForStrategyThreshold(parseUnits("100", 21));

  // Convex pool that records the deposited balances
  fixture.cvxRewardPool = await ethers.getContractAt(
    "IRewardStaking",
    await ConvexEthMetaStrategy.cvxRewardStaker()
  );

  fixture.oethMetaPool = await ethers.getContractAt(
    ousdMetapoolAbi,
    addresses.mainnet.CurveOETHMetaPool
  );

  return fixture;
}

/**
 * Configure a Vault with only the Aave strategy.
 */
async function aaveVaultFixture() {
  const fixture = await defaultFixture();

  const { governorAddr } = await getNamedAccounts();
  const sGovernor = await ethers.provider.getSigner(governorAddr);
  // Add Aave which only supports DAI
  await fixture.vault
    .connect(sGovernor)
    .approveStrategy(fixture.aaveStrategy.address);

  await fixture.harvester
    .connect(sGovernor)
    .setSupportedStrategy(fixture.aaveStrategy.address, true);

  // Add direct allocation of DAI to Aave
  await fixture.vault
    .connect(sGovernor)
    .setAssetDefaultStrategy(fixture.dai.address, fixture.aaveStrategy.address);
  return fixture;
}

/**
 * Configure a compound fixture with a false vault for testing
 */
async function compoundFixture() {
  const fixture = await defaultFixture();

  const assetAddresses = await getAssetAddresses(deployments);
  const { deploy } = deployments;
  const { governorAddr } = await getNamedAccounts();
  const sGovernor = await ethers.provider.getSigner(governorAddr);

  await deploy("StandaloneCompound", {
    from: governorAddr,
    contract: "CompoundStrategy",
    args: [
      [
        addresses.dead,
        governorAddr, // Using Governor in place of Vault here
      ],
    ],
  });

  fixture.cStandalone = await ethers.getContract("StandaloneCompound");

  // Set governor as vault
  await fixture.cStandalone
    .connect(sGovernor)
    .initialize(
      [assetAddresses.COMP],
      [assetAddresses.DAI, assetAddresses.USDC],
      [assetAddresses.cDAI, assetAddresses.cUSDC]
    );

  await fixture.cStandalone
    .connect(sGovernor)
    .setHarvesterAddress(fixture.harvester.address);

  await fixture.usdc.transfer(
    await fixture.matt.getAddress(),
    parseUnits("1000", 6)
  );

  return fixture;
}

/**
 * Configure a threepool fixture with the governer as vault for testing
 */
async function threepoolFixture() {
  const fixture = await defaultFixture();

  const assetAddresses = await getAssetAddresses(deployments);
  const { deploy } = deployments;
  const { governorAddr } = await getNamedAccounts();
  const sGovernor = await ethers.provider.getSigner(governorAddr);

  await deploy("StandaloneThreePool", {
    from: governorAddr,
    contract: "ThreePoolStrategy",
    args: [
      [
        assetAddresses.ThreePool,
        governorAddr, // Using Governor in place of Vault here
      ],
    ],
  });

  fixture.tpStandalone = await ethers.getContract("StandaloneThreePool");

  // Set governor as vault
  await fixture.tpStandalone.connect(sGovernor)[
    // eslint-disable-next-line
    "initialize(address[],address[],address[],address,address)"
  ]([assetAddresses.CRV], [assetAddresses.DAI, assetAddresses.USDC, assetAddresses.USDT], [assetAddresses.ThreePoolToken, assetAddresses.ThreePoolToken, assetAddresses.ThreePoolToken], assetAddresses.ThreePoolGauge, assetAddresses.CRVMinter);

  return fixture;
}

/**
 * Configure a Vault with two strategies
 */
async function multiStrategyVaultFixture() {
  const fixture = await compoundVaultFixture();
  const assetAddresses = await getAssetAddresses(deployments);
  const { deploy } = deployments;

  const { governorAddr } = await getNamedAccounts();
  const sGovernor = await ethers.provider.getSigner(governorAddr);

  await deploy("StrategyTwo", {
    from: governorAddr,
    contract: "CompoundStrategy",
  });

  const cStrategyTwo = await ethers.getContract("StrategyTwo");
  // Initialize the second strategy with DAI and USDC
  await cStrategyTwo
    .connect(sGovernor)
    .initialize(
      addresses.dead,
      fixture.vault.address,
      [assetAddresses.COMP],
      [assetAddresses.DAI, assetAddresses.USDC],
      [assetAddresses.cDAI, assetAddresses.cUSDC]
    );

  await cStrategyTwo
    .connect(sGovernor)
    .setHarvesterAddress(fixture.harvester.address);

  // Add second strategy to Vault
  await fixture.vault.connect(sGovernor).approveStrategy(cStrategyTwo.address);

  await fixture.harvester
    .connect(sGovernor)
    .setSupportedStrategy(cStrategyTwo.address, true);

  // DAI to second strategy
  await fixture.vault
    .connect(sGovernor)
    .setAssetDefaultStrategy(fixture.dai.address, cStrategyTwo.address);

  // Set up third strategy
  await deploy("StrategyThree", {
    from: governorAddr,
    contract: "CompoundStrategy",
  });
  const cStrategyThree = await ethers.getContract("StrategyThree");
  // Initialize the third strategy with only DAI
  await cStrategyThree
    .connect(sGovernor)
    .initialize(
      addresses.dead,
      fixture.vault.address,
      [assetAddresses.COMP],
      [assetAddresses.DAI],
      [assetAddresses.cDAI]
    );

  await cStrategyThree
    .connect(sGovernor)
    .setHarvesterAddress(fixture.harvester.address);

  fixture.strategyTwo = cStrategyTwo;
  fixture.strategyThree = cStrategyThree;
  return fixture;
}

/**
 * Configure a hacked Vault
 */
async function hackedVaultFixture() {
  const fixture = await defaultFixture();

  const assetAddresses = await getAssetAddresses(deployments);
  const { deploy } = deployments;
  const { vault, oracleRouter } = fixture;
  const { governorAddr } = await getNamedAccounts();
  const sGovernor = await ethers.provider.getSigner(governorAddr);
  const oracleAddresses = await getOracleAddresses(hre.deployments);

  await deploy("MockEvilDAI", {
    from: governorAddr,
    args: [vault.address, assetAddresses.DAI],
  });

  const evilDAI = await ethers.getContract("MockEvilDAI");
  /* Mock oracle feeds report 0 for updatedAt data point. Set
   * maxStaleness to 100 years from epoch to make the Oracle
   * feeds valid
   */
  const maxStaleness = 24 * 60 * 60 * 365 * 100;

  await oracleRouter.setFeed(
    evilDAI.address,
    oracleAddresses.chainlink.DAI_USD,
    maxStaleness
  );
  await oracleRouter.cacheDecimals(evilDAI.address);

  await fixture.vault.connect(sGovernor).supportAsset(evilDAI.address, 0);

  fixture.evilDAI = evilDAI;

  return fixture;
}

/**
 * Configure a reborn hack attack
 */
async function rebornFixture() {
  const fixture = await defaultFixture();

  const assetAddresses = await getAssetAddresses(deployments);
  const { deploy } = deployments;
  const { governorAddr } = await getNamedAccounts();
  const { vault } = fixture;

  await deploy("Sanctum", {
    from: governorAddr,
    args: [assetAddresses.DAI, vault.address],
  });

  const sanctum = await ethers.getContract("Sanctum");

  const encodedCallbackAddress = defaultAbiCoder
    .encode(["address"], [sanctum.address])
    .slice(2);
  const initCode = (await ethers.getContractFactory("Reborner")).bytecode;
  const deployCode = `${initCode}${encodedCallbackAddress}`;

  await sanctum.deploy(12345, deployCode);
  const rebornAddress = await sanctum.computeAddress(12345, deployCode);
  const reborner = await ethers.getContractAt("Reborner", rebornAddress);

  const rebornAttack = async (shouldAttack = true, targetMethod = null) => {
    await sanctum.setShouldAttack(shouldAttack);
    if (targetMethod) await sanctum.setTargetMethod(targetMethod);
    await sanctum.setOUSDAddress(fixture.ousd.address);
    await sanctum.deploy(12345, deployCode);
  };

  fixture.reborner = reborner;
  fixture.rebornAttack = rebornAttack;

  return fixture;
}

async function fluxStrategyFixture() {
  const fixture = await defaultFixture();

  const { fluxStrategy, timelock, vault, dai, usdt, usdc } = fixture;

  await vault
    .connect(timelock)
    .setAssetDefaultStrategy(dai.address, fluxStrategy.address);

  await vault
    .connect(timelock)
    .setAssetDefaultStrategy(usdt.address, fluxStrategy.address);

  await vault
    .connect(timelock)
    .setAssetDefaultStrategy(usdc.address, fluxStrategy.address);

  // Withdraw all from strategies and deposit it to Flux
  await vault.connect(timelock).withdrawAllFromStrategies();

  await vault.connect(timelock).rebase();

  return fixture;
}

async function replaceContractAt(targetAddress, mockContract) {
  const signer = (await hre.ethers.getSigners())[0];
  const mockCode = await signer.provider.getCode(mockContract.address);

  await hre.network.provider.request({
    method: "hardhat_setCode",
    params: [targetAddress, mockCode],
  });
}

/**
 * A fixture is a setup function that is run only the first time it's invoked. On subsequent invocations,
 * Hardhat will reset the state of the network to what it was at the point after the fixture was initially executed.
 * The returned `loadFixture` function is typically inlcuded in the beforeEach().
 * @example
 *   const loadFixture = createFixtureLoader(convexOETHMetaVaultFixture);
 *   beforeEach(async () => {
 *     fixture = await loadFixture();
 *   });
 * @example
 *   const loadFixture = createFixtureLoader(convexOETHMetaVaultFixture, {
 *     wethMintAmount: 5000,
 *     depositToStrategy: false,
 *   });
 *   beforeEach(async () => {
 *     fixture = await loadFixture();
 *   });
 * @param {*} fixture async function that sets up test data. eg users, contracts and protocols
 * @param {*} config optional config object passed to the fixture function
 * @returns loadFixture an async function that loads a fixture
 */
function createFixtureLoader(fixture, config) {
  return deployments.createFixture(async () => {
    return await fixture(config);
  });
}

/**
 * An async function that loads the default fixture for unit or fork tests
 * @example
 *   let fixture;
 *   beforeEach(async () => {
 *     fixture = await loadDefaultFixture();
 *   });
 */
async function loadDefaultFixture() {
  return await defaultFixture();
}

module.exports = {
  createFixtureLoader,
  loadDefaultFixture,
  fundWith3Crv,
  resetAllowance,
  defaultFixture,
  oethDefaultFixture,
  mockVaultFixture,
  compoundFixture,
  compoundVaultFixture,
  multiStrategyVaultFixture,
  threepoolFixture,
  threepoolVaultFixture,
  convexVaultFixture,
  convexMetaVaultFixture,
  convexOETHMetaVaultFixture,
  convexGeneralizedMetaForkedFixture,
  convexLUSDMetaVaultFixture,
  makerDsrFixture,
  morphoCompoundFixture,
  morphoAaveFixture,
  aaveVaultFixture,
  hackedVaultFixture,
  rebornFixture,
  withImpersonatedAccount,
  impersonateAndFundContract,
  impersonateAccount,
  balancerREthFixture,
  balancerWstEthFixture,
  fraxETHStrategyFixture,
  oethMorphoAaveFixture,
  mintWETH,
  replaceContractAt,
  oeth1InchSwapperFixture,
  oethCollateralSwapFixture,
  ousdCollateralSwapFixture,
  fluxStrategyFixture,
};<|MERGE_RESOLUTION|>--- conflicted
+++ resolved
@@ -195,11 +195,8 @@
     morpho,
     morphoCompoundStrategy,
     fraxEthStrategy,
-<<<<<<< HEAD
     balancerREthStrategy,
-=======
     makerDsrStrategy,
->>>>>>> 8066b7f0
     morphoAaveStrategy,
     oethMorphoAaveStrategy,
     morphoLens,
@@ -244,15 +241,10 @@
     ausdc = await ethers.getContractAt(erc20Abi, addresses.mainnet.aUSDC);
     adai = await ethers.getContractAt(erc20Abi, addresses.mainnet.aDAI);
     reth = await ethers.getContractAt("IRETH", addresses.mainnet.rETH);
-    stETH = await ethers.getContractAt(erc20Abi, addresses.mainnet.stETH);
     frxETH = await ethers.getContractAt(erc20Abi, addresses.mainnet.frxETH);
     sfrxETH = await ethers.getContractAt(sfrxETHAbi, addresses.mainnet.sfrxETH);
-<<<<<<< HEAD
-=======
     sDAI = await ethers.getContractAt(sdaiAbi, addresses.mainnet.sDAI);
     reth = await ethers.getContractAt(erc20Abi, addresses.mainnet.rETH);
-    stETH = await ethers.getContractAt(erc20Abi, addresses.mainnet.stETH);
->>>>>>> 8066b7f0
     morpho = await ethers.getContractAt(morphoAbi, addresses.mainnet.Morpho);
     morphoLens = await ethers.getContractAt(
       morphoLensAbi,
