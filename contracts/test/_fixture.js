const hre = require("hardhat");

const { ethers } = hre;

const addresses = require("../utils/addresses");
const { fundAccounts } = require("../utils/funding");
const { getAssetAddresses, daiUnits, isFork } = require("./helpers");
const { utils } = require("ethers");

const { airDropPayouts } = require("../scripts/staking/airDrop.js");
const testPayouts = require("../scripts/staking/rawAccountsToBeCompensated.json");
const { loadFixture, getOracleAddresses } = require("./helpers");

const daiAbi = require("./abi/dai.json").abi;
const usdtAbi = require("./abi/usdt.json").abi;
const erc20Abi = require("./abi/erc20.json");
const morphoAbi = require("./abi/morpho.json");
const morphoLensAbi = require("./abi/morphoLens.json");
const crvMinterAbi = require("./abi/crvMinter.json");

// const curveFactoryAbi = require("./abi/curveFactory.json")
const ousdMetapoolAbi = require("./abi/ousdMetapool.json");
const threepoolLPAbi = require("./abi/threepoolLP.json");
const threepoolSwapAbi = require("./abi/threepoolSwap.json");

const sfrxETHAbi = require("./abi/sfrxETH.json");

async function defaultFixture() {
  await deployments.fixture(undefined, {
    keepExistingDeployments: true,
  });

  const { governorAddr, timelockAddr } = await getNamedAccounts();

  const ousdProxy = await ethers.getContract("OUSDProxy");
  const vaultProxy = await ethers.getContract("VaultProxy");

  const harvesterProxy = await ethers.getContract("HarvesterProxy");

  const compoundStrategyProxy = await ethers.getContract(
    "CompoundStrategyProxy"
  );

  const ousd = await ethers.getContractAt("OUSD", ousdProxy.address);
  const vault = await ethers.getContractAt("IVault", vaultProxy.address);

  let oethProxy, OETHVaultProxy, oeth, woeth, woethProxy, oethVault;
  if (isFork) {
    oethProxy = await ethers.getContract("OETHProxy");
    woethProxy = await ethers.getContract("WOETHProxy");
    OETHVaultProxy = await ethers.getContract("OETHVaultProxy");
    oeth = await ethers.getContractAt("OETH", oethProxy.address);
    woeth = await ethers.getContractAt("WOETH", woethProxy.address);

    oethVault = await ethers.getContractAt("IVault", OETHVaultProxy.address);
  }

  const harvester = await ethers.getContractAt(
    "Harvester",
    harvesterProxy.address
  );

  const dripperProxy = await ethers.getContract("DripperProxy");
  const dripper = await ethers.getContractAt("Dripper", dripperProxy.address);
  const wousdProxy = await ethers.getContract("WrappedOUSDProxy");
  const wousd = await ethers.getContractAt("WrappedOusd", wousdProxy.address);
  const governorContract = await ethers.getContract("Governor");
  const CompoundStrategyFactory = await ethers.getContractFactory(
    "CompoundStrategy"
  );
  const compoundStrategy = await ethers.getContractAt(
    "CompoundStrategy",
    compoundStrategyProxy.address
  );

  const threePoolStrategyProxy = await ethers.getContract(
    "ThreePoolStrategyProxy"
  );
  const threePoolStrategy = await ethers.getContractAt(
    "ThreePoolStrategy",
    threePoolStrategyProxy.address
  );
  const convexStrategyProxy = await ethers.getContract("ConvexStrategyProxy");
  const convexStrategy = await ethers.getContractAt(
    "ConvexStrategy",
    convexStrategyProxy.address
  );

  const OUSDmetaStrategyProxy = await ethers.getContract(
    "ConvexOUSDMetaStrategyProxy"
  );
  const OUSDmetaStrategy = await ethers.getContractAt(
    "ConvexOUSDMetaStrategy",
    OUSDmetaStrategyProxy.address
  );

  const aaveStrategyProxy = await ethers.getContract("AaveStrategyProxy");
  const aaveStrategy = await ethers.getContractAt(
    "AaveStrategy",
    aaveStrategyProxy.address
  );

  const ognStaking = await ethers.getContractAt(
    "SingleAssetStaking",
    (
      await ethers.getContract("OGNStakingProxy")
    ).address
  );

  const oracleRouter = await ethers.getContract("OracleRouter");

  const testPayoutsModified = {
    ...testPayouts,
    payouts: testPayouts.payouts.map((each) => {
      return { address: each[0], ogn_compensation: each[1] };
    }),
  };

  const signedPayouts = await airDropPayouts(
    ognStaking.address,
    testPayoutsModified
  );
  const compensationClaims = await ethers.getContract("CompensationClaims");

  const buybackProxy = await ethers.getContract("BuybackProxy");
  const buyback = await ethers.getContractAt("Buyback", buybackProxy.address);

  let usdt,
    dai,
    tusd,
    usdc,
    weth,
    ogn,
    ogv,
    rewardsSource,
    nonStandardToken,
    cusdt,
    cdai,
    cusdc,
    comp,
    adai,
    ausdt,
    ausdc,
    aave,
    aaveToken,
    stkAave,
    aaveIncentivesController,
    reth,
    frxETH,
    sfrxETH,
    mockNonRebasing,
    mockNonRebasingTwo,
    LUSD;

  let chainlinkOracleFeedDAI,
    chainlinkOracleFeedUSDT,
    chainlinkOracleFeedUSDC,
    chainlinkOracleFeedOGNETH,
    chainlinkOracleFeedETH,
    crv,
    crvMinter,
    threePool,
    threePoolToken,
    metapoolToken,
    morpho,
    morphoCompoundStrategy,
    fraxEthStrategy,
    morphoAaveStrategy,
    oethMorphoAaveStrategy,
    morphoLens,
    LUSDMetapoolToken,
    threePoolGauge,
    aaveAddressProvider,
    uniswapPairOUSD_USDT,
    liquidityRewardOUSD_USDT,
    flipper,
    cvx,
    cvxBooster,
    cvxRewardPool,
    LUSDMetaStrategyProxy,
    LUSDMetaStrategy,
    oethHarvester,
    oethDripper,
    ConvexEthMetaStrategyProxy,
    ConvexEthMetaStrategy;

  if (isFork) {
    usdt = await ethers.getContractAt(usdtAbi, addresses.mainnet.USDT);
    dai = await ethers.getContractAt(daiAbi, addresses.mainnet.DAI);
    tusd = await ethers.getContractAt(erc20Abi, addresses.mainnet.TUSD);
    usdc = await ethers.getContractAt(erc20Abi, addresses.mainnet.USDC);
    weth = await ethers.getContractAt("IWETH9", addresses.mainnet.WETH);
    cusdt = await ethers.getContractAt(erc20Abi, addresses.mainnet.cUSDT);
    cdai = await ethers.getContractAt(erc20Abi, addresses.mainnet.cDAI);
    cusdc = await ethers.getContractAt(erc20Abi, addresses.mainnet.cUSDC);
    comp = await ethers.getContractAt(erc20Abi, addresses.mainnet.COMP);
    crv = await ethers.getContractAt(erc20Abi, addresses.mainnet.CRV);
    cvx = await ethers.getContractAt(erc20Abi, addresses.mainnet.CVX);
    ogn = await ethers.getContractAt(erc20Abi, addresses.mainnet.OGN);
    LUSD = await ethers.getContractAt(erc20Abi, addresses.mainnet.LUSD);
    aave = await ethers.getContractAt(erc20Abi, addresses.mainnet.Aave);
    ausdt = await ethers.getContractAt(erc20Abi, addresses.mainnet.aUSDT);
    ausdc = await ethers.getContractAt(erc20Abi, addresses.mainnet.aUSDC);
    adai = await ethers.getContractAt(erc20Abi, addresses.mainnet.aDAI);
    frxETH = await ethers.getContractAt(erc20Abi, addresses.mainnet.frxETH);
    sfrxETH = await ethers.getContractAt(sfrxETHAbi, addresses.mainnet.sfrxETH);
    morpho = await ethers.getContractAt(morphoAbi, addresses.mainnet.Morpho);
    morphoLens = await ethers.getContractAt(
      morphoLensAbi,
      addresses.mainnet.MorphoLens
    );

    crvMinter = await ethers.getContractAt(
      crvMinterAbi,
      addresses.mainnet.CRVMinter
    );
    aaveAddressProvider = await ethers.getContractAt(
      "ILendingPoolAddressesProvider",
      addresses.mainnet.AAVE_ADDRESS_PROVIDER
    );
    rewardsSource = addresses.mainnet.RewardsSource;
    cvxBooster = await ethers.getContractAt(
      "MockBooster",
      addresses.mainnet.CVXBooster
    );
    cvxRewardPool = await ethers.getContractAt(
      "IRewardStaking",
      addresses.mainnet.CVXRewardsPool
    );

    const morphoCompoundStrategyProxy = await ethers.getContract(
      "MorphoCompoundStrategyProxy"
    );
    morphoCompoundStrategy = await ethers.getContractAt(
      "MorphoCompoundStrategy",
      morphoCompoundStrategyProxy.address
    );

    const morphoAaveStrategyProxy = await ethers.getContract(
      "MorphoAaveStrategyProxy"
    );
    morphoAaveStrategy = await ethers.getContractAt(
      "MorphoAaveStrategy",
      morphoAaveStrategyProxy.address
    );

    const oethMorphoAaveStrategyProxy = await ethers.getContract(
      "OETHMorphoAaveStrategyProxy"
    );
    oethMorphoAaveStrategy = await ethers.getContractAt(
      "MorphoAaveStrategy",
      oethMorphoAaveStrategyProxy.address
    );

    const fraxEthStrategyProxy = await ethers.getContract(
      "FraxETHStrategyProxy"
    );
    fraxEthStrategy = await ethers.getContractAt(
      "Generalized4626Strategy",
      fraxEthStrategyProxy.address
    );

    const oethHarvesterProxy = await ethers.getContract("OETHHarvesterProxy");
    oethHarvester = await ethers.getContractAt(
      "OETHHarvester",
      oethHarvesterProxy.address
    );

    ConvexEthMetaStrategyProxy = await ethers.getContract(
      "ConvexEthMetaStrategyProxy"
    );
    ConvexEthMetaStrategy = await ethers.getContractAt(
      "ConvexEthMetaStrategy",
      ConvexEthMetaStrategyProxy.address
    );

    const oethDripperProxy = await ethers.getContract("OETHDripperProxy");
    oethDripper = await ethers.getContractAt(
      "OETHDripper",
      oethDripperProxy.address
    );
  } else {
    usdt = await ethers.getContract("MockUSDT");
    dai = await ethers.getContract("MockDAI");
    tusd = await ethers.getContract("MockTUSD");
    usdc = await ethers.getContract("MockUSDC");
    weth = await ethers.getContract("MockWETH");
    ogn = await ethers.getContract("MockOGN");
    LUSD = await ethers.getContract("MockLUSD");
    ogv = await ethers.getContract("MockOGV");
    reth = await ethers.getContract("MockRETH");
    nonStandardToken = await ethers.getContract("MockNonStandardToken");

    cdai = await ethers.getContract("MockCDAI");
    cusdt = await ethers.getContract("MockCUSDT");
    cusdc = await ethers.getContract("MockCUSDC");
    comp = await ethers.getContract("MockCOMP");

    crv = await ethers.getContract("MockCRV");
    cvx = await ethers.getContract("MockCVX");
    crvMinter = await ethers.getContract("MockCRVMinter");
    threePool = await ethers.getContract("MockCurvePool");
    threePoolToken = await ethers.getContract("Mock3CRV");
    metapoolToken = await ethers.getContract("MockCurveMetapool");
    LUSDMetapoolToken = await ethers.getContract("MockCurveLUSDMetapool");
    threePoolGauge = await ethers.getContract("MockCurveGauge");
    cvxBooster = await ethers.getContract("MockBooster");
    cvxRewardPool = await ethers.getContract("MockRewardPool");

    adai = await ethers.getContract("MockADAI");
    aaveToken = await ethers.getContract("MockAAVEToken");
    aave = await ethers.getContract("MockAave");
    // currently in test the mockAave is itself the address provder
    aaveAddressProvider = await ethers.getContractAt(
      "ILendingPoolAddressesProvider",
      aave.address
    );
    stkAave = await ethers.getContract("MockStkAave");
    aaveIncentivesController = await ethers.getContract(
      "MockAaveIncentivesController"
    );

    uniswapPairOUSD_USDT = await ethers.getContract("MockUniswapPairOUSD_USDT");
    liquidityRewardOUSD_USDT = await ethers.getContractAt(
      "LiquidityReward",
      (
        await ethers.getContract("LiquidityRewardOUSD_USDTProxy")
      ).address
    );

    chainlinkOracleFeedDAI = await ethers.getContract(
      "MockChainlinkOracleFeedDAI"
    );
    chainlinkOracleFeedUSDT = await ethers.getContract(
      "MockChainlinkOracleFeedUSDT"
    );
    chainlinkOracleFeedUSDC = await ethers.getContract(
      "MockChainlinkOracleFeedUSDC"
    );
    chainlinkOracleFeedOGNETH = await ethers.getContract(
      "MockChainlinkOracleFeedOGNETH"
    );
    chainlinkOracleFeedETH = await ethers.getContract(
      "MockChainlinkOracleFeedETH"
    );

    // Mock contracts for testing rebase opt out
    mockNonRebasing = await ethers.getContract("MockNonRebasing");
    await mockNonRebasing.setOUSD(ousd.address);
    mockNonRebasingTwo = await ethers.getContract("MockNonRebasingTwo");
    await mockNonRebasingTwo.setOUSD(ousd.address);

    flipper = await ethers.getContract("Flipper");

    LUSDMetaStrategyProxy = await ethers.getContract(
      "ConvexLUSDMetaStrategyProxy"
    );
    LUSDMetaStrategy = await ethers.getContractAt(
      "ConvexGeneralizedMetaStrategy",
      LUSDMetaStrategyProxy.address
    );
  }

  if (!isFork) {
    const assetAddresses = await getAssetAddresses(deployments);

    const sGovernor = await ethers.provider.getSigner(governorAddr);

    // Add TUSD in fixture, it is disabled by default in deployment
    await vault.connect(sGovernor).supportAsset(assetAddresses.TUSD, 0);

    // Enable capital movement
    await vault.connect(sGovernor).unpauseCapital();

    // Add Buyback contract as trustee
    await vault.connect(sGovernor).setTrusteeAddress(buyback.address);
  }

  const signers = await hre.ethers.getSigners();
  let governor = signers[1];
  const strategist = signers[0];
  const adjuster = signers[0];
  let timelock;

  const [matt, josh, anna, domen, daniel, franck] = signers.slice(4);

  if (isFork) {
    governor = await impersonateAndFundContract(governorAddr);
    timelock = await impersonateAndFundContract(timelockAddr);
  }
  await fundAccounts();
  if (isFork) {
    for (const user of [josh, matt, anna, domen, daniel, franck]) {
      // Approve Vault to move funds
      for (const asset of [ousd, usdt, usdc, dai]) {
        await resetAllowance(asset, user, vault.address);
      }

      for (const asset of [oeth, frxETH]) {
        await resetAllowance(asset, user, oethVault.address);
      }
    }
  } else {
    // Matt and Josh each have $100 OUSD
    for (const user of [matt, josh]) {
      await dai.connect(user).approve(vault.address, daiUnits("100"));
      await vault.connect(user).mint(dai.address, daiUnits("100"), 0);
    }
  }
  if (!rewardsSource && !isFork) {
    const address = await buyback.connect(governor).rewardsSource();
    rewardsSource = await ethers.getContractAt([], address);
  }
  return {
    // Accounts
    matt,
    josh,
    anna,
    governor,
    strategist,
    adjuster,
    domen,
    daniel,
    franck,
    timelock,
    // Contracts
    ousd,
    vault,
    harvester,
    dripper,
    mockNonRebasing,
    mockNonRebasingTwo,
    // Oracle
    chainlinkOracleFeedDAI,
    chainlinkOracleFeedUSDT,
    chainlinkOracleFeedUSDC,
    chainlinkOracleFeedOGNETH,
    chainlinkOracleFeedETH,
    governorContract,
    compoundStrategy,
    oracleRouter,
    // Assets
    usdt,
    dai,
    tusd,
    usdc,
    ogn,
    LUSD,
    weth,
    ogv,
    reth,
    rewardsSource,
    nonStandardToken,
    // cTokens
    cdai,
    cusdc,
    cusdt,
    comp,
    // aTokens,
    adai,
    ausdt,
    ausdc,
    // CompoundStrategy contract factory to deploy
    CompoundStrategyFactory,
    // ThreePool
    crv,
    crvMinter,
    threePool,
    threePoolGauge,
    threePoolToken,
    metapoolToken,
    morpho,
    morphoLens,
    LUSDMetapoolToken,
    threePoolStrategy,
    convexStrategy,
    OUSDmetaStrategy,
    LUSDMetaStrategy,
    morphoCompoundStrategy,
    morphoAaveStrategy,
    cvx,
    cvxBooster,
    cvxRewardPool,

    aaveStrategy,
    aaveToken,
    aaveAddressProvider,
    aaveIncentivesController,
    aave,
    stkAave,
    uniswapPairOUSD_USDT,
    liquidityRewardOUSD_USDT,
    ognStaking,
    signedPayouts,
    compensationClaims,
    flipper,
    buyback,
    wousd,
    //OETH
    oethVault,
    oeth,
    frxETH,
    sfrxETH,
    fraxEthStrategy,
<<<<<<< HEAD
    oethMorphoAaveStrategy,
=======
    woeth,
    ConvexEthMetaStrategy,
    oethDripper,
    oethHarvester,
>>>>>>> e3123f0f
  };
}

function defaultFixtureSetup() {
  return deployments.createFixture(async () => {
    return await defaultFixture();
  });
}

async function oethDefaultFixture() {
  // TODO: Trim it down to only do OETH things
  const fixture = await defaultFixture();

  if (isFork) {
    const { weth, matt, josh, domen, daniel, franck, oethVault } = fixture;

    for (const user of [matt, josh, domen, daniel, franck]) {
      // Everyone gets free WETH
      await mintWETH(weth, user);

      // And vault can rug them all
      await resetAllowance(weth, user, oethVault.address);
    }
  }

  return fixture;
}

async function oethDefaultFixtureSetup() {
  return deployments.createFixture(async () => {
    return await oethDefaultFixture();
  });
}

/**
 * Configure the MockVault contract by initializing it and setting supported
 * assets and then upgrade the Vault implementation via VaultProxy.
 */
async function mockVaultFixture() {
  const fixture = await loadFixture(defaultFixture);

  const { governorAddr } = await getNamedAccounts();
  const sGovernor = ethers.provider.getSigner(governorAddr);

  // Initialize and configure MockVault
  const cMockVault = await ethers.getContract("MockVault");

  // There is no need to initialize and setup the mock vault because the
  // proxy itself is already setup and the proxy is the one with the storage

  // Upgrade Vault to MockVault via proxy
  const cVaultProxy = await ethers.getContract("VaultProxy");
  await cVaultProxy.connect(sGovernor).upgradeTo(cMockVault.address);

  fixture.mockVault = await ethers.getContractAt(
    "MockVault",
    cVaultProxy.address
  );

  return fixture;
}

/**
 * Configure a Vault with only the Compound strategy.
 */
async function compoundVaultFixture() {
  const fixture = await loadFixture(defaultFixture);

  const { governorAddr } = await getNamedAccounts();
  const sGovernor = await ethers.provider.getSigner(governorAddr);

  const assetAddresses = await getAssetAddresses(deployments);

  // Approve in Vault
  await fixture.vault
    .connect(sGovernor)
    .approveStrategy(fixture.compoundStrategy.address);

  await fixture.harvester
    .connect(sGovernor)
    .setSupportedStrategy(fixture.compoundStrategy.address, true);

  // Add USDT
  await fixture.compoundStrategy
    .connect(sGovernor)
    .setPTokenAddress(assetAddresses.USDT, assetAddresses.cUSDT);
  await fixture.vault
    .connect(sGovernor)
    .setAssetDefaultStrategy(
      fixture.usdt.address,
      fixture.compoundStrategy.address
    );
  // Add USDC
  await fixture.compoundStrategy
    .connect(sGovernor)
    .setPTokenAddress(assetAddresses.USDC, assetAddresses.cUSDC);
  await fixture.vault
    .connect(sGovernor)
    .setAssetDefaultStrategy(
      fixture.usdc.address,
      fixture.compoundStrategy.address
    );
  // Add allocation mapping for DAI
  await fixture.vault
    .connect(sGovernor)
    .setAssetDefaultStrategy(
      fixture.dai.address,
      fixture.compoundStrategy.address
    );

  return fixture;
}

/**
 * Configure a Vault with only the 3Pool strategy.
 */
async function threepoolVaultFixture() {
  const fixture = await loadFixture(defaultFixture);

  const { governorAddr } = await getNamedAccounts();
  const sGovernor = await ethers.provider.getSigner(governorAddr);
  // Add 3Pool
  await fixture.vault
    .connect(sGovernor)
    .approveStrategy(fixture.threePoolStrategy.address);

  await fixture.harvester
    .connect(sGovernor)
    .setSupportedStrategy(fixture.threePoolStrategy.address, true);

  await fixture.vault
    .connect(sGovernor)
    .setAssetDefaultStrategy(
      fixture.usdt.address,
      fixture.threePoolStrategy.address
    );
  await fixture.vault
    .connect(sGovernor)
    .setAssetDefaultStrategy(
      fixture.usdc.address,
      fixture.threePoolStrategy.address
    );
  return fixture;
}

/**
 * Configure a Vault with only the Convex strategy.
 */
async function convexVaultFixture() {
  const fixture = await loadFixture(defaultFixture);

  const { governorAddr } = await getNamedAccounts();
  const sGovernor = await ethers.provider.getSigner(governorAddr);
  // Add Convex
  await fixture.vault
    .connect(sGovernor)
    .approveStrategy(fixture.convexStrategy.address);

  await fixture.harvester
    .connect(sGovernor)
    .setSupportedStrategy(fixture.convexStrategy.address, true);

  await fixture.vault
    .connect(sGovernor)
    .setAssetDefaultStrategy(
      fixture.usdt.address,
      fixture.convexStrategy.address
    );
  await fixture.vault
    .connect(sGovernor)
    .setAssetDefaultStrategy(
      fixture.usdc.address,
      fixture.convexStrategy.address
    );
  return fixture;
}

async function fundWith3Crv(address, maxAmount) {
  // Get some 3CRV from most loaded contracts/wallets
  await impersonateAndFundAddress(
    addresses.mainnet.ThreePoolToken,
    [
      "0xceaf7747579696a2f0bb206a14210e3c9e6fb269",
      "0xd632f22692fac7611d2aa1c0d552930d43caed3b",
      "0xbfcf63294ad7105dea65aa58f8ae5be2d9d0952a",
      "0xed279fdd11ca84beef15af5d39bb4d4bee23f0ca",
      "0x43b4fdfd4ff969587185cdb6f0bd875c5fc83f8c",
    ],
    address,
    30, // balanceToUse
    maxAmount
  );
}

/**
 * Configure a Vault with only the Meta strategy.
 */
async function convexMetaVaultFixture() {
  const fixture = await loadFixture(defaultFixture);

  if (isFork) {
    const { josh, matt, anna, domen, daniel, franck, ousd } = fixture;

    // const curveFactoryAddress = '0xB9fC157394Af804a3578134A6585C0dc9cc990d4'

    const threepoolLP = await ethers.getContractAt(
      threepoolLPAbi,
      addresses.mainnet.ThreePoolToken
    );
    const ousdMetaPool = await ethers.getContractAt(
      ousdMetapoolAbi,
      addresses.mainnet.CurveOUSDMetaPool
    );
    const threepoolSwap = await ethers.getContractAt(
      threepoolSwapAbi,
      addresses.mainnet.ThreePool
    );
    // const curveFactory = await ethers.getContractAt(curveFactoryAbi, curveFactoryAddress)

    // Domen is loaded with 3CRV
    await fundWith3Crv(domen.getAddress(), ethers.BigNumber.from("0"));

    for (const user of [josh, matt, anna, domen, daniel, franck]) {
      // Approve OUSD MetaPool contract to move funds
      await resetAllowance(threepoolLP, user, ousdMetaPool.address);
      await resetAllowance(ousd, user, ousdMetaPool.address);
    }

    fixture.ousdMetaPool = ousdMetaPool;
    fixture.threePoolToken = threepoolLP;
    fixture.threepoolSwap = threepoolSwap;
  } else {
    // Migrations should do these on fork
    const { governorAddr } = await getNamedAccounts();
    const sGovernor = await ethers.provider.getSigner(governorAddr);

    // Add Convex Meta strategy
    await fixture.vault
      .connect(sGovernor)
      .approveStrategy(fixture.OUSDmetaStrategy.address);

    // set meta strategy on vault so meta strategy is allowed to mint OUSD
    await fixture.vault
      .connect(sGovernor)
      .setOusdMetaStrategy(fixture.OUSDmetaStrategy.address);

    // set OUSD mint threshold to 50 million
    await fixture.vault
      .connect(sGovernor)
      .setNetOusdMintForStrategyThreshold(utils.parseUnits("50", 24));

    await fixture.harvester
      .connect(sGovernor)
      .setSupportedStrategy(fixture.OUSDmetaStrategy.address, true);

    await fixture.vault
      .connect(sGovernor)
      .setAssetDefaultStrategy(
        fixture.usdt.address,
        fixture.OUSDmetaStrategy.address
      );

    await fixture.vault
      .connect(sGovernor)
      .setAssetDefaultStrategy(
        fixture.usdc.address,
        fixture.OUSDmetaStrategy.address
      );
  }

  return fixture;
}

/**
 * Configure a Vault with only the Morpho strategy.
 */
async function morphoCompoundFixture() {
  const fixture = await loadFixture(defaultFixture);

  const { timelockAddr } = await getNamedAccounts();
  const sGovernor = await ethers.provider.getSigner(timelockAddr);

  if (isFork) {
    await fixture.vault
      .connect(sGovernor)
      .setAssetDefaultStrategy(
        fixture.usdt.address,
        fixture.morphoCompoundStrategy.address
      );

    await fixture.vault
      .connect(sGovernor)
      .setAssetDefaultStrategy(
        fixture.usdc.address,
        fixture.morphoCompoundStrategy.address
      );

    await fixture.vault
      .connect(sGovernor)
      .setAssetDefaultStrategy(
        fixture.dai.address,
        fixture.morphoCompoundStrategy.address
      );
  } else {
    throw new Error(
      "Morpho strategy only supported in forked test environment"
    );
  }

  return fixture;
}

/**
 * Configure a Vault with only the Morpho strategy.
 */
async function morphoAaveFixture() {
  const fixture = await loadFixture(defaultFixture);

  const { governorAddr, timelockAddr } = await getNamedAccounts();
  let sGovernor = await ethers.provider.getSigner(governorAddr);

  if (isFork) {
    sGovernor = await ethers.provider.getSigner(timelockAddr);

    await fixture.vault
      .connect(sGovernor)
      .setAssetDefaultStrategy(
        fixture.usdt.address,
        fixture.morphoAaveStrategy.address
      );

    await fixture.vault
      .connect(sGovernor)
      .setAssetDefaultStrategy(
        fixture.usdc.address,
        fixture.morphoAaveStrategy.address
      );

    await fixture.vault
      .connect(sGovernor)
      .setAssetDefaultStrategy(
        fixture.dai.address,
        fixture.morphoAaveStrategy.address
      );
  } else {
    throw new Error(
      "Morpho strategy only supported in forked test environment"
    );
  }

  return fixture;
}

/**
 * Configure a Vault with only the Morpho strategy.
 */
function oethMorphoAaveFixtureSetup() {
  return deployments.createFixture(async () => {
    const fixture = await oethDefaultFixture();

    if (isFork) {
      const sGuardian = await ethers.provider.getSigner(
        addresses.mainnet.Guardian
      );

      await fixture.oethVault
        .connect(sGuardian)
        .setAssetDefaultStrategy(
          fixture.weth.address,
          fixture.oethMorphoAaveStrategy.address
        );
    } else {
      throw new Error(
        "Morpho strategy only supported in forked test environment"
      );
    }

    return fixture;
  });
}

/**
 * FraxETHStrategy fixture that works only in forked environment
 *
 */
async function fraxETHStrategyForkedFixture() {
  const fixture = await loadFixture(defaultFixture);

  const sGuardian = await ethers.provider.getSigner(addresses.mainnet.Guardian);
  const { daniel } = fixture;

  // Get some frxETH from most wealthy contracts/wallets
  await impersonateAndFundAddress(
    addresses.mainnet.frxETH,
    [
      "0x5Ae5eC04170E0dedC00b0Cfae3B8E7821C630AFA",
      "0x2F08F4645d2fA1fB12D2db8531c0c2EA0268BdE2",
      "0x8a15b2Dc9c4f295DCEbB0E7887DD25980088fDCB",
      "0xce4DbAF3fa72C962Ee1F371694109fc2a80B03f5",
      "0x4E30fc7ccD2dF3ddCA39a69d2085334Ee63b9c96",
    ],
    // Daniel is loaded with fraxETH
    daniel.getAddress()
  );

  await fixture.oethVault
    .connect(sGuardian)
    .setAssetDefaultStrategy(
      fixture.frxETH.address,
      fixture.fraxEthStrategy.address
    );

  return fixture;
}

/**
 * Generalized strategy fixture that works only in forked environment
 *
 * @param metapoolAddress -> the address of the metapool
 * @param rewardPoolAddress -> address of the reward staker contract
 * @param metastrategyProxyName -> name of the generalizedMetastrategy proxy contract
 */
async function convexGeneralizedMetaForkedFixture(
  metapoolAddress,
  rewardPoolAddress,
  metastrategyProxyName,
  lpTokenAddress
) {
  return async () => {
    const fixture = await loadFixture(defaultFixture);
    const { timelockAddr } = await getNamedAccounts();
    const sGovernor = await ethers.provider.getSigner(timelockAddr);
    const { josh, matt, anna, domen, daniel, franck } = fixture;

    const threepoolLP = await ethers.getContractAt(
      threepoolLPAbi,
      addresses.mainnet.ThreePoolToken
    );
    const metapool = await ethers.getContractAt(
      ousdMetapoolAbi,
      metapoolAddress
    );

    const primaryCoin = await ethers.getContractAt(
      erc20Abi,
      await metapool.coins(0)
    );

    const threepoolSwap = await ethers.getContractAt(
      threepoolSwapAbi,
      addresses.mainnet.ThreePool
    );

    const lpToken = await ethers.getContractAt(erc20Abi, lpTokenAddress);

    for (const user of [josh, matt, anna, domen, daniel, franck]) {
      // Approve Metapool contract to move funds
      await resetAllowance(threepoolLP, user, metapoolAddress);
      await resetAllowance(primaryCoin, user, metapoolAddress);
    }

    // Get some 3CRV from most loaded contracts/wallets
    await impersonateAndFundAddress(
      addresses.mainnet.ThreePoolToken,
      [
        "0xceaf7747579696a2f0bb206a14210e3c9e6fb269",
        "0xd632f22692fac7611d2aa1c0d552930d43caed3b",
        "0xbfcf63294ad7105dea65aa58f8ae5be2d9d0952a",
        "0xed279fdd11ca84beef15af5d39bb4d4bee23f0ca",
        "0x43b4fdfd4ff969587185cdb6f0bd875c5fc83f8c",
      ],
      // Domen is loaded with 3CRV
      domen.getAddress()
    );

    fixture.metapoolCoin = primaryCoin;
    fixture.metapool = metapool;
    fixture.metapoolLpToken = lpToken;
    fixture.threePoolToken = threepoolLP;
    fixture.threepoolSwap = threepoolSwap;

    fixture.metaStrategyProxy = await ethers.getContract(metastrategyProxyName);
    fixture.metaStrategy = await ethers.getContractAt(
      "ConvexGeneralizedMetaStrategy",
      fixture.metaStrategyProxy.address
    );

    fixture.rewardPool = await ethers.getContractAt(
      "IRewardStaking",
      rewardPoolAddress
    );

    await fixture.vault
      .connect(sGovernor)
      .setAssetDefaultStrategy(
        fixture.usdt.address,
        fixture.metaStrategy.address
      );

    await fixture.vault
      .connect(sGovernor)
      .setAssetDefaultStrategy(
        fixture.usdc.address,
        fixture.metaStrategy.address
      );

    return fixture;
  };
}

async function impersonateAccount(address) {
  await hre.network.provider.request({
    method: "hardhat_impersonateAccount",
    params: [address],
  });
}

async function _hardhatSetBalance(address, amount = "10000") {
  await hre.network.provider.request({
    method: "hardhat_setBalance",
    params: [
      address,
      utils
        .parseEther(amount)
        .toHexString()
        .replace(/^0x0+/, "0x")
        .replace(/0$/, "1"),
    ],
  });
}

async function impersonateAndFundContract(address, amount = "100000") {
  await impersonateAccount(address);

  await _hardhatSetBalance(address, amount);

  return await ethers.provider.getSigner(address);
}

async function impersonateAndFundAddress(
  tokenAddress,
  contractAddresses,
  toAddress,
  balanceToUse = 30, // 30%
  maxAmount = ethers.BigNumber.from(0)
) {
  if (!Array.isArray(contractAddresses)) {
    contractAddresses = [contractAddresses];
  }

  let amountTransfered = ethers.BigNumber.from("0");
  for (const contractAddress of contractAddresses) {
    const impersonatedSigner = await impersonateAndFundContract(
      contractAddress
    );

    const tokenContract = await ethers.getContractAt(daiAbi, tokenAddress);

    const balance = await tokenContract
      .connect(impersonatedSigner)
      .balanceOf(contractAddress);

    const amount = balance.mul(balanceToUse).div(100);
    // consider max amount
    if (maxAmount.gt(ethers.BigNumber.from("0"))) {
      if (amountTransfered.add(amount).gt(maxAmount)) {
        await tokenContract
          .connect(impersonatedSigner)
          .transfer(toAddress, maxAmount.sub(amountTransfered));

        // max amount already transferred
        return;
      }

      amountTransfered.add(amount);
    }

    await tokenContract.connect(impersonatedSigner).transfer(toAddress, amount);
  }
}

async function resetAllowance(
  tokenContract,
  signer,
  toAddress,
  allowance = "10000000000000000000000000000000000000000000000000"
) {
  await tokenContract.connect(signer).approve(toAddress, "0");
  await tokenContract.connect(signer).approve(toAddress, allowance);
}

async function mintWETH(weth, recipient, amount = "100") {
  await _hardhatSetBalance(recipient.address, (Number(amount) * 2).toString());
  await weth.connect(recipient).deposit({
    value: utils.parseEther(amount),
  });
}

async function withImpersonatedAccount(address, cb) {
  const signer = await impersonateAndFundContract(address);

  await cb(signer);

  await hre.network.provider.request({
    method: "hardhat_stopImpersonatingAccount",
    params: [address],
  });
}

/**
 * Configure a Vault with only the LUSD Generalized Meta strategy.
 */
async function convexLUSDMetaVaultFixture() {
  const fixture = await loadFixture(defaultFixture);

  const { governorAddr } = await getNamedAccounts();
  const sGovernor = await ethers.provider.getSigner(governorAddr);

  // Add Convex Meta strategy
  await fixture.vault
    .connect(sGovernor)
    .approveStrategy(fixture.LUSDMetaStrategy.address);

  await fixture.harvester
    .connect(sGovernor)
    .setSupportedStrategy(fixture.LUSDMetaStrategy.address, true);

  await fixture.vault
    .connect(sGovernor)
    .setAssetDefaultStrategy(
      fixture.usdt.address,
      fixture.LUSDMetaStrategy.address
    );

  await fixture.vault
    .connect(sGovernor)
    .setAssetDefaultStrategy(
      fixture.usdc.address,
      fixture.LUSDMetaStrategy.address
    );

  return fixture;
}

/**
 * Configure a Vault with only the OETH/(W)ETH Curve Metastrategy.
 */
async function convexOETHMetaVaultFixture() {
  const fixture = await loadFixture(defaultFixture);
  const { governorAddr } = await getNamedAccounts();
  const sGovernor = await ethers.provider.getSigner(governorAddr);

  await impersonateAndFundAddress(
    fixture.weth.address,
    [
      "0x7373BD8512d17FC53e9b39c9655A95c9813A0aB1",
      "0x821A96fbD4465D02726EDbAa936A0d6d1032dE46",
      "0x4b7fEcEffE3b14fFD522e72b711B087f08BD98Ab",
      "0x204bcc7A3da640EF95cB01a15c63938C6B878e9e",
    ],
    // Josh is loaded with weth
    fixture.josh.getAddress()
  );

  // Get some 3CRV from most loaded contracts/wallets
  await impersonateAndFundAddress(
    addresses.mainnet.CRV,
    [
      "0x0A2634885B47F15064fB2B33A86733C614c9950A",
      "0x34ea4138580435B5A521E460035edb19Df1938c1",
      "0x28C6c06298d514Db089934071355E5743bf21d60",
      "0xa6a4d3218BBf0E81B38390396f9EA7eb8B9c9820",
      "0xb73D8dCE603155e231aAd4381a2F20071Ca4D55c",
    ],
    // Josh is loaded with CRV
    fixture.josh.getAddress()
  );

  // Add Convex Meta strategy
  await fixture.oethVault
    .connect(sGovernor)
    .setAssetDefaultStrategy(
      fixture.weth.address,
      fixture.ConvexEthMetaStrategy.address
    );

  // TODO: hardcode this once deployed to the mainnet
  fixture.cvxRewardPool = await ethers.getContractAt(
    "IRewardStaking",
    await fixture.ConvexEthMetaStrategy.cvxRewardStaker()
  );

  return fixture;
}

/**
 * Configure a Vault with only the Aave strategy.
 */
async function aaveVaultFixture() {
  const fixture = await loadFixture(defaultFixture);

  const { governorAddr } = await getNamedAccounts();
  const sGovernor = await ethers.provider.getSigner(governorAddr);
  // Add Aave which only supports DAI
  await fixture.vault
    .connect(sGovernor)
    .approveStrategy(fixture.aaveStrategy.address);

  await fixture.harvester
    .connect(sGovernor)
    .setSupportedStrategy(fixture.aaveStrategy.address, true);

  // Add direct allocation of DAI to Aave
  await fixture.vault
    .connect(sGovernor)
    .setAssetDefaultStrategy(fixture.dai.address, fixture.aaveStrategy.address);
  return fixture;
}

/**
 * Configure a compound fixture with a false vault for testing
 */
async function compoundFixture() {
  const fixture = await loadFixture(defaultFixture);
  const assetAddresses = await getAssetAddresses(deployments);
  const { deploy } = deployments;
  const { governorAddr } = await getNamedAccounts();
  const sGovernor = await ethers.provider.getSigner(governorAddr);

  await deploy("StandaloneCompound", {
    from: governorAddr,
    contract: "CompoundStrategy",
  });

  fixture.cStandalone = await ethers.getContract("StandaloneCompound");

  // Set governor as vault
  await fixture.cStandalone.connect(sGovernor).initialize(
    addresses.dead,
    governorAddr, // Using Governor in place of Vault here
    [assetAddresses.COMP],
    [assetAddresses.DAI, assetAddresses.USDC],
    [assetAddresses.cDAI, assetAddresses.cUSDC]
  );

  await fixture.cStandalone
    .connect(sGovernor)
    .setHarvesterAddress(fixture.harvester.address);

  await fixture.usdc.transfer(
    await fixture.matt.getAddress(),
    utils.parseUnits("1000", 6)
  );

  return fixture;
}

/**
 * Configure a threepool fixture with the governer as vault for testing
 */
async function threepoolFixture() {
  const fixture = await loadFixture(defaultFixture);
  const assetAddresses = await getAssetAddresses(deployments);
  const { deploy } = deployments;
  const { governorAddr } = await getNamedAccounts();
  const sGovernor = await ethers.provider.getSigner(governorAddr);

  await deploy("StandaloneThreePool", {
    from: governorAddr,
    contract: "ThreePoolStrategy",
  });

  fixture.tpStandalone = await ethers.getContract("StandaloneThreePool");

  // Set governor as vault
  await fixture.tpStandalone.connect(sGovernor)[
    // eslint-disable-next-line
    "initialize(address,address,address[],address[],address[],address,address)"
  ](
    assetAddresses.ThreePool,
    governorAddr, // Using Governor in place of Vault here
    [assetAddresses.CRV],
    [assetAddresses.DAI, assetAddresses.USDC, assetAddresses.USDT],
    [
      assetAddresses.ThreePoolToken,
      assetAddresses.ThreePoolToken,
      assetAddresses.ThreePoolToken,
    ],
    assetAddresses.ThreePoolGauge,
    assetAddresses.CRVMinter
  );

  return fixture;
}

/**
 * Configure a Vault with two strategies
 */
async function multiStrategyVaultFixture() {
  const fixture = await compoundVaultFixture();
  const assetAddresses = await getAssetAddresses(deployments);
  const { deploy } = deployments;

  const { governorAddr } = await getNamedAccounts();
  const sGovernor = await ethers.provider.getSigner(governorAddr);

  await deploy("StrategyTwo", {
    from: governorAddr,
    contract: "CompoundStrategy",
  });

  const cStrategyTwo = await ethers.getContract("StrategyTwo");
  // Initialize the second strategy with DAI and USDC
  await cStrategyTwo
    .connect(sGovernor)
    .initialize(
      addresses.dead,
      fixture.vault.address,
      [assetAddresses.COMP],
      [assetAddresses.DAI, assetAddresses.USDC],
      [assetAddresses.cDAI, assetAddresses.cUSDC]
    );

  await cStrategyTwo
    .connect(sGovernor)
    .setHarvesterAddress(fixture.harvester.address);

  // Add second strategy to Vault
  await fixture.vault.connect(sGovernor).approveStrategy(cStrategyTwo.address);

  await fixture.harvester
    .connect(sGovernor)
    .setSupportedStrategy(cStrategyTwo.address, true);

  // DAI to second strategy
  await fixture.vault
    .connect(sGovernor)
    .setAssetDefaultStrategy(fixture.dai.address, cStrategyTwo.address);

  // Set up third strategy
  await deploy("StrategyThree", {
    from: governorAddr,
    contract: "CompoundStrategy",
  });
  const cStrategyThree = await ethers.getContract("StrategyThree");
  // Initialize the third strategy with only DAI
  await cStrategyThree
    .connect(sGovernor)
    .initialize(
      addresses.dead,
      fixture.vault.address,
      [assetAddresses.COMP],
      [assetAddresses.DAI],
      [assetAddresses.cDAI]
    );

  await cStrategyThree
    .connect(sGovernor)
    .setHarvesterAddress(fixture.harvester.address);

  fixture.strategyTwo = cStrategyTwo;
  fixture.strategyThree = cStrategyThree;
  return fixture;
}

/**
 * Configure a hacked Vault
 */
async function hackedVaultFixture() {
  const fixture = await loadFixture(defaultFixture);
  const assetAddresses = await getAssetAddresses(deployments);
  const { deploy } = deployments;
  const { vault, oracleRouter } = fixture;
  const { governorAddr } = await getNamedAccounts();
  const sGovernor = await ethers.provider.getSigner(governorAddr);
  const oracleAddresses = await getOracleAddresses(hre.deployments);

  await deploy("MockEvilDAI", {
    from: governorAddr,
    args: [vault.address, assetAddresses.DAI],
  });

  const evilDAI = await ethers.getContract("MockEvilDAI");
  /* Mock oracle feeds report 0 for updatedAt data point. Set
   * maxStaleness to 100 years from epoch to make the Oracle
   * feeds valid
   */
  const maxStaleness = 24 * 60 * 60 * 365 * 100;

  await oracleRouter.setFeed(
    evilDAI.address,
    oracleAddresses.chainlink.DAI_USD,
    maxStaleness
  );
  await oracleRouter.cacheDecimals(evilDAI.address);

  await fixture.vault.connect(sGovernor).supportAsset(evilDAI.address, 0);

  fixture.evilDAI = evilDAI;

  return fixture;
}

/**
 * Configure a reborn hack attack
 */
async function rebornFixture() {
  const fixture = await loadFixture(defaultFixture);
  const assetAddresses = await getAssetAddresses(deployments);
  const { deploy } = deployments;
  const { governorAddr } = await getNamedAccounts();
  const { vault } = fixture;

  await deploy("Sanctum", {
    from: governorAddr,
    args: [assetAddresses.DAI, vault.address],
  });

  const sanctum = await ethers.getContract("Sanctum");

  const encodedCallbackAddress = utils.defaultAbiCoder
    .encode(["address"], [sanctum.address])
    .slice(2);
  const initCode = (await ethers.getContractFactory("Reborner")).bytecode;
  const deployCode = `${initCode}${encodedCallbackAddress}`;

  await sanctum.deploy(12345, deployCode);
  const rebornAddress = await sanctum.computeAddress(12345, deployCode);
  const reborner = await ethers.getContractAt("Reborner", rebornAddress);

  const rebornAttack = async (shouldAttack = true, targetMethod = null) => {
    await sanctum.setShouldAttack(shouldAttack);
    if (targetMethod) await sanctum.setTargetMethod(targetMethod);
    await sanctum.setOUSDAddress(fixture.ousd.address);
    await sanctum.deploy(12345, deployCode);
  };

  fixture.reborner = reborner;
  fixture.rebornAttack = rebornAttack;

  return fixture;
}

module.exports = {
  fundWith3Crv,
  resetAllowance,
  defaultFixture,
  defaultFixtureSetup,
  oethDefaultFixtureSetup,
  mockVaultFixture,
  compoundFixture,
  compoundVaultFixture,
  multiStrategyVaultFixture,
  threepoolFixture,
  threepoolVaultFixture,
  convexVaultFixture,
  convexMetaVaultFixture,
  convexOETHMetaVaultFixture,
  convexGeneralizedMetaForkedFixture,
  convexLUSDMetaVaultFixture,
  morphoCompoundFixture,
  morphoAaveFixture,
  aaveVaultFixture,
  hackedVaultFixture,
  rebornFixture,
  withImpersonatedAccount,
  impersonateAndFundContract,
  impersonateAccount,
  fraxETHStrategyForkedFixture,
  oethMorphoAaveFixtureSetup,
};<|MERGE_RESOLUTION|>--- conflicted
+++ resolved
@@ -502,14 +502,11 @@
     frxETH,
     sfrxETH,
     fraxEthStrategy,
-<<<<<<< HEAD
     oethMorphoAaveStrategy,
-=======
     woeth,
     ConvexEthMetaStrategy,
     oethDripper,
     oethHarvester,
->>>>>>> e3123f0f
   };
 }
 
