--- conflicted
+++ resolved
@@ -2781,9 +2781,6 @@
   nodeRevert,
   woethCcipZapperFixture,
   bridgeHelperModuleFixture,
-<<<<<<< HEAD
   beaconChainFixture,
-=======
   claimRewardsModuleFixture,
->>>>>>> 72dc685b
 };