const hre = require("hardhat");
const { ethers } = hre;
const { BigNumber } = ethers;
const { formatUnits } = require("ethers/lib/utils");
const mocha = require("mocha");

require("./_global-hooks");

const { hotDeployOption } = require("./_hot-deploy.js");
const addresses = require("../utils/addresses");
const { setFraxOraclePrice } = require("../utils/frax");
const { resolveContract } = require("../utils/resolvers");
//const { setChainlinkOraclePrice } = require("../utils/oracle");

const {
  balancer_rETH_WETH_PID,
  balancer_stETH_WETH_PID,
} = require("../utils/constants");
const {
  fundAccounts,
  fundAccountsForOETHUnitTests,
} = require("../utils/funding");

const { replaceContractAt } = require("../utils/hardhat");
const {
  getAssetAddresses,
  daiUnits,
  getOracleAddresses,
  oethUnits,
  ousdUnits,
  units,
  isFork,
  isHolesky,
  isHoleskyFork,
} = require("./helpers");
const { hardhatSetBalance, setERC20TokenBalance } = require("./_fund");

const daiAbi = require("./abi/dai.json").abi;
const usdtAbi = require("./abi/usdt.json").abi;
const erc20Abi = require("./abi/erc20.json");
const morphoAbi = require("./abi/morpho.json");
const morphoLensAbi = require("./abi/morphoLens.json");
const crvMinterAbi = require("./abi/crvMinter.json");
const sdaiAbi = require("./abi/sDAI.json");
const metamorphoAbi = require("./abi/metamorpho.json");

// const curveFactoryAbi = require("./abi/curveFactory.json")
const ousdMetapoolAbi = require("./abi/ousdMetapool.json");
const oethMetapoolAbi = require("./abi/oethMetapool.json");
const threepoolLPAbi = require("./abi/threepoolLP.json");
const threepoolSwapAbi = require("./abi/threepoolSwap.json");

const sfrxETHAbi = require("./abi/sfrxETH.json");
const { defaultAbiCoder, parseUnits, parseEther } = require("ethers/lib/utils");
const balancerStrategyDeployment = require("../utils/balancerStrategyDeployment");
const { impersonateAndFund } = require("../utils/signers");

const log = require("../utils/logger")("test:fixtures");

let snapshotId;

const simpleOETHFixture = deployments.createFixture(async () => {
  if (!snapshotId && !isFork) {
    snapshotId = await nodeSnapshot();
  }

  log(`Forked from block: ${await hre.ethers.provider.getBlockNumber()}`);
  log(`Before deployments with param "${isFork ? undefined : ["unit_tests"]}"`);
  // Run the contract deployments
  await deployments.fixture(isFork ? undefined : ["unit_tests"], {
    keepExistingDeployments: true,
    fallbackToGlobal: true,
  });
  log(`Block after deployments: ${await hre.ethers.provider.getBlockNumber()}`);

  const { governorAddr, multichainStrategistAddr } = await getNamedAccounts();
  const sGovernor = await ethers.provider.getSigner(governorAddr);

  const oethProxy = await ethers.getContract("OETHProxy");
  const OETHVaultProxy = await ethers.getContract("OETHVaultProxy");
  const oethVault = await ethers.getContractAt(
    "IVault",
    OETHVaultProxy.address
  );
  const oeth = await ethers.getContractAt("OETH", oethProxy.address);

  const oethHarvesterProxy = await ethers.getContract("OETHHarvesterProxy");
  const oethHarvester = await ethers.getContractAt(
    "OETHHarvester",
    oethHarvesterProxy.address
  );

  const oethOracleRouter = await ethers.getContract(
    isFork ? "OETHOracleRouter" : "OracleRouter"
  );

  let weth,
    ssv,
    nativeStakingSSVStrategy,
    oethDripper,
    oethFixedRateDripper,
    simpleOETHHarvester;

  if (isFork) {
    let addressContext = addresses.mainnet;
    if (isHolesky || isHoleskyFork) {
      addressContext = addresses.holesky;
    }

    weth = await ethers.getContractAt("IWETH9", addressContext.WETH);
    ssv = await ethers.getContractAt(erc20Abi, addressContext.SSV);

    const oethDripperProxy = await ethers.getContract("OETHDripperProxy");
    oethDripper = await ethers.getContractAt(
      "OETHDripper",
      oethDripperProxy.address
    );

    const oethFixedRateDripperProxy = await ethers.getContract(
      "OETHFixedRateDripperProxy"
    );
    oethFixedRateDripper = await ethers.getContractAt(
      "OETHFixedRateDripper",
      oethFixedRateDripperProxy.address
    );

    simpleOETHHarvester = await ethers.getContract("OETHHarvesterSimple");

    const nativeStakingStrategyProxy = await ethers.getContract(
      "NativeStakingSSVStrategyProxy"
    );

    nativeStakingSSVStrategy = await ethers.getContractAt(
      "NativeStakingSSVStrategy",
      nativeStakingStrategyProxy.address
    );
  } else {
    weth = await ethers.getContractAt("MockWETH");
    ssv = await ethers.getContract("MockSSV");

    const nativeStakingStrategyProxy = await ethers.getContract(
      "NativeStakingSSVStrategyProxy"
    );
    nativeStakingSSVStrategy = await ethers.getContractAt(
      "NativeStakingSSVStrategy",
      nativeStakingStrategyProxy.address
    );
  }

  if (!isFork) {
    // Enable capital movement
    await oethVault.connect(sGovernor).unpauseCapital();
  }

  const signers = await hre.ethers.getSigners();
  let governor = signers[1];
  let strategist = signers[0];

  const [matt, josh, anna, domen, daniel, franck] = signers.slice(4);

  if (isFork) {
    governor = await impersonateAndFund(governorAddr);
    strategist = await impersonateAndFund(multichainStrategistAddr);

    for (const user of [matt, josh, anna, domen, daniel, franck]) {
      // Everyone gets free weth
      await setERC20TokenBalance(user.address, weth, "1000000", hre);
      // And vault can rug them all
      await resetAllowance(weth, user, oethVault.address);
    }
  } else {
    // Fund WETH contract
    await hardhatSetBalance(weth.address, "999999999999999");

    // Fund all with mockTokens
    await fundAccountsForOETHUnitTests();

    // Reset allowances
    for (const user of [matt, josh, domen, daniel, franck]) {
      await resetAllowance(weth, user, oethVault.address);
    }
  }

  return {
    // Accounts
    matt,
    josh,
    anna,
    governor,
    strategist,
    domen,
    daniel,
    franck,
    // Contracts
    oethOracleRouter,
    // Assets
    ssv,
    weth,
    // OETH
    oethVault,
    oeth,
    nativeStakingSSVStrategy,
    oethDripper,
    oethFixedRateDripper,
    oethHarvester,
    simpleOETHHarvester,
  };
});

const getVaultAndTokenConracts = async () => {
  const ousdProxy = await ethers.getContract("OUSDProxy");
  const vaultProxy = await ethers.getContract("VaultProxy");

  const ousd = await ethers.getContractAt("OUSD", ousdProxy.address);
  // the same contract as the "ousd" one just with some unlocked features
  const ousdUnlocked = await ethers.getContractAt(
    "TestUpgradedOUSD",
    ousdProxy.address
  );

  const vault = await ethers.getContractAt("IVault", vaultProxy.address);

  const oethProxy = await ethers.getContract("OETHProxy");
  const OETHVaultProxy = await ethers.getContract("OETHVaultProxy");
  const oethVault = await ethers.getContractAt(
    "IVault",
    OETHVaultProxy.address
  );
  const oeth = await ethers.getContractAt("OETH", oethProxy.address);

  let woeth, woethProxy, mockNonRebasing, mockNonRebasingTwo;

  if (isFork) {
    woethProxy = await ethers.getContract("WOETHProxy");
    woeth = await ethers.getContractAt("WOETH", woethProxy.address);
  } else {
    // Mock contracts for testing rebase opt out
    mockNonRebasing = await ethers.getContract("MockNonRebasing");
    await mockNonRebasing.setOUSD(ousd.address);
    mockNonRebasingTwo = await ethers.getContract("MockNonRebasingTwo");
    await mockNonRebasingTwo.setOUSD(ousd.address);
  }

  return {
    ousd,
    ousdUnlocked,
    vault,
    oethVault,
    oeth,
    woeth,
    mockNonRebasing,
    mockNonRebasingTwo,
  };
};

/**
 * This fixture creates the 4 different OUSD contract account types in all of
 * the possible storage configuration: StdRebasing, StdNonRebasing, YieldDelegationSource,
 * YieldDelegationTarget
 */
const createAccountTypes = async ({ vault, ousd, ousdUnlocked, deploy }) => {
  const signers = await hre.ethers.getSigners();
  const matt = signers[4];
  const governor = signers[1];

  if (!isFork) {
    await fundAccounts();
    const dai = await ethers.getContract("MockDAI");
    await dai.connect(matt).approve(vault.address, daiUnits("1000"));
    await vault.connect(matt).mint(dai.address, daiUnits("1000"), 0);
  }

  const createAccount = async () => {
    let account = ethers.Wallet.createRandom();
    // Give ETH to user
    await hardhatSetBalance(account.address, "1000000");
    account = account.connect(ethers.provider);
    return account;
  };

  const createContract = async (name) => {
    const fullName = `MockNonRebasing_${name}`;
    await deploy(fullName, {
      from: matt.address,
      contract: "MockNonRebasing",
    });

    const contract = await ethers.getContract(fullName);
    await contract.setOUSD(ousd.address);

    return contract;
  };

  // generate alternativeCreditsPerToken BigNumber and creditBalance BigNumber
  // for a given credits per token
  const generateCreditsBalancePair = ({ creditsPerToken, tokenBalance }) => {
    const creditsPerTokenBN = parseUnits(`${creditsPerToken}`, 27);
    // 1e18 * 1e27 / 1e18
    const creditsBalanceBN = tokenBalance
      .mul(creditsPerTokenBN)
      .div(parseUnits("1", 18));

    return {
      creditsPerTokenBN,
      creditsBalanceBN,
    };
  };

  const createNonRebasingNotSetAlternativeCptContract = async ({
    name,
    creditsPerToken,
    balance,
  }) => {
    const nonrebase_cotract_notSet_altcpt_gt = await createContract(name);
    await ousd
      .connect(matt)
      .transfer(nonrebase_cotract_notSet_altcpt_gt.address, balance);
    const { creditsPerTokenBN, creditsBalanceBN } = generateCreditsBalancePair({
      creditsPerToken,
      tokenBalance: balance,
    });
    await ousdUnlocked
      .connect(matt)
      .overwriteCreditBalances(
        nonrebase_cotract_notSet_altcpt_gt.address,
        creditsBalanceBN
      );
    await ousdUnlocked
      .connect(matt)
      .overwriteAlternativeCPT(
        nonrebase_cotract_notSet_altcpt_gt.address,
        creditsPerTokenBN
      );
    await ousdUnlocked.connect(matt).overwriteRebaseState(
      nonrebase_cotract_notSet_altcpt_gt.address,
      0 // NotSet
    );

    return nonrebase_cotract_notSet_altcpt_gt;
  };

  const rebase_eoa_notset_0 = await createAccount();
  await ousd
    .connect(matt)
    .transfer(rebase_eoa_notset_0.address, ousdUnits("11"));
  const rebase_eoa_notset_1 = await createAccount();
  await ousd
    .connect(matt)
    .transfer(rebase_eoa_notset_1.address, ousdUnits("12"));

  const rebase_eoa_stdRebasing_0 = await createAccount();
  await ousd
    .connect(matt)
    .transfer(rebase_eoa_stdRebasing_0.address, ousdUnits("21"));
  await ousd.connect(rebase_eoa_stdRebasing_0).rebaseOptOut();
  await ousd.connect(rebase_eoa_stdRebasing_0).rebaseOptIn();
  const rebase_eoa_stdRebasing_1 = await createAccount();
  await ousd
    .connect(matt)
    .transfer(rebase_eoa_stdRebasing_1.address, ousdUnits("22"));
  await ousd.connect(rebase_eoa_stdRebasing_1).rebaseOptOut();
  await ousd.connect(rebase_eoa_stdRebasing_1).rebaseOptIn();

  const rebase_contract_0 = await createContract("rebase_contract_0");
  await ousd.connect(matt).transfer(rebase_contract_0.address, ousdUnits("33"));
  await rebase_contract_0.connect(matt).rebaseOptIn();
  const rebase_contract_1 = await createContract("rebase_contract_1");
  await ousd.connect(matt).transfer(rebase_contract_1.address, ousdUnits("34"));
  await rebase_contract_1.connect(matt).rebaseOptIn();

  const nonrebase_eoa_0 = await createAccount();
  await ousd.connect(matt).transfer(nonrebase_eoa_0.address, ousdUnits("44"));
  await ousd.connect(nonrebase_eoa_0).rebaseOptOut();
  const nonrebase_eoa_1 = await createAccount();
  await ousd.connect(matt).transfer(nonrebase_eoa_1.address, ousdUnits("45"));
  await ousd.connect(nonrebase_eoa_1).rebaseOptOut();

  const nonrebase_cotract_0 = await createContract("nonrebase_cotract_0");
  await ousd
    .connect(matt)
    .transfer(nonrebase_cotract_0.address, ousdUnits("55"));
  await nonrebase_cotract_0.connect(matt).rebaseOptIn();
  await nonrebase_cotract_0.connect(matt).rebaseOptOut();
  const nonrebase_cotract_1 = await createContract("nonrebase_cotract_1");
  await ousd
    .connect(matt)
    .transfer(nonrebase_cotract_1.address, ousdUnits("56"));
  await nonrebase_cotract_1.connect(matt).rebaseOptIn();
  await nonrebase_cotract_1.connect(matt).rebaseOptOut();

  const nonrebase_cotract_notSet_0 = await createContract(
    "nonrebase_cotract_notSet_0"
  );
  const nonrebase_cotract_notSet_1 = await createContract(
    "nonrebase_cotract_notSet_1"
  );

  const nonrebase_cotract_notSet_altcpt_gt_0 =
    await createNonRebasingNotSetAlternativeCptContract({
      name: "nonrebase_cotract_notSet_altcpt_gt_0",
      creditsPerToken: 0.934232,
      balance: ousdUnits("65"),
    });

  const nonrebase_cotract_notSet_altcpt_gt_1 =
    await createNonRebasingNotSetAlternativeCptContract({
      name: "nonrebase_cotract_notSet_altcpt_gt_1",
      creditsPerToken: 0.890232,
      balance: ousdUnits("66"),
    });

  const rebase_delegate_source_0 = await createAccount();
  await ousd
    .connect(matt)
    .transfer(rebase_delegate_source_0.address, ousdUnits("76"));
  const rebase_delegate_target_0 = await createAccount();
  await ousd
    .connect(matt)
    .transfer(rebase_delegate_target_0.address, ousdUnits("77"));

  await ousd
    .connect(governor)
    .delegateYield(
      rebase_delegate_source_0.address,
      rebase_delegate_target_0.address
    );

  const rebase_delegate_source_1 = await createAccount();
  await ousd
    .connect(matt)
    .transfer(rebase_delegate_source_1.address, ousdUnits("87"));
  const rebase_delegate_target_1 = await createAccount();
  await ousd
    .connect(matt)
    .transfer(rebase_delegate_target_1.address, ousdUnits("88"));

  await ousd
    .connect(governor)
    .delegateYield(
      rebase_delegate_source_1.address,
      rebase_delegate_target_1.address
    );

  // matt burn remaining OUSD
  await vault.connect(matt).redeemAll(ousdUnits("0"));

  return {
    // StdRebasing account type:
    // - all have alternativeCreditsPerToken = 0
    // - _creditBalances non zero using global contract's rebasingCredits to compute balance

    // EOA account that has rebaseState: NotSet
    rebase_eoa_notset_0,
    rebase_eoa_notset_1,
    // EOA account that has rebaseState: StdRebasing
    rebase_eoa_stdRebasing_0,
    rebase_eoa_stdRebasing_1,
    // contract account that has rebaseState: StdRebasing
    rebase_contract_0,
    rebase_contract_1,

    // StdNonRebasing account type:
    // - alternativeCreditsPerToken > 0 & 1e18 for new accounts
    // - _creditBalances non zero:
    //   - new accounts match _creditBalances to their token balance
    //   - older accounts use _creditBalances & alternativeCreditsPerToken to compute token balance

    // EOA account that has rebaseState: StdNonRebasing
    nonrebase_eoa_0,
    nonrebase_eoa_1,
    // contract account that has rebaseState: StdNonRebasing
    nonrebase_cotract_0,
    nonrebase_cotract_1,
    // contract account that has rebaseState: NotSet
    nonrebase_cotract_notSet_0,
    nonrebase_cotract_notSet_1,
    // contract account that has rebaseState: NotSet & alternativeCreditsPerToken > 0
    // note: these are older accounts that have been migrated by the older versions of
    //       of the code without explicitly setting rebaseState to StdNonRebasing
    nonrebase_cotract_notSet_altcpt_gt_0,
    nonrebase_cotract_notSet_altcpt_gt_1,

    // account delegating yield
    rebase_delegate_source_0,
    rebase_delegate_source_1,

    // account receiving delegated yield
    rebase_delegate_target_0,
    rebase_delegate_target_1,
  };
};

/**
 * Vault and token fixture with extra functionality regarding different types of accounts
 * (rebaseStates and alternativeCreditsPerToken ) when testing token contract behaviour
 */
const loadTokenTransferFixture = deployments.createFixture(async () => {
  log(`Forked from block: ${await hre.ethers.provider.getBlockNumber()}`);

  log(`Before deployments with param "${isFork ? undefined : ["unit_tests"]}"`);

  // Run the contract deployments
  await deployments.fixture(isFork ? undefined : ["unit_tests"], {
    keepExistingDeployments: true,
    fallbackToGlobal: true,
  });

  log(`Block after deployments: ${await hre.ethers.provider.getBlockNumber()}`);

  const { governorAddr, multichainStrategistAddr, timelockAddr } =
    await getNamedAccounts();

  const vaultAndTokenConracts = await getVaultAndTokenConracts();

  const signers = await hre.ethers.getSigners();
  let governor = signers[1];
  let strategist = signers[0];

  const accountTypes = await createAccountTypes({
    ousd: vaultAndTokenConracts.ousd,
    ousdUnlocked: vaultAndTokenConracts.ousdUnlocked,
    vault: vaultAndTokenConracts.vault,
    deploy: deployments.deploy,
  });

  return {
    ...vaultAndTokenConracts,
    ...accountTypes,
    governorAddr,
    strategistAddr: multichainStrategistAddr,
    timelockAddr,
    governor,
    strategist,
  };
});

const defaultFixture = deployments.createFixture(async () => {
  if (!snapshotId && !isFork) {
    snapshotId = await nodeSnapshot();
  }

  log(`Forked from block: ${await hre.ethers.provider.getBlockNumber()}`);

  log(`Before deployments with param "${isFork ? undefined : ["unit_tests"]}"`);

  // Run the contract deployments
  await deployments.fixture(isFork ? undefined : ["unit_tests"], {
    keepExistingDeployments: true,
    fallbackToGlobal: true,
  });

  log(`Block after deployments: ${await hre.ethers.provider.getBlockNumber()}`);

  const { governorAddr, multichainStrategistAddr, timelockAddr } =
    await getNamedAccounts();

  const vaultAndTokenConracts = await getVaultAndTokenConracts();

  const harvesterProxy = await ethers.getContract("HarvesterProxy");
  const harvester = await ethers.getContractAt(
    "Harvester",
    harvesterProxy.address
  );
  const oethHarvesterProxy = await ethers.getContract("OETHHarvesterProxy");
  const oethHarvester = await ethers.getContractAt(
    "OETHHarvester",
    oethHarvesterProxy.address
  );

  const dripperProxy = await ethers.getContract("DripperProxy");
  const dripper = await ethers.getContractAt("Dripper", dripperProxy.address);
  const wousdProxy = await ethers.getContract("WrappedOUSDProxy");
  const wousd = await ethers.getContractAt("WrappedOusd", wousdProxy.address);
  const governorContract = await ethers.getContract("Governor");
  const CompoundStrategyFactory = await ethers.getContractFactory(
    "CompoundStrategy"
  );

  const compoundStrategyProxy = await ethers.getContract(
    "CompoundStrategyProxy"
  );

  const compoundStrategy = await ethers.getContractAt(
    "CompoundStrategy",
    compoundStrategyProxy.address
  );

  const threePoolStrategyProxy = await ethers.getContract(
    "ThreePoolStrategyProxy"
  );
  const threePoolStrategy = await ethers.getContractAt(
    "ThreePoolStrategy",
    threePoolStrategyProxy.address
  );
  const convexStrategyProxy = await ethers.getContract("ConvexStrategyProxy");
  const convexStrategy = await ethers.getContractAt(
    "ConvexStrategy",
    convexStrategyProxy.address
  );

  const OUSDmetaStrategyProxy = await ethers.getContract(
    "ConvexOUSDMetaStrategyProxy"
  );
  const OUSDmetaStrategy = await ethers.getContractAt(
    "ConvexOUSDMetaStrategy",
    OUSDmetaStrategyProxy.address
  );

  const aaveStrategyProxy = await ethers.getContract("AaveStrategyProxy");
  const aaveStrategy = await ethers.getContractAt(
    "AaveStrategy",
    aaveStrategyProxy.address
  );

  const oracleRouter = await ethers.getContract("OracleRouter");
  const oethOracleRouter = await ethers.getContract(
    isFork ? "OETHOracleRouter" : "OracleRouter"
  );

  const nativeStakingStrategyProxy = await ethers.getContract(
    "NativeStakingSSVStrategyProxy"
  );
  const nativeStakingSSVStrategy = await ethers.getContractAt(
    "NativeStakingSSVStrategy",
    nativeStakingStrategyProxy.address
  );

  const nativeStakingFeeAccumulatorProxy = await ethers.getContract(
    "NativeStakingFeeAccumulatorProxy"
  );
  const nativeStakingFeeAccumulator = await ethers.getContractAt(
    "FeeAccumulator",
    nativeStakingFeeAccumulatorProxy.address
  );

  const morphoSteakhouseUSDCStrategyProxy = !isFork
    ? undefined
    : await ethers.getContract("MetaMorphoStrategyProxy");
  const morphoSteakhouseUSDCStrategy = !isFork
    ? undefined
    : await ethers.getContractAt(
        "Generalized4626Strategy",
        morphoSteakhouseUSDCStrategyProxy.address
      );

  const morphoGauntletPrimeUSDCStrategyProxy = !isFork
    ? undefined
    : await ethers.getContract("MorphoGauntletPrimeUSDCStrategyProxy");
  const morphoGauntletPrimeUSDCStrategy = !isFork
    ? undefined
    : await ethers.getContractAt(
        "Generalized4626Strategy",
        morphoGauntletPrimeUSDCStrategyProxy.address
      );

  const morphoGauntletPrimeUSDTStrategyProxy = !isFork
    ? undefined
    : await ethers.getContract("MorphoGauntletPrimeUSDTStrategyProxy");
  const morphoGauntletPrimeUSDTStrategy = !isFork
    ? undefined
    : await ethers.getContractAt(
        "Generalized4626USDTStrategy",
        morphoGauntletPrimeUSDTStrategyProxy.address
      );

<<<<<<< HEAD
  const simpleHarvesterProxy = await ethers.getContract(
    "OETHSimpleHarvesterProxy"
  );
=======
  const curvePoolBooster = isFork
    ? await ethers.getContractAt(
        "CurvePoolBooster",
        "0xF4c001dfe53C584425d7943395C7E57b10BD1DC8" // hardcoded as generated with CreateX.
      )
    : undefined;
>>>>>>> aca54e1d

  const simpleOETHHarvester = isFork
    ? await ethers.getContractAt(
        "OETHHarvesterSimple",
        simpleHarvesterProxy.address
      )
    : undefined;

  const oethFixedRateDripperProxy = !isFork
    ? undefined
    : await ethers.getContract("OETHFixedRateDripperProxy");
  const oethFixedRateDripper = !isFork
    ? undefined
    : await ethers.getContractAt(
        "OETHFixedRateDripper",
        oethFixedRateDripperProxy.address
      );

  let usdt,
    dai,
    tusd,
    usdc,
    weth,
    ogn,
    ogv,
    nonStandardToken,
    cusdt,
    cdai,
    cusdc,
    comp,
    adai,
    ausdt,
    ausdc,
    aave,
    aaveToken,
    stkAave,
    aaveIncentivesController,
    reth,
    stETH,
    frxETH,
    sfrxETH,
    sDAI,
    morphoSteakHouseUSDCVault,
    morphoGauntletPrimeUSDCVault,
    morphoGauntletPrimeUSDTVault,
    LUSD,
    fdai,
    fusdt,
    ssv,
    fusdc;

  let chainlinkOracleFeedDAI,
    chainlinkOracleFeedUSDT,
    chainlinkOracleFeedUSDC,
    chainlinkOracleFeedOGNETH,
    chainlinkOracleFeedETH,
    crv,
    crvMinter,
    aura,
    bal,
    threePool,
    threePoolToken,
    metapoolToken,
    morpho,
    morphoCompoundStrategy,
    fraxEthStrategy,
    frxEthRedeemStrategy,
    lidoWithdrawalStrategy,
    balancerREthStrategy,
    makerDsrStrategy,
    morphoAaveStrategy,
    oethMorphoAaveStrategy,
    morphoLens,
    LUSDMetapoolToken,
    threePoolGauge,
    aaveAddressProvider,
    uniswapPairOUSD_USDT,
    liquidityRewardOUSD_USDT,
    flipper,
    cvx,
    cvxBooster,
    cvxRewardPool,
    depositContractUtils,
    LUSDMetaStrategy,
    oethDripper,
    oethZapper,
    swapper,
    mockSwapper,
    swapper1Inch,
    mock1InchSwapRouter,
    convexEthMetaStrategy,
    fluxStrategy,
    vaultValueChecker,
    oethVaultValueChecker;

  if (isFork) {
    usdt = await ethers.getContractAt(usdtAbi, addresses.mainnet.USDT);
    dai = await ethers.getContractAt(daiAbi, addresses.mainnet.DAI);
    tusd = await ethers.getContractAt(erc20Abi, addresses.mainnet.TUSD);
    usdc = await ethers.getContractAt(erc20Abi, addresses.mainnet.USDC);
    weth = await ethers.getContractAt("IWETH9", addresses.mainnet.WETH);
    cusdt = await ethers.getContractAt(erc20Abi, addresses.mainnet.cUSDT);
    cdai = await ethers.getContractAt(erc20Abi, addresses.mainnet.cDAI);
    cusdc = await ethers.getContractAt(erc20Abi, addresses.mainnet.cUSDC);
    comp = await ethers.getContractAt(erc20Abi, addresses.mainnet.COMP);
    crv = await ethers.getContractAt(erc20Abi, addresses.mainnet.CRV);
    cvx = await ethers.getContractAt(erc20Abi, addresses.mainnet.CVX);
    ogn = await ethers.getContractAt(erc20Abi, addresses.mainnet.OGN);
    LUSD = await ethers.getContractAt(erc20Abi, addresses.mainnet.LUSD);
    aave = await ethers.getContractAt(erc20Abi, addresses.mainnet.Aave);
    ausdt = await ethers.getContractAt(erc20Abi, addresses.mainnet.aUSDT);
    ausdc = await ethers.getContractAt(erc20Abi, addresses.mainnet.aUSDC);
    adai = await ethers.getContractAt(erc20Abi, addresses.mainnet.aDAI);
    reth = await ethers.getContractAt("IRETH", addresses.mainnet.rETH);
    frxETH = await ethers.getContractAt(erc20Abi, addresses.mainnet.frxETH);
    sfrxETH = await ethers.getContractAt(sfrxETHAbi, addresses.mainnet.sfrxETH);
    stETH = await ethers.getContractAt(erc20Abi, addresses.mainnet.stETH);
    sDAI = await ethers.getContractAt(sdaiAbi, addresses.mainnet.sDAI);
    morpho = await ethers.getContractAt(morphoAbi, addresses.mainnet.Morpho);
    morphoLens = await ethers.getContractAt(
      morphoLensAbi,
      addresses.mainnet.MorphoLens
    );
    morphoSteakHouseUSDCVault = await ethers.getContractAt(
      metamorphoAbi,
      addresses.mainnet.MorphoSteakhouseUSDCVault
    );
    morphoGauntletPrimeUSDCVault = await ethers.getContractAt(
      metamorphoAbi,
      addresses.mainnet.MorphoGauntletPrimeUSDCVault
    );
    morphoGauntletPrimeUSDTVault = await ethers.getContractAt(
      metamorphoAbi,
      addresses.mainnet.MorphoGauntletPrimeUSDTVault
    );
    fdai = await ethers.getContractAt(erc20Abi, addresses.mainnet.fDAI);
    fusdc = await ethers.getContractAt(erc20Abi, addresses.mainnet.fUSDC);
    fusdt = await ethers.getContractAt(erc20Abi, addresses.mainnet.fUSDT);
    aura = await ethers.getContractAt(erc20Abi, addresses.mainnet.AURA);
    bal = await ethers.getContractAt(erc20Abi, addresses.mainnet.BAL);
    ogv = await ethers.getContractAt(erc20Abi, addresses.mainnet.OGV);
    ssv = await ethers.getContractAt(erc20Abi, addresses.mainnet.SSV);

    crvMinter = await ethers.getContractAt(
      crvMinterAbi,
      addresses.mainnet.CRVMinter
    );
    aaveAddressProvider = await ethers.getContractAt(
      "ILendingPoolAddressesProvider",
      addresses.mainnet.AAVE_ADDRESS_PROVIDER
    );
    cvxBooster = await ethers.getContractAt(
      "MockBooster",
      addresses.mainnet.CVXBooster
    );
    cvxRewardPool = await ethers.getContractAt(
      "IRewardStaking",
      addresses.mainnet.CVXRewardsPool
    );

    const makerDsrStrategyProxy = await ethers.getContract(
      "MakerDsrStrategyProxy"
    );
    makerDsrStrategy = await ethers.getContractAt(
      "Generalized4626Strategy",
      makerDsrStrategyProxy.address
    );

    const morphoCompoundStrategyProxy = await ethers.getContract(
      "MorphoCompoundStrategyProxy"
    );
    morphoCompoundStrategy = await ethers.getContractAt(
      "MorphoCompoundStrategy",
      morphoCompoundStrategyProxy.address
    );

    const morphoAaveStrategyProxy = await ethers.getContract(
      "MorphoAaveStrategyProxy"
    );
    morphoAaveStrategy = await ethers.getContractAt(
      "MorphoAaveStrategy",
      morphoAaveStrategyProxy.address
    );

    const oethMorphoAaveStrategyProxy = await ethers.getContract(
      "OETHMorphoAaveStrategyProxy"
    );
    oethMorphoAaveStrategy = await ethers.getContractAt(
      "MorphoAaveStrategy",
      oethMorphoAaveStrategyProxy.address
    );

    const fraxEthStrategyProxy = await ethers.getContract(
      "FraxETHStrategyProxy"
    );
    fraxEthStrategy = await ethers.getContractAt(
      "FraxETHStrategy",
      fraxEthStrategyProxy.address
    );

    const frxEthRedeemStrategyProxy = await ethers.getContract(
      "FrxEthRedeemStrategyProxy"
    );
    frxEthRedeemStrategy = await ethers.getContractAt(
      "FrxEthRedeemStrategy",
      frxEthRedeemStrategyProxy.address
    );

    const lidoWithdrawalStrategyProxy = await ethers.getContract(
      "LidoWithdrawalStrategyProxy"
    );
    lidoWithdrawalStrategy = await ethers.getContractAt(
      "LidoWithdrawalStrategy",
      lidoWithdrawalStrategyProxy.address
    );

    const balancerRethStrategyProxy = await ethers.getContract(
      "OETHBalancerMetaPoolrEthStrategyProxy"
    );
    balancerREthStrategy = await ethers.getContractAt(
      "BalancerMetaPoolStrategy",
      balancerRethStrategyProxy.address
    );

    const convexEthMetaStrategyProxy = await ethers.getContract(
      "ConvexEthMetaStrategyProxy"
    );
    convexEthMetaStrategy = await ethers.getContractAt(
      "ConvexEthMetaStrategy",
      convexEthMetaStrategyProxy.address
    );

    const oethDripperProxy = await ethers.getContract("OETHDripperProxy");
    oethDripper = await ethers.getContractAt(
      "OETHDripper",
      oethDripperProxy.address
    );

    oethZapper = await ethers.getContract("OETHZapper");

    swapper = await ethers.getContract("Swapper1InchV5");

    const fluxStrategyProxy = await ethers.getContract("FluxStrategyProxy");
    fluxStrategy = await ethers.getContractAt(
      "CompoundStrategy",
      fluxStrategyProxy.address
    );

    vaultValueChecker = await ethers.getContract("VaultValueChecker");
    oethVaultValueChecker = await ethers.getContract("OETHVaultValueChecker");
  } else {
    usdt = await ethers.getContract("MockUSDT");
    dai = await ethers.getContract("MockDAI");
    tusd = await ethers.getContract("MockTUSD");
    usdc = await ethers.getContract("MockUSDC");
    weth = await ethers.getContractAt("MockWETH", addresses.mainnet.WETH);
    ogn = await ethers.getContract("MockOGN");
    LUSD = await ethers.getContract("MockLUSD");
    ogv = await ethers.getContract("MockOGV");
    reth = await ethers.getContract("MockRETH");
    frxETH = await ethers.getContract("MockfrxETH");
    sfrxETH = await ethers.getContract("MocksfrxETH");
    sDAI = await ethers.getContract("MocksfrxETH");
    stETH = await ethers.getContract("MockstETH");
    nonStandardToken = await ethers.getContract("MockNonStandardToken");
    ssv = await ethers.getContract("MockSSV");

    cdai = await ethers.getContract("MockCDAI");
    cusdt = await ethers.getContract("MockCUSDT");
    cusdc = await ethers.getContract("MockCUSDC");
    comp = await ethers.getContract("MockCOMP");
    bal = await ethers.getContract("MockBAL");
    aura = await ethers.getContract("MockAura");

    crv = await ethers.getContract("MockCRV");
    cvx = await ethers.getContract("MockCVX");
    crvMinter = await ethers.getContract("MockCRVMinter");
    threePool = await ethers.getContract("MockCurvePool");
    threePoolToken = await ethers.getContract("Mock3CRV");
    metapoolToken = await ethers.getContract("MockCurveMetapool");
    LUSDMetapoolToken = await ethers.getContract("MockCurveLUSDMetapool");
    threePoolGauge = await ethers.getContract("MockCurveGauge");
    cvxBooster = await ethers.getContract("MockBooster");
    cvxRewardPool = await ethers.getContract("MockRewardPool");
    depositContractUtils = await ethers.getContract("DepositContractUtils");

    adai = await ethers.getContract("MockADAI");
    aaveToken = await ethers.getContract("MockAAVEToken");
    aave = await ethers.getContract("MockAave");
    // currently in test the mockAave is itself the address provder
    aaveAddressProvider = await ethers.getContractAt(
      "ILendingPoolAddressesProvider",
      aave.address
    );
    stkAave = await ethers.getContract("MockStkAave");
    aaveIncentivesController = await ethers.getContract(
      "MockAaveIncentivesController"
    );

    uniswapPairOUSD_USDT = await ethers.getContract("MockUniswapPairOUSD_USDT");
    liquidityRewardOUSD_USDT = await ethers.getContractAt(
      "LiquidityReward",
      (
        await ethers.getContract("LiquidityRewardOUSD_USDTProxy")
      ).address
    );

    chainlinkOracleFeedDAI = await ethers.getContract(
      "MockChainlinkOracleFeedDAI"
    );
    chainlinkOracleFeedUSDT = await ethers.getContract(
      "MockChainlinkOracleFeedUSDT"
    );
    chainlinkOracleFeedUSDC = await ethers.getContract(
      "MockChainlinkOracleFeedUSDC"
    );
    chainlinkOracleFeedOGNETH = await ethers.getContract(
      "MockChainlinkOracleFeedOGNETH"
    );
    chainlinkOracleFeedETH = await ethers.getContract(
      "MockChainlinkOracleFeedETH"
    );

    flipper = await ethers.getContract("Flipper");

    const LUSDMetaStrategyProxy = await ethers.getContract(
      "ConvexLUSDMetaStrategyProxy"
    );
    LUSDMetaStrategy = await ethers.getContractAt(
      "ConvexGeneralizedMetaStrategy",
      LUSDMetaStrategyProxy.address
    );

    const fraxEthStrategyProxy = await ethers.getContract(
      "FraxETHStrategyProxy"
    );
    fraxEthStrategy = await ethers.getContractAt(
      "FraxETHStrategy",
      fraxEthStrategyProxy.address
    );

    swapper = await ethers.getContract("MockSwapper");
    mockSwapper = await ethers.getContract("MockSwapper");
    swapper1Inch = await ethers.getContract("Swapper1InchV5");
    mock1InchSwapRouter = await ethers.getContract("Mock1InchSwapRouter");
  }

  if (!isFork) {
    const assetAddresses = await getAssetAddresses(deployments);

    const sGovernor = await ethers.provider.getSigner(governorAddr);

    // Add TUSD in fixture, it is disabled by default in deployment
    await vaultAndTokenConracts.vault
      .connect(sGovernor)
      .supportAsset(assetAddresses.TUSD, 0);

    // Enable capital movement
    await vaultAndTokenConracts.vault.connect(sGovernor).unpauseCapital();
  }

  const signers = await hre.ethers.getSigners();
  let governor = signers[1];
  let strategist = signers[0];
  const adjuster = signers[0];
  let timelock;
  let oldTimelock;

  const [matt, josh, anna, domen, daniel, franck] = signers.slice(4);

  if (isFork) {
    governor = await impersonateAndFund(governorAddr);
    strategist = await impersonateAndFund(multichainStrategistAddr);
    timelock = await impersonateAndFund(timelockAddr);
    oldTimelock = await impersonateAndFund(addresses.mainnet.OldTimelock);

    // Just a hack to get around using `.getAddress()` on the signer
    governor.address = governorAddr;
    strategist.address = multichainStrategistAddr;
    timelock.address = timelockAddr;
    oldTimelock.address = addresses.mainnet.OldTimelock;
  } else {
    timelock = governor;
  }

  if (!isFork) {
    await fundAccounts();

    // Matt and Josh each have $100 OUSD
    for (const user of [matt, josh]) {
      await dai
        .connect(user)
        .approve(vaultAndTokenConracts.vault.address, daiUnits("100"));
      await vaultAndTokenConracts.vault
        .connect(user)
        .mint(dai.address, daiUnits("100"), 0);
    }
  }
  return {
    ...vaultAndTokenConracts,
    // Accounts
    matt,
    josh,
    anna,
    governor,
    strategist,
    adjuster,
    domen,
    daniel,
    franck,
    timelock,
    oldTimelock,
    // Contracts
    vaultValueChecker,
    harvester,
    dripper,
    // Oracle
    chainlinkOracleFeedDAI,
    chainlinkOracleFeedUSDT,
    chainlinkOracleFeedUSDC,
    chainlinkOracleFeedOGNETH,
    chainlinkOracleFeedETH,
    governorContract,
    compoundStrategy,
    oracleRouter,
    oethOracleRouter,
    // Assets
    usdt,
    dai,
    tusd,
    usdc,
    ogn,
    ssv,
    LUSD,
    weth,
    ogv,
    reth,
    stETH,
    nonStandardToken,
    // cTokens
    cdai,
    cusdc,
    cusdt,
    comp,
    // aTokens,
    adai,
    ausdt,
    ausdc,
    // CompoundStrategy contract factory to deploy
    CompoundStrategyFactory,
    // ThreePool
    crv,
    crvMinter,
    threePool,
    threePoolGauge,
    threePoolToken,
    metapoolToken,
    morpho,
    morphoLens,
    LUSDMetapoolToken,
    threePoolStrategy,
    convexStrategy,
    OUSDmetaStrategy,
    LUSDMetaStrategy,
    makerDsrStrategy,
    morphoCompoundStrategy,
    morphoAaveStrategy,
    cvx,
    cvxBooster,
    cvxRewardPool,
    depositContractUtils,

    aaveStrategy,
    aaveToken,
    aaveAddressProvider,
    aaveIncentivesController,
    aave,
    stkAave,
    uniswapPairOUSD_USDT,
    liquidityRewardOUSD_USDT,
    flipper,
    wousd,
    morphoSteakhouseUSDCStrategy,
    morphoSteakHouseUSDCVault,
    morphoGauntletPrimeUSDCStrategy,
    morphoGauntletPrimeUSDCVault,
    morphoGauntletPrimeUSDTStrategy,
    morphoGauntletPrimeUSDTVault,
    curvePoolBooster,
    simpleOETHHarvester,
    oethFixedRateDripper,

    // Flux strategy
    fluxStrategy,
    fdai,
    fusdc,
    fusdt,

    // OETH
    oethVaultValueChecker,
    frxETH,
    sfrxETH,
    sDAI,
    fraxEthStrategy,
    nativeStakingSSVStrategy,
    nativeStakingFeeAccumulator,
    frxEthRedeemStrategy,
    lidoWithdrawalStrategy,
    balancerREthStrategy,
    oethMorphoAaveStrategy,
    convexEthMetaStrategy,
    oethDripper,
    oethHarvester,
    oethZapper,
    swapper,
    mockSwapper,
    swapper1Inch,
    mock1InchSwapRouter,
    aura,
    bal,
  };
});

async function oethDefaultFixture() {
  // TODO: Trim it down to only do OETH things
  const fixture = await defaultFixture();

  const { weth, reth, stETH, frxETH, sfrxETH } = fixture;
  const { matt, josh, domen, daniel, franck, oethVault } = fixture;

  if (isFork) {
    for (const user of [matt, josh, domen, daniel, franck]) {
      // Everyone gets free tokens
      for (const token of [weth, reth, stETH, frxETH, sfrxETH]) {
        await setERC20TokenBalance(user.address, token, "1000000", hre);

        // And vault can rug them all
        await resetAllowance(token, user, oethVault.address);
      }
    }
  } else {
    // Replace frxETHMinter
    await replaceContractAt(
      addresses.mainnet.FraxETHMinter,
      await ethers.getContract("MockFrxETHMinter")
    );

    // Fund WETH contract
    await hardhatSetBalance(weth.address, "999999999999999");

    // Fund all with mockTokens
    await fundAccountsForOETHUnitTests();

    // Reset allowances
    for (const user of [matt, josh, domen, daniel, franck]) {
      for (const asset of [weth, reth, stETH, frxETH, sfrxETH]) {
        await resetAllowance(asset, user, oethVault.address);
      }
    }
  }

  return fixture;
}

async function oethCollateralSwapFixture() {
  const fixture = await oethDefaultFixture();

  const { reth, stETH, matt, strategist, timelock, oethVault } = fixture;

  const bufferBps = await oethVault.vaultBuffer();
  const shouldChangeBuffer = bufferBps.lt(oethUnits("1"));

  if (shouldChangeBuffer) {
    // If it's not 100% already, set it to 100%
    await oethVault.connect(strategist).setVaultBuffer(
      oethUnits("1") // 100%
    );
  }

  for (const token of [reth, stETH]) {
    await token
      .connect(matt)
      .approve(
        oethVault.address,
        parseEther("100000000000000000000000000000000000")
      );

    // Transfer some tokens to the Vault so they can be swapped out
    await token.connect(matt).transfer(oethVault.address, parseEther("200"));
  }

  if (shouldChangeBuffer) {
    // Set it back
    await oethVault.connect(strategist).setVaultBuffer(bufferBps);
  }

  // Withdraw all from strategies so we have assets to swap
  await oethVault.connect(timelock).withdrawAllFromStrategies();

  return fixture;
}

async function ousdCollateralSwapFixture() {
  const fixture = await defaultFixture();

  const { dai, usdc, usdt, matt, strategist, timelock, vault } = fixture;

  const bufferBps = await vault.vaultBuffer();
  const shouldChangeBuffer = bufferBps.lt(ousdUnits("1"));

  if (shouldChangeBuffer) {
    // If it's not 100% already, set it to 100%
    await vault.connect(strategist).setVaultBuffer(
      ousdUnits("1") // 100%
    );
  }

  await usdt.connect(matt).approve(vault.address, 0);
  for (const token of [dai, usdc, usdt]) {
    await token
      .connect(matt)
      .approve(vault.address, await units("10000", token));

    // Mint some tokens, so it ends up in Vault
    await vault.connect(matt).mint(token.address, await units("500", token), 0);
  }

  if (shouldChangeBuffer) {
    // Set it back
    await vault.connect(strategist).setVaultBuffer(bufferBps);
  }

  // Withdraw all from strategies so we have assets to swap
  await vault.connect(timelock).withdrawAllFromStrategies();

  return fixture;
}

async function oeth1InchSwapperFixture() {
  const fixture = await oethDefaultFixture();
  const { mock1InchSwapRouter } = fixture;

  const swapPlatformAddr = "0x1111111254EEB25477B68fb85Ed929f73A960582";
  await replaceContractAt(swapPlatformAddr, mock1InchSwapRouter);

  const stubbedRouterContract = await hre.ethers.getContractAt(
    "Mock1InchSwapRouter",
    swapPlatformAddr
  );
  fixture.mock1InchSwapRouter = stubbedRouterContract;

  return fixture;
}

/**
 * Configure the MockVault contract by initializing it and setting supported
 * assets and then upgrade the Vault implementation via VaultProxy.
 */
async function mockVaultFixture() {
  const fixture = await defaultFixture();

  const { governorAddr } = await getNamedAccounts();
  const sGovernor = ethers.provider.getSigner(governorAddr);

  // Initialize and configure MockVault
  const cMockVault = await ethers.getContract("MockVault");

  // There is no need to initialize and setup the mock vault because the
  // proxy itself is already setup and the proxy is the one with the storage

  // Upgrade Vault to MockVault via proxy
  const cVaultProxy = await ethers.getContract("VaultProxy");
  await cVaultProxy.connect(sGovernor).upgradeTo(cMockVault.address);

  fixture.mockVault = await ethers.getContractAt(
    "MockVault",
    cVaultProxy.address
  );

  return fixture;
}

/**
 * Configure a Vault with only the Compound strategy.
 */
async function compoundVaultFixture() {
  const fixture = await defaultFixture();

  const { governorAddr } = await getNamedAccounts();
  const sGovernor = await ethers.provider.getSigner(governorAddr);

  const assetAddresses = await getAssetAddresses(deployments);

  // Approve in Vault
  await fixture.vault
    .connect(sGovernor)
    .approveStrategy(fixture.compoundStrategy.address);

  await fixture.harvester
    .connect(sGovernor)
    .setSupportedStrategy(fixture.compoundStrategy.address, true);

  // Add USDT
  await fixture.compoundStrategy
    .connect(sGovernor)
    .setPTokenAddress(assetAddresses.USDT, assetAddresses.cUSDT);
  await fixture.vault
    .connect(sGovernor)
    .setAssetDefaultStrategy(
      fixture.usdt.address,
      fixture.compoundStrategy.address
    );
  // Add USDC
  await fixture.compoundStrategy
    .connect(sGovernor)
    .setPTokenAddress(assetAddresses.USDC, assetAddresses.cUSDC);
  await fixture.vault
    .connect(sGovernor)
    .setAssetDefaultStrategy(
      fixture.usdc.address,
      fixture.compoundStrategy.address
    );
  // Add allocation mapping for DAI
  await fixture.vault
    .connect(sGovernor)
    .setAssetDefaultStrategy(
      fixture.dai.address,
      fixture.compoundStrategy.address
    );

  return fixture;
}

/**
 * Configure a Vault with only the 3Pool strategy.
 */
async function threepoolVaultFixture() {
  const fixture = await defaultFixture();

  const { governorAddr } = await getNamedAccounts();
  const sGovernor = await ethers.provider.getSigner(governorAddr);
  // Add 3Pool
  await fixture.vault
    .connect(sGovernor)
    .approveStrategy(fixture.threePoolStrategy.address);

  await fixture.harvester
    .connect(sGovernor)
    .setSupportedStrategy(fixture.threePoolStrategy.address, true);

  await fixture.vault
    .connect(sGovernor)
    .setAssetDefaultStrategy(
      fixture.usdt.address,
      fixture.threePoolStrategy.address
    );
  await fixture.vault
    .connect(sGovernor)
    .setAssetDefaultStrategy(
      fixture.usdc.address,
      fixture.threePoolStrategy.address
    );
  return fixture;
}

/**
 * Configure a Vault with only the Convex strategy.
 */
async function convexVaultFixture() {
  const fixture = await defaultFixture();

  const { governorAddr } = await getNamedAccounts();
  const sGovernor = await ethers.provider.getSigner(governorAddr);
  // Add Convex
  await fixture.vault
    .connect(sGovernor)
    .approveStrategy(fixture.convexStrategy.address);

  await fixture.harvester
    .connect(sGovernor)
    .setSupportedStrategy(fixture.convexStrategy.address, true);

  await fixture.vault
    .connect(sGovernor)
    .setAssetDefaultStrategy(
      fixture.usdt.address,
      fixture.convexStrategy.address
    );
  await fixture.vault
    .connect(sGovernor)
    .setAssetDefaultStrategy(
      fixture.usdc.address,
      fixture.convexStrategy.address
    );
  return fixture;
}

/* Deposit WETH liquidity in Balancer metaStable WETH pool to simulate
 * MEV attack.
 */
async function tiltBalancerMetaStableWETHPool({
  // how much of pool TVL should be deposited. 100 == 100%
  percentageOfTVLDeposit = 100,
  attackerSigner,
  balancerPoolId,
  assetAddressArray,
  wethIndex,
  bptToken,
  balancerVault,
  reth,
  weth,
}) {
  const amountsIn = Array(assetAddressArray.length).fill(BigNumber.from("0"));
  // calculate the amount of WETH that should be deposited in relation to pool TVL
  amountsIn[wethIndex] = (await bptToken.totalSupply())
    .mul(BigNumber.from(percentageOfTVLDeposit))
    .div(BigNumber.from("100"));

  /* encode user data for pool joining
   *
   * EXACT_TOKENS_IN_FOR_BPT_OUT:
   * User sends precise quantities of tokens, and receives an
   * estimated but unknown (computed at run time) quantity of BPT.
   *
   * ['uint256', 'uint256[]', 'uint256']
   * [EXACT_TOKENS_IN_FOR_BPT_OUT, amountsIn, minimumBPT]
   */
  const userData = ethers.utils.defaultAbiCoder.encode(
    ["uint256", "uint256[]", "uint256"],
    [1, amountsIn, BigNumber.from("0")]
  );

  await reth
    .connect(attackerSigner)
    .approve(balancerVault.address, oethUnits("1").mul(oethUnits("1"))); // 1e36
  await weth
    .connect(attackerSigner)
    .approve(balancerVault.address, oethUnits("1").mul(oethUnits("1"))); // 1e36

  await balancerVault.connect(attackerSigner).joinPool(
    balancerPoolId, // poolId
    attackerSigner.address, // sender
    attackerSigner.address, // recipient
    [
      //JoinPoolRequest
      assetAddressArray, // assets
      amountsIn, // maxAmountsIn
      userData, // userData
      false, // fromInternalBalance
    ]
  );
}

/* Withdraw WETH liquidity in Balancer metaStable WETH pool to simulate
 * second part of the MEV attack. All attacker WETH liquidity is withdrawn.
 */
async function untiltBalancerMetaStableWETHPool({
  attackerSigner,
  balancerPoolId,
  assetAddressArray,
  wethIndex,
  bptToken,
  balancerVault,
}) {
  const amountsOut = Array(assetAddressArray.length).fill(BigNumber.from("0"));

  /* encode user data for pool joining
   *
   * EXACT_BPT_IN_FOR_ONE_TOKEN_OUT:
   * User sends a precise quantity of BPT, and receives an estimated
   * but unknown (computed at run time) quantity of a single token
   *
   * ['uint256', 'uint256', 'uint256']
   * [EXACT_BPT_IN_FOR_ONE_TOKEN_OUT, bptAmountIn, exitTokenIndex]
   */
  const userData = ethers.utils.defaultAbiCoder.encode(
    ["uint256", "uint256", "uint256"],
    [
      0,
      await bptToken.balanceOf(attackerSigner.address),
      BigNumber.from(wethIndex.toString()),
    ]
  );

  await bptToken
    .connect(attackerSigner)
    .approve(balancerVault.address, oethUnits("1").mul(oethUnits("1"))); // 1e36

  await balancerVault.connect(attackerSigner).exitPool(
    balancerPoolId, // poolId
    attackerSigner.address, // sender
    attackerSigner.address, // recipient
    [
      //ExitPoolRequest
      assetAddressArray, // assets
      amountsOut, // minAmountsOut
      userData, // userData
      false, // fromInternalBalance
    ]
  );
}

/**
 * Configure a Vault with the balancerREthStrategy
 */
async function balancerREthFixture(config = { defaultStrategy: true }) {
  const fixture = await defaultFixture();
  await hotDeployOption(fixture, "balancerREthFixture", {
    isOethFixture: true,
  });

  const { oethVault, timelock, weth, reth, balancerREthStrategy, josh } =
    fixture;

  if (config.defaultStrategy) {
    await oethVault
      .connect(timelock)
      .setAssetDefaultStrategy(reth.address, balancerREthStrategy.address);
    await oethVault
      .connect(timelock)
      .setAssetDefaultStrategy(weth.address, balancerREthStrategy.address);
  }

  fixture.rEthBPT = await ethers.getContractAt(
    "IERC20Metadata",
    addresses.mainnet.rETH_WETH_BPT,
    josh
  );
  fixture.balancerREthPID = balancer_rETH_WETH_PID;

  fixture.auraPool = await ethers.getContractAt(
    "IERC4626",
    addresses.mainnet.rETH_WETH_AuraRewards
  );

  fixture.balancerVault = await ethers.getContractAt(
    "IBalancerVault",
    addresses.mainnet.balancerVault,
    josh
  );

  // completely peg the rETH price
  // await setChainlinkOraclePrice(addresses.mainnet.rETH, await reth.getExchangeRate());

  await setERC20TokenBalance(josh.address, reth, "1000000", hre);
  await hardhatSetBalance(josh.address, "1000000");

  return fixture;
}

/**
 * Configure a Vault with the balancer strategy for wstETH/WETH pool
 */
async function balancerWstEthFixture() {
  const fixture = await defaultFixture();

  const d = balancerStrategyDeployment({
    deploymentOpts: {
      deployName: "99999_balancer_wstETH_WETH",
      forceDeploy: true,
      deployerIsProposer: true,
      reduceQueueTime: true,
    },
    proxyContractName: "OETHBalancerMetaPoolwstEthStrategyProxy",

    platformAddress: addresses.mainnet.wstETH_WETH_BPT,
    poolId: balancer_stETH_WETH_PID,

    auraRewardsContractAddress: addresses.mainnet.wstETH_WETH_AuraRewards,

    rewardTokenAddresses: [addresses.mainnet.BAL, addresses.mainnet.AURA],
    assets: [addresses.mainnet.stETH, addresses.mainnet.WETH],
  });

  await d(hre);

  const balancerWstEthStrategyProxy = await ethers.getContract(
    "OETHBalancerMetaPoolwstEthStrategyProxy"
  );
  const balancerWstEthStrategy = await ethers.getContractAt(
    "BalancerMetaPoolStrategy",
    balancerWstEthStrategyProxy.address
  );

  fixture.balancerWstEthStrategy = balancerWstEthStrategy;

  const { oethVault, timelock, weth, stETH, josh } = fixture;

  await oethVault
    .connect(timelock)
    .setAssetDefaultStrategy(stETH.address, balancerWstEthStrategy.address);
  await oethVault
    .connect(timelock)
    .setAssetDefaultStrategy(weth.address, balancerWstEthStrategy.address);

  fixture.stEthBPT = await ethers.getContractAt(
    "IERC20Metadata",
    addresses.mainnet.wstETH_WETH_BPT,
    josh
  );
  fixture.balancerWstEthPID = balancer_stETH_WETH_PID;

  fixture.auraPool = await ethers.getContractAt(
    "IERC4626",
    addresses.mainnet.wstETH_WETH_AuraRewards
  );

  fixture.balancerVault = await ethers.getContractAt(
    "IBalancerVault",
    addresses.mainnet.balancerVault,
    josh
  );

  return fixture;
}

/**
 * Configure a Vault with only the Meta strategy.
 */
async function convexMetaVaultFixture() {
  const fixture = await defaultFixture();

  if (isFork) {
    const { josh, matt, anna, domen, daniel, franck, ousd } = fixture;

    // const curveFactoryAddress = '0xB9fC157394Af804a3578134A6585C0dc9cc990d4'

    const threepoolLP = await ethers.getContractAt(
      threepoolLPAbi,
      addresses.mainnet.ThreePoolToken
    );
    const ousdMetaPool = await ethers.getContractAt(
      ousdMetapoolAbi,
      addresses.mainnet.CurveOUSDMetaPool
    );
    const threepoolSwap = await ethers.getContractAt(
      threepoolSwapAbi,
      addresses.mainnet.ThreePool
    );
    // const curveFactory = await ethers.getContractAt(curveFactoryAbi, curveFactoryAddress)

    const balances = await ousdMetaPool.get_balances();
    log(`Metapool balance 0: ${formatUnits(balances[0])}`);
    log(`Metapool balance 1: ${formatUnits(balances[1])}`);

    // Domen is loaded with 3CRV
    await hardhatSetBalance(domen.address, "1000000");
    await setERC20TokenBalance(domen.address, threepoolLP, "1000000", hre);

    for (const user of [josh, matt, anna, domen, daniel, franck]) {
      // Approve OUSD MetaPool contract to move funds
      await resetAllowance(threepoolLP, user, ousdMetaPool.address);
      await resetAllowance(ousd, user, ousdMetaPool.address);
    }

    fixture.ousdMetaPool = ousdMetaPool;
    fixture.threePoolToken = threepoolLP;
    fixture.threepoolSwap = threepoolSwap;
  } else {
    // Migrations should do these on fork
    const { governorAddr } = await getNamedAccounts();
    const sGovernor = await ethers.provider.getSigner(governorAddr);

    // Add Convex Meta strategy
    await fixture.vault
      .connect(sGovernor)
      .approveStrategy(fixture.OUSDmetaStrategy.address);

    // set meta strategy on vault so meta strategy is allowed to mint OUSD
    await fixture.vault
      .connect(sGovernor)
      .setOusdMetaStrategy(fixture.OUSDmetaStrategy.address);

    // set OUSD mint threshold to 50 million
    await fixture.vault
      .connect(sGovernor)
      .setNetOusdMintForStrategyThreshold(parseUnits("50", 24));

    await fixture.harvester
      .connect(sGovernor)
      .setSupportedStrategy(fixture.OUSDmetaStrategy.address, true);

    await fixture.vault
      .connect(sGovernor)
      .setAssetDefaultStrategy(
        fixture.usdt.address,
        fixture.OUSDmetaStrategy.address
      );

    await fixture.vault
      .connect(sGovernor)
      .setAssetDefaultStrategy(
        fixture.usdc.address,
        fixture.OUSDmetaStrategy.address
      );
  }

  return fixture;
}

/**
 * Configure a Vault with default DAI strategy to the Maker DSR strategy.
 */

async function makerDsrFixture(
  config = {
    daiMintAmount: 0,
    depositToStrategy: false,
  }
) {
  const fixture = await defaultFixture();

  if (isFork) {
    const { dai, josh, makerDsrStrategy, strategist, vault } = fixture;

    // Impersonate the OUSD Vault
    fixture.vaultSigner = await impersonateAndFund(vault.address);

    // mint some OUSD using DAI if configured
    if (config?.daiMintAmount > 0) {
      const daiMintAmount = parseUnits(config.daiMintAmount.toString());
      await vault.connect(josh).rebase();
      await vault.connect(josh).allocate();

      // Approve the Vault to transfer DAI
      await dai.connect(josh).approve(vault.address, daiMintAmount);

      // Mint OUSD with DAI
      // This will sit in the vault, not the strategy
      await vault.connect(josh).mint(dai.address, daiMintAmount, 0);

      // Add DAI to the Maker DSR Strategy
      if (config?.depositToStrategy) {
        // The strategist deposits the WETH to the AMO strategy
        await vault
          .connect(strategist)
          .depositToStrategy(
            makerDsrStrategy.address,
            [dai.address],
            [daiMintAmount]
          );
      }
    }
  } else {
    throw new Error(
      "Maker DSR strategy only supported in forked test environment"
    );
  }

  return fixture;
}

/**
 * Configure a Vault with default USDC strategy to the Morpho Steakhouse USDC Vault.
 */
async function morphoSteakhouseUSDCFixture(
  config = {
    usdcMintAmount: 0,
    depositToStrategy: false,
  }
) {
  const fixture = await defaultFixture();

  if (isFork) {
    const { usdc, josh, morphoSteakhouseUSDCStrategy, strategist, vault } =
      fixture;

    // Impersonate the OUSD Vault
    fixture.vaultSigner = await impersonateAndFund(vault.address);

    // mint some OUSD using USDC if configured
    if (config?.usdcMintAmount > 0) {
      const usdcMintAmount = parseUnits(config.usdcMintAmount.toString(), 6);
      await vault.connect(josh).rebase();
      await vault.connect(josh).allocate();

      // Approve the Vault to transfer USDC
      await usdc.connect(josh).approve(vault.address, usdcMintAmount);

      // Mint OUSD with USDC
      // This will sit in the vault, not the strategy
      await vault.connect(josh).mint(usdc.address, usdcMintAmount, 0);

      // Add USDC to the strategy
      if (config?.depositToStrategy) {
        // The strategist deposits the USDC to the strategy
        await vault
          .connect(strategist)
          .depositToStrategy(
            morphoSteakhouseUSDCStrategy.address,
            [usdc.address],
            [usdcMintAmount]
          );
      }
    }
  } else {
    throw new Error(
      "Morpho Steakhouse USDC strategy only supported in forked test environment"
    );
  }

  return fixture;
}

/**
 * Configure a Vault with default USDC strategy to the Morpho Gauntlet Prime USDC Vault.
 */
async function morphoGauntletPrimeUSDCFixture(
  config = {
    usdcMintAmount: 0,
    depositToStrategy: false,
  }
) {
  const fixture = await defaultFixture();

  if (isFork) {
    const { usdc, josh, morphoGauntletPrimeUSDCStrategy, strategist, vault } =
      fixture;

    // Impersonate the OUSD Vault
    fixture.vaultSigner = await impersonateAndFund(vault.address);

    // mint some OUSD using USDC if configured
    if (config?.usdcMintAmount > 0) {
      const usdcMintAmount = parseUnits(config.usdcMintAmount.toString(), 6);
      await vault.connect(josh).rebase();
      await vault.connect(josh).allocate();

      // Approve the Vault to transfer USDC
      await usdc.connect(josh).approve(vault.address, usdcMintAmount);

      // Mint OUSD with USDC
      // This will sit in the vault, not the strategy
      await vault.connect(josh).mint(usdc.address, usdcMintAmount, 0);

      // Add USDC to the strategy
      if (config?.depositToStrategy) {
        // The strategist deposits the USDC to the strategy
        await vault
          .connect(strategist)
          .depositToStrategy(
            morphoGauntletPrimeUSDCStrategy.address,
            [usdc.address],
            [usdcMintAmount]
          );
      }
    }
  } else {
    throw new Error(
      "Morpho Gauntlet Prime USDC strategy only supported in forked test environment"
    );
  }

  return fixture;
}

/**
 * Configure a Vault with default USDT strategy to the Morpho Gauntlet Prime USDT Vault.
 */
async function morphoGauntletPrimeUSDTFixture(
  config = {
    usdtMintAmount: 0,
    depositToStrategy: false,
  }
) {
  const fixture = await defaultFixture();

  if (isFork) {
    const { usdt, josh, morphoGauntletPrimeUSDTStrategy, strategist, vault } =
      fixture;

    // Impersonate the OUSD Vault
    fixture.vaultSigner = await impersonateAndFund(vault.address);

    // mint some OUSD using USDT if configured
    if (config?.usdtMintAmount > 0) {
      const usdtMintAmount = parseUnits(config.usdtMintAmount.toString(), 6);
      await vault.connect(josh).rebase();
      await vault.connect(josh).allocate();

      // Approve the Vault to transfer USDT
      await usdt.connect(josh).approve(vault.address, 0);
      await usdt.connect(josh).approve(vault.address, usdtMintAmount);

      // Mint OUSD with USDT
      // This will sit in the vault, not the strategy
      await vault.connect(josh).mint(usdt.address, usdtMintAmount, 0);

      // Add USDT to the strategy
      if (config?.depositToStrategy) {
        // The strategist deposits the USDT to the strategy
        await vault
          .connect(strategist)
          .depositToStrategy(
            morphoGauntletPrimeUSDTStrategy.address,
            [usdt.address],
            [usdtMintAmount]
          );
      }
    }
  } else {
    throw new Error(
      "Morpho Gauntlet Prime USDT strategy only supported in forked test environment"
    );
  }

  return fixture;
}

/**
 * Configure a Vault with only the Morpho strategy.
 */
async function morphoCompoundFixture() {
  const fixture = await defaultFixture();
  await hotDeployOption(fixture, "morphoCompoundFixture");

  const { timelock } = fixture;

  if (isFork) {
    await fixture.vault
      .connect(timelock)
      .setAssetDefaultStrategy(
        fixture.usdt.address,
        fixture.morphoCompoundStrategy.address
      );

    await fixture.vault
      .connect(timelock)
      .setAssetDefaultStrategy(
        fixture.usdc.address,
        fixture.morphoCompoundStrategy.address
      );

    await fixture.vault
      .connect(timelock)
      .setAssetDefaultStrategy(
        fixture.dai.address,
        fixture.morphoCompoundStrategy.address
      );
  } else {
    throw new Error(
      "Morpho strategy only supported in forked test environment"
    );
  }

  return fixture;
}

/**
 * Configure a Vault with only the Aave strategy for USDT.
 */
async function aaveFixture() {
  const fixture = await defaultFixture();

  const { timelock } = fixture;

  if (isFork) {
    await fixture.vault
      .connect(timelock)
      .setAssetDefaultStrategy(
        fixture.usdt.address,
        fixture.aaveStrategy.address
      );
  } else {
    throw new Error(
      "Aave strategy supported for USDT in forked test environment"
    );
  }

  return fixture;
}

/**
 * Configure a Vault with only the Morpho strategy.
 */
async function morphoAaveFixture() {
  const fixture = await defaultFixture();

  const { timelock } = fixture;

  if (isFork) {
    // The supply of DAI and USDT has been paused for Morpho Aave V2 so no default strategy
    await fixture.vault
      .connect(timelock)
      .setAssetDefaultStrategy(fixture.dai.address, addresses.zero);
    await fixture.vault
      .connect(timelock)
      .setAssetDefaultStrategy(fixture.usdt.address, addresses.zero);

    await fixture.vault
      .connect(timelock)
      .setAssetDefaultStrategy(
        fixture.usdc.address,
        fixture.morphoAaveStrategy.address
      );
  } else {
    throw new Error(
      "Morpho strategy only supported in forked test environment"
    );
  }

  return fixture;
}

/**
 * Configure a Vault with only the Morpho strategy.
 */
async function oethMorphoAaveFixture() {
  const fixture = await oethDefaultFixture();

  if (isFork) {
    const { oethVault, timelock, weth, oethMorphoAaveStrategy } = fixture;

    await oethVault
      .connect(timelock)
      .setAssetDefaultStrategy(weth.address, oethMorphoAaveStrategy.address);
  } else {
    throw new Error(
      "Morpho strategy only supported in forked test environment"
    );
  }

  return fixture;
}

/**
 * FraxETHStrategy fixture
 */
async function fraxETHStrategyFixture() {
  const fixture = await oethDefaultFixture();
  await hotDeployOption(fixture, "fraxETHStrategyFixture", {
    isOethFixture: true,
  });

  if (isFork) {
    const { oethVault, frxETH, fraxEthStrategy, timelock } = fixture;
    await oethVault
      .connect(timelock)
      .setAssetDefaultStrategy(frxETH.address, fraxEthStrategy.address);

    // Set frxETH/ETH price above 0.998 so we can mint OETH using frxETH
    await setFraxOraclePrice(parseUnits("0.999", 18));
  } else {
    const { governorAddr } = await getNamedAccounts();
    const { oethVault, frxETH, fraxEthStrategy } = fixture;
    const sGovernor = await ethers.provider.getSigner(governorAddr);

    // Approve Strategy
    await oethVault.connect(sGovernor).approveStrategy(fraxEthStrategy.address);

    // Set as default
    await oethVault
      .connect(sGovernor)
      .setAssetDefaultStrategy(frxETH.address, fraxEthStrategy.address);
  }

  return fixture;
}

/**
 * NativeStakingSSVStrategy fixture
 */
async function nativeStakingSSVStrategyFixture() {
  const fixture = await oethDefaultFixture();
  await hotDeployOption(fixture, "nativeStakingSSVStrategyFixture", {
    isOethFixture: true,
  });

  if (isFork) {
    const { oethVault, weth, nativeStakingSSVStrategy, ssv, timelock } =
      fixture;
    await oethVault
      .connect(timelock)
      .setAssetDefaultStrategy(weth.address, nativeStakingSSVStrategy.address);

    // The Defender Relayer
    fixture.validatorRegistrator = await impersonateAndFund(
      addresses.mainnet.validatorRegistrator
    );

    // Fund some SSV to the native staking strategy
    const ssvWhale = await impersonateAndFund(
      "0xf977814e90da44bfa03b6295a0616a897441acec" // Binance 8
    );
    await ssv
      .connect(ssvWhale)
      .transfer(nativeStakingSSVStrategy.address, oethUnits("100"));

    fixture.ssvNetwork = await ethers.getContractAt(
      "ISSVNetwork",
      addresses.mainnet.SSVNetwork
    );
  } else {
    fixture.ssvNetwork = await ethers.getContract("MockSSVNetwork");
    const { governorAddr } = await getNamedAccounts();
    const { oethVault, weth, nativeStakingSSVStrategy } = fixture;
    const sGovernor = await ethers.provider.getSigner(governorAddr);

    // Approve Strategy
    await oethVault
      .connect(sGovernor)
      .approveStrategy(nativeStakingSSVStrategy.address);

    const fuseStartBn = ethers.utils.parseEther("21.6");
    const fuseEndBn = ethers.utils.parseEther("25.6");

    // Set as default
    await oethVault
      .connect(sGovernor)
      .setAssetDefaultStrategy(weth.address, nativeStakingSSVStrategy.address);

    await nativeStakingSSVStrategy
      .connect(sGovernor)
      .setFuseInterval(fuseStartBn, fuseEndBn);

    await nativeStakingSSVStrategy
      .connect(sGovernor)
      .setRegistrator(governorAddr);

    fixture.validatorRegistrator = sGovernor;
  }

  return fixture;
}

/**
 * Generalized strategy fixture that works only in forked environment
 *
 * @param metapoolAddress -> the address of the metapool
 * @param rewardPoolAddress -> address of the reward staker contract
 * @param metastrategyProxyName -> name of the generalizedMetastrategy proxy contract
 */
async function convexGeneralizedMetaForkedFixture(
  config = {
    metapoolAddress: addresses.mainnet.CurveOUSDMetaPool,
    rewardPoolAddress: addresses.mainnet.CVXRewardsPool,
    metastrategyProxyName: addresses.mainnet.ConvexOUSDAMOStrategy,
    lpTokenAddress: addresses.mainnet.ThreePoolToken,
  }
) {
  const {
    metapoolAddress,
    rewardPoolAddress,
    metastrategyProxyName,
    lpTokenAddress,
  } = config;
  const fixture = await defaultFixture();

  const { timelockAddr } = await getNamedAccounts();
  const sGovernor = await ethers.provider.getSigner(timelockAddr);
  const { josh, matt, anna, domen, daniel, franck } = fixture;

  const threepoolLP = await ethers.getContractAt(
    threepoolLPAbi,
    addresses.mainnet.ThreePoolToken
  );
  const metapool = await ethers.getContractAt(ousdMetapoolAbi, metapoolAddress);

  const primaryCoin = await ethers.getContractAt(
    erc20Abi,
    await metapool.coins(0)
  );

  const threepoolSwap = await ethers.getContractAt(
    threepoolSwapAbi,
    addresses.mainnet.ThreePool
  );

  const lpToken = await ethers.getContractAt(erc20Abi, lpTokenAddress);

  for (const user of [josh, matt, anna, domen, daniel, franck]) {
    // Approve Metapool contract to move funds
    await resetAllowance(threepoolLP, user, metapoolAddress);
    await resetAllowance(primaryCoin, user, metapoolAddress);
  }

  await impersonateAndFund(domen.address, "1000000");
  await setERC20TokenBalance(domen.address, threepoolLP, "1000000", hre);

  fixture.metapoolCoin = primaryCoin;
  fixture.metapool = metapool;
  fixture.metapoolLpToken = lpToken;
  fixture.threePoolToken = threepoolLP;
  fixture.threepoolSwap = threepoolSwap;

  fixture.metaStrategyProxy = await ethers.getContract(metastrategyProxyName);
  fixture.metaStrategy = await ethers.getContractAt(
    "ConvexGeneralizedMetaStrategy",
    fixture.metaStrategyProxy.address
  );

  fixture.rewardPool = await ethers.getContractAt(
    "IRewardStaking",
    rewardPoolAddress
  );

  await fixture.vault
    .connect(sGovernor)
    .setAssetDefaultStrategy(
      fixture.usdt.address,
      fixture.metaStrategy.address
    );

  await fixture.vault
    .connect(sGovernor)
    .setAssetDefaultStrategy(
      fixture.usdc.address,
      fixture.metaStrategy.address
    );

  return fixture;
}

async function nodeSnapshot() {
  return await hre.network.provider.request({
    method: "evm_snapshot",
    params: [],
  });
}

async function nodeRevert(snapshotId) {
  return await hre.network.provider.request({
    method: "evm_revert",
    params: [snapshotId],
  });
}

async function resetAllowance(
  tokenContract,
  signer,
  toAddress,
  allowance = "10000000000000000000000000000000000000000000000000"
) {
  await tokenContract.connect(signer).approve(toAddress, "0");
  await tokenContract.connect(signer).approve(toAddress, allowance);
}

/**
 * Configure a Vault with only the LUSD Generalized Meta strategy.
 */
async function convexLUSDMetaVaultFixture() {
  const fixture = await defaultFixture();

  const { governorAddr } = await getNamedAccounts();
  const sGovernor = await ethers.provider.getSigner(governorAddr);

  // Add Convex Meta strategy
  await fixture.vault
    .connect(sGovernor)
    .approveStrategy(fixture.LUSDMetaStrategy.address);

  await fixture.harvester
    .connect(sGovernor)
    .setSupportedStrategy(fixture.LUSDMetaStrategy.address, true);

  await fixture.vault
    .connect(sGovernor)
    .setAssetDefaultStrategy(
      fixture.usdt.address,
      fixture.LUSDMetaStrategy.address
    );

  await fixture.vault
    .connect(sGovernor)
    .setAssetDefaultStrategy(
      fixture.usdc.address,
      fixture.LUSDMetaStrategy.address
    );

  return fixture;
}

/**
 * Configure a Vault with only the OETH/(W)ETH Curve Metastrategy.
 */
async function convexOETHMetaVaultFixture(
  config = {
    wethMintAmount: 0,
    depositToStrategy: false,
    poolAddEthAmount: 0,
    poolAddOethAmount: 0,
    balancePool: false,
  }
) {
  const fixture = await oethDefaultFixture();
  await hotDeployOption(fixture, "convexOETHMetaVaultFixture", {
    isOethFixture: true,
  });

  const {
    convexEthMetaStrategy,
    oeth,
    oethVault,
    josh,
    strategist,
    timelock,
    weth,
    crv,
  } = fixture;

  await impersonateAndFund(josh.address);
  await setERC20TokenBalance(josh.address, weth, "10000000", hre);
  await setERC20TokenBalance(josh.address, crv, "10000000", hre);

  // Update the strategy threshold to 500k ETH
  await oethVault
    .connect(timelock)
    .setNetOusdMintForStrategyThreshold(parseUnits("500", 21));

  await oethVault
    .connect(timelock)
    .setAssetDefaultStrategy(weth.address, addresses.zero);

  // Impersonate the OETH Vault
  fixture.oethVaultSigner = await impersonateAndFund(oethVault.address);
  // Impersonate the Curve gauge that holds all the LP tokens
  fixture.oethGaugeSigner = await impersonateAndFund(
    addresses.mainnet.CurveOETHGauge
  );

  // Convex pool that records the deposited balances
  fixture.cvxRewardPool = await ethers.getContractAt(
    "IRewardStaking",
    addresses.mainnet.CVXETHRewardsPool
  );

  fixture.oethMetaPool = await ethers.getContractAt(
    oethMetapoolAbi,
    addresses.mainnet.CurveOETHMetaPool
  );

  // mint some OETH using WETH is configured
  if (config?.wethMintAmount > 0) {
    const wethAmount = parseUnits(config.wethMintAmount.toString());
    await oethVault.connect(josh).rebase();
    await oethVault.connect(josh).allocate();

    // Calculate how much to mint based on the WETH in the vault,
    // the withdrawal queue, and the WETH to be sent to the strategy
    const wethBalance = await weth.balanceOf(oethVault.address);
    const queue = await oethVault.withdrawalQueueMetadata();
    const available = wethBalance.add(queue.claimed).sub(queue.queued);
    const mintAmount = wethAmount.sub(available);

    if (mintAmount.gt(0)) {
      // Approve the Vault to transfer WETH
      await weth.connect(josh).approve(oethVault.address, mintAmount);

      // Mint OETH with WETH
      // This will sit in the vault, not the strategy
      await oethVault.connect(josh).mint(weth.address, mintAmount, 0);
    }

    // Add ETH to the Metapool
    if (config?.depositToStrategy) {
      // The strategist deposits the WETH to the AMO strategy
      await oethVault
        .connect(strategist)
        .depositToStrategy(
          convexEthMetaStrategy.address,
          [weth.address],
          [wethAmount]
        );
    }
  }

  if (config?.balancePool) {
    const ethBalance = await fixture.oethMetaPool.balances(0);
    const oethBalance = await fixture.oethMetaPool.balances(1);

    const diff = parseInt(
      ethBalance.sub(oethBalance).div(oethUnits("1")).toString()
    );

    if (diff > 0) {
      config.poolAddOethAmount = (config.poolAddOethAmount || 0) + diff;
    } else if (diff < 0) {
      config.poolAddEthAmount = (config.poolAddEthAmount || 0) - diff;
    }
  }

  // Add ETH to the Metapool
  if (config?.poolAddEthAmount > 0) {
    // Fund Josh with ETH plus some extra for gas fees
    const fundAmount = config.poolAddEthAmount + 1;
    await hardhatSetBalance(josh.address, fundAmount.toString());

    const ethAmount = parseUnits(config.poolAddEthAmount.toString(), 18);
    // prettier-ignore
    await fixture.oethMetaPool
      .connect(josh)["add_liquidity(uint256[2],uint256)"]([ethAmount, 0], 0, {
        value: ethAmount,
      });
  }

  const { oethWhaleAddress } = addresses.mainnet;
  fixture.oethWhale = await impersonateAndFund(oethWhaleAddress);

  // Add OETH to the Metapool
  if (config?.poolAddOethAmount > 0) {
    const poolAddOethAmountUnits = parseUnits(
      config.poolAddOethAmount.toString()
    );

    const { oethWhale } = fixture;

    // Load with WETH
    await setERC20TokenBalance(
      oethWhaleAddress,
      weth,
      (config.poolAddOethAmount * 2).toString()
    );

    // Approve the Vault to transfer WETH
    await weth
      .connect(oethWhale)
      .approve(oethVault.address, poolAddOethAmountUnits);

    // Mint OETH with WETH
    await oethVault
      .connect(oethWhale)
      .mint(weth.address, poolAddOethAmountUnits, 0);

    const oethAmount = await oeth.balanceOf(oethWhaleAddress);
    log(`OETH whale balance     : ${formatUnits(oethAmount)}`);
    log(`OETH to add to Metapool: ${formatUnits(poolAddOethAmountUnits)}`);

    await oeth
      .connect(fixture.oethWhale)
      .approve(fixture.oethMetaPool.address, poolAddOethAmountUnits);

    // prettier-ignore
    await fixture.oethMetaPool
      .connect(fixture.oethWhale)["add_liquidity(uint256[2],uint256)"]([0, poolAddOethAmountUnits], 0);
  }

  return fixture;
}

/**
 * Configure a Vault with only the Aave strategy.
 */
async function aaveVaultFixture() {
  const fixture = await defaultFixture();

  const { governorAddr } = await getNamedAccounts();
  const sGovernor = await ethers.provider.getSigner(governorAddr);
  // Add Aave which only supports DAI
  await fixture.vault
    .connect(sGovernor)
    .approveStrategy(fixture.aaveStrategy.address);

  await fixture.harvester
    .connect(sGovernor)
    .setSupportedStrategy(fixture.aaveStrategy.address, true);

  // Add direct allocation of DAI to Aave
  await fixture.vault
    .connect(sGovernor)
    .setAssetDefaultStrategy(fixture.dai.address, fixture.aaveStrategy.address);
  return fixture;
}

/**
 * Configure a Vault hold frxEth to be redeemed by the frxEthRedeemStrategy
 */
async function frxEthRedeemStrategyFixture() {
  const fixture = await oethDefaultFixture();

  // Give weth and fraxETH to the vault

  await fixture.frxETH
    .connect(fixture.daniel)
    .transfer(fixture.oethVault.address, parseUnits("2000"));
  await fixture.weth
    .connect(fixture.daniel)
    .transfer(fixture.oethVault.address, parseUnits("2000"));

  return fixture;
}

/**
 * Configure a Vault hold stEth to be withdrawn by the LidoWithdrawalStrategy
 */
async function lidoWithdrawalStrategyFixture() {
  const fixture = await oethDefaultFixture();

  // Give weth and stETH to the vault

  await fixture.stETH
    .connect(fixture.daniel)
    .transfer(fixture.oethVault.address, parseUnits("2002"));
  await fixture.weth
    .connect(fixture.daniel)
    .transfer(fixture.oethVault.address, parseUnits("2003"));

  fixture.lidoWithdrawalQueue = await ethers.getContractAt(
    "IStETHWithdrawal",
    addresses.mainnet.LidoWithdrawalQueue
  );

  return fixture;
}

/**
 * Configure a compound fixture with a false vault for testing
 */
async function compoundFixture() {
  const fixture = await defaultFixture();

  const assetAddresses = await getAssetAddresses(deployments);
  const { deploy } = deployments;
  const { governorAddr } = await getNamedAccounts();
  const sGovernor = await ethers.provider.getSigner(governorAddr);

  await deploy("StandaloneCompound", {
    from: governorAddr,
    contract: "CompoundStrategy",
    args: [[addresses.dead, fixture.vault.address]],
  });

  fixture.cStandalone = await ethers.getContract("StandaloneCompound");

  // Set governor as vault
  await fixture.cStandalone
    .connect(sGovernor)
    .initialize(
      [assetAddresses.COMP],
      [assetAddresses.DAI, assetAddresses.USDC],
      [assetAddresses.cDAI, assetAddresses.cUSDC]
    );

  await fixture.cStandalone
    .connect(sGovernor)
    .setHarvesterAddress(fixture.harvester.address);

  // impersonate the vault and strategy
  fixture.vaultSigner = await impersonateAndFund(fixture.vault.address);
  fixture.strategySigner = await impersonateAndFund(
    fixture.cStandalone.address
  );

  await fixture.usdc.transfer(
    await fixture.matt.getAddress(),
    parseUnits("1000", 6)
  );

  return fixture;
}

/**
 * Configure a threepool fixture with the governor as vault for testing
 */
async function threepoolFixture() {
  const fixture = await defaultFixture();

  const assetAddresses = await getAssetAddresses(deployments);
  const { deploy } = deployments;
  const { governorAddr } = await getNamedAccounts();
  const sGovernor = await ethers.provider.getSigner(governorAddr);

  await deploy("StandaloneThreePool", {
    from: governorAddr,
    contract: "ThreePoolStrategy",
    args: [
      [
        assetAddresses.ThreePool,
        governorAddr, // Using Governor in place of Vault here
      ],
    ],
  });

  fixture.tpStandalone = await ethers.getContract("StandaloneThreePool");

  // Set governor as vault
  await fixture.tpStandalone.connect(sGovernor)[
    // eslint-disable-next-line
    "initialize(address[],address[],address[],address,address)"
  ]([assetAddresses.CRV], [assetAddresses.DAI, assetAddresses.USDC, assetAddresses.USDT], [assetAddresses.ThreePoolToken, assetAddresses.ThreePoolToken, assetAddresses.ThreePoolToken], assetAddresses.ThreePoolGauge, assetAddresses.CRVMinter);

  return fixture;
}

/**
 * Configure a Vault with two strategies
 */
async function multiStrategyVaultFixture() {
  const fixture = await compoundVaultFixture();
  const assetAddresses = await getAssetAddresses(deployments);
  const { deploy } = deployments;

  const { governorAddr } = await getNamedAccounts();
  const sGovernor = await ethers.provider.getSigner(governorAddr);

  await deploy("StrategyTwo", {
    from: governorAddr,
    contract: "CompoundStrategy",
  });

  const cStrategyTwo = await ethers.getContract("StrategyTwo");
  // Initialize the second strategy with DAI and USDC
  await cStrategyTwo
    .connect(sGovernor)
    .initialize(
      addresses.dead,
      fixture.vault.address,
      [assetAddresses.COMP],
      [assetAddresses.DAI, assetAddresses.USDC],
      [assetAddresses.cDAI, assetAddresses.cUSDC]
    );

  await cStrategyTwo
    .connect(sGovernor)
    .setHarvesterAddress(fixture.harvester.address);

  // Add second strategy to Vault
  await fixture.vault.connect(sGovernor).approveStrategy(cStrategyTwo.address);

  await fixture.harvester
    .connect(sGovernor)
    .setSupportedStrategy(cStrategyTwo.address, true);

  // DAI to second strategy
  await fixture.vault
    .connect(sGovernor)
    .setAssetDefaultStrategy(fixture.dai.address, cStrategyTwo.address);

  // Set up third strategy
  await deploy("StrategyThree", {
    from: governorAddr,
    contract: "CompoundStrategy",
  });
  const cStrategyThree = await ethers.getContract("StrategyThree");
  // Initialize the third strategy with only DAI
  await cStrategyThree
    .connect(sGovernor)
    .initialize(
      addresses.dead,
      fixture.vault.address,
      [assetAddresses.COMP],
      [assetAddresses.DAI],
      [assetAddresses.cDAI]
    );

  await cStrategyThree
    .connect(sGovernor)
    .setHarvesterAddress(fixture.harvester.address);

  fixture.strategyTwo = cStrategyTwo;
  fixture.strategyThree = cStrategyThree;
  return fixture;
}

/**
 * Configure a hacked Vault
 */
async function hackedVaultFixture() {
  const fixture = await defaultFixture();

  const assetAddresses = await getAssetAddresses(deployments);
  const { deploy } = deployments;
  const { vault, oracleRouter } = fixture;
  const { governorAddr } = await getNamedAccounts();
  const sGovernor = await ethers.provider.getSigner(governorAddr);
  const oracleAddresses = await getOracleAddresses(hre.deployments);

  await deploy("MockEvilDAI", {
    from: governorAddr,
    args: [vault.address, assetAddresses.DAI],
  });

  const evilDAI = await ethers.getContract("MockEvilDAI");
  /* Mock oracle feeds report 0 for updatedAt data point. Set
   * maxStaleness to 100 years from epoch to make the Oracle
   * feeds valid
   */
  const maxStaleness = 24 * 60 * 60 * 365 * 100;

  await oracleRouter.setFeed(
    evilDAI.address,
    oracleAddresses.chainlink.DAI_USD,
    maxStaleness
  );
  await oracleRouter.cacheDecimals(evilDAI.address);

  await fixture.vault.connect(sGovernor).supportAsset(evilDAI.address, 0);

  fixture.evilDAI = evilDAI;

  return fixture;
}

/**
 * Configure a reborn hack attack
 */
async function rebornFixture() {
  const fixture = await defaultFixture();

  const assetAddresses = await getAssetAddresses(deployments);
  const { deploy } = deployments;
  const { governorAddr } = await getNamedAccounts();
  const { vault } = fixture;

  await deploy("Sanctum", {
    from: governorAddr,
    args: [assetAddresses.DAI, vault.address],
  });

  const sanctum = await ethers.getContract("Sanctum");

  const encodedCallbackAddress = defaultAbiCoder
    .encode(["address"], [sanctum.address])
    .slice(2);
  const initCode = (await ethers.getContractFactory("Reborner")).bytecode;
  const deployCode = `${initCode}${encodedCallbackAddress}`;

  const rebornAddress = await sanctum.computeAddress(12345, deployCode);
  const reborner = await ethers.getContractAt("Reborner", rebornAddress);

  // deploy the reborn contract and call a method
  const deployAndCall = async ({
    shouldAttack = true,
    targetMethod = null,
    shouldDestruct = false,
  }) => {
    await sanctum.setShouldAttack(shouldAttack);
    await sanctum.setShouldDesctruct(shouldDestruct);
    if (targetMethod) await sanctum.setTargetMethod(targetMethod);
    await sanctum.setOUSDAddress(fixture.ousd.address);
    await sanctum.deploy(12345, deployCode);
  };

  fixture.rebornAddress = rebornAddress;
  fixture.reborner = reborner;
  fixture.deployAndCall = deployAndCall;

  return fixture;
}

async function fluxStrategyFixture() {
  const fixture = await defaultFixture();

  const { fluxStrategy, timelock, vault, dai, usdt, usdc } = fixture;

  await vault
    .connect(timelock)
    .setAssetDefaultStrategy(dai.address, fluxStrategy.address);

  await vault
    .connect(timelock)
    .setAssetDefaultStrategy(usdt.address, fluxStrategy.address);

  await vault
    .connect(timelock)
    .setAssetDefaultStrategy(usdc.address, fluxStrategy.address);

  // Withdraw all from strategies and deposit it to Flux
  await vault.connect(timelock).withdrawAllFromStrategies();

  await vault.connect(timelock).rebase();

  return fixture;
}

async function buybackFixture() {
  const fixture = await defaultFixture();

  const { ousd, oeth, oethVault, vault, weth, dai, josh, governor, timelock } =
    fixture;

  const ousdBuybackProxy = await ethers.getContract("BuybackProxy");
  const ousdBuyback = await ethers.getContractAt(
    "OUSDBuyback",
    ousdBuybackProxy.address
  );

  const oethBuybackProxy = await ethers.getContract("OETHBuybackProxy");
  const oethBuyback = await ethers.getContractAt(
    "OETHBuyback",
    oethBuybackProxy.address
  );

  let armBuyback;
  if (isFork) {
    const armBuybackProxy = await ethers.getContract("ARMBuybackProxy");
    armBuyback = await ethers.getContractAt(
      "ARMBuyback",
      armBuybackProxy.address
    );
    fixture.armBuyback = armBuyback;
  }

  fixture.ousdBuyback = ousdBuyback;
  fixture.oethBuyback = oethBuyback;

  const rewardsSourceAddress = await ousdBuyback.connect(josh).rewardsSource();
  fixture.rewardsSource = await ethers.getContractAt([], rewardsSourceAddress);

  if (isFork) {
    fixture.cvxLocker = await ethers.getContractAt(
      "ICVXLocker",
      addresses.mainnet.CVXLocker
    );
    fixture.uniswapRouter = await ethers.getContractAt(
      "IUniswapUniversalRouter",
      addresses.mainnet.uniswapUniversalRouter
    );

    // Load with funds to test swaps
    await setERC20TokenBalance(josh.address, weth, "10000");
    await setERC20TokenBalance(josh.address, dai, "10000");
    await weth.connect(josh).approve(oethVault.address, oethUnits("10000"));
    await dai.connect(josh).approve(vault.address, ousdUnits("10000"));

    // Mint & transfer oToken
    await oethVault.connect(josh).mint(weth.address, oethUnits("1.23"), "0");
    await oeth.connect(josh).transfer(oethBuyback.address, oethUnits("1.1"));

    await vault.connect(josh).mint(dai.address, oethUnits("1231"), "0");
    await ousd.connect(josh).transfer(ousdBuyback.address, oethUnits("1100"));
    await setERC20TokenBalance(armBuyback.address, weth, "100");

    // Compute splits
    await oethBuyback.connect(timelock).updateBuybackSplits();
    await ousdBuyback.connect(timelock).updateBuybackSplits();
    await armBuyback.connect(timelock).updateBuybackSplits();
  } else {
    fixture.mockSwapper = await ethers.getContract("MockSwapper");
    fixture.cvxLocker = await ethers.getContract("MockCVXLocker");

    // Mint some OUSD
    await dai.connect(josh).mint(ousdUnits("3000"));
    await dai.connect(josh).approve(vault.address, ousdUnits("3000"));
    await vault.connect(josh).mint(dai.address, ousdUnits("3000"), "0");

    // Mint some OETH
    await weth.connect(josh).mint(oethUnits("3"));
    await weth.connect(josh).approve(oethVault.address, oethUnits("3"));
    await oethVault.connect(josh).mint(weth.address, oethUnits("3"), "0");

    // Transfer those to the buyback contract
    await oeth.connect(josh).transfer(oethBuyback.address, oethUnits("3"));
    await ousd.connect(josh).transfer(ousdBuyback.address, ousdUnits("3000"));
    //await weth.connect(josh).transfer(armBuyback.address, oethUnits("3"));

    // Compute splits
    await oethBuyback.connect(governor).updateBuybackSplits();
    await ousdBuyback.connect(governor).updateBuybackSplits();
    //await armBuyback.connect(governor).updateBuybackSplits();
  }

  return fixture;
}

async function harvesterFixture() {
  let fixture;

  if (isFork) {
    fixture = await defaultFixture();
  } else {
    fixture = await compoundVaultFixture();

    const {
      vault,
      governor,
      harvester,
      dai,
      aaveStrategy,
      comp,
      aaveToken,
      strategist,
      compoundStrategy,
    } = fixture;

    // Add Aave which only supports DAI
    await vault.connect(governor).approveStrategy(aaveStrategy.address);

    await harvester
      .connect(governor)
      .setSupportedStrategy(aaveStrategy.address, true);

    // Add direct allocation of DAI to Aave
    await vault
      .connect(governor)
      .setAssetDefaultStrategy(dai.address, aaveStrategy.address);

    // Let strategies hold some reward tokens
    await comp
      .connect(strategist)
      .mintTo(compoundStrategy.address, ousdUnits("120"));
    await aaveToken
      .connect(strategist)
      .mintTo(aaveStrategy.address, ousdUnits("150"));

    fixture.uniswapRouter = await ethers.getContract("MockUniswapRouter");
    fixture.balancerVault = await ethers.getContract("MockBalancerVault");
  }

  return fixture;
}

async function woethCcipZapperFixture() {
  const fixture = await defaultFixture();

  fixture.oethZapper = await resolveContract("OETHZapper");
  fixture.woethOnSourceChain = await resolveContract("WOETHProxy", "WOETH");
  fixture.woethZapper = await resolveContract("WOETHCCIPZapper");

  return fixture;
}

/**
 * A fixture is a setup function that is run only the first time it's invoked. On subsequent invocations,
 * Hardhat will reset the state of the network to what it was at the point after the fixture was initially executed.
 * The returned `loadFixture` function is typically included in the beforeEach().
 * @example
 *   const loadFixture = createFixtureLoader(convexOETHMetaVaultFixture);
 *   beforeEach(async () => {
 *     fixture = await loadFixture();
 *   });
 * @example
 *   const loadFixture = createFixtureLoader(convexOETHMetaVaultFixture, {
 *     wethMintAmount: 5000,
 *     depositToStrategy: false,
 *   });
 *   beforeEach(async () => {
 *     fixture = await loadFixture();
 *   });
 * @param {*} fixture async function that sets up test data. eg users, contracts and protocols
 * @param {*} config optional config object passed to the fixture function
 * @returns loadFixture an async function that loads a fixture
 */
function createFixtureLoader(fixture, config) {
  return deployments.createFixture(async () => {
    return await fixture(config);
  });
}

/**
 * An async function that loads the default fixture for unit or fork tests
 * @example
 *   let fixture;
 *   beforeEach(async () => {
 *     fixture = await loadDefaultFixture();
 *   });
 */
async function loadDefaultFixture() {
  return await defaultFixture();
}

async function loadSimpleOETHFixture() {
  return await simpleOETHFixture();
}

mocha.after(async () => {
  if (snapshotId) {
    await nodeRevert(snapshotId);
  }
});

module.exports = {
  createFixtureLoader,
  simpleOETHFixture,
  loadDefaultFixture,
  loadSimpleOETHFixture,
  resetAllowance,
  defaultFixture,
  oethDefaultFixture,
  loadTokenTransferFixture,
  mockVaultFixture,
  compoundFixture,
  compoundVaultFixture,
  multiStrategyVaultFixture,
  threepoolFixture,
  threepoolVaultFixture,
  convexVaultFixture,
  convexMetaVaultFixture,
  convexOETHMetaVaultFixture,
  convexGeneralizedMetaForkedFixture,
  convexLUSDMetaVaultFixture,
  makerDsrFixture,
  morphoSteakhouseUSDCFixture,
  morphoGauntletPrimeUSDCFixture,
  morphoGauntletPrimeUSDTFixture,
  morphoCompoundFixture,
  aaveFixture,
  morphoAaveFixture,
  aaveVaultFixture,
  hackedVaultFixture,
  rebornFixture,
  balancerREthFixture,
  balancerWstEthFixture,
  tiltBalancerMetaStableWETHPool,
  untiltBalancerMetaStableWETHPool,
  fraxETHStrategyFixture,
  frxEthRedeemStrategyFixture,
  lidoWithdrawalStrategyFixture,
  nativeStakingSSVStrategyFixture,
  oethMorphoAaveFixture,
  oeth1InchSwapperFixture,
  oethCollateralSwapFixture,
  ousdCollateralSwapFixture,
  fluxStrategyFixture,
  buybackFixture,
  harvesterFixture,
  nodeSnapshot,
  nodeRevert,
  woethCcipZapperFixture,
};<|MERGE_RESOLUTION|>--- conflicted
+++ resolved
@@ -663,19 +663,18 @@
         morphoGauntletPrimeUSDTStrategyProxy.address
       );
 
-<<<<<<< HEAD
-  const simpleHarvesterProxy = await ethers.getContract(
-    "OETHSimpleHarvesterProxy"
-  );
-=======
   const curvePoolBooster = isFork
     ? await ethers.getContractAt(
         "CurvePoolBooster",
         "0xF4c001dfe53C584425d7943395C7E57b10BD1DC8" // hardcoded as generated with CreateX.
       )
     : undefined;
->>>>>>> aca54e1d
-
+
+
+  const simpleHarvesterProxy = await ethers.getContract(
+      "OETHSimpleHarvesterProxy"
+  );
+  
   const simpleOETHHarvester = isFork
     ? await ethers.getContractAt(
         "OETHHarvesterSimple",
