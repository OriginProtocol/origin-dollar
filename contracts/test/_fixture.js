const hre = require("hardhat");
const { ethers } = hre;
const { BigNumber } = ethers;
const { formatUnits } = require("ethers/lib/utils");

const addresses = require("../utils/addresses");
const {
  balancer_rETH_WETH_PID,
  balancer_stETH_WETH_PID,
} = require("../utils/constants");
const {
  fundAccounts,
  fundAccountsForOETHUnitTests,
} = require("../utils/funding");
const {
  getAssetAddresses,
  getOracleAddresses,
  daiUnits,
  isFork,
  oethUnits,
  ousdUnits,
  units,
} = require("./helpers");

const daiAbi = require("./abi/dai.json").abi;
const usdtAbi = require("./abi/usdt.json").abi;
const erc20Abi = require("./abi/erc20.json");
const morphoAbi = require("./abi/morpho.json");
const morphoLensAbi = require("./abi/morphoLens.json");
const crvMinterAbi = require("./abi/crvMinter.json");
const sdaiAbi = require("./abi/sDAI.json");

// const curveFactoryAbi = require("./abi/curveFactory.json")
const ousdMetapoolAbi = require("./abi/ousdMetapool.json");
const threepoolLPAbi = require("./abi/threepoolLP.json");
const threepoolSwapAbi = require("./abi/threepoolSwap.json");

const sfrxETHAbi = require("./abi/sfrxETH.json");
const { deployWithConfirmation } = require("../utils/deploy");
const { defaultAbiCoder, parseUnits, parseEther } = require("ethers/lib/utils");
const balancerStrategyDeployment = require("../utils/balancerStrategyDeployment");

const log = require("../utils/logger")("test:fixtures");

const defaultFixture = deployments.createFixture(async () => {
  log(`Forked from block: ${await hre.ethers.provider.getBlockNumber()}`);

  log(
    `Before deployments with param "${
      isFork
        ? undefined
        : process.env.FORKED_LOCAL_TEST
        ? ["none"]
        : ["unit_tests"]
    }"`
  );

  // Run the contract deployments
  await deployments.fixture(
    isFork
      ? undefined
      : process.env.FORKED_LOCAL_TEST
      ? ["none"]
      : ["unit_tests"],
    {
      keepExistingDeployments: true,
    }
  );

  log(`Block after deployments: ${await hre.ethers.provider.getBlockNumber()}`);

  const { governorAddr, strategistAddr, timelockAddr } =
    await getNamedAccounts();

  const ousdProxy = await ethers.getContract("OUSDProxy");
  const vaultProxy = await ethers.getContract("VaultProxy");

  const harvesterProxy = await ethers.getContract("HarvesterProxy");

  const compoundStrategyProxy = await ethers.getContract(
    "CompoundStrategyProxy"
  );

  const ousd = await ethers.getContractAt("OUSD", ousdProxy.address);
  const vault = await ethers.getContractAt("IVault", vaultProxy.address);
  const vaultValueChecker = await ethers.getContract("VaultValueChecker");
  const oethVaultValueChecker = await ethers.getContract(
    "OETHVaultValueChecker"
  );
  const oethProxy = await ethers.getContract("OETHProxy");
  const OETHVaultProxy = await ethers.getContract("OETHVaultProxy");
  const oethVault = await ethers.getContractAt(
    "IVault",
    OETHVaultProxy.address
  );
  const oeth = await ethers.getContractAt("OETH", oethProxy.address);

  let woeth, woethProxy;

  if (isFork) {
    woethProxy = await ethers.getContract("WOETHProxy");
    woeth = await ethers.getContractAt("WOETH", woethProxy.address);
  }

  const harvester = await ethers.getContractAt(
    "Harvester",
    harvesterProxy.address
  );

  const dripperProxy = await ethers.getContract("DripperProxy");
  const dripper = await ethers.getContractAt("Dripper", dripperProxy.address);
  const wousdProxy = await ethers.getContract("WrappedOUSDProxy");
  const wousd = await ethers.getContractAt("WrappedOusd", wousdProxy.address);
  const governorContract = await ethers.getContract("Governor");
  const CompoundStrategyFactory = await ethers.getContractFactory(
    "CompoundStrategy"
  );
  const compoundStrategy = await ethers.getContractAt(
    "CompoundStrategy",
    compoundStrategyProxy.address
  );

  const threePoolStrategyProxy = await ethers.getContract(
    "ThreePoolStrategyProxy"
  );
  const threePoolStrategy = await ethers.getContractAt(
    "ThreePoolStrategy",
    threePoolStrategyProxy.address
  );
  const convexStrategyProxy = await ethers.getContract("ConvexStrategyProxy");
  const convexStrategy = await ethers.getContractAt(
    "ConvexStrategy",
    convexStrategyProxy.address
  );

  const OUSDmetaStrategyProxy = await ethers.getContract(
    "ConvexOUSDMetaStrategyProxy"
  );
  const OUSDmetaStrategy = await ethers.getContractAt(
    "ConvexOUSDMetaStrategy",
    OUSDmetaStrategyProxy.address
  );

  const aaveStrategyProxy = await ethers.getContract("AaveStrategyProxy");
  const aaveStrategy = await ethers.getContractAt(
    "AaveStrategy",
    aaveStrategyProxy.address
  );

  const oracleRouter = await ethers.getContract("OracleRouter");
  const oethOracleRouter = await ethers.getContract(
    isFork ? "OETHOracleRouter" : "OracleRouter"
  );

  const buybackProxy = await ethers.getContract("BuybackProxy");
  const buyback = await ethers.getContractAt("Buyback", buybackProxy.address);

  let usdt,
    dai,
    tusd,
    usdc,
    weth,
    ogn,
    ogv,
    rewardsSource,
    nonStandardToken,
    cusdt,
    cdai,
    cusdc,
    comp,
    adai,
    ausdt,
    ausdc,
    aave,
    aaveToken,
    stkAave,
    aaveIncentivesController,
    reth,
    stETH,
    frxETH,
    sfrxETH,
    sDAI,
    mockNonRebasing,
    mockNonRebasingTwo,
    LUSD,
    fdai,
    fusdt,
    fusdc;

  let chainlinkOracleFeedDAI,
    chainlinkOracleFeedUSDT,
    chainlinkOracleFeedUSDC,
    chainlinkOracleFeedOGNETH,
    chainlinkOracleFeedETH,
    crv,
    crvMinter,
    aura,
    bal,
    threePool,
    threePoolToken,
    metapoolToken,
    morpho,
    morphoCompoundStrategy,
    fraxEthStrategy,
    balancerREthStrategy,
    makerDsrStrategy,
    morphoAaveStrategy,
    oethMorphoAaveStrategy,
    morphoLens,
    LUSDMetapoolToken,
    threePoolGauge,
    aaveAddressProvider,
    uniswapPairOUSD_USDT,
    liquidityRewardOUSD_USDT,
    flipper,
    cvx,
    cvxBooster,
    cvxRewardPool,
    LUSDMetaStrategyProxy,
    LUSDMetaStrategy,
    oethHarvester,
    oethDripper,
    oethZapper,
    swapper,
    mockSwapper,
    swapper1Inch,
    mock1InchSwapRouter,
    ConvexEthMetaStrategyProxy,
    ConvexEthMetaStrategy,
    fluxStrategy;

  if (isFork) {
    usdt = await ethers.getContractAt(usdtAbi, addresses.mainnet.USDT);
    dai = await ethers.getContractAt(daiAbi, addresses.mainnet.DAI);
    tusd = await ethers.getContractAt(erc20Abi, addresses.mainnet.TUSD);
    usdc = await ethers.getContractAt(erc20Abi, addresses.mainnet.USDC);
    weth = await ethers.getContractAt("IWETH9", addresses.mainnet.WETH);
    cusdt = await ethers.getContractAt(erc20Abi, addresses.mainnet.cUSDT);
    cdai = await ethers.getContractAt(erc20Abi, addresses.mainnet.cDAI);
    cusdc = await ethers.getContractAt(erc20Abi, addresses.mainnet.cUSDC);
    comp = await ethers.getContractAt(erc20Abi, addresses.mainnet.COMP);
    crv = await ethers.getContractAt(erc20Abi, addresses.mainnet.CRV);
    cvx = await ethers.getContractAt(erc20Abi, addresses.mainnet.CVX);
    ogn = await ethers.getContractAt(erc20Abi, addresses.mainnet.OGN);
    LUSD = await ethers.getContractAt(erc20Abi, addresses.mainnet.LUSD);
    aave = await ethers.getContractAt(erc20Abi, addresses.mainnet.Aave);
    ausdt = await ethers.getContractAt(erc20Abi, addresses.mainnet.aUSDT);
    ausdc = await ethers.getContractAt(erc20Abi, addresses.mainnet.aUSDC);
    adai = await ethers.getContractAt(erc20Abi, addresses.mainnet.aDAI);
    reth = await ethers.getContractAt("IRETH", addresses.mainnet.rETH);
    frxETH = await ethers.getContractAt(erc20Abi, addresses.mainnet.frxETH);
    sfrxETH = await ethers.getContractAt(sfrxETHAbi, addresses.mainnet.sfrxETH);
    stETH = await ethers.getContractAt(erc20Abi, addresses.mainnet.stETH);
    sDAI = await ethers.getContractAt(sdaiAbi, addresses.mainnet.sDAI);
    morpho = await ethers.getContractAt(morphoAbi, addresses.mainnet.Morpho);
    morphoLens = await ethers.getContractAt(
      morphoLensAbi,
      addresses.mainnet.MorphoLens
    );
    fdai = await ethers.getContractAt(erc20Abi, addresses.mainnet.fDAI);
    fusdc = await ethers.getContractAt(erc20Abi, addresses.mainnet.fUSDC);
    fusdt = await ethers.getContractAt(erc20Abi, addresses.mainnet.fUSDT);
    aura = await ethers.getContractAt(erc20Abi, addresses.mainnet.AURA);
    bal = await ethers.getContractAt(erc20Abi, addresses.mainnet.BAL);

    crvMinter = await ethers.getContractAt(
      crvMinterAbi,
      addresses.mainnet.CRVMinter
    );
    aaveAddressProvider = await ethers.getContractAt(
      "ILendingPoolAddressesProvider",
      addresses.mainnet.AAVE_ADDRESS_PROVIDER
    );
    rewardsSource = addresses.mainnet.RewardsSource;
    cvxBooster = await ethers.getContractAt(
      "MockBooster",
      addresses.mainnet.CVXBooster
    );
    cvxRewardPool = await ethers.getContractAt(
      "IRewardStaking",
      addresses.mainnet.CVXRewardsPool
    );

    const makerDsrStrategyProxy = await ethers.getContract(
      "MakerDsrStrategyProxy"
    );
    makerDsrStrategy = await ethers.getContractAt(
      "Generalized4626Strategy",
      makerDsrStrategyProxy.address
    );

    const morphoCompoundStrategyProxy = await ethers.getContract(
      "MorphoCompoundStrategyProxy"
    );
    morphoCompoundStrategy = await ethers.getContractAt(
      "MorphoCompoundStrategy",
      morphoCompoundStrategyProxy.address
    );

    const morphoAaveStrategyProxy = await ethers.getContract(
      "MorphoAaveStrategyProxy"
    );
    morphoAaveStrategy = await ethers.getContractAt(
      "MorphoAaveStrategy",
      morphoAaveStrategyProxy.address
    );

    const oethMorphoAaveStrategyProxy = await ethers.getContract(
      "OETHMorphoAaveStrategyProxy"
    );
    oethMorphoAaveStrategy = await ethers.getContractAt(
      "MorphoAaveStrategy",
      oethMorphoAaveStrategyProxy.address
    );

    const fraxEthStrategyProxy = await ethers.getContract(
      "FraxETHStrategyProxy"
    );
    fraxEthStrategy = await ethers.getContractAt(
      "FraxETHStrategy",
      fraxEthStrategyProxy.address
    );

    const balancerRethStrategyProxy = await ethers.getContract(
      "OETHBalancerMetaPoolrEthStrategyProxy"
    );
    balancerREthStrategy = await ethers.getContractAt(
      "BalancerMetaPoolStrategy",
      balancerRethStrategyProxy.address
    );

    const oethHarvesterProxy = await ethers.getContract("OETHHarvesterProxy");
    oethHarvester = await ethers.getContractAt(
      "OETHHarvester",
      oethHarvesterProxy.address
    );

    ConvexEthMetaStrategyProxy = await ethers.getContract(
      "ConvexEthMetaStrategyProxy"
    );
    ConvexEthMetaStrategy = await ethers.getContractAt(
      "ConvexEthMetaStrategy",
      ConvexEthMetaStrategyProxy.address
    );

    const oethDripperProxy = await ethers.getContract("OETHDripperProxy");
    oethDripper = await ethers.getContractAt(
      "OETHDripper",
      oethDripperProxy.address
    );

    oethZapper = await ethers.getContract("OETHZapper");

    // Replace OracelRouter to disable staleness
    const dMockOracleRouterNoStale = await deployWithConfirmation(
      "MockOracleRouterNoStale"
    );
    const dMockOETHOracleRouterNoStale = await deployWithConfirmation(
      "MockOETHOracleRouterNoStale"
    );
    await replaceContractAt(oracleRouter.address, dMockOracleRouterNoStale);
    await replaceContractAt(
      oethOracleRouter.address,
      dMockOETHOracleRouterNoStale
    );
    swapper = await ethers.getContract("Swapper1InchV5");

    const fluxStrategyProxy = await ethers.getContract("FluxStrategyProxy");
    fluxStrategy = await ethers.getContractAt(
      "CompoundStrategy",
      fluxStrategyProxy.address
    );
  } else {
    usdt = await ethers.getContract("MockUSDT");
    dai = await ethers.getContract("MockDAI");
    tusd = await ethers.getContract("MockTUSD");
    usdc = await ethers.getContract("MockUSDC");
    weth = await ethers.getContract("MockWETH");
    ogn = await ethers.getContract("MockOGN");
    LUSD = await ethers.getContract("MockLUSD");
    ogv = await ethers.getContract("MockOGV");
    reth = await ethers.getContract("MockRETH");
    frxETH = await ethers.getContract("MockfrxETH");
    sfrxETH = await ethers.getContract("MocksfrxETH");
    sDAI = await ethers.getContract("MocksfrxETH");
    stETH = await ethers.getContract("MockstETH");
    nonStandardToken = await ethers.getContract("MockNonStandardToken");

    cdai = await ethers.getContract("MockCDAI");
    cusdt = await ethers.getContract("MockCUSDT");
    cusdc = await ethers.getContract("MockCUSDC");
    comp = await ethers.getContract("MockCOMP");

    crv = await ethers.getContract("MockCRV");
    cvx = await ethers.getContract("MockCVX");
    crvMinter = await ethers.getContract("MockCRVMinter");
    threePool = await ethers.getContract("MockCurvePool");
    threePoolToken = await ethers.getContract("Mock3CRV");
    metapoolToken = await ethers.getContract("MockCurveMetapool");
    LUSDMetapoolToken = await ethers.getContract("MockCurveLUSDMetapool");
    threePoolGauge = await ethers.getContract("MockCurveGauge");
    cvxBooster = await ethers.getContract("MockBooster");
    cvxRewardPool = await ethers.getContract("MockRewardPool");

    adai = await ethers.getContract("MockADAI");
    aaveToken = await ethers.getContract("MockAAVEToken");
    aave = await ethers.getContract("MockAave");
    // currently in test the mockAave is itself the address provder
    aaveAddressProvider = await ethers.getContractAt(
      "ILendingPoolAddressesProvider",
      aave.address
    );
    stkAave = await ethers.getContract("MockStkAave");
    aaveIncentivesController = await ethers.getContract(
      "MockAaveIncentivesController"
    );

    uniswapPairOUSD_USDT = await ethers.getContract("MockUniswapPairOUSD_USDT");
    liquidityRewardOUSD_USDT = await ethers.getContractAt(
      "LiquidityReward",
      (
        await ethers.getContract("LiquidityRewardOUSD_USDTProxy")
      ).address
    );

    chainlinkOracleFeedDAI = await ethers.getContract(
      "MockChainlinkOracleFeedDAI"
    );
    chainlinkOracleFeedUSDT = await ethers.getContract(
      "MockChainlinkOracleFeedUSDT"
    );
    chainlinkOracleFeedUSDC = await ethers.getContract(
      "MockChainlinkOracleFeedUSDC"
    );
    chainlinkOracleFeedOGNETH = await ethers.getContract(
      "MockChainlinkOracleFeedOGNETH"
    );
    chainlinkOracleFeedETH = await ethers.getContract(
      "MockChainlinkOracleFeedETH"
    );

    // Mock contracts for testing rebase opt out
    mockNonRebasing = await ethers.getContract("MockNonRebasing");
    await mockNonRebasing.setOUSD(ousd.address);
    mockNonRebasingTwo = await ethers.getContract("MockNonRebasingTwo");
    await mockNonRebasingTwo.setOUSD(ousd.address);

    flipper = await ethers.getContract("Flipper");

    LUSDMetaStrategyProxy = await ethers.getContract(
      "ConvexLUSDMetaStrategyProxy"
    );
    LUSDMetaStrategy = await ethers.getContractAt(
      "ConvexGeneralizedMetaStrategy",
      LUSDMetaStrategyProxy.address
    );

    const fraxEthStrategyProxy = await ethers.getContract(
      "FraxETHStrategyProxy"
    );
    fraxEthStrategy = await ethers.getContractAt(
      "FraxETHStrategy",
      fraxEthStrategyProxy.address
    );
    swapper = await ethers.getContract("MockSwapper");
    mockSwapper = await ethers.getContract("MockSwapper");
    swapper1Inch = await ethers.getContract("Swapper1InchV5");
    mock1InchSwapRouter = await ethers.getContract("Mock1InchSwapRouter");
  }

  if (!isFork) {
    const assetAddresses = await getAssetAddresses(deployments);

    const sGovernor = await ethers.provider.getSigner(governorAddr);

    // Add TUSD in fixture, it is disabled by default in deployment
    await vault.connect(sGovernor).supportAsset(assetAddresses.TUSD, 0);

    // Enable capital movement
    await vault.connect(sGovernor).unpauseCapital();

    // Add Buyback contract as trustee
    await vault.connect(sGovernor).setTrusteeAddress(buyback.address);
  }

  const signers = await hre.ethers.getSigners();
  let governor = signers[1];
  let strategist = signers[0];
  const adjuster = signers[0];
  let timelock;
  let oldTimelock;

  const [matt, josh, anna, domen, daniel, franck] = signers.slice(4);

  if (isFork) {
    governor = await impersonateAndFundContract(governorAddr);
    strategist = await impersonateAndFundContract(strategistAddr);
    timelock = await impersonateAndFundContract(timelockAddr);
    oldTimelock = await impersonateAndFundContract(
      addresses.mainnet.OldTimelock
    );
  }
  await fundAccounts();
  if (isFork) {
    for (const user of [josh, matt, anna, domen, daniel, franck]) {
      // Approve Vault to move funds
      for (const asset of [ousd, usdt, usdc, dai]) {
        await resetAllowance(asset, user, vault.address);
      }

      for (const asset of [oeth, frxETH]) {
        await resetAllowance(asset, user, oethVault.address);
      }
    }
  } else {
    // Matt and Josh each have $100 OUSD
    for (const user of [matt, josh]) {
      await dai.connect(user).approve(vault.address, daiUnits("100"));
      await vault.connect(user).mint(dai.address, daiUnits("100"), 0);
    }
  }
  if (!rewardsSource && !isFork) {
    const address = await buyback.connect(governor).rewardsSource();
    rewardsSource = await ethers.getContractAt([], address);
  }
  return {
    // Accounts
    matt,
    josh,
    anna,
    governor,
    strategist,
    adjuster,
    domen,
    daniel,
    franck,
    timelock,
    oldTimelock,
    // Contracts
    ousd,
    vault,
    vaultValueChecker,
    harvester,
    dripper,
    mockNonRebasing,
    mockNonRebasingTwo,
    // Oracle
    chainlinkOracleFeedDAI,
    chainlinkOracleFeedUSDT,
    chainlinkOracleFeedUSDC,
    chainlinkOracleFeedOGNETH,
    chainlinkOracleFeedETH,
    governorContract,
    compoundStrategy,
    oracleRouter,
    // Assets
    usdt,
    dai,
    tusd,
    usdc,
    ogn,
    LUSD,
    weth,
    ogv,
    reth,
    stETH,
    rewardsSource,
    nonStandardToken,
    // cTokens
    cdai,
    cusdc,
    cusdt,
    comp,
    // aTokens,
    adai,
    ausdt,
    ausdc,
    // CompoundStrategy contract factory to deploy
    CompoundStrategyFactory,
    // ThreePool
    crv,
    crvMinter,
    threePool,
    threePoolGauge,
    threePoolToken,
    metapoolToken,
    morpho,
    morphoLens,
    LUSDMetapoolToken,
    threePoolStrategy,
    convexStrategy,
    OUSDmetaStrategy,
    LUSDMetaStrategy,
    makerDsrStrategy,
    morphoCompoundStrategy,
    morphoAaveStrategy,
    cvx,
    cvxBooster,
    cvxRewardPool,

    aaveStrategy,
    aaveToken,
    aaveAddressProvider,
    aaveIncentivesController,
    aave,
    stkAave,
    uniswapPairOUSD_USDT,
    liquidityRewardOUSD_USDT,
    flipper,
    buyback,
    wousd,

    // Flux strategy
    fluxStrategy,
    fdai,
    fusdc,
    fusdt,

    // OETH
    oethVault,
    oethVaultValueChecker,
    oeth,
    frxETH,
    sfrxETH,
    sDAI,
    fraxEthStrategy,
    balancerREthStrategy,
    oethMorphoAaveStrategy,
    woeth,
    ConvexEthMetaStrategy,
    oethDripper,
    oethHarvester,
    oethZapper,
    swapper,
    mockSwapper,
    swapper1Inch,
    mock1InchSwapRouter,
    aura,
    bal,
  };
});

async function oethDefaultFixture() {
  // TODO: Trim it down to only do OETH things
  const fixture = await defaultFixture();

  const { weth, reth, stETH, frxETH, sfrxETH } = fixture;
  const { matt, josh, domen, daniel, franck, governor, oethVault } = fixture;

  if (isFork) {
    for (const user of [matt, josh, domen, daniel, franck]) {
      // Everyone gets free WETH
      await mintWETH(weth, user);

      // And vault can rug them all
      await resetAllowance(weth, user, oethVault.address);
    }
  } else {
    // Replace frxETHMinter
    await replaceContractAt(
      addresses.mainnet.FraxETHMinter,
      await ethers.getContract("MockFrxETHMinter")
    );
    const mockedMinter = await ethers.getContractAt(
      "MockFrxETHMinter",
      addresses.mainnet.FraxETHMinter
    );
    await mockedMinter.connect(franck).setAssetAddress(fixture.sfrxETH.address);

    // Replace WETH contract with MockWETH
    const mockWETH = await ethers.getContract("MockWETH");
    await replaceContractAt(addresses.mainnet.WETH, mockWETH);
    const stubbedWETH = await ethers.getContractAt(
      "MockWETH",
      addresses.mainnet.WETH
    );
    fixture.weth = stubbedWETH;

    // And Fund it
    _hardhatSetBalance(stubbedWETH.address, "999999999999999");

    // And make sure vault knows about it
    await oethVault.connect(governor).supportAsset(addresses.mainnet.WETH, 0);

    // Fund all with mockTokens
    await fundAccountsForOETHUnitTests();

    // Reset allowances
    for (const user of [matt, josh, domen, daniel, franck]) {
      for (const asset of [stubbedWETH, reth, stETH, frxETH, sfrxETH]) {
        await resetAllowance(asset, user, oethVault.address);
      }
    }
  }

  return fixture;
}

async function oethCollateralSwapFixture() {
  const fixture = await oethDefaultFixture();

  const { weth, reth, stETH, frxETH, matt, strategist, oethVault } = fixture;

  const bufferBps = await oethVault.vaultBuffer();
  const shouldChangeBuffer = bufferBps.lt(oethUnits("1"));

  if (shouldChangeBuffer) {
    // If it's not 100% already, set it to 100%
    await oethVault.connect(strategist).setVaultBuffer(
      oethUnits("1") // 100%
    );
  }

  for (const token of [weth, reth, stETH, frxETH]) {
    await token
      .connect(matt)
      .approve(
        oethVault.address,
        parseEther("100000000000000000000000000000000000")
      );

    // Mint some tokens, so it ends up in Vault
    await oethVault.connect(matt).mint(token.address, parseEther("200"), "0");
  }

  if (shouldChangeBuffer) {
    // Set it back
    await oethVault.connect(strategist).setVaultBuffer(bufferBps);
  }

  return fixture;
}

async function ousdCollateralSwapFixture() {
  const fixture = await defaultFixture();

  const { dai, usdc, usdt, matt, strategist, vault } = fixture;

  const bufferBps = await vault.vaultBuffer();
  const shouldChangeBuffer = bufferBps.lt(oethUnits("1"));

  if (shouldChangeBuffer) {
    // If it's not 100% already, set it to 100%
    await vault.connect(strategist).setVaultBuffer(
      ousdUnits("1") // 100%
    );
  }

  await usdt.connect(matt).approve(vault.address, 0);
  for (const token of [dai, usdc, usdt]) {
    await token
      .connect(matt)
      .approve(vault.address, await units("10000", token));

    // Mint some tokens, so it ends up in Vault
    await vault.connect(matt).mint(token.address, await units("500", token), 0);
  }

  if (shouldChangeBuffer) {
    // Set it back
    await vault.connect(strategist).setVaultBuffer(bufferBps);
  }

  return fixture;
}

async function oeth1InchSwapperFixture() {
  const fixture = await oethDefaultFixture();
  const { mock1InchSwapRouter } = fixture;

  const swapRouterAddr = "0x1111111254EEB25477B68fb85Ed929f73A960582";
  await replaceContractAt(swapRouterAddr, mock1InchSwapRouter);

  const stubbedRouterContract = await hre.ethers.getContractAt(
    "Mock1InchSwapRouter",
    swapRouterAddr
  );
  fixture.mock1InchSwapRouter = stubbedRouterContract;

  return fixture;
}

/**
 * Configure the MockVault contract by initializing it and setting supported
 * assets and then upgrade the Vault implementation via VaultProxy.
 */
async function mockVaultFixture() {
  const fixture = await defaultFixture();

  const { governorAddr } = await getNamedAccounts();
  const sGovernor = ethers.provider.getSigner(governorAddr);

  // Initialize and configure MockVault
  const cMockVault = await ethers.getContract("MockVault");

  // There is no need to initialize and setup the mock vault because the
  // proxy itself is already setup and the proxy is the one with the storage

  // Upgrade Vault to MockVault via proxy
  const cVaultProxy = await ethers.getContract("VaultProxy");
  await cVaultProxy.connect(sGovernor).upgradeTo(cMockVault.address);

  fixture.mockVault = await ethers.getContractAt(
    "MockVault",
    cVaultProxy.address
  );

  return fixture;
}

/**
 * Configure a Vault with only the Compound strategy.
 */
async function compoundVaultFixture() {
  const fixture = await defaultFixture();

  const { governorAddr } = await getNamedAccounts();
  const sGovernor = await ethers.provider.getSigner(governorAddr);

  const assetAddresses = await getAssetAddresses(deployments);

  // Approve in Vault
  await fixture.vault
    .connect(sGovernor)
    .approveStrategy(fixture.compoundStrategy.address);

  await fixture.harvester
    .connect(sGovernor)
    .setSupportedStrategy(fixture.compoundStrategy.address, true);

  // Add USDT
  await fixture.compoundStrategy
    .connect(sGovernor)
    .setPTokenAddress(assetAddresses.USDT, assetAddresses.cUSDT);
  await fixture.vault
    .connect(sGovernor)
    .setAssetDefaultStrategy(
      fixture.usdt.address,
      fixture.compoundStrategy.address
    );
  // Add USDC
  await fixture.compoundStrategy
    .connect(sGovernor)
    .setPTokenAddress(assetAddresses.USDC, assetAddresses.cUSDC);
  await fixture.vault
    .connect(sGovernor)
    .setAssetDefaultStrategy(
      fixture.usdc.address,
      fixture.compoundStrategy.address
    );
  // Add allocation mapping for DAI
  await fixture.vault
    .connect(sGovernor)
    .setAssetDefaultStrategy(
      fixture.dai.address,
      fixture.compoundStrategy.address
    );

  return fixture;
}

/**
 * Configure a Vault with only the 3Pool strategy.
 */
async function threepoolVaultFixture() {
  const fixture = await defaultFixture();

  const { governorAddr } = await getNamedAccounts();
  const sGovernor = await ethers.provider.getSigner(governorAddr);
  // Add 3Pool
  await fixture.vault
    .connect(sGovernor)
    .approveStrategy(fixture.threePoolStrategy.address);

  await fixture.harvester
    .connect(sGovernor)
    .setSupportedStrategy(fixture.threePoolStrategy.address, true);

  await fixture.vault
    .connect(sGovernor)
    .setAssetDefaultStrategy(
      fixture.usdt.address,
      fixture.threePoolStrategy.address
    );
  await fixture.vault
    .connect(sGovernor)
    .setAssetDefaultStrategy(
      fixture.usdc.address,
      fixture.threePoolStrategy.address
    );
  return fixture;
}

/**
 * Configure a Vault with only the Convex strategy.
 */
async function convexVaultFixture() {
  const fixture = await defaultFixture();

  const { governorAddr } = await getNamedAccounts();
  const sGovernor = await ethers.provider.getSigner(governorAddr);
  // Add Convex
  await fixture.vault
    .connect(sGovernor)
    .approveStrategy(fixture.convexStrategy.address);

  await fixture.harvester
    .connect(sGovernor)
    .setSupportedStrategy(fixture.convexStrategy.address, true);

  await fixture.vault
    .connect(sGovernor)
    .setAssetDefaultStrategy(
      fixture.usdt.address,
      fixture.convexStrategy.address
    );
  await fixture.vault
    .connect(sGovernor)
    .setAssetDefaultStrategy(
      fixture.usdc.address,
      fixture.convexStrategy.address
    );
  return fixture;
}

/* Deposit WETH liquidity in Balancer metaStable WETH pool to simulate
 * MEV attack.
 */
async function tiltBalancerMetaStableWETHPool({
  // how much of pool TVL should be deposited. 100 == 100%
  percentageOfTVLDeposit = 100,
  attackerSigner,
  balancerPoolId,
  assetAddressArray,
  wethIndex,
  bptToken,
  balancerVault,
  reth,
  weth,
}) {
  const amountsIn = Array(assetAddressArray.length).fill(BigNumber.from("0"));
  // calculate the amount of WETH that should be deposited in relation to pool TVL
  amountsIn[wethIndex] = (await bptToken.totalSupply())
    .mul(BigNumber.from(percentageOfTVLDeposit))
    .div(BigNumber.from("100"));

  /* encode user data for pool joining
   *
   * EXACT_TOKENS_IN_FOR_BPT_OUT:
   * User sends precise quantities of tokens, and receives an
   * estimated but unknown (computed at run time) quantity of BPT.
   *
   * ['uint256', 'uint256[]', 'uint256']
   * [EXACT_TOKENS_IN_FOR_BPT_OUT, amountsIn, minimumBPT]
   */
  const userData = ethers.utils.defaultAbiCoder.encode(
    ["uint256", "uint256[]", "uint256"],
    [1, amountsIn, BigNumber.from("0")]
  );

  await reth
    .connect(attackerSigner)
    .approve(balancerVault.address, oethUnits("1").mul(oethUnits("1"))); // 1e36
  await weth
    .connect(attackerSigner)
    .approve(balancerVault.address, oethUnits("1").mul(oethUnits("1"))); // 1e36

  await balancerVault.connect(attackerSigner).joinPool(
    balancerPoolId, // poolId
    attackerSigner.address, // sender
    attackerSigner.address, // recipient
    [
      //JoinPoolRequest
      assetAddressArray, // assets
      amountsIn, // maxAmountsIn
      userData, // userData
      false, // fromInternalBalance
    ]
  );
}

/**
 * Configure a Vault with the balancerREthStrategy
 */
async function balancerREthFixture(config = { defaultStrategy: true }) {
  const fixture = await defaultFixture();
  const { oethVault, timelock, weth, reth, balancerREthStrategy, josh } =
    fixture;

  if (config.defaultStrategy) {
    await oethVault
      .connect(timelock)
      .setAssetDefaultStrategy(reth.address, balancerREthStrategy.address);
    await oethVault
      .connect(timelock)
      .setAssetDefaultStrategy(weth.address, balancerREthStrategy.address);
  }

  fixture.rEthBPT = await ethers.getContractAt(
    "IERC20Metadata",
    addresses.mainnet.rETH_WETH_BPT,
    josh
  );
  fixture.balancerREthPID = balancer_rETH_WETH_PID;

  fixture.auraPool = await ethers.getContractAt(
    "IERC4626",
    addresses.mainnet.rETH_WETH_AuraRewards
  );

  fixture.balancerVault = await ethers.getContractAt(
    "IBalancerVault",
    addresses.mainnet.balancerVault,
    josh
  );

  // Get some rETH from most loaded contracts/wallets
  await impersonateAndFundAddress(
    addresses.mainnet.rETH,
    [
      "0xCc9EE9483f662091a1de4795249E24aC0aC2630f",
      "0xC6424e862f1462281B0a5FAc078e4b63006bDEBF",
      "0x7d6149aD9A573A6E2Ca6eBf7D4897c1B766841B4",
      "0x7C5aaA2a20b01df027aD032f7A768aC015E77b86",
      "0x1BeE69b7dFFfA4E2d53C2a2Df135C388AD25dCD2",
    ],
    josh.getAddress()
  );

  return fixture;
}

/**
 * Configure a Vault with the balancer strategy for wstETH/WETH pool
 */
async function balancerWstEthFixture() {
  const fixture = await defaultFixture();

  const d = balancerStrategyDeployment({
    deploymentOpts: {
      deployName: "99999_balancer_wstETH_WETH",
      forceDeploy: true,
      deployerIsProposer: true,
      reduceQueueTime: true,
    },
    proxyContractName: "OETHBalancerMetaPoolwstEthStrategyProxy",

    platformAddress: addresses.mainnet.wstETH_WETH_BPT,
    poolId: balancer_stETH_WETH_PID,

    auraRewardsContractAddress: addresses.mainnet.wstETH_WETH_AuraRewards,

    rewardTokenAddresses: [addresses.mainnet.BAL, addresses.mainnet.AURA],
    assets: [addresses.mainnet.stETH, addresses.mainnet.WETH],
  });

  await d(hre);

  const balancerWstEthStrategyProxy = await ethers.getContract(
    "OETHBalancerMetaPoolwstEthStrategyProxy"
  );
  const balancerWstEthStrategy = await ethers.getContractAt(
    "BalancerMetaPoolStrategy",
    balancerWstEthStrategyProxy.address
  );

  fixture.balancerWstEthStrategy = balancerWstEthStrategy;

  const { oethVault, timelock, weth, stETH, josh } = fixture;

  await oethVault
    .connect(timelock)
    .setAssetDefaultStrategy(stETH.address, balancerWstEthStrategy.address);
  await oethVault
    .connect(timelock)
    .setAssetDefaultStrategy(weth.address, balancerWstEthStrategy.address);

  fixture.stEthBPT = await ethers.getContractAt(
    "IERC20Metadata",
    addresses.mainnet.wstETH_WETH_BPT,
    josh
  );
  fixture.balancerWstEthPID = balancer_stETH_WETH_PID;

  fixture.auraPool = await ethers.getContractAt(
    "IERC4626",
    addresses.mainnet.wstETH_WETH_AuraRewards
  );

  fixture.balancerVault = await ethers.getContractAt(
    "IBalancerVault",
    addresses.mainnet.balancerVault,
    josh
  );

  return fixture;
}

async function fundWith3Crv(address, maxAmount) {
  // Get some 3CRV from most loaded contracts/wallets
  await impersonateAndFundAddress(
    addresses.mainnet.ThreePoolToken,
    [
      "0xceaf7747579696a2f0bb206a14210e3c9e6fb269",
      "0xd632f22692fac7611d2aa1c0d552930d43caed3b",
      "0xbfcf63294ad7105dea65aa58f8ae5be2d9d0952a",
      "0xed279fdd11ca84beef15af5d39bb4d4bee23f0ca",
      "0x43b4fdfd4ff969587185cdb6f0bd875c5fc83f8c",
    ],
    address,
    30, // balanceToUse
    maxAmount
  );
}

/**
 * Configure a Vault with only the Meta strategy.
 */
async function convexMetaVaultFixture() {
  const fixture = await defaultFixture();

  if (isFork) {
    const { josh, matt, anna, domen, daniel, franck, ousd } = fixture;

    // const curveFactoryAddress = '0xB9fC157394Af804a3578134A6585C0dc9cc990d4'

    const threepoolLP = await ethers.getContractAt(
      threepoolLPAbi,
      addresses.mainnet.ThreePoolToken
    );
    const ousdMetaPool = await ethers.getContractAt(
      ousdMetapoolAbi,
      addresses.mainnet.CurveOUSDMetaPool
    );
    const threepoolSwap = await ethers.getContractAt(
      threepoolSwapAbi,
      addresses.mainnet.ThreePool
    );
    // const curveFactory = await ethers.getContractAt(curveFactoryAbi, curveFactoryAddress)

    const balances = await ousdMetaPool.get_balances();
    log(`Metapool balance 0: ${formatUnits(balances[0])}`);
    log(`Metapool balance 1: ${formatUnits(balances[1])}`);

    // Domen is loaded with 3CRV
    await fundWith3Crv(domen.getAddress(), ethers.BigNumber.from("0"));

    for (const user of [josh, matt, anna, domen, daniel, franck]) {
      // Approve OUSD MetaPool contract to move funds
      await resetAllowance(threepoolLP, user, ousdMetaPool.address);
      await resetAllowance(ousd, user, ousdMetaPool.address);
    }

    fixture.ousdMetaPool = ousdMetaPool;
    fixture.threePoolToken = threepoolLP;
    fixture.threepoolSwap = threepoolSwap;
  } else {
    // Migrations should do these on fork
    const { governorAddr } = await getNamedAccounts();
    const sGovernor = await ethers.provider.getSigner(governorAddr);

    // Add Convex Meta strategy
    await fixture.vault
      .connect(sGovernor)
      .approveStrategy(fixture.OUSDmetaStrategy.address);

    // set meta strategy on vault so meta strategy is allowed to mint OUSD
    await fixture.vault
      .connect(sGovernor)
      .setOusdMetaStrategy(fixture.OUSDmetaStrategy.address);

    // set OUSD mint threshold to 50 million
    await fixture.vault
      .connect(sGovernor)
      .setNetOusdMintForStrategyThreshold(parseUnits("50", 24));

    await fixture.harvester
      .connect(sGovernor)
      .setSupportedStrategy(fixture.OUSDmetaStrategy.address, true);

    await fixture.vault
      .connect(sGovernor)
      .setAssetDefaultStrategy(
        fixture.usdt.address,
        fixture.OUSDmetaStrategy.address
      );

    await fixture.vault
      .connect(sGovernor)
      .setAssetDefaultStrategy(
        fixture.usdc.address,
        fixture.OUSDmetaStrategy.address
      );
  }

  return fixture;
}

/**
 * Configure a Vault with default DAI strategy to the Maker DSR strategy.
 */

async function makerDsrFixture(
  config = {
    daiMintAmount: 0,
    depositToStrategy: false,
  }
) {
  const fixture = await defaultFixture();

  if (isFork) {
    const { dai, josh, makerDsrStrategy, strategist, vault } = fixture;

    // Impersonate the OUSD Vault
    fixture.vaultSigner = await impersonateAndFundContract(vault.address);

    // mint some OUSD using DAI if configured
    if (config?.daiMintAmount > 0) {
      const daiMintAmount = parseUnits(config.daiMintAmount.toString());
      await vault.connect(josh).rebase();
      await vault.connect(josh).allocate();

      // Approve the Vault to transfer DAI
      await dai.connect(josh).approve(vault.address, daiMintAmount);

      // Mint OUSD with DAI
      // This will sit in the vault, not the strategy
      await vault.connect(josh).mint(dai.address, daiMintAmount, 0);

      // Add DAI to the Maker DSR Strategy
      if (config?.depositToStrategy) {
        // The strategist deposits the WETH to the AMO strategy
        await vault
          .connect(strategist)
          .depositToStrategy(
            makerDsrStrategy.address,
            [dai.address],
            [daiMintAmount]
          );
      }
    }
  } else {
    throw new Error(
      "Maker DSR strategy only supported in forked test environment"
    );
  }

  return fixture;
}

/**
 * Configure a Vault with only the Morpho strategy.
 */
async function morphoCompoundFixture() {
  const fixture = await defaultFixture();

  const { timelock } = fixture;

  if (isFork) {
    await fixture.vault
      .connect(timelock)
      .setAssetDefaultStrategy(
        fixture.usdt.address,
        fixture.morphoCompoundStrategy.address
      );

    await fixture.vault
      .connect(timelock)
      .setAssetDefaultStrategy(
        fixture.usdc.address,
        fixture.morphoCompoundStrategy.address
      );

    await fixture.vault
      .connect(timelock)
      .setAssetDefaultStrategy(
        fixture.dai.address,
        fixture.morphoCompoundStrategy.address
      );
  } else {
    throw new Error(
      "Morpho strategy only supported in forked test environment"
    );
  }

  return fixture;
}

/**
 * Configure a Vault with only the Morpho strategy.
 */
async function morphoAaveFixture() {
  const fixture = await defaultFixture();

  const { timelock } = fixture;

  if (isFork) {
    await fixture.vault
      .connect(timelock)
      .setAssetDefaultStrategy(
        fixture.usdt.address,
        fixture.morphoAaveStrategy.address
      );

    await fixture.vault
      .connect(timelock)
      .setAssetDefaultStrategy(
        fixture.usdc.address,
        fixture.morphoAaveStrategy.address
      );

    await fixture.vault
      .connect(timelock)
      .setAssetDefaultStrategy(
        fixture.dai.address,
        fixture.morphoAaveStrategy.address
      );
  } else {
    throw new Error(
      "Morpho strategy only supported in forked test environment"
    );
  }

  return fixture;
}

/**
 * Configure a Vault with only the Morpho strategy.
 */
async function oethMorphoAaveFixture() {
  const fixture = await oethDefaultFixture();

  if (isFork) {
    const { oethVault, timelock, weth, oethMorphoAaveStrategy } = fixture;

    await oethVault
      .connect(timelock)
      .setAssetDefaultStrategy(weth.address, oethMorphoAaveStrategy.address);
  } else {
    throw new Error(
      "Morpho strategy only supported in forked test environment"
    );
  }

  return fixture;
}

/**
 * FraxETHStrategy fixture
 */
async function fraxETHStrategyFixture() {
  const fixture = await oethDefaultFixture();

  if (isFork) {
    const { oethVault, frxETH, fraxEthStrategy, timelock } = fixture;
    await oethVault
      .connect(timelock)
      .setAssetDefaultStrategy(frxETH.address, fraxEthStrategy.address);
  } else {
    const { governorAddr } = await getNamedAccounts();
    const { oethVault, frxETH, fraxEthStrategy } = fixture;
    const sGovernor = await ethers.provider.getSigner(governorAddr);

    // Approve Strategy
    await oethVault.connect(sGovernor).approveStrategy(fraxEthStrategy.address);

    // Set as default
    await oethVault
      .connect(sGovernor)
      .setAssetDefaultStrategy(frxETH.address, fraxEthStrategy.address);
  }

  return fixture;
}

/**
 * Generalized strategy fixture that works only in forked environment
 *
 * @param metapoolAddress -> the address of the metapool
 * @param rewardPoolAddress -> address of the reward staker contract
 * @param metastrategyProxyName -> name of the generalizedMetastrategy proxy contract
 */
async function convexGeneralizedMetaForkedFixture(
  config = {
    metapoolAddress: addresses.mainnet.CurveOUSDMetaPool,
    rewardPoolAddress: addresses.mainnet.CVXRewardsPool,
    metastrategyProxyName: addresses.mainnet.ConvexOUSDAMOStrategy,
    lpTokenAddress: addresses.mainnet.ThreePoolToken,
  }
) {
  const {
    metapoolAddress,
    rewardPoolAddress,
    metastrategyProxyName,
    lpTokenAddress,
  } = config;
  const fixture = await defaultFixture();

  const { timelockAddr } = await getNamedAccounts();
  const sGovernor = await ethers.provider.getSigner(timelockAddr);
  const { josh, matt, anna, domen, daniel, franck } = fixture;

  const threepoolLP = await ethers.getContractAt(
    threepoolLPAbi,
    addresses.mainnet.ThreePoolToken
  );
  const metapool = await ethers.getContractAt(ousdMetapoolAbi, metapoolAddress);

  const primaryCoin = await ethers.getContractAt(
    erc20Abi,
    await metapool.coins(0)
  );

  const threepoolSwap = await ethers.getContractAt(
    threepoolSwapAbi,
    addresses.mainnet.ThreePool
  );

  const lpToken = await ethers.getContractAt(erc20Abi, lpTokenAddress);

  for (const user of [josh, matt, anna, domen, daniel, franck]) {
    // Approve Metapool contract to move funds
    await resetAllowance(threepoolLP, user, metapoolAddress);
    await resetAllowance(primaryCoin, user, metapoolAddress);
  }

  // Get some 3CRV from most loaded contracts/wallets
  await impersonateAndFundAddress(
    addresses.mainnet.ThreePoolToken,
    [
      "0xceaf7747579696a2f0bb206a14210e3c9e6fb269",
      "0xd632f22692fac7611d2aa1c0d552930d43caed3b",
      "0xbfcf63294ad7105dea65aa58f8ae5be2d9d0952a",
      "0xed279fdd11ca84beef15af5d39bb4d4bee23f0ca",
      "0x43b4fdfd4ff969587185cdb6f0bd875c5fc83f8c",
    ],
    // Domen is loaded with 3CRV
    domen.getAddress()
  );

  fixture.metapoolCoin = primaryCoin;
  fixture.metapool = metapool;
  fixture.metapoolLpToken = lpToken;
  fixture.threePoolToken = threepoolLP;
  fixture.threepoolSwap = threepoolSwap;

  fixture.metaStrategyProxy = await ethers.getContract(metastrategyProxyName);
  fixture.metaStrategy = await ethers.getContractAt(
    "ConvexGeneralizedMetaStrategy",
    fixture.metaStrategyProxy.address
  );

  fixture.rewardPool = await ethers.getContractAt(
    "IRewardStaking",
    rewardPoolAddress
  );

  await fixture.vault
    .connect(sGovernor)
    .setAssetDefaultStrategy(
      fixture.usdt.address,
      fixture.metaStrategy.address
    );

  await fixture.vault
    .connect(sGovernor)
    .setAssetDefaultStrategy(
      fixture.usdc.address,
      fixture.metaStrategy.address
    );

  return fixture;
}

async function impersonateAccount(address) {
  await hre.network.provider.request({
    method: "hardhat_impersonateAccount",
    params: [address],
  });
}

<<<<<<< HEAD
async function mineBlocks(blocksToMine) {
  const hexBlocks = "0x" + Number(blocksToMine).toString(16);
  await hre.network.provider.request({
    method: "hardhat_mine",
    params: [hexBlocks],
=======
async function nodeSnapshot() {
  return await hre.network.provider.request({
    method: "evm_snapshot",
    params: [],
  });
}

async function nodeRevert(snapshotId) {
  return await hre.network.provider.request({
    method: "evm_revert",
    params: [snapshotId],
>>>>>>> cf4122ac
  });
}

async function _hardhatSetBalance(address, amount = "10000") {
  await hre.network.provider.request({
    method: "hardhat_setBalance",
    params: [
      address,
      parseEther(amount)
        .toHexString()
        .replace(/^0x0+/, "0x")
        .replace(/0$/, "1"),
    ],
  });
}

async function impersonateAndFundContract(address, amount = "100000") {
  await impersonateAccount(address);

  if (parseFloat(amount) > 0) {
    await _hardhatSetBalance(address, amount);
  }

  const signer = await ethers.provider.getSigner(address);
  signer.address = address;
  return signer;
}

async function impersonateAndFundAddress(
  tokenAddress,
  contractAddresses,
  toAddress,
  balanceToUse = 30, // 30%
  maxAmount = ethers.BigNumber.from(0)
) {
  if (!Array.isArray(contractAddresses)) {
    contractAddresses = [contractAddresses];
  }

  let amountTransfered = ethers.BigNumber.from("0");
  for (const contractAddress of contractAddresses) {
    const impersonatedSigner = await impersonateAndFundContract(
      contractAddress
    );

    const tokenContract = await ethers.getContractAt(daiAbi, tokenAddress);

    const balance = await tokenContract
      .connect(impersonatedSigner)
      .balanceOf(contractAddress);

    const amount = balance.mul(balanceToUse).div(100);
    // consider max amount
    if (maxAmount.gt(ethers.BigNumber.from("0"))) {
      if (amountTransfered.add(amount).gt(maxAmount)) {
        await tokenContract
          .connect(impersonatedSigner)
          .transfer(toAddress, maxAmount.sub(amountTransfered));

        // max amount already transferred
        return;
      }

      amountTransfered.add(amount);
    }

    await tokenContract.connect(impersonatedSigner).transfer(toAddress, amount);
  }
}

async function resetAllowance(
  tokenContract,
  signer,
  toAddress,
  allowance = "10000000000000000000000000000000000000000000000000"
) {
  await tokenContract.connect(signer).approve(toAddress, "0");
  await tokenContract.connect(signer).approve(toAddress, allowance);
}

async function mintWETH(weth, recipient, amount = "100") {
  await _hardhatSetBalance(recipient.address, (Number(amount) * 2).toString());
  await weth.connect(recipient).deposit({
    value: parseEther(amount),
  });
}

async function withImpersonatedAccount(address, cb) {
  const signer = await impersonateAndFundContract(address);

  await cb(signer);

  await hre.network.provider.request({
    method: "hardhat_stopImpersonatingAccount",
    params: [address],
  });
}

/**
 * Configure a Vault with only the LUSD Generalized Meta strategy.
 */
async function convexLUSDMetaVaultFixture() {
  const fixture = await defaultFixture();

  const { governorAddr } = await getNamedAccounts();
  const sGovernor = await ethers.provider.getSigner(governorAddr);

  // Add Convex Meta strategy
  await fixture.vault
    .connect(sGovernor)
    .approveStrategy(fixture.LUSDMetaStrategy.address);

  await fixture.harvester
    .connect(sGovernor)
    .setSupportedStrategy(fixture.LUSDMetaStrategy.address, true);

  await fixture.vault
    .connect(sGovernor)
    .setAssetDefaultStrategy(
      fixture.usdt.address,
      fixture.LUSDMetaStrategy.address
    );

  await fixture.vault
    .connect(sGovernor)
    .setAssetDefaultStrategy(
      fixture.usdc.address,
      fixture.LUSDMetaStrategy.address
    );

  return fixture;
}

/**
 * Configure a Vault with only the OETH/(W)ETH Curve Metastrategy.
 */
async function convexOETHMetaVaultFixture() {
  const fixture = await defaultFixture();

  const { ConvexEthMetaStrategy, oethVault, josh, timelock, weth } = fixture;

  await impersonateAndFundAddress(
    weth.address,
    [
      "0x8EB8a3b98659Cce290402893d0123abb75E3ab28",
      "0x741AA7CFB2c7bF2A1E7D4dA2e3Df6a56cA4131F3",
      "0x57757E3D981446D585Af0D9Ae4d7DF6D64647806",
      "0x2fEb1512183545f48f6b9C5b4EbfCaF49CfCa6F3",
      "0x6B44ba0a126a2A1a8aa6cD1AdeeD002e141Bcd44",
    ],
    // Josh is loaded with weth
    josh.getAddress()
  );

  // Get some CRV from most loaded contracts/wallets
  await impersonateAndFundAddress(
    addresses.mainnet.CRV,
    [
      "0x0A2634885B47F15064fB2B33A86733C614c9950A",
      "0x34ea4138580435B5A521E460035edb19Df1938c1",
      "0x28C6c06298d514Db089934071355E5743bf21d60",
      "0xa6a4d3218BBf0E81B38390396f9EA7eb8B9c9820",
      "0xb73D8dCE603155e231aAd4381a2F20071Ca4D55c",
    ],
    // Josh is loaded with CRV
    josh.getAddress()
  );

  // Add Convex Meta strategy
  await oethVault
    .connect(timelock)
    .setAssetDefaultStrategy(weth.address, ConvexEthMetaStrategy.address);

  // Update the strategy threshold to 100k ETH
  await oethVault
    .connect(timelock)
    .setNetOusdMintForStrategyThreshold(parseUnits("100", 21));

  // Convex pool that records the deposited balances
  fixture.cvxRewardPool = await ethers.getContractAt(
    "IRewardStaking",
    await ConvexEthMetaStrategy.cvxRewardStaker()
  );

  fixture.oethMetaPool = await ethers.getContractAt(
    ousdMetapoolAbi,
    addresses.mainnet.CurveOETHMetaPool
  );

  return fixture;
}

/**
 * Configure a Vault with only the Aave strategy.
 */
async function aaveVaultFixture() {
  const fixture = await defaultFixture();

  const { governorAddr } = await getNamedAccounts();
  const sGovernor = await ethers.provider.getSigner(governorAddr);
  // Add Aave which only supports DAI
  await fixture.vault
    .connect(sGovernor)
    .approveStrategy(fixture.aaveStrategy.address);

  await fixture.harvester
    .connect(sGovernor)
    .setSupportedStrategy(fixture.aaveStrategy.address, true);

  // Add direct allocation of DAI to Aave
  await fixture.vault
    .connect(sGovernor)
    .setAssetDefaultStrategy(fixture.dai.address, fixture.aaveStrategy.address);
  return fixture;
}

/**
 * Configure a compound fixture with a false vault for testing
 */
async function compoundFixture() {
  const fixture = await defaultFixture();

  const assetAddresses = await getAssetAddresses(deployments);
  const { deploy } = deployments;
  const { governorAddr } = await getNamedAccounts();
  const sGovernor = await ethers.provider.getSigner(governorAddr);

  await deploy("StandaloneCompound", {
    from: governorAddr,
    contract: "CompoundStrategy",
    args: [
      [
        addresses.dead,
        governorAddr, // Using Governor in place of Vault here
      ],
    ],
  });

  fixture.cStandalone = await ethers.getContract("StandaloneCompound");

  // Set governor as vault
  await fixture.cStandalone
    .connect(sGovernor)
    .initialize(
      [assetAddresses.COMP],
      [assetAddresses.DAI, assetAddresses.USDC],
      [assetAddresses.cDAI, assetAddresses.cUSDC]
    );

  await fixture.cStandalone
    .connect(sGovernor)
    .setHarvesterAddress(fixture.harvester.address);

  await fixture.usdc.transfer(
    await fixture.matt.getAddress(),
    parseUnits("1000", 6)
  );

  return fixture;
}

/**
 * Configure a threepool fixture with the governer as vault for testing
 */
async function threepoolFixture() {
  const fixture = await defaultFixture();

  const assetAddresses = await getAssetAddresses(deployments);
  const { deploy } = deployments;
  const { governorAddr } = await getNamedAccounts();
  const sGovernor = await ethers.provider.getSigner(governorAddr);

  await deploy("StandaloneThreePool", {
    from: governorAddr,
    contract: "ThreePoolStrategy",
    args: [
      [
        assetAddresses.ThreePool,
        governorAddr, // Using Governor in place of Vault here
      ],
    ],
  });

  fixture.tpStandalone = await ethers.getContract("StandaloneThreePool");

  // Set governor as vault
  await fixture.tpStandalone.connect(sGovernor)[
    // eslint-disable-next-line
    "initialize(address[],address[],address[],address,address)"
  ]([assetAddresses.CRV], [assetAddresses.DAI, assetAddresses.USDC, assetAddresses.USDT], [assetAddresses.ThreePoolToken, assetAddresses.ThreePoolToken, assetAddresses.ThreePoolToken], assetAddresses.ThreePoolGauge, assetAddresses.CRVMinter);

  return fixture;
}

/**
 * Configure a Vault with two strategies
 */
async function multiStrategyVaultFixture() {
  const fixture = await compoundVaultFixture();
  const assetAddresses = await getAssetAddresses(deployments);
  const { deploy } = deployments;

  const { governorAddr } = await getNamedAccounts();
  const sGovernor = await ethers.provider.getSigner(governorAddr);

  await deploy("StrategyTwo", {
    from: governorAddr,
    contract: "CompoundStrategy",
  });

  const cStrategyTwo = await ethers.getContract("StrategyTwo");
  // Initialize the second strategy with DAI and USDC
  await cStrategyTwo
    .connect(sGovernor)
    .initialize(
      addresses.dead,
      fixture.vault.address,
      [assetAddresses.COMP],
      [assetAddresses.DAI, assetAddresses.USDC],
      [assetAddresses.cDAI, assetAddresses.cUSDC]
    );

  await cStrategyTwo
    .connect(sGovernor)
    .setHarvesterAddress(fixture.harvester.address);

  // Add second strategy to Vault
  await fixture.vault.connect(sGovernor).approveStrategy(cStrategyTwo.address);

  await fixture.harvester
    .connect(sGovernor)
    .setSupportedStrategy(cStrategyTwo.address, true);

  // DAI to second strategy
  await fixture.vault
    .connect(sGovernor)
    .setAssetDefaultStrategy(fixture.dai.address, cStrategyTwo.address);

  // Set up third strategy
  await deploy("StrategyThree", {
    from: governorAddr,
    contract: "CompoundStrategy",
  });
  const cStrategyThree = await ethers.getContract("StrategyThree");
  // Initialize the third strategy with only DAI
  await cStrategyThree
    .connect(sGovernor)
    .initialize(
      addresses.dead,
      fixture.vault.address,
      [assetAddresses.COMP],
      [assetAddresses.DAI],
      [assetAddresses.cDAI]
    );

  await cStrategyThree
    .connect(sGovernor)
    .setHarvesterAddress(fixture.harvester.address);

  fixture.strategyTwo = cStrategyTwo;
  fixture.strategyThree = cStrategyThree;
  return fixture;
}

/**
 * Configure a hacked Vault
 */
async function hackedVaultFixture() {
  const fixture = await defaultFixture();

  const assetAddresses = await getAssetAddresses(deployments);
  const { deploy } = deployments;
  const { vault, oracleRouter } = fixture;
  const { governorAddr } = await getNamedAccounts();
  const sGovernor = await ethers.provider.getSigner(governorAddr);
  const oracleAddresses = await getOracleAddresses(hre.deployments);

  await deploy("MockEvilDAI", {
    from: governorAddr,
    args: [vault.address, assetAddresses.DAI],
  });

  const evilDAI = await ethers.getContract("MockEvilDAI");
  /* Mock oracle feeds report 0 for updatedAt data point. Set
   * maxStaleness to 100 years from epoch to make the Oracle
   * feeds valid
   */
  const maxStaleness = 24 * 60 * 60 * 365 * 100;

  await oracleRouter.setFeed(
    evilDAI.address,
    oracleAddresses.chainlink.DAI_USD,
    maxStaleness
  );
  await oracleRouter.cacheDecimals(evilDAI.address);

  await fixture.vault.connect(sGovernor).supportAsset(evilDAI.address, 0);

  fixture.evilDAI = evilDAI;

  return fixture;
}

/**
 * Configure a reborn hack attack
 */
async function rebornFixture() {
  const fixture = await defaultFixture();

  const assetAddresses = await getAssetAddresses(deployments);
  const { deploy } = deployments;
  const { governorAddr } = await getNamedAccounts();
  const { vault } = fixture;

  await deploy("Sanctum", {
    from: governorAddr,
    args: [assetAddresses.DAI, vault.address],
  });

  const sanctum = await ethers.getContract("Sanctum");

  const encodedCallbackAddress = defaultAbiCoder
    .encode(["address"], [sanctum.address])
    .slice(2);
  const initCode = (await ethers.getContractFactory("Reborner")).bytecode;
  const deployCode = `${initCode}${encodedCallbackAddress}`;

  await sanctum.deploy(12345, deployCode);
  const rebornAddress = await sanctum.computeAddress(12345, deployCode);
  const reborner = await ethers.getContractAt("Reborner", rebornAddress);

  const rebornAttack = async (shouldAttack = true, targetMethod = null) => {
    await sanctum.setShouldAttack(shouldAttack);
    if (targetMethod) await sanctum.setTargetMethod(targetMethod);
    await sanctum.setOUSDAddress(fixture.ousd.address);
    await sanctum.deploy(12345, deployCode);
  };

  fixture.reborner = reborner;
  fixture.rebornAttack = rebornAttack;

  return fixture;
}

async function fluxStrategyFixture() {
  const fixture = await defaultFixture();

  const { fluxStrategy, timelock, vault, dai, usdt, usdc } = fixture;

  await vault
    .connect(timelock)
    .setAssetDefaultStrategy(dai.address, fluxStrategy.address);

  await vault
    .connect(timelock)
    .setAssetDefaultStrategy(usdt.address, fluxStrategy.address);

  await vault
    .connect(timelock)
    .setAssetDefaultStrategy(usdc.address, fluxStrategy.address);

  // Withdraw all from strategies and deposit it to Flux
  await vault.connect(timelock).withdrawAllFromStrategies();

  await vault.connect(timelock).rebase();

  return fixture;
}

async function replaceContractAt(targetAddress, mockContract) {
  const signer = (await hre.ethers.getSigners())[0];
  const mockCode = await signer.provider.getCode(mockContract.address);

  await hre.network.provider.request({
    method: "hardhat_setCode",
    params: [targetAddress, mockCode],
  });
}

/**
 * A fixture is a setup function that is run only the first time it's invoked. On subsequent invocations,
 * Hardhat will reset the state of the network to what it was at the point after the fixture was initially executed.
 * The returned `loadFixture` function is typically inlcuded in the beforeEach().
 * @example
 *   const loadFixture = createFixtureLoader(convexOETHMetaVaultFixture);
 *   beforeEach(async () => {
 *     fixture = await loadFixture();
 *   });
 * @example
 *   const loadFixture = createFixtureLoader(convexOETHMetaVaultFixture, {
 *     wethMintAmount: 5000,
 *     depositToStrategy: false,
 *   });
 *   beforeEach(async () => {
 *     fixture = await loadFixture();
 *   });
 * @param {*} fixture async function that sets up test data. eg users, contracts and protocols
 * @param {*} config optional config object passed to the fixture function
 * @returns loadFixture an async function that loads a fixture
 */
function createFixtureLoader(fixture, config) {
  return deployments.createFixture(async () => {
    return await fixture(config);
  });
}

/**
 * An async function that loads the default fixture for unit or fork tests
 * @example
 *   let fixture;
 *   beforeEach(async () => {
 *     fixture = await loadDefaultFixture();
 *   });
 */
async function loadDefaultFixture() {
  return await defaultFixture();
}

module.exports = {
  createFixtureLoader,
  loadDefaultFixture,
  fundWith3Crv,
  resetAllowance,
  defaultFixture,
  oethDefaultFixture,
  mockVaultFixture,
  compoundFixture,
  compoundVaultFixture,
  multiStrategyVaultFixture,
  threepoolFixture,
  threepoolVaultFixture,
  convexVaultFixture,
  convexMetaVaultFixture,
  convexOETHMetaVaultFixture,
  convexGeneralizedMetaForkedFixture,
  convexLUSDMetaVaultFixture,
  makerDsrFixture,
  morphoCompoundFixture,
  morphoAaveFixture,
  aaveVaultFixture,
  hackedVaultFixture,
  rebornFixture,
  withImpersonatedAccount,
  impersonateAndFundContract,
  impersonateAccount,
  balancerREthFixture,
  balancerWstEthFixture,
  tiltBalancerMetaStableWETHPool,
  fraxETHStrategyFixture,
  oethMorphoAaveFixture,
  mintWETH,
  replaceContractAt,
  oeth1InchSwapperFixture,
  oethCollateralSwapFixture,
  ousdCollateralSwapFixture,
  fluxStrategyFixture,
<<<<<<< HEAD
  mineBlocks,
=======
  nodeSnapshot,
  nodeRevert,
>>>>>>> cf4122ac
};<|MERGE_RESOLUTION|>--- conflicted
+++ resolved
@@ -1479,13 +1479,14 @@
   });
 }
 
-<<<<<<< HEAD
 async function mineBlocks(blocksToMine) {
   const hexBlocks = "0x" + Number(blocksToMine).toString(16);
   await hre.network.provider.request({
     method: "hardhat_mine",
     params: [hexBlocks],
-=======
+  });
+}
+
 async function nodeSnapshot() {
   return await hre.network.provider.request({
     method: "evm_snapshot",
@@ -1497,7 +1498,6 @@
   return await hre.network.provider.request({
     method: "evm_revert",
     params: [snapshotId],
->>>>>>> cf4122ac
   });
 }
 
@@ -2054,10 +2054,7 @@
   oethCollateralSwapFixture,
   ousdCollateralSwapFixture,
   fluxStrategyFixture,
-<<<<<<< HEAD
   mineBlocks,
-=======
   nodeSnapshot,
   nodeRevert,
->>>>>>> cf4122ac
 };