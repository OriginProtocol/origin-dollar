const hre = require("hardhat");
const { ethers } = hre;
const { formatUnits } = require("ethers/lib/utils");
const mocha = require("mocha");

require("./_global-hooks");

const { hotDeployOption } = require("./_hot-deploy.js");
const addresses = require("../utils/addresses");
const { setFraxOraclePrice } = require("../utils/frax");
const { resolveContract } = require("../utils/resolvers");
//const { setChainlinkOraclePrice } = require("../utils/oracle");

const { balancer_rETH_WETH_PID } = require("../utils/constants");
const {
  fundAccounts,
  fundAccountsForOETHUnitTests,
} = require("../utils/funding");

const { replaceContractAt } = require("../utils/hardhat");
const {
  getAssetAddresses,
  daiUnits,
  getOracleAddresses,
  oethUnits,
  ousdUnits,
  units,
  isFork,
  isHolesky,
  isHoleskyFork,
} = require("./helpers");
const { hardhatSetBalance, setERC20TokenBalance } = require("./_fund");

const daiAbi = require("./abi/dai.json").abi;
const usdtAbi = require("./abi/usdt.json").abi;
const erc20Abi = require("./abi/erc20.json");
const morphoAbi = require("./abi/morpho.json");
const morphoLensAbi = require("./abi/morphoLens.json");
const crvMinterAbi = require("./abi/crvMinter.json");
const sdaiAbi = require("./abi/sDAI.json");
const metamorphoAbi = require("./abi/metamorpho.json");

// const curveFactoryAbi = require("./abi/curveFactory.json")
const ousdMetapoolAbi = require("./abi/ousdMetapool.json");
const oethMetapoolAbi = require("./abi/oethMetapool.json");
const threepoolLPAbi = require("./abi/threepoolLP.json");
const threepoolSwapAbi = require("./abi/threepoolSwap.json");

const sfrxETHAbi = require("./abi/sfrxETH.json");
const { defaultAbiCoder, parseUnits, parseEther } = require("ethers/lib/utils");
const { impersonateAndFund } = require("../utils/signers");

const log = require("../utils/logger")("test:fixtures");

let snapshotId;

const simpleOETHFixture = deployments.createFixture(async () => {
  if (!snapshotId && !isFork) {
    snapshotId = await nodeSnapshot();
  }

  log(`Forked from block: ${await hre.ethers.provider.getBlockNumber()}`);
  log(`Before deployments with param "${isFork ? undefined : ["unit_tests"]}"`);
  // Run the contract deployments
  await deployments.fixture(isFork ? undefined : ["unit_tests"], {
    keepExistingDeployments: true,
    fallbackToGlobal: true,
  });
  log(`Block after deployments: ${await hre.ethers.provider.getBlockNumber()}`);

  const { governorAddr, multichainStrategistAddr } = await getNamedAccounts();
  const sGovernor = await ethers.provider.getSigner(governorAddr);

  const oethProxy = await ethers.getContract("OETHProxy");
  const OETHVaultProxy = await ethers.getContract("OETHVaultProxy");
  const oethVault = await ethers.getContractAt(
    "IVault",
    OETHVaultProxy.address
  );
  const oeth = await ethers.getContractAt("OETH", oethProxy.address);

  const cWOETHProxy = await ethers.getContract("WOETHProxy");
  const woeth = await ethers.getContractAt("WOETH", cWOETHProxy.address);

  const oethHarvesterProxy = await ethers.getContract("OETHHarvesterProxy");
  const oethHarvester = await ethers.getContractAt(
    "OETHHarvester",
    oethHarvesterProxy.address
  );

  const oethOracleRouter = await ethers.getContract(
    isFork ? "OETHOracleRouter" : "OracleRouter"
  );

  let weth,
    ssv,
    nativeStakingSSVStrategy,
    oethDripper,
    oethFixedRateDripper,
    simpleOETHHarvester;

  if (isFork) {
    let addressContext = addresses.mainnet;
    if (isHolesky || isHoleskyFork) {
      addressContext = addresses.holesky;
    }

    weth = await ethers.getContractAt("IWETH9", addressContext.WETH);
    ssv = await ethers.getContractAt(erc20Abi, addressContext.SSV);

    const oethDripperProxy = await ethers.getContract("OETHDripperProxy");
    oethDripper = await ethers.getContractAt(
      "OETHDripper",
      oethDripperProxy.address
    );

    const oethFixedRateDripperProxy = await ethers.getContract(
      "OETHFixedRateDripperProxy"
    );
    oethFixedRateDripper = await ethers.getContractAt(
      "OETHFixedRateDripper",
      oethFixedRateDripperProxy.address
    );

    const simpleOETHHarvesterProxy = await ethers.getContract(
      "OETHSimpleHarvesterProxy"
    );
    simpleOETHHarvester = await ethers.getContractAt(
      "OETHHarvesterSimple",
      simpleOETHHarvesterProxy.address
    );

    const nativeStakingStrategyProxy = await ethers.getContract(
      "NativeStakingSSVStrategyProxy"
    );

    nativeStakingSSVStrategy = await ethers.getContractAt(
      "NativeStakingSSVStrategy",
      nativeStakingStrategyProxy.address
    );
  } else {
    weth = await ethers.getContract("MockWETH");
    ssv = await ethers.getContract("MockSSV");

    const nativeStakingStrategyProxy = await ethers.getContract(
      "NativeStakingSSVStrategyProxy"
    );
    nativeStakingSSVStrategy = await ethers.getContractAt(
      "NativeStakingSSVStrategy",
      nativeStakingStrategyProxy.address
    );
  }

  if (!isFork) {
    // Enable capital movement
    await oethVault.connect(sGovernor).unpauseCapital();
  }

  const signers = await hre.ethers.getSigners();
  let governor = signers[1];
  let strategist = signers[0];

  const [matt, josh, anna, domen, daniel, franck] = signers.slice(4);

  if (isFork) {
    governor = await impersonateAndFund(governorAddr);
    strategist = await impersonateAndFund(multichainStrategistAddr);

    for (const user of [matt, josh, anna, domen, daniel, franck]) {
      // Everyone gets free weth
      await setERC20TokenBalance(user.address, weth, "1000000", hre);
      // And vault can rug them all
      await resetAllowance(weth, user, oethVault.address);
    }
  } else {
    // Fund WETH contract
    await hardhatSetBalance(weth.address, "999999999999999");

    // Fund all with mockTokens
    await fundAccountsForOETHUnitTests();

    // Reset allowances
    for (const user of [matt, josh, domen, daniel, franck]) {
      await resetAllowance(weth, user, oethVault.address);
    }
  }

  return {
    // Accounts
    matt,
    josh,
    anna,
    governor,
    strategist,
    domen,
    daniel,
    franck,
    // Contracts
    oethOracleRouter,
    // Assets
    ssv,
    weth,
    // OETH
    oethVault,
    oeth,
    woeth,
    nativeStakingSSVStrategy,
    oethDripper,
    oethFixedRateDripper,
    oethHarvester,
    simpleOETHHarvester,
  };
});

const getVaultAndTokenConracts = async () => {
  const ousdProxy = await ethers.getContract("OUSDProxy");
  const vaultProxy = await ethers.getContract("VaultProxy");

  const ousd = await ethers.getContractAt("OUSD", ousdProxy.address);
  // the same contract as the "ousd" one just with some unlocked features
  const ousdUnlocked = await ethers.getContractAt(
    "TestUpgradedOUSD",
    ousdProxy.address
  );

  const vault = await ethers.getContractAt("IVault", vaultProxy.address);

  const oethProxy = await ethers.getContract("OETHProxy");
  const OETHVaultProxy = await ethers.getContract("OETHVaultProxy");
  const oethVault = await ethers.getContractAt(
    "IVault",
    OETHVaultProxy.address
  );
  const oeth = await ethers.getContractAt("OETH", oethProxy.address);

  let woeth, woethProxy, mockNonRebasing, mockNonRebasingTwo;

  if (isFork) {
    woethProxy = await ethers.getContract("WOETHProxy");
    woeth = await ethers.getContractAt("WOETH", woethProxy.address);
  } else {
    // Mock contracts for testing rebase opt out
    mockNonRebasing = await ethers.getContract("MockNonRebasing");
    await mockNonRebasing.setOUSD(ousd.address);
    mockNonRebasingTwo = await ethers.getContract("MockNonRebasingTwo");
    await mockNonRebasingTwo.setOUSD(ousd.address);
  }

  return {
    ousd,
    ousdUnlocked,
    vault,
    oethVault,
    oeth,
    woeth,
    mockNonRebasing,
    mockNonRebasingTwo,
  };
};

/**
 * This fixture creates the 4 different OUSD contract account types in all of
 * the possible storage configuration: StdRebasing, StdNonRebasing, YieldDelegationSource,
 * YieldDelegationTarget
 */
const createAccountTypes = async ({ vault, ousd, ousdUnlocked, deploy }) => {
  const signers = await hre.ethers.getSigners();
  const matt = signers[4];
  const governor = signers[1];

  if (!isFork) {
    await fundAccounts();
    const dai = await ethers.getContract("MockDAI");
    await dai.connect(matt).approve(vault.address, daiUnits("1000"));
    await vault.connect(matt).mint(dai.address, daiUnits("1000"), 0);
  }

  const createAccount = async () => {
    let account = ethers.Wallet.createRandom();
    // Give ETH to user
    await hardhatSetBalance(account.address, "1000000");
    account = account.connect(ethers.provider);
    return account;
  };

  const createContract = async (name) => {
    const fullName = `MockNonRebasing_${name}`;
    await deploy(fullName, {
      from: matt.address,
      contract: "MockNonRebasing",
    });

    const contract = await ethers.getContract(fullName);
    await contract.setOUSD(ousd.address);

    return contract;
  };

  // generate alternativeCreditsPerToken BigNumber and creditBalance BigNumber
  // for a given credits per token
  const generateCreditsBalancePair = ({ creditsPerToken, tokenBalance }) => {
    const creditsPerTokenBN = parseUnits(`${creditsPerToken}`, 27);
    // 1e18 * 1e27 / 1e18
    const creditsBalanceBN = tokenBalance
      .mul(creditsPerTokenBN)
      .div(parseUnits("1", 18));

    return {
      creditsPerTokenBN,
      creditsBalanceBN,
    };
  };

  const createNonRebasingNotSetAlternativeCptContract = async ({
    name,
    creditsPerToken,
    balance,
  }) => {
    const nonrebase_cotract_notSet_altcpt_gt = await createContract(name);
    await ousd
      .connect(matt)
      .transfer(nonrebase_cotract_notSet_altcpt_gt.address, balance);
    const { creditsPerTokenBN, creditsBalanceBN } = generateCreditsBalancePair({
      creditsPerToken,
      tokenBalance: balance,
    });
    await ousdUnlocked
      .connect(matt)
      .overwriteCreditBalances(
        nonrebase_cotract_notSet_altcpt_gt.address,
        creditsBalanceBN
      );
    await ousdUnlocked
      .connect(matt)
      .overwriteAlternativeCPT(
        nonrebase_cotract_notSet_altcpt_gt.address,
        creditsPerTokenBN
      );
    await ousdUnlocked.connect(matt).overwriteRebaseState(
      nonrebase_cotract_notSet_altcpt_gt.address,
      0 // NotSet
    );

    return nonrebase_cotract_notSet_altcpt_gt;
  };

  const rebase_eoa_notset_0 = await createAccount();
  await ousd
    .connect(matt)
    .transfer(rebase_eoa_notset_0.address, ousdUnits("11"));
  const rebase_eoa_notset_1 = await createAccount();
  await ousd
    .connect(matt)
    .transfer(rebase_eoa_notset_1.address, ousdUnits("12"));

  const rebase_eoa_stdRebasing_0 = await createAccount();
  await ousd
    .connect(matt)
    .transfer(rebase_eoa_stdRebasing_0.address, ousdUnits("21"));
  await ousd.connect(rebase_eoa_stdRebasing_0).rebaseOptOut();
  await ousd.connect(rebase_eoa_stdRebasing_0).rebaseOptIn();
  const rebase_eoa_stdRebasing_1 = await createAccount();
  await ousd
    .connect(matt)
    .transfer(rebase_eoa_stdRebasing_1.address, ousdUnits("22"));
  await ousd.connect(rebase_eoa_stdRebasing_1).rebaseOptOut();
  await ousd.connect(rebase_eoa_stdRebasing_1).rebaseOptIn();

  const rebase_contract_0 = await createContract("rebase_contract_0");
  await ousd.connect(matt).transfer(rebase_contract_0.address, ousdUnits("33"));
  await rebase_contract_0.connect(matt).rebaseOptIn();
  const rebase_contract_1 = await createContract("rebase_contract_1");
  await ousd.connect(matt).transfer(rebase_contract_1.address, ousdUnits("34"));
  await rebase_contract_1.connect(matt).rebaseOptIn();

  const nonrebase_eoa_0 = await createAccount();
  await ousd.connect(matt).transfer(nonrebase_eoa_0.address, ousdUnits("44"));
  await ousd.connect(nonrebase_eoa_0).rebaseOptOut();
  const nonrebase_eoa_1 = await createAccount();
  await ousd.connect(matt).transfer(nonrebase_eoa_1.address, ousdUnits("45"));
  await ousd.connect(nonrebase_eoa_1).rebaseOptOut();

  const nonrebase_cotract_0 = await createContract("nonrebase_cotract_0");
  await ousd
    .connect(matt)
    .transfer(nonrebase_cotract_0.address, ousdUnits("55"));
  await nonrebase_cotract_0.connect(matt).rebaseOptIn();
  await nonrebase_cotract_0.connect(matt).rebaseOptOut();
  const nonrebase_cotract_1 = await createContract("nonrebase_cotract_1");
  await ousd
    .connect(matt)
    .transfer(nonrebase_cotract_1.address, ousdUnits("56"));
  await nonrebase_cotract_1.connect(matt).rebaseOptIn();
  await nonrebase_cotract_1.connect(matt).rebaseOptOut();

  const nonrebase_cotract_notSet_0 = await createContract(
    "nonrebase_cotract_notSet_0"
  );
  const nonrebase_cotract_notSet_1 = await createContract(
    "nonrebase_cotract_notSet_1"
  );

  const nonrebase_cotract_notSet_altcpt_gt_0 =
    await createNonRebasingNotSetAlternativeCptContract({
      name: "nonrebase_cotract_notSet_altcpt_gt_0",
      creditsPerToken: 0.934232,
      balance: ousdUnits("65"),
    });

  const nonrebase_cotract_notSet_altcpt_gt_1 =
    await createNonRebasingNotSetAlternativeCptContract({
      name: "nonrebase_cotract_notSet_altcpt_gt_1",
      creditsPerToken: 0.890232,
      balance: ousdUnits("66"),
    });

  const rebase_delegate_source_0 = await createAccount();
  await ousd
    .connect(matt)
    .transfer(rebase_delegate_source_0.address, ousdUnits("76"));
  const rebase_delegate_target_0 = await createAccount();
  await ousd
    .connect(matt)
    .transfer(rebase_delegate_target_0.address, ousdUnits("77"));

  await ousd
    .connect(governor)
    .delegateYield(
      rebase_delegate_source_0.address,
      rebase_delegate_target_0.address
    );

  const rebase_delegate_source_1 = await createAccount();
  await ousd
    .connect(matt)
    .transfer(rebase_delegate_source_1.address, ousdUnits("87"));
  const rebase_delegate_target_1 = await createAccount();
  await ousd
    .connect(matt)
    .transfer(rebase_delegate_target_1.address, ousdUnits("88"));

  await ousd
    .connect(governor)
    .delegateYield(
      rebase_delegate_source_1.address,
      rebase_delegate_target_1.address
    );

  // matt burn remaining OUSD
  await vault.connect(matt).redeemAll(ousdUnits("0"));

  return {
    // StdRebasing account type:
    // - all have alternativeCreditsPerToken = 0
    // - _creditBalances non zero using global contract's rebasingCredits to compute balance

    // EOA account that has rebaseState: NotSet
    rebase_eoa_notset_0,
    rebase_eoa_notset_1,
    // EOA account that has rebaseState: StdRebasing
    rebase_eoa_stdRebasing_0,
    rebase_eoa_stdRebasing_1,
    // contract account that has rebaseState: StdRebasing
    rebase_contract_0,
    rebase_contract_1,

    // StdNonRebasing account type:
    // - alternativeCreditsPerToken > 0 & 1e18 for new accounts
    // - _creditBalances non zero:
    //   - new accounts match _creditBalances to their token balance
    //   - older accounts use _creditBalances & alternativeCreditsPerToken to compute token balance

    // EOA account that has rebaseState: StdNonRebasing
    nonrebase_eoa_0,
    nonrebase_eoa_1,
    // contract account that has rebaseState: StdNonRebasing
    nonrebase_cotract_0,
    nonrebase_cotract_1,
    // contract account that has rebaseState: NotSet
    nonrebase_cotract_notSet_0,
    nonrebase_cotract_notSet_1,
    // contract account that has rebaseState: NotSet & alternativeCreditsPerToken > 0
    // note: these are older accounts that have been migrated by the older versions of
    //       of the code without explicitly setting rebaseState to StdNonRebasing
    nonrebase_cotract_notSet_altcpt_gt_0,
    nonrebase_cotract_notSet_altcpt_gt_1,

    // account delegating yield
    rebase_delegate_source_0,
    rebase_delegate_source_1,

    // account receiving delegated yield
    rebase_delegate_target_0,
    rebase_delegate_target_1,
  };
};

/**
 * Vault and token fixture with extra functionality regarding different types of accounts
 * (rebaseStates and alternativeCreditsPerToken ) when testing token contract behaviour
 */
const loadTokenTransferFixture = deployments.createFixture(async () => {
  log(`Forked from block: ${await hre.ethers.provider.getBlockNumber()}`);

  log(`Before deployments with param "${isFork ? undefined : ["unit_tests"]}"`);

  // Run the contract deployments
  await deployments.fixture(isFork ? undefined : ["unit_tests"], {
    keepExistingDeployments: true,
    fallbackToGlobal: true,
  });

  log(`Block after deployments: ${await hre.ethers.provider.getBlockNumber()}`);

  const { governorAddr, multichainStrategistAddr, timelockAddr } =
    await getNamedAccounts();

  const vaultAndTokenConracts = await getVaultAndTokenConracts();

  const signers = await hre.ethers.getSigners();
  let governor = signers[1];
  let strategist = signers[0];

  const accountTypes = await createAccountTypes({
    ousd: vaultAndTokenConracts.ousd,
    ousdUnlocked: vaultAndTokenConracts.ousdUnlocked,
    vault: vaultAndTokenConracts.vault,
    deploy: deployments.deploy,
  });

<<<<<<< HEAD
  const woethProxy = await ethers.getContract("WOETHProxy");
  const woeth = await ethers.getContractAt("WOETH", woethProxy.address);
=======
  return {
    ...vaultAndTokenConracts,
    ...accountTypes,
    governorAddr,
    strategistAddr: multichainStrategistAddr,
    timelockAddr,
    governor,
    strategist,
  };
});

const defaultFixture = deployments.createFixture(async () => {
  if (!snapshotId && !isFork) {
    snapshotId = await nodeSnapshot();
  }
>>>>>>> 46bb6818

  log(`Forked from block: ${await hre.ethers.provider.getBlockNumber()}`);

  log(`Before deployments with param "${isFork ? undefined : ["unit_tests"]}"`);

  // Run the contract deployments
  await deployments.fixture(isFork ? undefined : ["unit_tests"], {
    keepExistingDeployments: true,
    fallbackToGlobal: true,
  });

  log(`Block after deployments: ${await hre.ethers.provider.getBlockNumber()}`);

  const { governorAddr, multichainStrategistAddr, timelockAddr } =
    await getNamedAccounts();

  const vaultAndTokenConracts = await getVaultAndTokenConracts();

  const harvesterProxy = await ethers.getContract("HarvesterProxy");
  const harvester = await ethers.getContractAt(
    "Harvester",
    harvesterProxy.address
  );
  const oethHarvesterProxy = await ethers.getContract("OETHHarvesterProxy");
  const oethHarvester = await ethers.getContractAt(
    "OETHHarvester",
    oethHarvesterProxy.address
  );

  const dripperProxy = await ethers.getContract("DripperProxy");
  const dripper = await ethers.getContractAt("Dripper", dripperProxy.address);
  const wousdProxy = await ethers.getContract("WrappedOUSDProxy");
  const wousd = await ethers.getContractAt("WrappedOusd", wousdProxy.address);
  const governorContract = await ethers.getContract("Governor");
  const CompoundStrategyFactory = await ethers.getContractFactory(
    "CompoundStrategy"
  );

  const compoundStrategyProxy = await ethers.getContract(
    "CompoundStrategyProxy"
  );

  const compoundStrategy = await ethers.getContractAt(
    "CompoundStrategy",
    compoundStrategyProxy.address
  );

  const threePoolStrategyProxy = await ethers.getContract(
    "ThreePoolStrategyProxy"
  );
  const threePoolStrategy = await ethers.getContractAt(
    "ThreePoolStrategy",
    threePoolStrategyProxy.address
  );
  const convexStrategyProxy = await ethers.getContract("ConvexStrategyProxy");
  const convexStrategy = await ethers.getContractAt(
    "ConvexStrategy",
    convexStrategyProxy.address
  );

  const OUSDmetaStrategyProxy = await ethers.getContract(
    "ConvexOUSDMetaStrategyProxy"
  );
  const OUSDmetaStrategy = await ethers.getContractAt(
    "ConvexOUSDMetaStrategy",
    OUSDmetaStrategyProxy.address
  );

  const aaveStrategyProxy = await ethers.getContract("AaveStrategyProxy");
  const aaveStrategy = await ethers.getContractAt(
    "AaveStrategy",
    aaveStrategyProxy.address
  );

  const oracleRouter = await ethers.getContract("OracleRouter");
  const oethOracleRouter = await ethers.getContract(
    isFork ? "OETHOracleRouter" : "OracleRouter"
  );

  const nativeStakingStrategyProxy = await ethers.getContract(
    "NativeStakingSSVStrategyProxy"
  );
  const nativeStakingSSVStrategy = await ethers.getContractAt(
    "NativeStakingSSVStrategy",
    nativeStakingStrategyProxy.address
  );

  const nativeStakingFeeAccumulatorProxy = await ethers.getContract(
    "NativeStakingFeeAccumulatorProxy"
  );
  const nativeStakingFeeAccumulator = await ethers.getContractAt(
    "FeeAccumulator",
    nativeStakingFeeAccumulatorProxy.address
  );

  const morphoSteakhouseUSDCStrategyProxy = !isFork
    ? undefined
    : await ethers.getContract("MetaMorphoStrategyProxy");
  const morphoSteakhouseUSDCStrategy = !isFork
    ? undefined
    : await ethers.getContractAt(
        "Generalized4626Strategy",
        morphoSteakhouseUSDCStrategyProxy.address
      );

  const morphoGauntletPrimeUSDCStrategyProxy = !isFork
    ? undefined
    : await ethers.getContract("MorphoGauntletPrimeUSDCStrategyProxy");
  const morphoGauntletPrimeUSDCStrategy = !isFork
    ? undefined
    : await ethers.getContractAt(
        "Generalized4626Strategy",
        morphoGauntletPrimeUSDCStrategyProxy.address
      );

  const morphoGauntletPrimeUSDTStrategyProxy = !isFork
    ? undefined
    : await ethers.getContract("MorphoGauntletPrimeUSDTStrategyProxy");
  const morphoGauntletPrimeUSDTStrategy = !isFork
    ? undefined
    : await ethers.getContractAt(
        "Generalized4626USDTStrategy",
        morphoGauntletPrimeUSDTStrategyProxy.address
      );

  const curvePoolBooster = isFork
    ? await ethers.getContractAt(
        "CurvePoolBooster",
        "0xF4c001dfe53C584425d7943395C7E57b10BD1DC8" // hardcoded as generated with CreateX.
      )
    : undefined;

  const simpleHarvesterProxy = isFork
    ? await ethers.getContract("OETHSimpleHarvesterProxy")
    : undefined;

  const simpleOETHHarvester = isFork
    ? await ethers.getContractAt(
        "OETHHarvesterSimple",
        simpleHarvesterProxy.address
      )
    : undefined;

  const oethFixedRateDripperProxy = !isFork
    ? undefined
    : await ethers.getContract("OETHFixedRateDripperProxy");
  const oethFixedRateDripper = !isFork
    ? undefined
    : await ethers.getContractAt(
        "OETHFixedRateDripper",
        oethFixedRateDripperProxy.address
      );

  let usdt,
    dai,
    tusd,
    usdc,
    weth,
    ogn,
    ogv,
    nonStandardToken,
    cusdt,
    cdai,
    cusdc,
    comp,
    adai,
    ausdt,
    ausdc,
    aave,
    aaveToken,
    stkAave,
    aaveIncentivesController,
    reth,
    stETH,
    frxETH,
    sfrxETH,
    sDAI,
    morphoSteakHouseUSDCVault,
    morphoGauntletPrimeUSDCVault,
    morphoGauntletPrimeUSDTVault,
    LUSD,
    fdai,
    fusdt,
    ssv,
    fusdc;

  let chainlinkOracleFeedDAI,
    chainlinkOracleFeedUSDT,
    chainlinkOracleFeedUSDC,
    chainlinkOracleFeedOGNETH,
    chainlinkOracleFeedETH,
    crv,
    crvMinter,
    aura,
    bal,
    threePool,
    threePoolToken,
    metapoolToken,
    morpho,
    morphoCompoundStrategy,
    fraxEthStrategy,
    frxEthRedeemStrategy,
    lidoWithdrawalStrategy,
    balancerREthStrategy,
    makerDsrStrategy,
    morphoAaveStrategy,
    oethMorphoAaveStrategy,
    morphoLens,
    LUSDMetapoolToken,
    threePoolGauge,
    aaveAddressProvider,
    uniswapPairOUSD_USDT,
    liquidityRewardOUSD_USDT,
    flipper,
    cvx,
    cvxBooster,
    cvxRewardPool,
    depositContractUtils,
    LUSDMetaStrategy,
    oethDripper,
    oethZapper,
    swapper,
    mockSwapper,
    swapper1Inch,
    mock1InchSwapRouter,
    convexEthMetaStrategy,
    fluxStrategy,
    vaultValueChecker,
    oethVaultValueChecker;

  if (isFork) {
    usdt = await ethers.getContractAt(usdtAbi, addresses.mainnet.USDT);
    dai = await ethers.getContractAt(daiAbi, addresses.mainnet.DAI);
    tusd = await ethers.getContractAt(erc20Abi, addresses.mainnet.TUSD);
    usdc = await ethers.getContractAt(erc20Abi, addresses.mainnet.USDC);
    weth = await ethers.getContractAt("IWETH9", addresses.mainnet.WETH);
    cusdt = await ethers.getContractAt(erc20Abi, addresses.mainnet.cUSDT);
    cdai = await ethers.getContractAt(erc20Abi, addresses.mainnet.cDAI);
    cusdc = await ethers.getContractAt(erc20Abi, addresses.mainnet.cUSDC);
    comp = await ethers.getContractAt(erc20Abi, addresses.mainnet.COMP);
    crv = await ethers.getContractAt(erc20Abi, addresses.mainnet.CRV);
    cvx = await ethers.getContractAt(erc20Abi, addresses.mainnet.CVX);
    ogn = await ethers.getContractAt(erc20Abi, addresses.mainnet.OGN);
    LUSD = await ethers.getContractAt(erc20Abi, addresses.mainnet.LUSD);
    aave = await ethers.getContractAt(erc20Abi, addresses.mainnet.Aave);
    ausdt = await ethers.getContractAt(erc20Abi, addresses.mainnet.aUSDT);
    ausdc = await ethers.getContractAt(erc20Abi, addresses.mainnet.aUSDC);
    adai = await ethers.getContractAt(erc20Abi, addresses.mainnet.aDAI);
    reth = await ethers.getContractAt("IRETH", addresses.mainnet.rETH);
    frxETH = await ethers.getContractAt(erc20Abi, addresses.mainnet.frxETH);
    sfrxETH = await ethers.getContractAt(sfrxETHAbi, addresses.mainnet.sfrxETH);
    stETH = await ethers.getContractAt(erc20Abi, addresses.mainnet.stETH);
    sDAI = await ethers.getContractAt(sdaiAbi, addresses.mainnet.sDAI);
    morpho = await ethers.getContractAt(morphoAbi, addresses.mainnet.Morpho);
    morphoLens = await ethers.getContractAt(
      morphoLensAbi,
      addresses.mainnet.MorphoLens
    );
    morphoSteakHouseUSDCVault = await ethers.getContractAt(
      metamorphoAbi,
      addresses.mainnet.MorphoSteakhouseUSDCVault
    );
    morphoGauntletPrimeUSDCVault = await ethers.getContractAt(
      metamorphoAbi,
      addresses.mainnet.MorphoGauntletPrimeUSDCVault
    );
    morphoGauntletPrimeUSDTVault = await ethers.getContractAt(
      metamorphoAbi,
      addresses.mainnet.MorphoGauntletPrimeUSDTVault
    );
    fdai = await ethers.getContractAt(erc20Abi, addresses.mainnet.fDAI);
    fusdc = await ethers.getContractAt(erc20Abi, addresses.mainnet.fUSDC);
    fusdt = await ethers.getContractAt(erc20Abi, addresses.mainnet.fUSDT);
    aura = await ethers.getContractAt(erc20Abi, addresses.mainnet.AURA);
    bal = await ethers.getContractAt(erc20Abi, addresses.mainnet.BAL);
    ogv = await ethers.getContractAt(erc20Abi, addresses.mainnet.OGV);
    ssv = await ethers.getContractAt(erc20Abi, addresses.mainnet.SSV);

    crvMinter = await ethers.getContractAt(
      crvMinterAbi,
      addresses.mainnet.CRVMinter
    );
    aaveAddressProvider = await ethers.getContractAt(
      "ILendingPoolAddressesProvider",
      addresses.mainnet.AAVE_ADDRESS_PROVIDER
    );
    cvxBooster = await ethers.getContractAt(
      "MockBooster",
      addresses.mainnet.CVXBooster
    );
    cvxRewardPool = await ethers.getContractAt(
      "IRewardStaking",
      addresses.mainnet.CVXRewardsPool
    );

    const makerDsrStrategyProxy = await ethers.getContract(
      "MakerDsrStrategyProxy"
    );
    makerDsrStrategy = await ethers.getContractAt(
      "Generalized4626Strategy",
      makerDsrStrategyProxy.address
    );

    const morphoCompoundStrategyProxy = await ethers.getContract(
      "MorphoCompoundStrategyProxy"
    );
    morphoCompoundStrategy = await ethers.getContractAt(
      "MorphoCompoundStrategy",
      morphoCompoundStrategyProxy.address
    );

    const morphoAaveStrategyProxy = await ethers.getContract(
      "MorphoAaveStrategyProxy"
    );
    morphoAaveStrategy = await ethers.getContractAt(
      "MorphoAaveStrategy",
      morphoAaveStrategyProxy.address
    );

    const oethMorphoAaveStrategyProxy = await ethers.getContract(
      "OETHMorphoAaveStrategyProxy"
    );
    oethMorphoAaveStrategy = await ethers.getContractAt(
      "MorphoAaveStrategy",
      oethMorphoAaveStrategyProxy.address
    );

    const fraxEthStrategyProxy = await ethers.getContract(
      "FraxETHStrategyProxy"
    );
    fraxEthStrategy = await ethers.getContractAt(
      "FraxETHStrategy",
      fraxEthStrategyProxy.address
    );

    const frxEthRedeemStrategyProxy = await ethers.getContract(
      "FrxEthRedeemStrategyProxy"
    );
    frxEthRedeemStrategy = await ethers.getContractAt(
      "FrxEthRedeemStrategy",
      frxEthRedeemStrategyProxy.address
    );

    const lidoWithdrawalStrategyProxy = await ethers.getContract(
      "LidoWithdrawalStrategyProxy"
    );
    lidoWithdrawalStrategy = await ethers.getContractAt(
      "LidoWithdrawalStrategy",
      lidoWithdrawalStrategyProxy.address
    );

    const balancerRethStrategyProxy = await ethers.getContract(
      "OETHBalancerMetaPoolrEthStrategyProxy"
    );
    balancerREthStrategy = await ethers.getContractAt(
      "BalancerMetaPoolStrategy",
      balancerRethStrategyProxy.address
    );

    const convexEthMetaStrategyProxy = await ethers.getContract(
      "ConvexEthMetaStrategyProxy"
    );
    convexEthMetaStrategy = await ethers.getContractAt(
      "ConvexEthMetaStrategy",
      convexEthMetaStrategyProxy.address
    );

    const oethDripperProxy = await ethers.getContract("OETHDripperProxy");
    oethDripper = await ethers.getContractAt(
      "OETHDripper",
      oethDripperProxy.address
    );

    oethZapper = await ethers.getContract("OETHZapper");

    swapper = await ethers.getContract("Swapper1InchV5");

    const fluxStrategyProxy = await ethers.getContract("FluxStrategyProxy");
    fluxStrategy = await ethers.getContractAt(
      "CompoundStrategy",
      fluxStrategyProxy.address
    );

    vaultValueChecker = await ethers.getContract("VaultValueChecker");
    oethVaultValueChecker = await ethers.getContract("OETHVaultValueChecker");
  } else {
    usdt = await ethers.getContract("MockUSDT");
    dai = await ethers.getContract("MockDAI");
    tusd = await ethers.getContract("MockTUSD");
    usdc = await ethers.getContract("MockUSDC");
    weth = await ethers.getContractAt("MockWETH", addresses.mainnet.WETH);
    ogn = await ethers.getContract("MockOGN");
    LUSD = await ethers.getContract("MockLUSD");
    ogv = await ethers.getContract("MockOGV");
    reth = await ethers.getContract("MockRETH");
    frxETH = await ethers.getContract("MockfrxETH");
    sfrxETH = await ethers.getContract("MocksfrxETH");
    sDAI = await ethers.getContract("MocksfrxETH");
    stETH = await ethers.getContract("MockstETH");
    nonStandardToken = await ethers.getContract("MockNonStandardToken");
    ssv = await ethers.getContract("MockSSV");

    cdai = await ethers.getContract("MockCDAI");
    cusdt = await ethers.getContract("MockCUSDT");
    cusdc = await ethers.getContract("MockCUSDC");
    comp = await ethers.getContract("MockCOMP");
    bal = await ethers.getContract("MockBAL");
    aura = await ethers.getContract("MockAura");

    crv = await ethers.getContract("MockCRV");
    cvx = await ethers.getContract("MockCVX");
    crvMinter = await ethers.getContract("MockCRVMinter");
    threePool = await ethers.getContract("MockCurvePool");
    threePoolToken = await ethers.getContract("Mock3CRV");
    metapoolToken = await ethers.getContract("MockCurveMetapool");
    LUSDMetapoolToken = await ethers.getContract("MockCurveLUSDMetapool");
    threePoolGauge = await ethers.getContract("MockCurveGauge");
    cvxBooster = await ethers.getContract("MockBooster");
    cvxRewardPool = await ethers.getContract("MockRewardPool");
    depositContractUtils = await ethers.getContract("DepositContractUtils");

    adai = await ethers.getContract("MockADAI");
    aaveToken = await ethers.getContract("MockAAVEToken");
    aave = await ethers.getContract("MockAave");
    // currently in test the mockAave is itself the address provder
    aaveAddressProvider = await ethers.getContractAt(
      "ILendingPoolAddressesProvider",
      aave.address
    );
    stkAave = await ethers.getContract("MockStkAave");
    aaveIncentivesController = await ethers.getContract(
      "MockAaveIncentivesController"
    );

    uniswapPairOUSD_USDT = await ethers.getContract("MockUniswapPairOUSD_USDT");
    liquidityRewardOUSD_USDT = await ethers.getContractAt(
      "LiquidityReward",
      (
        await ethers.getContract("LiquidityRewardOUSD_USDTProxy")
      ).address
    );

    chainlinkOracleFeedDAI = await ethers.getContract(
      "MockChainlinkOracleFeedDAI"
    );
    chainlinkOracleFeedUSDT = await ethers.getContract(
      "MockChainlinkOracleFeedUSDT"
    );
    chainlinkOracleFeedUSDC = await ethers.getContract(
      "MockChainlinkOracleFeedUSDC"
    );
    chainlinkOracleFeedOGNETH = await ethers.getContract(
      "MockChainlinkOracleFeedOGNETH"
    );
    chainlinkOracleFeedETH = await ethers.getContract(
      "MockChainlinkOracleFeedETH"
    );

    flipper = await ethers.getContract("Flipper");

    const LUSDMetaStrategyProxy = await ethers.getContract(
      "ConvexLUSDMetaStrategyProxy"
    );
    LUSDMetaStrategy = await ethers.getContractAt(
      "ConvexGeneralizedMetaStrategy",
      LUSDMetaStrategyProxy.address
    );

    const fraxEthStrategyProxy = await ethers.getContract(
      "FraxETHStrategyProxy"
    );
    fraxEthStrategy = await ethers.getContractAt(
      "FraxETHStrategy",
      fraxEthStrategyProxy.address
    );

    swapper = await ethers.getContract("MockSwapper");
    mockSwapper = await ethers.getContract("MockSwapper");
    swapper1Inch = await ethers.getContract("Swapper1InchV5");
    mock1InchSwapRouter = await ethers.getContract("Mock1InchSwapRouter");
  }

  if (!isFork) {
    const assetAddresses = await getAssetAddresses(deployments);

    const sGovernor = await ethers.provider.getSigner(governorAddr);

    // Add TUSD in fixture, it is disabled by default in deployment
    await vaultAndTokenConracts.vault
      .connect(sGovernor)
      .supportAsset(assetAddresses.TUSD, 0);

    // Enable capital movement
    await vaultAndTokenConracts.vault.connect(sGovernor).unpauseCapital();
  }

  const signers = await hre.ethers.getSigners();
  let governor = signers[1];
  let strategist = signers[0];
  const adjuster = signers[0];
  let timelock;
  let oldTimelock;

  const [matt, josh, anna, domen, daniel, franck] = signers.slice(4);

  if (isFork) {
    governor = await impersonateAndFund(governorAddr);
    strategist = await impersonateAndFund(multichainStrategistAddr);
    timelock = await impersonateAndFund(timelockAddr);
    oldTimelock = await impersonateAndFund(addresses.mainnet.OldTimelock);

    // Just a hack to get around using `.getAddress()` on the signer
    governor.address = governorAddr;
    strategist.address = multichainStrategistAddr;
    timelock.address = timelockAddr;
    oldTimelock.address = addresses.mainnet.OldTimelock;
  } else {
    timelock = governor;
  }

  if (!isFork) {
    await fundAccounts();

    // Matt and Josh each have $100 OUSD & 100 OETH
    for (const user of [matt, josh]) {
<<<<<<< HEAD
      await dai.connect(user).approve(vault.address, daiUnits("100"));
      await vault.connect(user).mint(dai.address, daiUnits("100"), 0);

      // Fund WETH contract
      await hardhatSetBalance(user.address, "500");
      await weth.connect(user).deposit({ value: oethUnits("100") });
      await weth.connect(user).approve(oethVault.address, oethUnits("100"));
=======
      await dai
        .connect(user)
        .approve(vaultAndTokenConracts.vault.address, daiUnits("100"));
      await vaultAndTokenConracts.vault
        .connect(user)
        .mint(dai.address, daiUnits("100"), 0);
>>>>>>> 46bb6818
    }
  }
  return {
    ...vaultAndTokenConracts,
    // Accounts
    matt,
    josh,
    anna,
    governor,
    strategist,
    adjuster,
    domen,
    daniel,
    franck,
    timelock,
    oldTimelock,
    // Contracts
    vaultValueChecker,
    harvester,
    dripper,
    // Oracle
    chainlinkOracleFeedDAI,
    chainlinkOracleFeedUSDT,
    chainlinkOracleFeedUSDC,
    chainlinkOracleFeedOGNETH,
    chainlinkOracleFeedETH,
    governorContract,
    compoundStrategy,
    oracleRouter,
    oethOracleRouter,
    // Assets
    usdt,
    dai,
    tusd,
    usdc,
    ogn,
    ssv,
    LUSD,
    weth,
    ogv,
    reth,
    stETH,
    nonStandardToken,
    // cTokens
    cdai,
    cusdc,
    cusdt,
    comp,
    // aTokens,
    adai,
    ausdt,
    ausdc,
    // CompoundStrategy contract factory to deploy
    CompoundStrategyFactory,
    // ThreePool
    crv,
    crvMinter,
    threePool,
    threePoolGauge,
    threePoolToken,
    metapoolToken,
    morpho,
    morphoLens,
    LUSDMetapoolToken,
    threePoolStrategy,
    convexStrategy,
    OUSDmetaStrategy,
    LUSDMetaStrategy,
    makerDsrStrategy,
    morphoCompoundStrategy,
    morphoAaveStrategy,
    cvx,
    cvxBooster,
    cvxRewardPool,
    depositContractUtils,

    aaveStrategy,
    aaveToken,
    aaveAddressProvider,
    aaveIncentivesController,
    aave,
    stkAave,
    uniswapPairOUSD_USDT,
    liquidityRewardOUSD_USDT,
    flipper,
    wousd,
    morphoSteakhouseUSDCStrategy,
    morphoSteakHouseUSDCVault,
    morphoGauntletPrimeUSDCStrategy,
    morphoGauntletPrimeUSDCVault,
    morphoGauntletPrimeUSDTStrategy,
    morphoGauntletPrimeUSDTVault,
    curvePoolBooster,
    simpleOETHHarvester,
    oethFixedRateDripper,

    // Flux strategy
    fluxStrategy,
    fdai,
    fusdc,
    fusdt,

    // OETH
    oethVaultValueChecker,
    frxETH,
    sfrxETH,
    sDAI,
    fraxEthStrategy,
    nativeStakingSSVStrategy,
    nativeStakingFeeAccumulator,
    frxEthRedeemStrategy,
    lidoWithdrawalStrategy,
    balancerREthStrategy,
    oethMorphoAaveStrategy,
    convexEthMetaStrategy,
    oethDripper,
    oethHarvester,
    oethZapper,
    swapper,
    mockSwapper,
    swapper1Inch,
    mock1InchSwapRouter,
    aura,
    bal,
  };
});

async function oethDefaultFixture() {
  // TODO: Trim it down to only do OETH things
  const fixture = await defaultFixture();

  const { weth, reth, stETH, frxETH, sfrxETH } = fixture;
  const { matt, josh, domen, daniel, franck, oethVault } = fixture;

  if (isFork) {
    for (const user of [matt, josh, domen, daniel, franck]) {
      // Everyone gets free tokens
      for (const token of [weth, reth, stETH, frxETH, sfrxETH]) {
        await setERC20TokenBalance(user.address, token, "1000000", hre);

        // And vault can rug them all
        await resetAllowance(token, user, oethVault.address);
      }
    }
  } else {
    // Replace frxETHMinter
    await replaceContractAt(
      addresses.mainnet.FraxETHMinter,
      await ethers.getContract("MockFrxETHMinter")
    );

    // Fund WETH contract
    await hardhatSetBalance(weth.address, "999999999999999");

    // Fund all with mockTokens
    await fundAccountsForOETHUnitTests();

    // Reset allowances
    for (const user of [matt, josh, domen, daniel, franck]) {
      for (const asset of [weth, reth, stETH, frxETH, sfrxETH]) {
        await resetAllowance(asset, user, oethVault.address);
      }
    }
  }

  return fixture;
}

async function oethCollateralSwapFixture() {
  const fixture = await oethDefaultFixture();

  const { reth, stETH, matt, strategist, timelock, oethVault } = fixture;

  const bufferBps = await oethVault.vaultBuffer();
  const shouldChangeBuffer = bufferBps.lt(oethUnits("1"));

  if (shouldChangeBuffer) {
    // If it's not 100% already, set it to 100%
    await oethVault.connect(strategist).setVaultBuffer(
      oethUnits("1") // 100%
    );
  }

  for (const token of [reth, stETH]) {
    await token
      .connect(matt)
      .approve(
        oethVault.address,
        parseEther("100000000000000000000000000000000000")
      );

    // Transfer some tokens to the Vault so they can be swapped out
    await token.connect(matt).transfer(oethVault.address, parseEther("200"));
  }

  if (shouldChangeBuffer) {
    // Set it back
    await oethVault.connect(strategist).setVaultBuffer(bufferBps);
  }

  // Withdraw all from strategies so we have assets to swap
  await oethVault.connect(timelock).withdrawAllFromStrategies();

  return fixture;
}

async function ousdCollateralSwapFixture() {
  const fixture = await defaultFixture();

  const { dai, usdc, usdt, matt, strategist, timelock, vault } = fixture;

  const bufferBps = await vault.vaultBuffer();
  const shouldChangeBuffer = bufferBps.lt(ousdUnits("1"));

  if (shouldChangeBuffer) {
    // If it's not 100% already, set it to 100%
    await vault.connect(strategist).setVaultBuffer(
      ousdUnits("1") // 100%
    );
  }

  await usdt.connect(matt).approve(vault.address, 0);
  for (const token of [dai, usdc, usdt]) {
    await token
      .connect(matt)
      .approve(vault.address, await units("10000", token));

    // Mint some tokens, so it ends up in Vault
    await vault.connect(matt).mint(token.address, await units("500", token), 0);
  }

  if (shouldChangeBuffer) {
    // Set it back
    await vault.connect(strategist).setVaultBuffer(bufferBps);
  }

  // Withdraw all from strategies so we have assets to swap
  await vault.connect(timelock).withdrawAllFromStrategies();

  return fixture;
}

async function oeth1InchSwapperFixture() {
  const fixture = await oethDefaultFixture();
  const { mock1InchSwapRouter } = fixture;

  const swapPlatformAddr = "0x1111111254EEB25477B68fb85Ed929f73A960582";
  await replaceContractAt(swapPlatformAddr, mock1InchSwapRouter);

  const stubbedRouterContract = await hre.ethers.getContractAt(
    "Mock1InchSwapRouter",
    swapPlatformAddr
  );
  fixture.mock1InchSwapRouter = stubbedRouterContract;

  return fixture;
}

/**
 * Configure the MockVault contract by initializing it and setting supported
 * assets and then upgrade the Vault implementation via VaultProxy.
 */
async function mockVaultFixture() {
  const fixture = await defaultFixture();

  const { governorAddr } = await getNamedAccounts();
  const sGovernor = ethers.provider.getSigner(governorAddr);

  // Initialize and configure MockVault
  const cMockVault = await ethers.getContract("MockVault");

  // There is no need to initialize and setup the mock vault because the
  // proxy itself is already setup and the proxy is the one with the storage

  // Upgrade Vault to MockVault via proxy
  const cVaultProxy = await ethers.getContract("VaultProxy");
  await cVaultProxy.connect(sGovernor).upgradeTo(cMockVault.address);

  fixture.mockVault = await ethers.getContractAt(
    "MockVault",
    cVaultProxy.address
  );

  return fixture;
}

/**
 * Configure a Vault with only the Compound strategy.
 */
async function compoundVaultFixture() {
  const fixture = await defaultFixture();

  const { governorAddr } = await getNamedAccounts();
  const sGovernor = await ethers.provider.getSigner(governorAddr);

  const assetAddresses = await getAssetAddresses(deployments);

  // Approve in Vault
  await fixture.vault
    .connect(sGovernor)
    .approveStrategy(fixture.compoundStrategy.address);

  await fixture.harvester
    .connect(sGovernor)
    .setSupportedStrategy(fixture.compoundStrategy.address, true);

  // Add USDT
  await fixture.compoundStrategy
    .connect(sGovernor)
    .setPTokenAddress(assetAddresses.USDT, assetAddresses.cUSDT);
  await fixture.vault
    .connect(sGovernor)
    .setAssetDefaultStrategy(
      fixture.usdt.address,
      fixture.compoundStrategy.address
    );
  // Add USDC
  await fixture.compoundStrategy
    .connect(sGovernor)
    .setPTokenAddress(assetAddresses.USDC, assetAddresses.cUSDC);
  await fixture.vault
    .connect(sGovernor)
    .setAssetDefaultStrategy(
      fixture.usdc.address,
      fixture.compoundStrategy.address
    );
  // Add allocation mapping for DAI
  await fixture.vault
    .connect(sGovernor)
    .setAssetDefaultStrategy(
      fixture.dai.address,
      fixture.compoundStrategy.address
    );

  return fixture;
}

/**
 * Configure a Vault with only the 3Pool strategy.
 */
async function threepoolVaultFixture() {
  const fixture = await defaultFixture();

  const { governorAddr } = await getNamedAccounts();
  const sGovernor = await ethers.provider.getSigner(governorAddr);
  // Add 3Pool
  await fixture.vault
    .connect(sGovernor)
    .approveStrategy(fixture.threePoolStrategy.address);

  await fixture.harvester
    .connect(sGovernor)
    .setSupportedStrategy(fixture.threePoolStrategy.address, true);

  await fixture.vault
    .connect(sGovernor)
    .setAssetDefaultStrategy(
      fixture.usdt.address,
      fixture.threePoolStrategy.address
    );
  await fixture.vault
    .connect(sGovernor)
    .setAssetDefaultStrategy(
      fixture.usdc.address,
      fixture.threePoolStrategy.address
    );
  return fixture;
}

/**
 * Configure a Vault with only the Convex strategy.
 */
async function convexVaultFixture() {
  const fixture = await defaultFixture();

  const { governorAddr } = await getNamedAccounts();
  const sGovernor = await ethers.provider.getSigner(governorAddr);
  // Add Convex
  await fixture.vault
    .connect(sGovernor)
    .approveStrategy(fixture.convexStrategy.address);

  await fixture.harvester
    .connect(sGovernor)
    .setSupportedStrategy(fixture.convexStrategy.address, true);

  await fixture.vault
    .connect(sGovernor)
    .setAssetDefaultStrategy(
      fixture.usdt.address,
      fixture.convexStrategy.address
    );
  await fixture.vault
    .connect(sGovernor)
    .setAssetDefaultStrategy(
      fixture.usdc.address,
      fixture.convexStrategy.address
    );
  return fixture;
}

/**
 * Configure a Vault with the balancerREthStrategy
 */
async function balancerREthFixture(config = { defaultStrategy: true }) {
  const fixture = await defaultFixture();
  await hotDeployOption(fixture, "balancerREthFixture", {
    isOethFixture: true,
  });

  const { oethVault, timelock, weth, reth, balancerREthStrategy, josh } =
    fixture;

  if (config.defaultStrategy) {
    await oethVault
      .connect(timelock)
      .setAssetDefaultStrategy(reth.address, balancerREthStrategy.address);
    await oethVault
      .connect(timelock)
      .setAssetDefaultStrategy(weth.address, balancerREthStrategy.address);
  }

  fixture.rEthBPT = await ethers.getContractAt(
    "IERC20Metadata",
    addresses.mainnet.rETH_WETH_BPT,
    josh
  );
  fixture.balancerREthPID = balancer_rETH_WETH_PID;

  fixture.auraPool = await ethers.getContractAt(
    "IERC4626",
    addresses.mainnet.rETH_WETH_AuraRewards
  );

  fixture.balancerVault = await ethers.getContractAt(
    "IBalancerVault",
    addresses.mainnet.balancerVault,
    josh
  );

  // completely peg the rETH price
  // await setChainlinkOraclePrice(addresses.mainnet.rETH, await reth.getExchangeRate());

  await setERC20TokenBalance(josh.address, reth, "1000000", hre);
  await hardhatSetBalance(josh.address, "1000000");

  return fixture;
}

/**
 * Configure a Vault with only the Meta strategy.
 */
async function convexMetaVaultFixture() {
  const fixture = await defaultFixture();

  if (isFork) {
    const { josh, matt, anna, domen, daniel, franck, ousd } = fixture;

    // const curveFactoryAddress = '0xB9fC157394Af804a3578134A6585C0dc9cc990d4'

    const threepoolLP = await ethers.getContractAt(
      threepoolLPAbi,
      addresses.mainnet.ThreePoolToken
    );
    const ousdMetaPool = await ethers.getContractAt(
      ousdMetapoolAbi,
      addresses.mainnet.CurveOUSDMetaPool
    );
    const threepoolSwap = await ethers.getContractAt(
      threepoolSwapAbi,
      addresses.mainnet.ThreePool
    );
    // const curveFactory = await ethers.getContractAt(curveFactoryAbi, curveFactoryAddress)

    const balances = await ousdMetaPool.get_balances();
    log(`Metapool balance 0: ${formatUnits(balances[0])}`);
    log(`Metapool balance 1: ${formatUnits(balances[1])}`);

    // Domen is loaded with 3CRV
    await hardhatSetBalance(domen.address, "1000000");
    await setERC20TokenBalance(domen.address, threepoolLP, "1000000", hre);

    for (const user of [josh, matt, anna, domen, daniel, franck]) {
      // Approve OUSD MetaPool contract to move funds
      await resetAllowance(threepoolLP, user, ousdMetaPool.address);
      await resetAllowance(ousd, user, ousdMetaPool.address);
    }

    fixture.ousdMetaPool = ousdMetaPool;
    fixture.threePoolToken = threepoolLP;
    fixture.threepoolSwap = threepoolSwap;
  } else {
    // Migrations should do these on fork
    const { governorAddr } = await getNamedAccounts();
    const sGovernor = await ethers.provider.getSigner(governorAddr);

    // Add Convex Meta strategy
    await fixture.vault
      .connect(sGovernor)
      .approveStrategy(fixture.OUSDmetaStrategy.address);

    // set meta strategy on vault so meta strategy is allowed to mint OUSD
    await fixture.vault
      .connect(sGovernor)
      .setOusdMetaStrategy(fixture.OUSDmetaStrategy.address);

    // set OUSD mint threshold to 50 million
    await fixture.vault
      .connect(sGovernor)
      .setNetOusdMintForStrategyThreshold(parseUnits("50", 24));

    await fixture.harvester
      .connect(sGovernor)
      .setSupportedStrategy(fixture.OUSDmetaStrategy.address, true);

    await fixture.vault
      .connect(sGovernor)
      .setAssetDefaultStrategy(
        fixture.usdt.address,
        fixture.OUSDmetaStrategy.address
      );

    await fixture.vault
      .connect(sGovernor)
      .setAssetDefaultStrategy(
        fixture.usdc.address,
        fixture.OUSDmetaStrategy.address
      );
  }

  return fixture;
}

/**
 * Configure a Vault with default DAI strategy to the Maker DSR strategy.
 */

async function makerDsrFixture(
  config = {
    daiMintAmount: 0,
    depositToStrategy: false,
  }
) {
  const fixture = await defaultFixture();

  if (isFork) {
    const { dai, josh, makerDsrStrategy, strategist, vault } = fixture;

    // Impersonate the OUSD Vault
    fixture.vaultSigner = await impersonateAndFund(vault.address);

    // mint some OUSD using DAI if configured
    if (config?.daiMintAmount > 0) {
      const daiMintAmount = parseUnits(config.daiMintAmount.toString());
      await vault.connect(josh).rebase();
      await vault.connect(josh).allocate();

      // Approve the Vault to transfer DAI
      await dai.connect(josh).approve(vault.address, daiMintAmount);

      // Mint OUSD with DAI
      // This will sit in the vault, not the strategy
      await vault.connect(josh).mint(dai.address, daiMintAmount, 0);

      // Add DAI to the Maker DSR Strategy
      if (config?.depositToStrategy) {
        // The strategist deposits the WETH to the AMO strategy
        await vault
          .connect(strategist)
          .depositToStrategy(
            makerDsrStrategy.address,
            [dai.address],
            [daiMintAmount]
          );
      }
    }
  } else {
    throw new Error(
      "Maker DSR strategy only supported in forked test environment"
    );
  }

  return fixture;
}

/**
 * Configure a Vault with default USDC strategy to the Morpho Steakhouse USDC Vault.
 */
async function morphoSteakhouseUSDCFixture(
  config = {
    usdcMintAmount: 0,
    depositToStrategy: false,
  }
) {
  const fixture = await defaultFixture();

  if (isFork) {
    const { usdc, josh, morphoSteakhouseUSDCStrategy, strategist, vault } =
      fixture;

    // Impersonate the OUSD Vault
    fixture.vaultSigner = await impersonateAndFund(vault.address);

    // mint some OUSD using USDC if configured
    if (config?.usdcMintAmount > 0) {
      const usdcMintAmount = parseUnits(config.usdcMintAmount.toString(), 6);
      await vault.connect(josh).rebase();
      await vault.connect(josh).allocate();

      // Approve the Vault to transfer USDC
      await usdc.connect(josh).approve(vault.address, usdcMintAmount);

      // Mint OUSD with USDC
      // This will sit in the vault, not the strategy
      await vault.connect(josh).mint(usdc.address, usdcMintAmount, 0);

      // Add USDC to the strategy
      if (config?.depositToStrategy) {
        // The strategist deposits the USDC to the strategy
        await vault
          .connect(strategist)
          .depositToStrategy(
            morphoSteakhouseUSDCStrategy.address,
            [usdc.address],
            [usdcMintAmount]
          );
      }
    }
  } else {
    throw new Error(
      "Morpho Steakhouse USDC strategy only supported in forked test environment"
    );
  }

  return fixture;
}

/**
 * Configure a Vault with default USDC strategy to the Morpho Gauntlet Prime USDC Vault.
 */
async function morphoGauntletPrimeUSDCFixture(
  config = {
    usdcMintAmount: 0,
    depositToStrategy: false,
  }
) {
  const fixture = await defaultFixture();

  if (isFork) {
    const { usdc, josh, morphoGauntletPrimeUSDCStrategy, strategist, vault } =
      fixture;

    // Impersonate the OUSD Vault
    fixture.vaultSigner = await impersonateAndFund(vault.address);

    // mint some OUSD using USDC if configured
    if (config?.usdcMintAmount > 0) {
      const usdcMintAmount = parseUnits(config.usdcMintAmount.toString(), 6);
      await vault.connect(josh).rebase();
      await vault.connect(josh).allocate();

      // Approve the Vault to transfer USDC
      await usdc.connect(josh).approve(vault.address, usdcMintAmount);

      // Mint OUSD with USDC
      // This will sit in the vault, not the strategy
      await vault.connect(josh).mint(usdc.address, usdcMintAmount, 0);

      // Add USDC to the strategy
      if (config?.depositToStrategy) {
        // The strategist deposits the USDC to the strategy
        await vault
          .connect(strategist)
          .depositToStrategy(
            morphoGauntletPrimeUSDCStrategy.address,
            [usdc.address],
            [usdcMintAmount]
          );
      }
    }
  } else {
    throw new Error(
      "Morpho Gauntlet Prime USDC strategy only supported in forked test environment"
    );
  }

  return fixture;
}

/**
 * Configure a Vault with default USDT strategy to the Morpho Gauntlet Prime USDT Vault.
 */
async function morphoGauntletPrimeUSDTFixture(
  config = {
    usdtMintAmount: 0,
    depositToStrategy: false,
  }
) {
  const fixture = await defaultFixture();

  if (isFork) {
    const { usdt, josh, morphoGauntletPrimeUSDTStrategy, strategist, vault } =
      fixture;

    // Impersonate the OUSD Vault
    fixture.vaultSigner = await impersonateAndFund(vault.address);

    // mint some OUSD using USDT if configured
    if (config?.usdtMintAmount > 0) {
      const usdtMintAmount = parseUnits(config.usdtMintAmount.toString(), 6);
      await vault.connect(josh).rebase();
      await vault.connect(josh).allocate();

      // Approve the Vault to transfer USDT
      await usdt.connect(josh).approve(vault.address, 0);
      await usdt.connect(josh).approve(vault.address, usdtMintAmount);

      // Mint OUSD with USDT
      // This will sit in the vault, not the strategy
      await vault.connect(josh).mint(usdt.address, usdtMintAmount, 0);

      // Add USDT to the strategy
      if (config?.depositToStrategy) {
        // The strategist deposits the USDT to the strategy
        await vault
          .connect(strategist)
          .depositToStrategy(
            morphoGauntletPrimeUSDTStrategy.address,
            [usdt.address],
            [usdtMintAmount]
          );
      }
    }
  } else {
    throw new Error(
      "Morpho Gauntlet Prime USDT strategy only supported in forked test environment"
    );
  }

  return fixture;
}

/**
 * Configure a Vault with only the Morpho strategy.
 */
async function morphoCompoundFixture() {
  const fixture = await defaultFixture();
  await hotDeployOption(fixture, "morphoCompoundFixture");

  const { timelock } = fixture;

  if (isFork) {
    await fixture.vault
      .connect(timelock)
      .setAssetDefaultStrategy(
        fixture.usdt.address,
        fixture.morphoCompoundStrategy.address
      );

    await fixture.vault
      .connect(timelock)
      .setAssetDefaultStrategy(
        fixture.usdc.address,
        fixture.morphoCompoundStrategy.address
      );

    await fixture.vault
      .connect(timelock)
      .setAssetDefaultStrategy(
        fixture.dai.address,
        fixture.morphoCompoundStrategy.address
      );
  } else {
    throw new Error(
      "Morpho strategy only supported in forked test environment"
    );
  }

  return fixture;
}

/**
 * Configure a Vault with only the Aave strategy for USDT.
 */
async function aaveFixture() {
  const fixture = await defaultFixture();

  const { timelock } = fixture;

  if (isFork) {
    await fixture.vault
      .connect(timelock)
      .setAssetDefaultStrategy(
        fixture.usdt.address,
        fixture.aaveStrategy.address
      );
  } else {
    throw new Error(
      "Aave strategy supported for USDT in forked test environment"
    );
  }

  return fixture;
}

/**
 * Configure a Vault with only the Morpho strategy.
 */
async function morphoAaveFixture() {
  const fixture = await defaultFixture();

  const { timelock } = fixture;

  if (isFork) {
    // The supply of DAI and USDT has been paused for Morpho Aave V2 so no default strategy
    await fixture.vault
      .connect(timelock)
      .setAssetDefaultStrategy(fixture.dai.address, addresses.zero);
    await fixture.vault
      .connect(timelock)
      .setAssetDefaultStrategy(fixture.usdt.address, addresses.zero);

    await fixture.vault
      .connect(timelock)
      .setAssetDefaultStrategy(
        fixture.usdc.address,
        fixture.morphoAaveStrategy.address
      );
  } else {
    throw new Error(
      "Morpho strategy only supported in forked test environment"
    );
  }

  return fixture;
}

/**
 * Configure a Vault with only the Morpho strategy.
 */
async function oethMorphoAaveFixture() {
  const fixture = await oethDefaultFixture();

  if (isFork) {
    const { oethVault, timelock, weth, oethMorphoAaveStrategy } = fixture;

    await oethVault
      .connect(timelock)
      .setAssetDefaultStrategy(weth.address, oethMorphoAaveStrategy.address);
  } else {
    throw new Error(
      "Morpho strategy only supported in forked test environment"
    );
  }

  return fixture;
}

/**
 * FraxETHStrategy fixture
 */
async function fraxETHStrategyFixture() {
  const fixture = await oethDefaultFixture();
  await hotDeployOption(fixture, "fraxETHStrategyFixture", {
    isOethFixture: true,
  });

  if (isFork) {
    const { oethVault, frxETH, fraxEthStrategy, timelock } = fixture;
    await oethVault
      .connect(timelock)
      .setAssetDefaultStrategy(frxETH.address, fraxEthStrategy.address);

    // Set frxETH/ETH price above 0.998 so we can mint OETH using frxETH
    await setFraxOraclePrice(parseUnits("0.999", 18));
  } else {
    const { governorAddr } = await getNamedAccounts();
    const { oethVault, frxETH, fraxEthStrategy } = fixture;
    const sGovernor = await ethers.provider.getSigner(governorAddr);

    // Approve Strategy
    await oethVault.connect(sGovernor).approveStrategy(fraxEthStrategy.address);

    // Set as default
    await oethVault
      .connect(sGovernor)
      .setAssetDefaultStrategy(frxETH.address, fraxEthStrategy.address);
  }

  return fixture;
}

/**
 * NativeStakingSSVStrategy fixture
 */
async function nativeStakingSSVStrategyFixture() {
  const fixture = await oethDefaultFixture();
  await hotDeployOption(fixture, "nativeStakingSSVStrategyFixture", {
    isOethFixture: true,
  });

  if (isFork) {
    const { oethVault, weth, nativeStakingSSVStrategy, ssv, timelock } =
      fixture;
    await oethVault
      .connect(timelock)
      .setAssetDefaultStrategy(weth.address, nativeStakingSSVStrategy.address);

    // The Defender Relayer
    fixture.validatorRegistrator = await impersonateAndFund(
      addresses.mainnet.validatorRegistrator
    );

    // Fund some SSV to the native staking strategy
    const ssvWhale = await impersonateAndFund(
      "0xf977814e90da44bfa03b6295a0616a897441acec" // Binance 8
    );
    await ssv
      .connect(ssvWhale)
      .transfer(nativeStakingSSVStrategy.address, oethUnits("100"));

    fixture.ssvNetwork = await ethers.getContractAt(
      "ISSVNetwork",
      addresses.mainnet.SSVNetwork
    );
  } else {
    fixture.ssvNetwork = await ethers.getContract("MockSSVNetwork");
    const { governorAddr } = await getNamedAccounts();
    const { oethVault, weth, nativeStakingSSVStrategy } = fixture;
    const sGovernor = await ethers.provider.getSigner(governorAddr);

    // Approve Strategy
    await oethVault
      .connect(sGovernor)
      .approveStrategy(nativeStakingSSVStrategy.address);

    const fuseStartBn = ethers.utils.parseEther("21.6");
    const fuseEndBn = ethers.utils.parseEther("25.6");

    // Set as default
    await oethVault
      .connect(sGovernor)
      .setAssetDefaultStrategy(weth.address, nativeStakingSSVStrategy.address);

    await nativeStakingSSVStrategy
      .connect(sGovernor)
      .setFuseInterval(fuseStartBn, fuseEndBn);

    await nativeStakingSSVStrategy
      .connect(sGovernor)
      .setRegistrator(governorAddr);

    fixture.validatorRegistrator = sGovernor;
  }

  return fixture;
}

/**
 * Generalized strategy fixture that works only in forked environment
 *
 * @param metapoolAddress -> the address of the metapool
 * @param rewardPoolAddress -> address of the reward staker contract
 * @param metastrategyProxyName -> name of the generalizedMetastrategy proxy contract
 */
async function convexGeneralizedMetaForkedFixture(
  config = {
    metapoolAddress: addresses.mainnet.CurveOUSDMetaPool,
    rewardPoolAddress: addresses.mainnet.CVXRewardsPool,
    metastrategyProxyName: addresses.mainnet.ConvexOUSDAMOStrategy,
    lpTokenAddress: addresses.mainnet.ThreePoolToken,
  }
) {
  const {
    metapoolAddress,
    rewardPoolAddress,
    metastrategyProxyName,
    lpTokenAddress,
  } = config;
  const fixture = await defaultFixture();

  const { timelockAddr } = await getNamedAccounts();
  const sGovernor = await ethers.provider.getSigner(timelockAddr);
  const { josh, matt, anna, domen, daniel, franck } = fixture;

  const threepoolLP = await ethers.getContractAt(
    threepoolLPAbi,
    addresses.mainnet.ThreePoolToken
  );
  const metapool = await ethers.getContractAt(ousdMetapoolAbi, metapoolAddress);

  const primaryCoin = await ethers.getContractAt(
    erc20Abi,
    await metapool.coins(0)
  );

  const threepoolSwap = await ethers.getContractAt(
    threepoolSwapAbi,
    addresses.mainnet.ThreePool
  );

  const lpToken = await ethers.getContractAt(erc20Abi, lpTokenAddress);

  for (const user of [josh, matt, anna, domen, daniel, franck]) {
    // Approve Metapool contract to move funds
    await resetAllowance(threepoolLP, user, metapoolAddress);
    await resetAllowance(primaryCoin, user, metapoolAddress);
  }

  await impersonateAndFund(domen.address, "1000000");
  await setERC20TokenBalance(domen.address, threepoolLP, "1000000", hre);

  fixture.metapoolCoin = primaryCoin;
  fixture.metapool = metapool;
  fixture.metapoolLpToken = lpToken;
  fixture.threePoolToken = threepoolLP;
  fixture.threepoolSwap = threepoolSwap;

  fixture.metaStrategyProxy = await ethers.getContract(metastrategyProxyName);
  fixture.metaStrategy = await ethers.getContractAt(
    "ConvexGeneralizedMetaStrategy",
    fixture.metaStrategyProxy.address
  );

  fixture.rewardPool = await ethers.getContractAt(
    "IRewardStaking",
    rewardPoolAddress
  );

  await fixture.vault
    .connect(sGovernor)
    .setAssetDefaultStrategy(
      fixture.usdt.address,
      fixture.metaStrategy.address
    );

  await fixture.vault
    .connect(sGovernor)
    .setAssetDefaultStrategy(
      fixture.usdc.address,
      fixture.metaStrategy.address
    );

  return fixture;
}

async function nodeSnapshot() {
  return await hre.network.provider.request({
    method: "evm_snapshot",
    params: [],
  });
}

async function nodeRevert(snapshotId) {
  return await hre.network.provider.request({
    method: "evm_revert",
    params: [snapshotId],
  });
}

async function resetAllowance(
  tokenContract,
  signer,
  toAddress,
  allowance = "10000000000000000000000000000000000000000000000000"
) {
  await tokenContract.connect(signer).approve(toAddress, "0");
  await tokenContract.connect(signer).approve(toAddress, allowance);
}

/**
 * Configure a Vault with only the LUSD Generalized Meta strategy.
 */
async function convexLUSDMetaVaultFixture() {
  const fixture = await defaultFixture();

  const { governorAddr } = await getNamedAccounts();
  const sGovernor = await ethers.provider.getSigner(governorAddr);

  // Add Convex Meta strategy
  await fixture.vault
    .connect(sGovernor)
    .approveStrategy(fixture.LUSDMetaStrategy.address);

  await fixture.harvester
    .connect(sGovernor)
    .setSupportedStrategy(fixture.LUSDMetaStrategy.address, true);

  await fixture.vault
    .connect(sGovernor)
    .setAssetDefaultStrategy(
      fixture.usdt.address,
      fixture.LUSDMetaStrategy.address
    );

  await fixture.vault
    .connect(sGovernor)
    .setAssetDefaultStrategy(
      fixture.usdc.address,
      fixture.LUSDMetaStrategy.address
    );

  return fixture;
}

/**
 * Configure a Vault with only the OETH/(W)ETH Curve Metastrategy.
 */
async function convexOETHMetaVaultFixture(
  config = {
    wethMintAmount: 0,
    depositToStrategy: false,
    poolAddEthAmount: 0,
    poolAddOethAmount: 0,
    balancePool: false,
  }
) {
  const fixture = await oethDefaultFixture();
  await hotDeployOption(fixture, "convexOETHMetaVaultFixture", {
    isOethFixture: true,
  });

  const {
    convexEthMetaStrategy,
    oeth,
    oethVault,
    josh,
    strategist,
    timelock,
    weth,
    crv,
  } = fixture;

  await impersonateAndFund(josh.address);
  await setERC20TokenBalance(josh.address, weth, "10000000", hre);
  await setERC20TokenBalance(josh.address, crv, "10000000", hre);

  // Update the strategy threshold to 500k ETH
  await oethVault
    .connect(timelock)
    .setNetOusdMintForStrategyThreshold(parseUnits("500", 21));

  await oethVault
    .connect(timelock)
    .setAssetDefaultStrategy(weth.address, addresses.zero);

  // Impersonate the OETH Vault
  fixture.oethVaultSigner = await impersonateAndFund(oethVault.address);
  // Impersonate the Curve gauge that holds all the LP tokens
  fixture.oethGaugeSigner = await impersonateAndFund(
    addresses.mainnet.CurveOETHGauge
  );

  // Convex pool that records the deposited balances
  fixture.cvxRewardPool = await ethers.getContractAt(
    "IRewardStaking",
    addresses.mainnet.CVXETHRewardsPool
  );

  fixture.oethMetaPool = await ethers.getContractAt(
    oethMetapoolAbi,
    addresses.mainnet.CurveOETHMetaPool
  );

  // mint some OETH using WETH is configured
  if (config?.wethMintAmount > 0) {
    const wethAmount = parseUnits(config.wethMintAmount.toString());
    await oethVault.connect(josh).rebase();
    await oethVault.connect(josh).allocate();

    // Calculate how much to mint based on the WETH in the vault,
    // the withdrawal queue, and the WETH to be sent to the strategy
    const wethBalance = await weth.balanceOf(oethVault.address);
    const queue = await oethVault.withdrawalQueueMetadata();
    const available = wethBalance.add(queue.claimed).sub(queue.queued);
    const mintAmount = wethAmount.sub(available);

    if (mintAmount.gt(0)) {
      // Approve the Vault to transfer WETH
      await weth.connect(josh).approve(oethVault.address, mintAmount);

      // Mint OETH with WETH
      // This will sit in the vault, not the strategy
      await oethVault.connect(josh).mint(weth.address, mintAmount, 0);
    }

    // Add ETH to the Metapool
    if (config?.depositToStrategy) {
      // The strategist deposits the WETH to the AMO strategy
      await oethVault
        .connect(strategist)
        .depositToStrategy(
          convexEthMetaStrategy.address,
          [weth.address],
          [wethAmount]
        );
    }
  }

  if (config?.balancePool) {
    const ethBalance = await fixture.oethMetaPool.balances(0);
    const oethBalance = await fixture.oethMetaPool.balances(1);

    const diff = parseInt(
      ethBalance.sub(oethBalance).div(oethUnits("1")).toString()
    );

    if (diff > 0) {
      config.poolAddOethAmount = (config.poolAddOethAmount || 0) + diff;
    } else if (diff < 0) {
      config.poolAddEthAmount = (config.poolAddEthAmount || 0) - diff;
    }
  }

  // Add ETH to the Metapool
  if (config?.poolAddEthAmount > 0) {
    // Fund Josh with ETH plus some extra for gas fees
    const fundAmount = config.poolAddEthAmount + 1;
    await hardhatSetBalance(josh.address, fundAmount.toString());

    const ethAmount = parseUnits(config.poolAddEthAmount.toString(), 18);
    // prettier-ignore
    await fixture.oethMetaPool
      .connect(josh)["add_liquidity(uint256[2],uint256)"]([ethAmount, 0], 0, {
        value: ethAmount,
      });
  }

  const { oethWhaleAddress } = addresses.mainnet;
  fixture.oethWhale = await impersonateAndFund(oethWhaleAddress);

  // Add OETH to the Metapool
  if (config?.poolAddOethAmount > 0) {
    const poolAddOethAmountUnits = parseUnits(
      config.poolAddOethAmount.toString()
    );

    const { oethWhale } = fixture;

    // Load with WETH
    await setERC20TokenBalance(
      oethWhaleAddress,
      weth,
      (config.poolAddOethAmount * 2).toString()
    );

    // Approve the Vault to transfer WETH
    await weth
      .connect(oethWhale)
      .approve(oethVault.address, poolAddOethAmountUnits);

    // Mint OETH with WETH
    await oethVault
      .connect(oethWhale)
      .mint(weth.address, poolAddOethAmountUnits, 0);

    const oethAmount = await oeth.balanceOf(oethWhaleAddress);
    log(`OETH whale balance     : ${formatUnits(oethAmount)}`);
    log(`OETH to add to Metapool: ${formatUnits(poolAddOethAmountUnits)}`);

    await oeth
      .connect(fixture.oethWhale)
      .approve(fixture.oethMetaPool.address, poolAddOethAmountUnits);

    // prettier-ignore
    await fixture.oethMetaPool
      .connect(fixture.oethWhale)["add_liquidity(uint256[2],uint256)"]([0, poolAddOethAmountUnits], 0);
  }

  return fixture;
}

/**
 * Configure a Vault hold frxEth to be redeemed by the frxEthRedeemStrategy
 */
async function frxEthRedeemStrategyFixture() {
  const fixture = await oethDefaultFixture();

  // Give weth and fraxETH to the vault

  await fixture.frxETH
    .connect(fixture.daniel)
    .transfer(fixture.oethVault.address, parseUnits("2000"));
  await fixture.weth
    .connect(fixture.daniel)
    .transfer(fixture.oethVault.address, parseUnits("2000"));

  return fixture;
}

/**
 * Configure a Vault hold stEth to be withdrawn by the LidoWithdrawalStrategy
 */
async function lidoWithdrawalStrategyFixture() {
  const fixture = await oethDefaultFixture();

  // Give weth and stETH to the vault

  await fixture.stETH
    .connect(fixture.daniel)
    .transfer(fixture.oethVault.address, parseUnits("2002"));
  await fixture.weth
    .connect(fixture.daniel)
    .transfer(fixture.oethVault.address, parseUnits("2003"));

  fixture.lidoWithdrawalQueue = await ethers.getContractAt(
    "IStETHWithdrawal",
    addresses.mainnet.LidoWithdrawalQueue
  );

  return fixture;
}

/**
 * Configure a compound fixture with a false vault for testing
 */
async function compoundFixture() {
  const fixture = await defaultFixture();

  const assetAddresses = await getAssetAddresses(deployments);
  const { deploy } = deployments;
  const { governorAddr } = await getNamedAccounts();
  const sGovernor = await ethers.provider.getSigner(governorAddr);

  await deploy("StandaloneCompound", {
    from: governorAddr,
    contract: "CompoundStrategy",
    args: [[addresses.dead, fixture.vault.address]],
  });

  fixture.cStandalone = await ethers.getContract("StandaloneCompound");

  // Set governor as vault
  await fixture.cStandalone
    .connect(sGovernor)
    .initialize(
      [assetAddresses.COMP],
      [assetAddresses.DAI, assetAddresses.USDC],
      [assetAddresses.cDAI, assetAddresses.cUSDC]
    );

  await fixture.cStandalone
    .connect(sGovernor)
    .setHarvesterAddress(fixture.harvester.address);

  // impersonate the vault and strategy
  fixture.vaultSigner = await impersonateAndFund(fixture.vault.address);
  fixture.strategySigner = await impersonateAndFund(
    fixture.cStandalone.address
  );

  await fixture.usdc.transfer(
    await fixture.matt.getAddress(),
    parseUnits("1000", 6)
  );

  return fixture;
}

/**
 * Configure a threepool fixture with the governor as vault for testing
 */
async function threepoolFixture() {
  const fixture = await defaultFixture();

  const assetAddresses = await getAssetAddresses(deployments);
  const { deploy } = deployments;
  const { governorAddr } = await getNamedAccounts();
  const sGovernor = await ethers.provider.getSigner(governorAddr);

  await deploy("StandaloneThreePool", {
    from: governorAddr,
    contract: "ThreePoolStrategy",
    args: [
      [
        assetAddresses.ThreePool,
        governorAddr, // Using Governor in place of Vault here
      ],
    ],
  });

  fixture.tpStandalone = await ethers.getContract("StandaloneThreePool");

  // Set governor as vault
  await fixture.tpStandalone.connect(sGovernor)[
    // eslint-disable-next-line
    "initialize(address[],address[],address[],address,address)"
  ]([assetAddresses.CRV], [assetAddresses.DAI, assetAddresses.USDC, assetAddresses.USDT], [assetAddresses.ThreePoolToken, assetAddresses.ThreePoolToken, assetAddresses.ThreePoolToken], assetAddresses.ThreePoolGauge, assetAddresses.CRVMinter);

  return fixture;
}

/**
 * Configure a hacked Vault
 */
async function hackedVaultFixture() {
  const fixture = await defaultFixture();

  const assetAddresses = await getAssetAddresses(deployments);
  const { deploy } = deployments;
  const { vault, oracleRouter } = fixture;
  const { governorAddr } = await getNamedAccounts();
  const sGovernor = await ethers.provider.getSigner(governorAddr);
  const oracleAddresses = await getOracleAddresses(hre.deployments);

  await deploy("MockEvilDAI", {
    from: governorAddr,
    args: [vault.address, assetAddresses.DAI],
  });

  const evilDAI = await ethers.getContract("MockEvilDAI");
  /* Mock oracle feeds report 0 for updatedAt data point. Set
   * maxStaleness to 100 years from epoch to make the Oracle
   * feeds valid
   */
  const maxStaleness = 24 * 60 * 60 * 365 * 100;

  await oracleRouter.setFeed(
    evilDAI.address,
    oracleAddresses.chainlink.DAI_USD,
    maxStaleness
  );
  await oracleRouter.cacheDecimals(evilDAI.address);

  await fixture.vault.connect(sGovernor).supportAsset(evilDAI.address, 0);

  fixture.evilDAI = evilDAI;

  return fixture;
}

/**
 * Configure a reborn hack attack
 */
async function rebornFixture() {
  const fixture = await defaultFixture();

  const assetAddresses = await getAssetAddresses(deployments);
  const { deploy } = deployments;
  const { governorAddr } = await getNamedAccounts();
  const { vault } = fixture;

  await deploy("Sanctum", {
    from: governorAddr,
    args: [assetAddresses.DAI, vault.address],
  });

  const sanctum = await ethers.getContract("Sanctum");

  const encodedCallbackAddress = defaultAbiCoder
    .encode(["address"], [sanctum.address])
    .slice(2);
  const initCode = (await ethers.getContractFactory("Reborner")).bytecode;
  const deployCode = `${initCode}${encodedCallbackAddress}`;

  const rebornAddress = await sanctum.computeAddress(12345, deployCode);
  const reborner = await ethers.getContractAt("Reborner", rebornAddress);

  // deploy the reborn contract and call a method
  const deployAndCall = async ({
    shouldAttack = true,
    targetMethod = null,
    shouldDestruct = false,
  }) => {
    await sanctum.setShouldAttack(shouldAttack);
    await sanctum.setShouldDesctruct(shouldDestruct);
    if (targetMethod) await sanctum.setTargetMethod(targetMethod);
    await sanctum.setOUSDAddress(fixture.ousd.address);
    await sanctum.deploy(12345, deployCode);
  };

  fixture.rebornAddress = rebornAddress;
  fixture.reborner = reborner;
  fixture.deployAndCall = deployAndCall;

  return fixture;
}

async function fluxStrategyFixture() {
  const fixture = await defaultFixture();

  const { fluxStrategy, timelock, vault, dai, usdt, usdc } = fixture;

  await vault
    .connect(timelock)
    .setAssetDefaultStrategy(dai.address, fluxStrategy.address);

  await vault
    .connect(timelock)
    .setAssetDefaultStrategy(usdt.address, fluxStrategy.address);

  await vault
    .connect(timelock)
    .setAssetDefaultStrategy(usdc.address, fluxStrategy.address);

  // Withdraw all from strategies and deposit it to Flux
  await vault.connect(timelock).withdrawAllFromStrategies();

  await vault.connect(timelock).rebase();

  return fixture;
}

async function buybackFixture() {
  const fixture = await defaultFixture();

  const { ousd, oeth, oethVault, vault, weth, dai, josh, governor, timelock } =
    fixture;

  const ousdBuybackProxy = await ethers.getContract("BuybackProxy");
  const ousdBuyback = await ethers.getContractAt(
    "OUSDBuyback",
    ousdBuybackProxy.address
  );

  const oethBuybackProxy = await ethers.getContract("OETHBuybackProxy");
  const oethBuyback = await ethers.getContractAt(
    "OETHBuyback",
    oethBuybackProxy.address
  );

  let armBuyback;
  if (isFork) {
    const armBuybackProxy = await ethers.getContract("ARMBuybackProxy");
    armBuyback = await ethers.getContractAt(
      "ARMBuyback",
      armBuybackProxy.address
    );
    fixture.armBuyback = armBuyback;
  }

  fixture.ousdBuyback = ousdBuyback;
  fixture.oethBuyback = oethBuyback;

  const rewardsSourceAddress = await ousdBuyback.connect(josh).rewardsSource();
  fixture.rewardsSource = await ethers.getContractAt([], rewardsSourceAddress);

  if (isFork) {
    fixture.cvxLocker = await ethers.getContractAt(
      "ICVXLocker",
      addresses.mainnet.CVXLocker
    );
    fixture.uniswapRouter = await ethers.getContractAt(
      "IUniswapUniversalRouter",
      addresses.mainnet.uniswapUniversalRouter
    );

    // Load with funds to test swaps
    await setERC20TokenBalance(josh.address, weth, "10000");
    await setERC20TokenBalance(josh.address, dai, "10000");
    await weth.connect(josh).approve(oethVault.address, oethUnits("10000"));
    await dai.connect(josh).approve(vault.address, ousdUnits("10000"));

    // Mint & transfer oToken
    await oethVault.connect(josh).mint(weth.address, oethUnits("1.23"), "0");
    await oeth.connect(josh).transfer(oethBuyback.address, oethUnits("1.1"));

    await vault.connect(josh).mint(dai.address, oethUnits("1231"), "0");
    await ousd.connect(josh).transfer(ousdBuyback.address, oethUnits("1100"));
    await setERC20TokenBalance(armBuyback.address, weth, "100");

    // Compute splits
    await oethBuyback.connect(timelock).updateBuybackSplits();
    await ousdBuyback.connect(timelock).updateBuybackSplits();
    await armBuyback.connect(timelock).updateBuybackSplits();
  } else {
    fixture.mockSwapper = await ethers.getContract("MockSwapper");
    fixture.cvxLocker = await ethers.getContract("MockCVXLocker");

    // Mint some OUSD
    await dai.connect(josh).mint(ousdUnits("3000"));
    await dai.connect(josh).approve(vault.address, ousdUnits("3000"));
    await vault.connect(josh).mint(dai.address, ousdUnits("3000"), "0");

    // Mint some OETH
    await weth.connect(josh).mint(oethUnits("3"));
    await weth.connect(josh).approve(oethVault.address, oethUnits("3"));
    await oethVault.connect(josh).mint(weth.address, oethUnits("3"), "0");

    // Transfer those to the buyback contract
    await oeth.connect(josh).transfer(oethBuyback.address, oethUnits("3"));
    await ousd.connect(josh).transfer(ousdBuyback.address, ousdUnits("3000"));
    //await weth.connect(josh).transfer(armBuyback.address, oethUnits("3"));

    // Compute splits
    await oethBuyback.connect(governor).updateBuybackSplits();
    await ousdBuyback.connect(governor).updateBuybackSplits();
    //await armBuyback.connect(governor).updateBuybackSplits();
  }

  return fixture;
}

async function harvesterFixture() {
  let fixture;

  if (isFork) {
    fixture = await defaultFixture();
  } else {
    fixture = await compoundVaultFixture();

    const {
      vault,
      governor,
      harvester,
      dai,
      aaveStrategy,
      comp,
      aaveToken,
      strategist,
      compoundStrategy,
    } = fixture;

    // Add Aave which only supports DAI
    await vault.connect(governor).approveStrategy(aaveStrategy.address);

    await harvester
      .connect(governor)
      .setSupportedStrategy(aaveStrategy.address, true);

    // Add direct allocation of DAI to Aave
    await vault
      .connect(governor)
      .setAssetDefaultStrategy(dai.address, aaveStrategy.address);

    // Let strategies hold some reward tokens
    await comp
      .connect(strategist)
      .mintTo(compoundStrategy.address, ousdUnits("120"));
    await aaveToken
      .connect(strategist)
      .mintTo(aaveStrategy.address, ousdUnits("150"));

    fixture.uniswapRouter = await ethers.getContract("MockUniswapRouter");
    fixture.balancerVault = await ethers.getContract("MockBalancerVault");
  }

  return fixture;
}

async function woethCcipZapperFixture() {
  const fixture = await defaultFixture();

  fixture.oethZapper = await resolveContract("OETHZapper");
  fixture.woethOnSourceChain = await resolveContract("WOETHProxy", "WOETH");
  fixture.woethZapper = await resolveContract("WOETHCCIPZapper");

  return fixture;
}

/**
 * A fixture is a setup function that is run only the first time it's invoked. On subsequent invocations,
 * Hardhat will reset the state of the network to what it was at the point after the fixture was initially executed.
 * The returned `loadFixture` function is typically included in the beforeEach().
 * @example
 *   const loadFixture = createFixtureLoader(convexOETHMetaVaultFixture);
 *   beforeEach(async () => {
 *     fixture = await loadFixture();
 *   });
 * @example
 *   const loadFixture = createFixtureLoader(convexOETHMetaVaultFixture, {
 *     wethMintAmount: 5000,
 *     depositToStrategy: false,
 *   });
 *   beforeEach(async () => {
 *     fixture = await loadFixture();
 *   });
 * @param {*} fixture async function that sets up test data. eg users, contracts and protocols
 * @param {*} config optional config object passed to the fixture function
 * @returns loadFixture an async function that loads a fixture
 */
function createFixtureLoader(fixture, config) {
  return deployments.createFixture(async () => {
    return await fixture(config);
  });
}

/**
 * An async function that loads the default fixture for unit or fork tests
 * @example
 *   let fixture;
 *   beforeEach(async () => {
 *     fixture = await loadDefaultFixture();
 *   });
 */
async function loadDefaultFixture() {
  return await defaultFixture();
}

async function loadSimpleOETHFixture() {
  return await simpleOETHFixture();
}

mocha.after(async () => {
  if (snapshotId) {
    await nodeRevert(snapshotId);
  }
});

module.exports = {
  createFixtureLoader,
  simpleOETHFixture,
  loadDefaultFixture,
  loadSimpleOETHFixture,
  resetAllowance,
  defaultFixture,
  oethDefaultFixture,
  loadTokenTransferFixture,
  mockVaultFixture,
  compoundFixture,
  compoundVaultFixture,
  threepoolFixture,
  threepoolVaultFixture,
  convexVaultFixture,
  convexMetaVaultFixture,
  convexOETHMetaVaultFixture,
  convexGeneralizedMetaForkedFixture,
  convexLUSDMetaVaultFixture,
  makerDsrFixture,
  morphoSteakhouseUSDCFixture,
  morphoGauntletPrimeUSDCFixture,
  morphoGauntletPrimeUSDTFixture,
  morphoCompoundFixture,
  aaveFixture,
  morphoAaveFixture,
  hackedVaultFixture,
  rebornFixture,
  balancerREthFixture,
  fraxETHStrategyFixture,
  frxEthRedeemStrategyFixture,
  lidoWithdrawalStrategyFixture,
  nativeStakingSSVStrategyFixture,
  oethMorphoAaveFixture,
  oeth1InchSwapperFixture,
  oethCollateralSwapFixture,
  ousdCollateralSwapFixture,
  fluxStrategyFixture,
  buybackFixture,
  harvesterFixture,
  nodeSnapshot,
  nodeRevert,
  woethCcipZapperFixture,
};<|MERGE_RESOLUTION|>--- conflicted
+++ resolved
@@ -233,12 +233,12 @@
   );
   const oeth = await ethers.getContractAt("OETH", oethProxy.address);
 
-  let woeth, woethProxy, mockNonRebasing, mockNonRebasingTwo;
-
-  if (isFork) {
-    woethProxy = await ethers.getContract("WOETHProxy");
-    woeth = await ethers.getContractAt("WOETH", woethProxy.address);
-  } else {
+  let mockNonRebasing, mockNonRebasingTwo;
+
+  const woethProxy = await ethers.getContract("WOETHProxy");
+  const woeth = await ethers.getContractAt("WOETH", woethProxy.address);
+
+  if (!isFork) {
     // Mock contracts for testing rebase opt out
     mockNonRebasing = await ethers.getContract("MockNonRebasing");
     await mockNonRebasing.setOUSD(ousd.address);
@@ -528,10 +528,6 @@
     deploy: deployments.deploy,
   });
 
-<<<<<<< HEAD
-  const woethProxy = await ethers.getContract("WOETHProxy");
-  const woeth = await ethers.getContractAt("WOETH", woethProxy.address);
-=======
   return {
     ...vaultAndTokenConracts,
     ...accountTypes,
@@ -547,7 +543,6 @@
   if (!snapshotId && !isFork) {
     snapshotId = await nodeSnapshot();
   }
->>>>>>> 46bb6818
 
   log(`Forked from block: ${await hre.ethers.provider.getBlockNumber()}`);
 
@@ -1073,22 +1068,17 @@
 
     // Matt and Josh each have $100 OUSD & 100 OETH
     for (const user of [matt, josh]) {
-<<<<<<< HEAD
-      await dai.connect(user).approve(vault.address, daiUnits("100"));
-      await vault.connect(user).mint(dai.address, daiUnits("100"), 0);
-
-      // Fund WETH contract
-      await hardhatSetBalance(user.address, "500");
-      await weth.connect(user).deposit({ value: oethUnits("100") });
-      await weth.connect(user).approve(oethVault.address, oethUnits("100"));
-=======
       await dai
         .connect(user)
         .approve(vaultAndTokenConracts.vault.address, daiUnits("100"));
       await vaultAndTokenConracts.vault
         .connect(user)
         .mint(dai.address, daiUnits("100"), 0);
->>>>>>> 46bb6818
+
+      // Fund WETH contract
+      await hardhatSetBalance(user.address, "500");
+      await weth.connect(user).deposit({ value: oethUnits("100") });
+      await weth.connect(user).approve(vaultAndTokenConracts.oethVault.address, oethUnits("100"));
     }
   }
   return {
