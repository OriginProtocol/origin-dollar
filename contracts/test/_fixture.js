--- conflicted
+++ resolved
@@ -47,10 +47,11 @@
     chainlinkOracleFeedTUSD,
     chainlinkOracleFeedNonStandardToken,
     openUniswapOracle,
+    viewOpenUniswapOracle,
     uniswapPairDAI_ETH,
     uniswapPairUSDC_ETH,
-    uniswapPairUSDT_ETH,
-    uniswapPairDAI;
+    uniswapPairUSDT_ETH;
+
   if (isGanacheFork) {
     usdt = await ethers.getContractAt(usdtAbi, addresses.mainnet.USDT);
     dai = await ethers.getContractAt(daiAbi, addresses.mainnet.DAI);
@@ -72,6 +73,7 @@
     uniswapPairUSDC_ETH = await ethers.getContract("MockUniswapPairUSDC_ETH");
     uniswapPairUSDT_ETH = await ethers.getContract("MockUniswapPairUSDT_ETH");
     openUniswapOracle = await ethers.getContract("OpenUniswapOracle");
+    viewOpenUniswapOracle = await ethers.getContractAt("IViewEthUsdOracle", openUniswapOracle.address);
 
     const chainlinkOracleAddress = (await ethers.getContract("ChainlinkOracle"))
       .address;
@@ -105,11 +107,8 @@
       mixOracleAddress
     );
 
-<<<<<<< HEAD
-=======
     // MockOracle mocks the open oracle interface,
     // and is used by the MixOracle.
->>>>>>> 70f35031
     mockOracle = await ethers.getContract("MockOracle");
     openOracle = mockOracle;
   }
@@ -181,6 +180,7 @@
     chainlinkOracleFeedTUSD,
     chainlinkOracleFeedNonStandardToken,
     openUniswapOracle,
+    viewOpenUniswapOracle,
     uniswapPairDAI_ETH,
     uniswapPairUSDC_ETH,
     uniswapPairUSDT_ETH,
