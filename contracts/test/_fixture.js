--- conflicted
+++ resolved
@@ -8,13 +8,6 @@
 
 const addresses = require("../utils/addresses");
 const { setFraxOraclePrice } = require("../utils/frax");
-<<<<<<< HEAD
-=======
-const {
-  replaceContractAt,
-  // deployWithConfirmation,
-} = require("../utils/deploy");
->>>>>>> 35610dd1
 const {
   balancer_rETH_WETH_PID,
   balancer_stETH_WETH_PID,
