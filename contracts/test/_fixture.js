--- conflicted
+++ resolved
@@ -807,18 +807,13 @@
     liquidityRewardOUSD_USDT,
     flipper,
     wousd,
-<<<<<<< HEAD
-    OUSDMetaMorphoStrategy,
-    usdcMetaMorphoSteakHouseVault,
     curvePoolBooster,
-=======
     morphoSteakhouseUSDCStrategy,
     morphoSteakHouseUSDCVault,
     morphoGauntletPrimeUSDCStrategy,
     morphoGauntletPrimeUSDCVault,
     morphoGauntletPrimeUSDTStrategy,
     morphoGauntletPrimeUSDTVault,
->>>>>>> f4bb1afb
 
     // Flux strategy
     fluxStrategy,
