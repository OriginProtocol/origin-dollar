const hre = require("hardhat");
const { ethers } = hre;
const { BigNumber } = ethers;
const { expect } = require("chai");
const { formatUnits } = require("ethers/lib/utils");

require("./_global-hooks");

const addresses = require("../utils/addresses");
const { setFraxOraclePrice } = require("../utils/frax");
//const { setChainlinkOraclePrice } = require("../utils/oracle");
const {
  replaceContractAt,
  // deployWithConfirmation,
} = require("../utils/deploy");
const {
  balancer_rETH_WETH_PID,
  balancer_stETH_WETH_PID,
} = require("../utils/constants");
const {
  fundAccounts,
  fundAccountsForOETHUnitTests,
} = require("../utils/funding");
const {
  getAssetAddresses,
  daiUnits,
  getOracleAddresses,
  oethUnits,
  ousdUnits,
  units,
  isFork,
} = require("./helpers");
const { hardhatSetBalance, setERC20TokenBalance } = require("./_fund");

const daiAbi = require("./abi/dai.json").abi;
const usdtAbi = require("./abi/usdt.json").abi;
const erc20Abi = require("./abi/erc20.json");
const morphoAbi = require("./abi/morpho.json");
const morphoLensAbi = require("./abi/morphoLens.json");
const crvMinterAbi = require("./abi/crvMinter.json");
const sdaiAbi = require("./abi/sDAI.json");

// const curveFactoryAbi = require("./abi/curveFactory.json")
const ousdMetapoolAbi = require("./abi/ousdMetapool.json");
const oethMetapoolAbi = require("./abi/oethMetapool.json");
const threepoolLPAbi = require("./abi/threepoolLP.json");
const threepoolSwapAbi = require("./abi/threepoolSwap.json");

const sfrxETHAbi = require("./abi/sfrxETH.json");
const { defaultAbiCoder, parseUnits, parseEther } = require("ethers/lib/utils");
const balancerStrategyDeployment = require("../utils/balancerStrategyDeployment");
const { impersonateAndFund } = require("../utils/signers");

const log = require("../utils/logger")("test:fixtures");

const defaultFixture = deployments.createFixture(async () => {
  log(`Forked from block: ${await hre.ethers.provider.getBlockNumber()}`);

  log(`Before deployments with param "${isFork ? undefined : ["unit_tests"]}"`);

  // Run the contract deployments
  await deployments.fixture(isFork ? undefined : ["unit_tests"], {
    keepExistingDeployments: true,
    fallbackToGlobal: true,
  });

  log(`Block after deployments: ${await hre.ethers.provider.getBlockNumber()}`);

  const { governorAddr, strategistAddr, timelockAddr } =
    await getNamedAccounts();

  const ousdProxy = await ethers.getContract("OUSDProxy");
  const vaultProxy = await ethers.getContract("VaultProxy");

  const harvesterProxy = await ethers.getContract("HarvesterProxy");

  const compoundStrategyProxy = await ethers.getContract(
    "CompoundStrategyProxy"
  );

  const ousd = await ethers.getContractAt("OUSD", ousdProxy.address);
  const vault = await ethers.getContractAt("IVault", vaultProxy.address);

  const oethProxy = await ethers.getContract("OETHProxy");
  const OETHVaultProxy = await ethers.getContract("OETHVaultProxy");
  const oethVault = await ethers.getContractAt(
    "IVault",
    OETHVaultProxy.address
  );
  const oeth = await ethers.getContractAt("OETH", oethProxy.address);

  let woeth, woethProxy;

  if (isFork) {
    woethProxy = await ethers.getContract("WOETHProxy");
    woeth = await ethers.getContractAt("WOETH", woethProxy.address);
  }

  const harvester = await ethers.getContractAt(
    "Harvester",
    harvesterProxy.address
  );

  const dripperProxy = await ethers.getContract("DripperProxy");
  const dripper = await ethers.getContractAt("Dripper", dripperProxy.address);
  const wousdProxy = await ethers.getContract("WrappedOUSDProxy");
  const wousd = await ethers.getContractAt("WrappedOusd", wousdProxy.address);
  const governorContract = await ethers.getContract("Governor");
  const CompoundStrategyFactory = await ethers.getContractFactory(
    "CompoundStrategy"
  );
  const compoundStrategy = await ethers.getContractAt(
    "CompoundStrategy",
    compoundStrategyProxy.address
  );

  const threePoolStrategyProxy = await ethers.getContract(
    "ThreePoolStrategyProxy"
  );
  const threePoolStrategy = await ethers.getContractAt(
    "ThreePoolStrategy",
    threePoolStrategyProxy.address
  );
  const convexStrategyProxy = await ethers.getContract("ConvexStrategyProxy");
  const convexStrategy = await ethers.getContractAt(
    "ConvexStrategy",
    convexStrategyProxy.address
  );

  const OUSDmetaStrategyProxy = await ethers.getContract(
    "ConvexOUSDMetaStrategyProxy"
  );
  const OUSDmetaStrategy = await ethers.getContractAt(
    "ConvexOUSDMetaStrategy",
    OUSDmetaStrategyProxy.address
  );

  const aaveStrategyProxy = await ethers.getContract("AaveStrategyProxy");
  const aaveStrategy = await ethers.getContractAt(
    "AaveStrategy",
    aaveStrategyProxy.address
  );

  const oracleRouter = await ethers.getContract("OracleRouter");
  const oethOracleRouter = await ethers.getContract(
    isFork ? "OETHOracleRouter" : "OracleRouter"
  );

  let usdt,
    dai,
    tusd,
    usdc,
    weth,
    ogn,
    ogv,
    nonStandardToken,
    cusdt,
    cdai,
    cusdc,
    comp,
    adai,
    ausdt,
    ausdc,
    aave,
    aaveToken,
    stkAave,
    aaveIncentivesController,
    reth,
    stETH,
    frxETH,
    sfrxETH,
    sDAI,
    mockNonRebasing,
    mockNonRebasingTwo,
    LUSD,
    fdai,
    fusdt,
    fusdc;

  let chainlinkOracleFeedDAI,
    chainlinkOracleFeedUSDT,
    chainlinkOracleFeedUSDC,
    chainlinkOracleFeedOGNETH,
    chainlinkOracleFeedETH,
    crv,
    crvMinter,
    aura,
    bal,
    threePool,
    threePoolToken,
    metapoolToken,
    morpho,
    morphoCompoundStrategy,
    fraxEthStrategy,
    balancerREthStrategy,
    makerDsrStrategy,
    morphoAaveStrategy,
    oethMorphoAaveStrategy,
    morphoLens,
    LUSDMetapoolToken,
    threePoolGauge,
    aaveAddressProvider,
    uniswapPairOUSD_USDT,
    liquidityRewardOUSD_USDT,
    flipper,
    cvx,
    cvxBooster,
    cvxRewardPool,
    LUSDMetaStrategyProxy,
    LUSDMetaStrategy,
    oethHarvester,
    oethDripper,
    oethZapper,
    swapper,
    mockSwapper,
    swapper1Inch,
    mock1InchSwapRouter,
    convexEthMetaStrategyProxy,
    convexEthMetaStrategy,
    fluxStrategy,
    vaultValueChecker,
    oethVaultValueChecker;

  if (isFork) {
    usdt = await ethers.getContractAt(usdtAbi, addresses.mainnet.USDT);
    dai = await ethers.getContractAt(daiAbi, addresses.mainnet.DAI);
    tusd = await ethers.getContractAt(erc20Abi, addresses.mainnet.TUSD);
    usdc = await ethers.getContractAt(erc20Abi, addresses.mainnet.USDC);
    weth = await ethers.getContractAt("IWETH9", addresses.mainnet.WETH);
    cusdt = await ethers.getContractAt(erc20Abi, addresses.mainnet.cUSDT);
    cdai = await ethers.getContractAt(erc20Abi, addresses.mainnet.cDAI);
    cusdc = await ethers.getContractAt(erc20Abi, addresses.mainnet.cUSDC);
    comp = await ethers.getContractAt(erc20Abi, addresses.mainnet.COMP);
    crv = await ethers.getContractAt(erc20Abi, addresses.mainnet.CRV);
    cvx = await ethers.getContractAt(erc20Abi, addresses.mainnet.CVX);
    ogn = await ethers.getContractAt(erc20Abi, addresses.mainnet.OGN);
    LUSD = await ethers.getContractAt(erc20Abi, addresses.mainnet.LUSD);
    aave = await ethers.getContractAt(erc20Abi, addresses.mainnet.Aave);
    ausdt = await ethers.getContractAt(erc20Abi, addresses.mainnet.aUSDT);
    ausdc = await ethers.getContractAt(erc20Abi, addresses.mainnet.aUSDC);
    adai = await ethers.getContractAt(erc20Abi, addresses.mainnet.aDAI);
    reth = await ethers.getContractAt("IRETH", addresses.mainnet.rETH);
    frxETH = await ethers.getContractAt(erc20Abi, addresses.mainnet.frxETH);
    sfrxETH = await ethers.getContractAt(sfrxETHAbi, addresses.mainnet.sfrxETH);
    stETH = await ethers.getContractAt(erc20Abi, addresses.mainnet.stETH);
    sDAI = await ethers.getContractAt(sdaiAbi, addresses.mainnet.sDAI);
    morpho = await ethers.getContractAt(morphoAbi, addresses.mainnet.Morpho);
    morphoLens = await ethers.getContractAt(
      morphoLensAbi,
      addresses.mainnet.MorphoLens
    );
    fdai = await ethers.getContractAt(erc20Abi, addresses.mainnet.fDAI);
    fusdc = await ethers.getContractAt(erc20Abi, addresses.mainnet.fUSDC);
    fusdt = await ethers.getContractAt(erc20Abi, addresses.mainnet.fUSDT);
    aura = await ethers.getContractAt(erc20Abi, addresses.mainnet.AURA);
    bal = await ethers.getContractAt(erc20Abi, addresses.mainnet.BAL);
    ogv = await ethers.getContractAt(erc20Abi, addresses.mainnet.OGV);

    crvMinter = await ethers.getContractAt(
      crvMinterAbi,
      addresses.mainnet.CRVMinter
    );
    aaveAddressProvider = await ethers.getContractAt(
      "ILendingPoolAddressesProvider",
      addresses.mainnet.AAVE_ADDRESS_PROVIDER
    );
    cvxBooster = await ethers.getContractAt(
      "MockBooster",
      addresses.mainnet.CVXBooster
    );
    cvxRewardPool = await ethers.getContractAt(
      "IRewardStaking",
      addresses.mainnet.CVXRewardsPool
    );

    const makerDsrStrategyProxy = await ethers.getContract(
      "MakerDsrStrategyProxy"
    );
    makerDsrStrategy = await ethers.getContractAt(
      "Generalized4626Strategy",
      makerDsrStrategyProxy.address
    );

    const morphoCompoundStrategyProxy = await ethers.getContract(
      "MorphoCompoundStrategyProxy"
    );
    morphoCompoundStrategy = await ethers.getContractAt(
      "MorphoCompoundStrategy",
      morphoCompoundStrategyProxy.address
    );

    const morphoAaveStrategyProxy = await ethers.getContract(
      "MorphoAaveStrategyProxy"
    );
    morphoAaveStrategy = await ethers.getContractAt(
      "MorphoAaveStrategy",
      morphoAaveStrategyProxy.address
    );

    const oethMorphoAaveStrategyProxy = await ethers.getContract(
      "OETHMorphoAaveStrategyProxy"
    );
    oethMorphoAaveStrategy = await ethers.getContractAt(
      "MorphoAaveStrategy",
      oethMorphoAaveStrategyProxy.address
    );

    const fraxEthStrategyProxy = await ethers.getContract(
      "FraxETHStrategyProxy"
    );
    fraxEthStrategy = await ethers.getContractAt(
      "FraxETHStrategy",
      fraxEthStrategyProxy.address
    );

    const balancerRethStrategyProxy = await ethers.getContract(
      "OETHBalancerMetaPoolrEthStrategyProxy"
    );
    balancerREthStrategy = await ethers.getContractAt(
      "BalancerMetaPoolStrategy",
      balancerRethStrategyProxy.address
    );

    const oethHarvesterProxy = await ethers.getContract("OETHHarvesterProxy");
    oethHarvester = await ethers.getContractAt(
      "OETHHarvester",
      oethHarvesterProxy.address
    );

    convexEthMetaStrategyProxy = await ethers.getContract(
      "ConvexEthMetaStrategyProxy"
    );
    convexEthMetaStrategy = await ethers.getContractAt(
      "ConvexEthMetaStrategy",
      convexEthMetaStrategyProxy.address
    );

    const oethDripperProxy = await ethers.getContract("OETHDripperProxy");
    oethDripper = await ethers.getContractAt(
      "OETHDripper",
      oethDripperProxy.address
    );

    oethZapper = await ethers.getContract("OETHZapper");

    swapper = await ethers.getContract("Swapper1InchV5");

    const fluxStrategyProxy = await ethers.getContract("FluxStrategyProxy");
    fluxStrategy = await ethers.getContractAt(
      "CompoundStrategy",
      fluxStrategyProxy.address
    );

    vaultValueChecker = await ethers.getContract("VaultValueChecker");
    oethVaultValueChecker = await ethers.getContract("OETHVaultValueChecker");
  } else {
    usdt = await ethers.getContract("MockUSDT");
    dai = await ethers.getContract("MockDAI");
    tusd = await ethers.getContract("MockTUSD");
    usdc = await ethers.getContract("MockUSDC");
    weth = await ethers.getContractAt("MockWETH", addresses.mainnet.WETH);
    ogn = await ethers.getContract("MockOGN");
    LUSD = await ethers.getContract("MockLUSD");
    ogv = await ethers.getContract("MockOGV");
    reth = await ethers.getContract("MockRETH");
    frxETH = await ethers.getContract("MockfrxETH");
    sfrxETH = await ethers.getContract("MocksfrxETH");
    sDAI = await ethers.getContract("MocksfrxETH");
    stETH = await ethers.getContract("MockstETH");
    nonStandardToken = await ethers.getContract("MockNonStandardToken");

    cdai = await ethers.getContract("MockCDAI");
    cusdt = await ethers.getContract("MockCUSDT");
    cusdc = await ethers.getContract("MockCUSDC");
    comp = await ethers.getContract("MockCOMP");

    crv = await ethers.getContract("MockCRV");
    cvx = await ethers.getContract("MockCVX");
    crvMinter = await ethers.getContract("MockCRVMinter");
    threePool = await ethers.getContract("MockCurvePool");
    threePoolToken = await ethers.getContract("Mock3CRV");
    metapoolToken = await ethers.getContract("MockCurveMetapool");
    LUSDMetapoolToken = await ethers.getContract("MockCurveLUSDMetapool");
    threePoolGauge = await ethers.getContract("MockCurveGauge");
    cvxBooster = await ethers.getContract("MockBooster");
    cvxRewardPool = await ethers.getContract("MockRewardPool");

    adai = await ethers.getContract("MockADAI");
    aaveToken = await ethers.getContract("MockAAVEToken");
    aave = await ethers.getContract("MockAave");
    // currently in test the mockAave is itself the address provder
    aaveAddressProvider = await ethers.getContractAt(
      "ILendingPoolAddressesProvider",
      aave.address
    );
    stkAave = await ethers.getContract("MockStkAave");
    aaveIncentivesController = await ethers.getContract(
      "MockAaveIncentivesController"
    );

    uniswapPairOUSD_USDT = await ethers.getContract("MockUniswapPairOUSD_USDT");
    liquidityRewardOUSD_USDT = await ethers.getContractAt(
      "LiquidityReward",
      (
        await ethers.getContract("LiquidityRewardOUSD_USDTProxy")
      ).address
    );

    chainlinkOracleFeedDAI = await ethers.getContract(
      "MockChainlinkOracleFeedDAI"
    );
    chainlinkOracleFeedUSDT = await ethers.getContract(
      "MockChainlinkOracleFeedUSDT"
    );
    chainlinkOracleFeedUSDC = await ethers.getContract(
      "MockChainlinkOracleFeedUSDC"
    );
    chainlinkOracleFeedOGNETH = await ethers.getContract(
      "MockChainlinkOracleFeedOGNETH"
    );
    chainlinkOracleFeedETH = await ethers.getContract(
      "MockChainlinkOracleFeedETH"
    );

    // Mock contracts for testing rebase opt out
    mockNonRebasing = await ethers.getContract("MockNonRebasing");
    await mockNonRebasing.setOUSD(ousd.address);
    mockNonRebasingTwo = await ethers.getContract("MockNonRebasingTwo");
    await mockNonRebasingTwo.setOUSD(ousd.address);

    flipper = await ethers.getContract("Flipper");

    LUSDMetaStrategyProxy = await ethers.getContract(
      "ConvexLUSDMetaStrategyProxy"
    );
    LUSDMetaStrategy = await ethers.getContractAt(
      "ConvexGeneralizedMetaStrategy",
      LUSDMetaStrategyProxy.address
    );

    const fraxEthStrategyProxy = await ethers.getContract(
      "FraxETHStrategyProxy"
    );
    fraxEthStrategy = await ethers.getContractAt(
      "FraxETHStrategy",
      fraxEthStrategyProxy.address
    );
    swapper = await ethers.getContract("MockSwapper");
    mockSwapper = await ethers.getContract("MockSwapper");
    swapper1Inch = await ethers.getContract("Swapper1InchV5");
    mock1InchSwapRouter = await ethers.getContract("Mock1InchSwapRouter");
  }

  if (!isFork) {
    const assetAddresses = await getAssetAddresses(deployments);

    const sGovernor = await ethers.provider.getSigner(governorAddr);

    // Add TUSD in fixture, it is disabled by default in deployment
    await vault.connect(sGovernor).supportAsset(assetAddresses.TUSD, 0);

    // Enable capital movement
    await vault.connect(sGovernor).unpauseCapital();
  }

  const signers = await hre.ethers.getSigners();
  let governor = signers[1];
  let strategist = signers[0];
  const adjuster = signers[0];
  let timelock;
  let oldTimelock;

  const [matt, josh, anna, domen, daniel, franck] = signers.slice(4);

  if (isFork) {
    governor = await ethers.provider.getSigner(governorAddr);
    strategist = await ethers.provider.getSigner(strategistAddr);
    timelock = await ethers.provider.getSigner(timelockAddr);
    oldTimelock = await ethers.provider.getSigner(
      addresses.mainnet.OldTimelock
    );
  } else {
    timelock = governor;
  }

  if (!isFork) {
    await fundAccounts();

    // Matt and Josh each have $100 OUSD
    for (const user of [matt, josh]) {
      await dai.connect(user).approve(vault.address, daiUnits("100"));
      await vault.connect(user).mint(dai.address, daiUnits("100"), 0);
    }
  }
  return {
    // Accounts
    matt,
    josh,
    anna,
    governor,
    strategist,
    adjuster,
    domen,
    daniel,
    franck,
    timelock,
    oldTimelock,
    // Contracts
    ousd,
    vault,
    vaultValueChecker,
    harvester,
    dripper,
    mockNonRebasing,
    mockNonRebasingTwo,
    // Oracle
    chainlinkOracleFeedDAI,
    chainlinkOracleFeedUSDT,
    chainlinkOracleFeedUSDC,
    chainlinkOracleFeedOGNETH,
    chainlinkOracleFeedETH,
    governorContract,
    compoundStrategy,
    oracleRouter,
    oethOracleRouter,
    // Assets
    usdt,
    dai,
    tusd,
    usdc,
    ogn,
    LUSD,
    weth,
    ogv,
    reth,
    stETH,
    nonStandardToken,
    // cTokens
    cdai,
    cusdc,
    cusdt,
    comp,
    // aTokens,
    adai,
    ausdt,
    ausdc,
    // CompoundStrategy contract factory to deploy
    CompoundStrategyFactory,
    // ThreePool
    crv,
    crvMinter,
    threePool,
    threePoolGauge,
    threePoolToken,
    metapoolToken,
    morpho,
    morphoLens,
    LUSDMetapoolToken,
    threePoolStrategy,
    convexStrategy,
    OUSDmetaStrategy,
    LUSDMetaStrategy,
    makerDsrStrategy,
    morphoCompoundStrategy,
    morphoAaveStrategy,
    cvx,
    cvxBooster,
    cvxRewardPool,

    aaveStrategy,
    aaveToken,
    aaveAddressProvider,
    aaveIncentivesController,
    aave,
    stkAave,
    uniswapPairOUSD_USDT,
    liquidityRewardOUSD_USDT,
    flipper,
    wousd,

    // Flux strategy
    fluxStrategy,
    fdai,
    fusdc,
    fusdt,

    // OETH
    oethVault,
    oethVaultValueChecker,
    oeth,
    frxETH,
    sfrxETH,
    sDAI,
    fraxEthStrategy,
    balancerREthStrategy,
    oethMorphoAaveStrategy,
    woeth,
    convexEthMetaStrategy,
    oethDripper,
    oethHarvester,
    oethZapper,
    swapper,
    mockSwapper,
    swapper1Inch,
    mock1InchSwapRouter,
    aura,
    bal,
  };
});

async function oethDefaultFixture() {
  // TODO: Trim it down to only do OETH things
  const fixture = await defaultFixture();

  const { weth, reth, stETH, frxETH, sfrxETH } = fixture;
  const { matt, josh, domen, daniel, franck, oethVault } = fixture;

  if (isFork) {
    for (const user of [matt, josh, domen, daniel, franck]) {
      // Everyone gets free tokens
      for (const token of [weth, reth, stETH, frxETH, sfrxETH]) {
        await setERC20TokenBalance(user.address, token, "1000000", hre);

        // And vault can rug them all
        await resetAllowance(token, user, oethVault.address);
      }
    }
  } else {
    // Replace frxETHMinter
    await replaceContractAt(
      addresses.mainnet.FraxETHMinter,
      await ethers.getContract("MockFrxETHMinter")
    );
    const mockedMinter = await ethers.getContractAt(
      "MockFrxETHMinter",
      addresses.mainnet.FraxETHMinter
    );
    await mockedMinter.connect(franck).setAssetAddress(fixture.sfrxETH.address);

    // Fund WETH contract
    await hardhatSetBalance(weth.address, "999999999999999");

    // Fund all with mockTokens
    await fundAccountsForOETHUnitTests();

    // Reset allowances
    for (const user of [matt, josh, domen, daniel, franck]) {
      for (const asset of [weth, reth, stETH, frxETH, sfrxETH]) {
        await resetAllowance(asset, user, oethVault.address);
      }
    }
  }

  return fixture;
}

async function oethCollateralSwapFixture() {
  const fixture = await oethDefaultFixture();

  // const { timelock, oethVault } = fixture;
  const { weth, reth, stETH, frxETH, matt, strategist, timelock, oethVault } =
    fixture;

  const bufferBps = await oethVault.vaultBuffer();
  const shouldChangeBuffer = bufferBps.lt(oethUnits("1"));

  if (shouldChangeBuffer) {
    // If it's not 100% already, set it to 100%
    await oethVault.connect(strategist).setVaultBuffer(
      oethUnits("1") // 100%
    );
  }

  // Set frxETH/ETH price above 0.998 so we can mint OETH using frxETH
  await setFraxOraclePrice(parseUnits("0.999", 18));

  for (const token of [weth, reth, stETH, frxETH]) {
    await token
      .connect(matt)
      .approve(
        oethVault.address,
        parseEther("100000000000000000000000000000000000")
      );

    // Mint some tokens, so it ends up in Vault
    await oethVault.connect(matt).mint(token.address, parseEther("200"), "0");
  }

  if (shouldChangeBuffer) {
    // Set it back
    await oethVault.connect(strategist).setVaultBuffer(bufferBps);
  }

  // Withdraw all from strategies so we have assets to swap
  await oethVault.connect(timelock).withdrawAllFromStrategies();

  return fixture;
}

async function ousdCollateralSwapFixture() {
  const fixture = await defaultFixture();

  const { dai, usdc, usdt, matt, strategist, timelock, vault } = fixture;

  const bufferBps = await vault.vaultBuffer();
  const shouldChangeBuffer = bufferBps.lt(ousdUnits("1"));

  if (shouldChangeBuffer) {
    // If it's not 100% already, set it to 100%
    await vault.connect(strategist).setVaultBuffer(
      ousdUnits("1") // 100%
    );
  }

  await usdt.connect(matt).approve(vault.address, 0);
  for (const token of [dai, usdc, usdt]) {
    await token
      .connect(matt)
      .approve(vault.address, await units("10000", token));

    // Mint some tokens, so it ends up in Vault
    await vault.connect(matt).mint(token.address, await units("500", token), 0);
  }

  if (shouldChangeBuffer) {
    // Set it back
    await vault.connect(strategist).setVaultBuffer(bufferBps);
  }

  // Withdraw all from strategies so we have assets to swap
  await vault.connect(timelock).withdrawAllFromStrategies();

  return fixture;
}

async function oeth1InchSwapperFixture() {
  const fixture = await oethDefaultFixture();
  const { mock1InchSwapRouter } = fixture;

  const swapRouterAddr = "0x1111111254EEB25477B68fb85Ed929f73A960582";
  await replaceContractAt(swapRouterAddr, mock1InchSwapRouter);

  const stubbedRouterContract = await hre.ethers.getContractAt(
    "Mock1InchSwapRouter",
    swapRouterAddr
  );
  fixture.mock1InchSwapRouter = stubbedRouterContract;

  return fixture;
}

/**
 * Configure the MockVault contract by initializing it and setting supported
 * assets and then upgrade the Vault implementation via VaultProxy.
 */
async function mockVaultFixture() {
  const fixture = await defaultFixture();

  const { governorAddr } = await getNamedAccounts();
  const sGovernor = ethers.provider.getSigner(governorAddr);

  // Initialize and configure MockVault
  const cMockVault = await ethers.getContract("MockVault");

  // There is no need to initialize and setup the mock vault because the
  // proxy itself is already setup and the proxy is the one with the storage

  // Upgrade Vault to MockVault via proxy
  const cVaultProxy = await ethers.getContract("VaultProxy");
  await cVaultProxy.connect(sGovernor).upgradeTo(cMockVault.address);

  fixture.mockVault = await ethers.getContractAt(
    "MockVault",
    cVaultProxy.address
  );

  return fixture;
}

/**
 * Configure a Vault with only the Compound strategy.
 */
async function compoundVaultFixture() {
  const fixture = await defaultFixture();

  const { governorAddr } = await getNamedAccounts();
  const sGovernor = await ethers.provider.getSigner(governorAddr);

  const assetAddresses = await getAssetAddresses(deployments);

  // Approve in Vault
  await fixture.vault
    .connect(sGovernor)
    .approveStrategy(fixture.compoundStrategy.address);

  await fixture.harvester
    .connect(sGovernor)
    .setSupportedStrategy(fixture.compoundStrategy.address, true);

  // Add USDT
  await fixture.compoundStrategy
    .connect(sGovernor)
    .setPTokenAddress(assetAddresses.USDT, assetAddresses.cUSDT);
  await fixture.vault
    .connect(sGovernor)
    .setAssetDefaultStrategy(
      fixture.usdt.address,
      fixture.compoundStrategy.address
    );
  // Add USDC
  await fixture.compoundStrategy
    .connect(sGovernor)
    .setPTokenAddress(assetAddresses.USDC, assetAddresses.cUSDC);
  await fixture.vault
    .connect(sGovernor)
    .setAssetDefaultStrategy(
      fixture.usdc.address,
      fixture.compoundStrategy.address
    );
  // Add allocation mapping for DAI
  await fixture.vault
    .connect(sGovernor)
    .setAssetDefaultStrategy(
      fixture.dai.address,
      fixture.compoundStrategy.address
    );

  return fixture;
}

/**
 * Configure a Vault with only the 3Pool strategy.
 */
async function threepoolVaultFixture() {
  const fixture = await defaultFixture();

  const { governorAddr } = await getNamedAccounts();
  const sGovernor = await ethers.provider.getSigner(governorAddr);
  // Add 3Pool
  await fixture.vault
    .connect(sGovernor)
    .approveStrategy(fixture.threePoolStrategy.address);

  await fixture.harvester
    .connect(sGovernor)
    .setSupportedStrategy(fixture.threePoolStrategy.address, true);

  await fixture.vault
    .connect(sGovernor)
    .setAssetDefaultStrategy(
      fixture.usdt.address,
      fixture.threePoolStrategy.address
    );
  await fixture.vault
    .connect(sGovernor)
    .setAssetDefaultStrategy(
      fixture.usdc.address,
      fixture.threePoolStrategy.address
    );
  return fixture;
}

/**
 * Configure a Vault with only the Convex strategy.
 */
async function convexVaultFixture() {
  const fixture = await defaultFixture();

  const { governorAddr } = await getNamedAccounts();
  const sGovernor = await ethers.provider.getSigner(governorAddr);
  // Add Convex
  await fixture.vault
    .connect(sGovernor)
    .approveStrategy(fixture.convexStrategy.address);

  await fixture.harvester
    .connect(sGovernor)
    .setSupportedStrategy(fixture.convexStrategy.address, true);

  await fixture.vault
    .connect(sGovernor)
    .setAssetDefaultStrategy(
      fixture.usdt.address,
      fixture.convexStrategy.address
    );
  await fixture.vault
    .connect(sGovernor)
    .setAssetDefaultStrategy(
      fixture.usdc.address,
      fixture.convexStrategy.address
    );
  return fixture;
}

/* Deposit WETH liquidity in Balancer metaStable WETH pool to simulate
 * MEV attack.
 */
async function tiltBalancerMetaStableWETHPool({
  // how much of pool TVL should be deposited. 100 == 100%
  percentageOfTVLDeposit = 100,
  attackerSigner,
  balancerPoolId,
  assetAddressArray,
  wethIndex,
  bptToken,
  balancerVault,
  reth,
  weth,
}) {
  const amountsIn = Array(assetAddressArray.length).fill(BigNumber.from("0"));
  // calculate the amount of WETH that should be deposited in relation to pool TVL
  amountsIn[wethIndex] = (await bptToken.totalSupply())
    .mul(BigNumber.from(percentageOfTVLDeposit))
    .div(BigNumber.from("100"));

  /* encode user data for pool joining
   *
   * EXACT_TOKENS_IN_FOR_BPT_OUT:
   * User sends precise quantities of tokens, and receives an
   * estimated but unknown (computed at run time) quantity of BPT.
   *
   * ['uint256', 'uint256[]', 'uint256']
   * [EXACT_TOKENS_IN_FOR_BPT_OUT, amountsIn, minimumBPT]
   */
  const userData = ethers.utils.defaultAbiCoder.encode(
    ["uint256", "uint256[]", "uint256"],
    [1, amountsIn, BigNumber.from("0")]
  );

  await reth
    .connect(attackerSigner)
    .approve(balancerVault.address, oethUnits("1").mul(oethUnits("1"))); // 1e36
  await weth
    .connect(attackerSigner)
    .approve(balancerVault.address, oethUnits("1").mul(oethUnits("1"))); // 1e36

  await balancerVault.connect(attackerSigner).joinPool(
    balancerPoolId, // poolId
    attackerSigner.address, // sender
    attackerSigner.address, // recipient
    [
      //JoinPoolRequest
      assetAddressArray, // assets
      amountsIn, // maxAmountsIn
      userData, // userData
      false, // fromInternalBalance
    ]
  );
}

/* Withdraw WETH liquidity in Balancer metaStable WETH pool to simulate
 * second part of the MEV attack. All attacker WETH liquidity is withdrawn.
 */
async function untiltBalancerMetaStableWETHPool({
  attackerSigner,
  balancerPoolId,
  assetAddressArray,
  wethIndex,
  bptToken,
  balancerVault,
}) {
  const amountsOut = Array(assetAddressArray.length).fill(BigNumber.from("0"));

  /* encode user data for pool joining
   *
   * EXACT_BPT_IN_FOR_ONE_TOKEN_OUT:
   * User sends a precise quantity of BPT, and receives an estimated
   * but unknown (computed at run time) quantity of a single token
   *
   * ['uint256', 'uint256', 'uint256']
   * [EXACT_BPT_IN_FOR_ONE_TOKEN_OUT, bptAmountIn, exitTokenIndex]
   */
  const userData = ethers.utils.defaultAbiCoder.encode(
    ["uint256", "uint256", "uint256"],
    [
      0,
      await bptToken.balanceOf(attackerSigner.address),
      BigNumber.from(wethIndex.toString()),
    ]
  );

  await bptToken
    .connect(attackerSigner)
    .approve(balancerVault.address, oethUnits("1").mul(oethUnits("1"))); // 1e36

  await balancerVault.connect(attackerSigner).exitPool(
    balancerPoolId, // poolId
    attackerSigner.address, // sender
    attackerSigner.address, // recipient
    [
      //ExitPoolRequest
      assetAddressArray, // assets
      amountsOut, // minAmountsOut
      userData, // userData
      false, // fromInternalBalance
    ]
  );
}

/**
 * Configure a Vault with the balancerREthStrategy
 */
async function balancerREthFixture(config = { defaultStrategy: true }) {
  const fixture = await defaultFixture();
  const { oethVault, timelock, weth, reth, balancerREthStrategy, josh } =
    fixture;

  if (config.defaultStrategy) {
    await oethVault
      .connect(timelock)
      .setAssetDefaultStrategy(reth.address, balancerREthStrategy.address);
    await oethVault
      .connect(timelock)
      .setAssetDefaultStrategy(weth.address, balancerREthStrategy.address);
  }

  fixture.rEthBPT = await ethers.getContractAt(
    "IERC20Metadata",
    addresses.mainnet.rETH_WETH_BPT,
    josh
  );
  fixture.balancerREthPID = balancer_rETH_WETH_PID;

  fixture.auraPool = await ethers.getContractAt(
    "IERC4626",
    addresses.mainnet.rETH_WETH_AuraRewards
  );

  fixture.balancerVault = await ethers.getContractAt(
    "IBalancerVault",
    addresses.mainnet.balancerVault,
    josh
  );

  // completely peg the rETH price
  // await setChainlinkOraclePrice(addresses.mainnet.rETH, await reth.getExchangeRate());

  await setERC20TokenBalance(josh.address, reth, "1000000", hre);
  await hardhatSetBalance(josh.address, "1000000");

  return fixture;
}

/**
 * Configure a Vault with the balancer strategy for wstETH/WETH pool
 */
async function balancerWstEthFixture() {
  const fixture = await defaultFixture();

  const d = balancerStrategyDeployment({
    deploymentOpts: {
      deployName: "99999_balancer_wstETH_WETH",
      forceDeploy: true,
      deployerIsProposer: true,
      reduceQueueTime: true,
    },
    proxyContractName: "OETHBalancerMetaPoolwstEthStrategyProxy",

    platformAddress: addresses.mainnet.wstETH_WETH_BPT,
    poolId: balancer_stETH_WETH_PID,

    auraRewardsContractAddress: addresses.mainnet.wstETH_WETH_AuraRewards,

    rewardTokenAddresses: [addresses.mainnet.BAL, addresses.mainnet.AURA],
    assets: [addresses.mainnet.stETH, addresses.mainnet.WETH],
  });

  await d(hre);

  const balancerWstEthStrategyProxy = await ethers.getContract(
    "OETHBalancerMetaPoolwstEthStrategyProxy"
  );
  const balancerWstEthStrategy = await ethers.getContractAt(
    "BalancerMetaPoolStrategy",
    balancerWstEthStrategyProxy.address
  );

  fixture.balancerWstEthStrategy = balancerWstEthStrategy;

  const { oethVault, timelock, weth, stETH, josh } = fixture;

  await oethVault
    .connect(timelock)
    .setAssetDefaultStrategy(stETH.address, balancerWstEthStrategy.address);
  await oethVault
    .connect(timelock)
    .setAssetDefaultStrategy(weth.address, balancerWstEthStrategy.address);

  fixture.stEthBPT = await ethers.getContractAt(
    "IERC20Metadata",
    addresses.mainnet.wstETH_WETH_BPT,
    josh
  );
  fixture.balancerWstEthPID = balancer_stETH_WETH_PID;

  fixture.auraPool = await ethers.getContractAt(
    "IERC4626",
    addresses.mainnet.wstETH_WETH_AuraRewards
  );

  fixture.balancerVault = await ethers.getContractAt(
    "IBalancerVault",
    addresses.mainnet.balancerVault,
    josh
  );

  return fixture;
}

/**
 * Configure a Vault with only the Meta strategy.
 */
async function convexMetaVaultFixture() {
  const fixture = await defaultFixture();

  if (isFork) {
    const { josh, matt, anna, domen, daniel, franck, ousd } = fixture;

    // const curveFactoryAddress = '0xB9fC157394Af804a3578134A6585C0dc9cc990d4'

    const threepoolLP = await ethers.getContractAt(
      threepoolLPAbi,
      addresses.mainnet.ThreePoolToken
    );
    const ousdMetaPool = await ethers.getContractAt(
      ousdMetapoolAbi,
      addresses.mainnet.CurveOUSDMetaPool
    );
    const threepoolSwap = await ethers.getContractAt(
      threepoolSwapAbi,
      addresses.mainnet.ThreePool
    );
    // const curveFactory = await ethers.getContractAt(curveFactoryAbi, curveFactoryAddress)

    const balances = await ousdMetaPool.get_balances();
    log(`Metapool balance 0: ${formatUnits(balances[0])}`);
    log(`Metapool balance 1: ${formatUnits(balances[1])}`);

    // Domen is loaded with 3CRV
    await hardhatSetBalance(domen.address, "1000000");
    await setERC20TokenBalance(domen.address, threepoolLP, "1000000", hre);

    for (const user of [josh, matt, anna, domen, daniel, franck]) {
      // Approve OUSD MetaPool contract to move funds
      await resetAllowance(threepoolLP, user, ousdMetaPool.address);
      await resetAllowance(ousd, user, ousdMetaPool.address);
    }

    fixture.ousdMetaPool = ousdMetaPool;
    fixture.threePoolToken = threepoolLP;
    fixture.threepoolSwap = threepoolSwap;
  } else {
    // Migrations should do these on fork
    const { governorAddr } = await getNamedAccounts();
    const sGovernor = await ethers.provider.getSigner(governorAddr);

    // Add Convex Meta strategy
    await fixture.vault
      .connect(sGovernor)
      .approveStrategy(fixture.OUSDmetaStrategy.address);

    // set meta strategy on vault so meta strategy is allowed to mint OUSD
    await fixture.vault
      .connect(sGovernor)
      .setOusdMetaStrategy(fixture.OUSDmetaStrategy.address);

    // set OUSD mint threshold to 50 million
    await fixture.vault
      .connect(sGovernor)
      .setNetOusdMintForStrategyThreshold(parseUnits("50", 24));

    await fixture.harvester
      .connect(sGovernor)
      .setSupportedStrategy(fixture.OUSDmetaStrategy.address, true);

    await fixture.vault
      .connect(sGovernor)
      .setAssetDefaultStrategy(
        fixture.usdt.address,
        fixture.OUSDmetaStrategy.address
      );

    await fixture.vault
      .connect(sGovernor)
      .setAssetDefaultStrategy(
        fixture.usdc.address,
        fixture.OUSDmetaStrategy.address
      );
  }

  return fixture;
}

/**
 * Configure a Vault with default DAI strategy to the Maker DSR strategy.
 */

async function makerDsrFixture(
  config = {
    daiMintAmount: 0,
    depositToStrategy: false,
  }
) {
  const fixture = await defaultFixture();

  if (isFork) {
    const { dai, josh, makerDsrStrategy, strategist, vault } = fixture;

    // Impersonate the OUSD Vault
    fixture.vaultSigner = await impersonateAndFund(vault.address);

    // mint some OUSD using DAI if configured
    if (config?.daiMintAmount > 0) {
      const daiMintAmount = parseUnits(config.daiMintAmount.toString());
      await vault.connect(josh).rebase();
      await vault.connect(josh).allocate();

      // Approve the Vault to transfer DAI
      await dai.connect(josh).approve(vault.address, daiMintAmount);

      // Mint OUSD with DAI
      // This will sit in the vault, not the strategy
      await vault.connect(josh).mint(dai.address, daiMintAmount, 0);

      // Add DAI to the Maker DSR Strategy
      if (config?.depositToStrategy) {
        // The strategist deposits the WETH to the AMO strategy
        await vault
          .connect(strategist)
          .depositToStrategy(
            makerDsrStrategy.address,
            [dai.address],
            [daiMintAmount]
          );
      }
    }
  } else {
    throw new Error(
      "Maker DSR strategy only supported in forked test environment"
    );
  }

  return fixture;
}

/**
 * Configure a Vault with only the Morpho strategy.
 */
async function morphoCompoundFixture() {
  const fixture = await defaultFixture();

  const { timelock } = fixture;

  if (isFork) {
    await fixture.vault
      .connect(timelock)
      .setAssetDefaultStrategy(
        fixture.usdt.address,
        fixture.morphoCompoundStrategy.address
      );

    await fixture.vault
      .connect(timelock)
      .setAssetDefaultStrategy(
        fixture.usdc.address,
        fixture.morphoCompoundStrategy.address
      );

    await fixture.vault
      .connect(timelock)
      .setAssetDefaultStrategy(
        fixture.dai.address,
        fixture.morphoCompoundStrategy.address
      );
  } else {
    throw new Error(
      "Morpho strategy only supported in forked test environment"
    );
  }

  return fixture;
}

/**
 * Configure a Vault with only the Morpho strategy.
 */
async function morphoAaveFixture() {
  const fixture = await defaultFixture();

  const { timelock } = fixture;

  if (isFork) {
    await fixture.vault
      .connect(timelock)
      .setAssetDefaultStrategy(
        fixture.usdt.address,
        fixture.morphoAaveStrategy.address
      );

    await fixture.vault
      .connect(timelock)
      .setAssetDefaultStrategy(
        fixture.usdc.address,
        fixture.morphoAaveStrategy.address
      );

    await fixture.vault
      .connect(timelock)
      .setAssetDefaultStrategy(
        fixture.dai.address,
        fixture.morphoAaveStrategy.address
      );
  } else {
    throw new Error(
      "Morpho strategy only supported in forked test environment"
    );
  }

  return fixture;
}

/**
 * Configure a Vault with only the Morpho strategy.
 */
async function oethMorphoAaveFixture() {
  const fixture = await oethDefaultFixture();

  if (isFork) {
    const { oethVault, timelock, weth, oethMorphoAaveStrategy } = fixture;

    await oethVault
      .connect(timelock)
      .setAssetDefaultStrategy(weth.address, oethMorphoAaveStrategy.address);
  } else {
    throw new Error(
      "Morpho strategy only supported in forked test environment"
    );
  }

  return fixture;
}

/**
 * FraxETHStrategy fixture
 */
async function fraxETHStrategyFixture() {
  const fixture = await oethDefaultFixture();

  if (isFork) {
    const { oethVault, frxETH, fraxEthStrategy, timelock } = fixture;
    await oethVault
      .connect(timelock)
      .setAssetDefaultStrategy(frxETH.address, fraxEthStrategy.address);

    // Set frxETH/ETH price above 0.998 so we can mint OETH using frxETH
    await setFraxOraclePrice(parseUnits("0.999", 18));
  } else {
    const { governorAddr } = await getNamedAccounts();
    const { oethVault, frxETH, fraxEthStrategy } = fixture;
    const sGovernor = await ethers.provider.getSigner(governorAddr);

    // Approve Strategy
    await oethVault.connect(sGovernor).approveStrategy(fraxEthStrategy.address);

    // Set as default
    await oethVault
      .connect(sGovernor)
      .setAssetDefaultStrategy(frxETH.address, fraxEthStrategy.address);
  }

  return fixture;
}

/**
 * Generalized strategy fixture that works only in forked environment
 *
 * @param metapoolAddress -> the address of the metapool
 * @param rewardPoolAddress -> address of the reward staker contract
 * @param metastrategyProxyName -> name of the generalizedMetastrategy proxy contract
 */
async function convexGeneralizedMetaForkedFixture(
  config = {
    metapoolAddress: addresses.mainnet.CurveOUSDMetaPool,
    rewardPoolAddress: addresses.mainnet.CVXRewardsPool,
    metastrategyProxyName: addresses.mainnet.ConvexOUSDAMOStrategy,
    lpTokenAddress: addresses.mainnet.ThreePoolToken,
  }
) {
  const {
    metapoolAddress,
    rewardPoolAddress,
    metastrategyProxyName,
    lpTokenAddress,
  } = config;
  const fixture = await defaultFixture();

  const { timelockAddr } = await getNamedAccounts();
  const sGovernor = await ethers.provider.getSigner(timelockAddr);
  const { josh, matt, anna, domen, daniel, franck } = fixture;

  const threepoolLP = await ethers.getContractAt(
    threepoolLPAbi,
    addresses.mainnet.ThreePoolToken
  );
  const metapool = await ethers.getContractAt(ousdMetapoolAbi, metapoolAddress);

  const primaryCoin = await ethers.getContractAt(
    erc20Abi,
    await metapool.coins(0)
  );

  const threepoolSwap = await ethers.getContractAt(
    threepoolSwapAbi,
    addresses.mainnet.ThreePool
  );

  const lpToken = await ethers.getContractAt(erc20Abi, lpTokenAddress);

  for (const user of [josh, matt, anna, domen, daniel, franck]) {
    // Approve Metapool contract to move funds
    await resetAllowance(threepoolLP, user, metapoolAddress);
    await resetAllowance(primaryCoin, user, metapoolAddress);
  }

  await impersonateAndFund(domen.address, "1000000");
  await setERC20TokenBalance(domen.address, threepoolLP, "1000000", hre);

  fixture.metapoolCoin = primaryCoin;
  fixture.metapool = metapool;
  fixture.metapoolLpToken = lpToken;
  fixture.threePoolToken = threepoolLP;
  fixture.threepoolSwap = threepoolSwap;

  fixture.metaStrategyProxy = await ethers.getContract(metastrategyProxyName);
  fixture.metaStrategy = await ethers.getContractAt(
    "ConvexGeneralizedMetaStrategy",
    fixture.metaStrategyProxy.address
  );

  fixture.rewardPool = await ethers.getContractAt(
    "IRewardStaking",
    rewardPoolAddress
  );

  await fixture.vault
    .connect(sGovernor)
    .setAssetDefaultStrategy(
      fixture.usdt.address,
      fixture.metaStrategy.address
    );

  await fixture.vault
    .connect(sGovernor)
    .setAssetDefaultStrategy(
      fixture.usdc.address,
      fixture.metaStrategy.address
    );

  return fixture;
}

async function nodeSnapshot() {
  return await hre.network.provider.request({
    method: "evm_snapshot",
    params: [],
  });
}

async function nodeRevert(snapshotId) {
  return await hre.network.provider.request({
    method: "evm_revert",
    params: [snapshotId],
  });
}

async function resetAllowance(
  tokenContract,
  signer,
  toAddress,
  allowance = "10000000000000000000000000000000000000000000000000"
) {
  await tokenContract.connect(signer).approve(toAddress, "0");
  await tokenContract.connect(signer).approve(toAddress, allowance);
}

/**
 * Configure a Vault with only the LUSD Generalized Meta strategy.
 */
async function convexLUSDMetaVaultFixture() {
  const fixture = await defaultFixture();

  const { governorAddr } = await getNamedAccounts();
  const sGovernor = await ethers.provider.getSigner(governorAddr);

  // Add Convex Meta strategy
  await fixture.vault
    .connect(sGovernor)
    .approveStrategy(fixture.LUSDMetaStrategy.address);

  await fixture.harvester
    .connect(sGovernor)
    .setSupportedStrategy(fixture.LUSDMetaStrategy.address, true);

  await fixture.vault
    .connect(sGovernor)
    .setAssetDefaultStrategy(
      fixture.usdt.address,
      fixture.LUSDMetaStrategy.address
    );

  await fixture.vault
    .connect(sGovernor)
    .setAssetDefaultStrategy(
      fixture.usdc.address,
      fixture.LUSDMetaStrategy.address
    );

  return fixture;
}

/**
 * Configure a Vault with only the OETH/(W)ETH Curve Metastrategy.
 */
async function convexOETHMetaVaultFixture(
  config = {
    wethMintAmount: 0,
    depositToStrategy: false,
    poolAddEthAmount: 0,
    poolAddOethAmount: 0,
  }
) {
  const fixture = await oethDefaultFixture();

  const {
    convexEthMetaStrategy,
    oeth,
    oethVault,
    josh,
    strategist,
    timelock,
    weth,
    crv,
  } = fixture;

  await impersonateAndFund(josh.address);
  await setERC20TokenBalance(josh.address, weth, "10000000", hre);
  await setERC20TokenBalance(josh.address, crv, "10000000", hre);

  // Update the strategy threshold to 500k ETH
  await oethVault
    .connect(timelock)
    .setNetOusdMintForStrategyThreshold(parseUnits("500", 21));

  // Impersonate the OETH Vault
  fixture.oethVaultSigner = await impersonateAndFund(oethVault.address);
  // Impersonate the Curve gauge that holds all the LP tokens
  fixture.oethGaugeSigner = await impersonateAndFund(
    addresses.mainnet.CurveOETHGauge
  );

  // Convex pool that records the deposited balances
  fixture.cvxRewardPool = await ethers.getContractAt(
    "IRewardStaking",
    addresses.mainnet.CVXETHRewardsPool
  );

  fixture.oethMetaPool = await ethers.getContractAt(
    oethMetapoolAbi,
    addresses.mainnet.CurveOETHMetaPool
  );

  // mint some OETH using WETH is configured
  if (config?.wethMintAmount > 0) {
    const wethAmount = parseUnits(config.wethMintAmount.toString());
    await oethVault.connect(josh).rebase();
    await oethVault.connect(josh).allocate();

    // Approve the Vault to transfer WETH
    await weth.connect(josh).approve(oethVault.address, wethAmount);

    // Mint OETH with WETH
    // This will sit in the vault, not the strategy
    await oethVault.connect(josh).mint(weth.address, wethAmount, 0);

    // Add ETH to the Metapool
    if (config?.depositToStrategy) {
      // The strategist deposits the WETH to the AMO strategy
      await oethVault
        .connect(strategist)
        .depositToStrategy(
          convexEthMetaStrategy.address,
          [weth.address],
          [wethAmount]
        );
    }
  }

  // Add ETH to the Metapool
  if (config?.poolAddEthAmount > 0) {
    // Fund Josh with ETH plus some extra for gas fees
    const fundAmount = config.poolAddEthAmount + 1;
    await hardhatSetBalance(josh.address, fundAmount.toString());

    const ethAmount = parseUnits(config.poolAddEthAmount.toString(), 18);
    // prettier-ignore
    await fixture.oethMetaPool
      .connect(josh)["add_liquidity(uint256[2],uint256)"]([ethAmount, 0], 0, {
        value: ethAmount,
      });
  }

  const { oethWhaleAddress } = addresses.mainnet;
  fixture.oethWhale = await impersonateAndFund(oethWhaleAddress);

  // Add OETH to the Metapool
  if (config?.poolAddOethAmount > 0) {
    const poolAddOethAmountUnits = parseUnits(
      config.poolAddOethAmount.toString()
    );

    const oethAmount = await oeth.balanceOf(oethWhaleAddress);
    log(`OETH whale balance     : ${formatUnits(oethAmount)}`);
    log(`OETH to add to Metapool: ${formatUnits(poolAddOethAmountUnits)}`);
    expect(oethAmount).to.be.gte(poolAddOethAmountUnits);
    await oeth
      .connect(fixture.oethWhale)
      .approve(fixture.oethMetaPool.address, poolAddOethAmountUnits);

    // prettier-ignore
    await fixture.oethMetaPool
      .connect(fixture.oethWhale)["add_liquidity(uint256[2],uint256)"]([0, poolAddOethAmountUnits], 0);
  }

  return fixture;
}

/**
 * Configure a Vault with only the Aave strategy.
 */
async function aaveVaultFixture() {
  const fixture = await defaultFixture();

  const { governorAddr } = await getNamedAccounts();
  const sGovernor = await ethers.provider.getSigner(governorAddr);
  // Add Aave which only supports DAI
  await fixture.vault
    .connect(sGovernor)
    .approveStrategy(fixture.aaveStrategy.address);

  await fixture.harvester
    .connect(sGovernor)
    .setSupportedStrategy(fixture.aaveStrategy.address, true);

  // Add direct allocation of DAI to Aave
  await fixture.vault
    .connect(sGovernor)
    .setAssetDefaultStrategy(fixture.dai.address, fixture.aaveStrategy.address);
  return fixture;
}

/**
 * Configure a compound fixture with a false vault for testing
 */
async function compoundFixture() {
  const fixture = await defaultFixture();

  const assetAddresses = await getAssetAddresses(deployments);
  const { deploy } = deployments;
  const { governorAddr } = await getNamedAccounts();
  const sGovernor = await ethers.provider.getSigner(governorAddr);

  await deploy("StandaloneCompound", {
    from: governorAddr,
    contract: "CompoundStrategy",
    args: [
      [
        addresses.dead,
        governorAddr, // Using Governor in place of Vault here
      ],
    ],
  });

  fixture.cStandalone = await ethers.getContract("StandaloneCompound");

  // Set governor as vault
  await fixture.cStandalone
    .connect(sGovernor)
    .initialize(
      [assetAddresses.COMP],
      [assetAddresses.DAI, assetAddresses.USDC],
      [assetAddresses.cDAI, assetAddresses.cUSDC]
    );

  await fixture.cStandalone
    .connect(sGovernor)
    .setHarvesterAddress(fixture.harvester.address);

  await fixture.usdc.transfer(
    await fixture.matt.getAddress(),
    parseUnits("1000", 6)
  );

  return fixture;
}

/**
 * Configure a threepool fixture with the governer as vault for testing
 */
async function threepoolFixture() {
  const fixture = await defaultFixture();

  const assetAddresses = await getAssetAddresses(deployments);
  const { deploy } = deployments;
  const { governorAddr } = await getNamedAccounts();
  const sGovernor = await ethers.provider.getSigner(governorAddr);

  await deploy("StandaloneThreePool", {
    from: governorAddr,
    contract: "ThreePoolStrategy",
    args: [
      [
        assetAddresses.ThreePool,
        governorAddr, // Using Governor in place of Vault here
      ],
    ],
  });

  fixture.tpStandalone = await ethers.getContract("StandaloneThreePool");

  // Set governor as vault
  await fixture.tpStandalone.connect(sGovernor)[
    // eslint-disable-next-line
    "initialize(address[],address[],address[],address,address)"
  ]([assetAddresses.CRV], [assetAddresses.DAI, assetAddresses.USDC, assetAddresses.USDT], [assetAddresses.ThreePoolToken, assetAddresses.ThreePoolToken, assetAddresses.ThreePoolToken], assetAddresses.ThreePoolGauge, assetAddresses.CRVMinter);

  return fixture;
}

/**
 * Configure a Vault with two strategies
 */
async function multiStrategyVaultFixture() {
  const fixture = await compoundVaultFixture();
  const assetAddresses = await getAssetAddresses(deployments);
  const { deploy } = deployments;

  const { governorAddr } = await getNamedAccounts();
  const sGovernor = await ethers.provider.getSigner(governorAddr);

  await deploy("StrategyTwo", {
    from: governorAddr,
    contract: "CompoundStrategy",
  });

  const cStrategyTwo = await ethers.getContract("StrategyTwo");
  // Initialize the second strategy with DAI and USDC
  await cStrategyTwo
    .connect(sGovernor)
    .initialize(
      addresses.dead,
      fixture.vault.address,
      [assetAddresses.COMP],
      [assetAddresses.DAI, assetAddresses.USDC],
      [assetAddresses.cDAI, assetAddresses.cUSDC]
    );

  await cStrategyTwo
    .connect(sGovernor)
    .setHarvesterAddress(fixture.harvester.address);

  // Add second strategy to Vault
  await fixture.vault.connect(sGovernor).approveStrategy(cStrategyTwo.address);

  await fixture.harvester
    .connect(sGovernor)
    .setSupportedStrategy(cStrategyTwo.address, true);

  // DAI to second strategy
  await fixture.vault
    .connect(sGovernor)
    .setAssetDefaultStrategy(fixture.dai.address, cStrategyTwo.address);

  // Set up third strategy
  await deploy("StrategyThree", {
    from: governorAddr,
    contract: "CompoundStrategy",
  });
  const cStrategyThree = await ethers.getContract("StrategyThree");
  // Initialize the third strategy with only DAI
  await cStrategyThree
    .connect(sGovernor)
    .initialize(
      addresses.dead,
      fixture.vault.address,
      [assetAddresses.COMP],
      [assetAddresses.DAI],
      [assetAddresses.cDAI]
    );

  await cStrategyThree
    .connect(sGovernor)
    .setHarvesterAddress(fixture.harvester.address);

  fixture.strategyTwo = cStrategyTwo;
  fixture.strategyThree = cStrategyThree;
  return fixture;
}

/**
 * Configure a hacked Vault
 */
async function hackedVaultFixture() {
  const fixture = await defaultFixture();

  const assetAddresses = await getAssetAddresses(deployments);
  const { deploy } = deployments;
  const { vault, oracleRouter } = fixture;
  const { governorAddr } = await getNamedAccounts();
  const sGovernor = await ethers.provider.getSigner(governorAddr);
  const oracleAddresses = await getOracleAddresses(hre.deployments);

  await deploy("MockEvilDAI", {
    from: governorAddr,
    args: [vault.address, assetAddresses.DAI],
  });

  const evilDAI = await ethers.getContract("MockEvilDAI");
  /* Mock oracle feeds report 0 for updatedAt data point. Set
   * maxStaleness to 100 years from epoch to make the Oracle
   * feeds valid
   */
  const maxStaleness = 24 * 60 * 60 * 365 * 100;

  await oracleRouter.setFeed(
    evilDAI.address,
    oracleAddresses.chainlink.DAI_USD,
    maxStaleness
  );
  await oracleRouter.cacheDecimals(evilDAI.address);

  await fixture.vault.connect(sGovernor).supportAsset(evilDAI.address, 0);

  fixture.evilDAI = evilDAI;

  return fixture;
}

/**
 * Configure a reborn hack attack
 */
async function rebornFixture() {
  const fixture = await defaultFixture();

  const assetAddresses = await getAssetAddresses(deployments);
  const { deploy } = deployments;
  const { governorAddr } = await getNamedAccounts();
  const { vault } = fixture;

  await deploy("Sanctum", {
    from: governorAddr,
    args: [assetAddresses.DAI, vault.address],
  });

  const sanctum = await ethers.getContract("Sanctum");

  const encodedCallbackAddress = defaultAbiCoder
    .encode(["address"], [sanctum.address])
    .slice(2);
  const initCode = (await ethers.getContractFactory("Reborner")).bytecode;
  const deployCode = `${initCode}${encodedCallbackAddress}`;

  await sanctum.deploy(12345, deployCode);
  const rebornAddress = await sanctum.computeAddress(12345, deployCode);
  const reborner = await ethers.getContractAt("Reborner", rebornAddress);

  const rebornAttack = async (shouldAttack = true, targetMethod = null) => {
    await sanctum.setShouldAttack(shouldAttack);
    if (targetMethod) await sanctum.setTargetMethod(targetMethod);
    await sanctum.setOUSDAddress(fixture.ousd.address);
    await sanctum.deploy(12345, deployCode);
  };

  fixture.reborner = reborner;
  fixture.rebornAttack = rebornAttack;

  return fixture;
}

async function fluxStrategyFixture() {
  const fixture = await defaultFixture();

  const { fluxStrategy, timelock, vault, dai, usdt, usdc } = fixture;

  await vault
    .connect(timelock)
    .setAssetDefaultStrategy(dai.address, fluxStrategy.address);

  await vault
    .connect(timelock)
    .setAssetDefaultStrategy(usdt.address, fluxStrategy.address);

  await vault
    .connect(timelock)
    .setAssetDefaultStrategy(usdc.address, fluxStrategy.address);

  // Withdraw all from strategies and deposit it to Flux
  await vault.connect(timelock).withdrawAllFromStrategies();

  await vault.connect(timelock).rebase();

  return fixture;
}

async function buybackFixture() {
  const fixture = await defaultFixture();

  const { cvx, ogv, ousd, oeth, oethVault, vault, weth, dai, josh } = fixture;

  const ousdBuybackProxy = await ethers.getContract("BuybackProxy");
  const ousdBuyback = await ethers.getContractAt(
    "OUSDBuyback",
    ousdBuybackProxy.address
  );

  const oethBuybackProxy = await ethers.getContract("OETHBuybackProxy");
  const oethBuyback = await ethers.getContractAt(
    "OETHBuyback",
    oethBuybackProxy.address
  );

  fixture.ousdBuyback = ousdBuyback;
  fixture.oethBuyback = oethBuyback;

  const rewardsSourceAddress = await ousdBuyback.connect(josh).rewardsSource();
  fixture.rewardsSource = await ethers.getContractAt([], rewardsSourceAddress);

  if (isFork) {
    fixture.cvxLocker = await ethers.getContractAt(
      "ICVXLocker",
      addresses.mainnet.CVXLocker
    );
    fixture.uniswapRouter = await ethers.getContractAt(
      "IUniswapUniversalRouter",
      addresses.mainnet.uniswapUniversalRouter
    );

    // Mint some OUSD & OETH and send it to buyback contracts
    await weth.connect(josh).approve(oethVault.address, oethUnits("3"));
    await oethVault.connect(josh).mint(weth.address, oethUnits("3"), "0");
    await oeth.connect(josh).transfer(oethBuyback.address, oethUnits("3"));
    await dai.connect(josh).approve(vault.address, oethUnits("1000"));
    await vault.connect(josh).mint(dai.address, oethUnits("1000"), "0");
    await ousd.connect(josh).transfer(ousdBuyback.address, oethUnits("800"));
  } else {
    fixture.uniswapRouter = await ethers.getContract("MockUniswapRouter");
    fixture.cvxLocker = await ethers.getContract("MockCVXLocker");

    // Mint some OUSD
    await dai.connect(josh).mint(ousdUnits("3000"));
    await dai.connect(josh).approve(vault.address, ousdUnits("3000"));
    await vault.connect(josh).mint(dai.address, ousdUnits("3000"), "0");

    // Mint some OETH
    await weth.connect(josh).mint(oethUnits("3"));
    await weth.connect(josh).approve(oethVault.address, oethUnits("3"));
    await oethVault.connect(josh).mint(weth.address, oethUnits("3"), "0");

    // Transfer those to the buyback contract
    await oeth.connect(josh).transfer(oethBuyback.address, oethUnits("3"));
    await ousd.connect(josh).transfer(ousdBuyback.address, ousdUnits("3000"));

    // Mint some CVX and OGV for the Uniswap Rotuer
    const routerSigner = await impersonateAndFundContract(
      fixture.uniswapRouter.address
    );
    await ogv.connect(routerSigner).mint(ousdUnits("10000000000"));
    await cvx.connect(routerSigner).mint(ousdUnits("10000000000"));
  }

  return fixture;
}

/**
 * A fixture is a setup function that is run only the first time it's invoked. On subsequent invocations,
 * Hardhat will reset the state of the network to what it was at the point after the fixture was initially executed.
 * The returned `loadFixture` function is typically inlcuded in the beforeEach().
 * @example
 *   const loadFixture = createFixtureLoader(convexOETHMetaVaultFixture);
 *   beforeEach(async () => {
 *     fixture = await loadFixture();
 *   });
 * @example
 *   const loadFixture = createFixtureLoader(convexOETHMetaVaultFixture, {
 *     wethMintAmount: 5000,
 *     depositToStrategy: false,
 *   });
 *   beforeEach(async () => {
 *     fixture = await loadFixture();
 *   });
 * @param {*} fixture async function that sets up test data. eg users, contracts and protocols
 * @param {*} config optional config object passed to the fixture function
 * @returns loadFixture an async function that loads a fixture
 */
function createFixtureLoader(fixture, config) {
  return deployments.createFixture(async () => {
    return await fixture(config);
  });
}

/**
 * An async function that loads the default fixture for unit or fork tests
 * @example
 *   let fixture;
 *   beforeEach(async () => {
 *     fixture = await loadDefaultFixture();
 *   });
 */
async function loadDefaultFixture() {
  return await defaultFixture();
}

module.exports = {
  createFixtureLoader,
  loadDefaultFixture,
  resetAllowance,
  defaultFixture,
  oethDefaultFixture,
  mockVaultFixture,
  compoundFixture,
  compoundVaultFixture,
  multiStrategyVaultFixture,
  threepoolFixture,
  threepoolVaultFixture,
  convexVaultFixture,
  convexMetaVaultFixture,
  convexOETHMetaVaultFixture,
  convexGeneralizedMetaForkedFixture,
  convexLUSDMetaVaultFixture,
  makerDsrFixture,
  morphoCompoundFixture,
  morphoAaveFixture,
  aaveVaultFixture,
  hackedVaultFixture,
  rebornFixture,
  balancerREthFixture,
  balancerWstEthFixture,
  tiltBalancerMetaStableWETHPool,
  untiltBalancerMetaStableWETHPool,
  fraxETHStrategyFixture,
  oethMorphoAaveFixture,
  oeth1InchSwapperFixture,
  oethCollateralSwapFixture,
  ousdCollateralSwapFixture,
  fluxStrategyFixture,
<<<<<<< HEAD
  buybackFixture,
  mineBlocks,
=======
>>>>>>> 121b3500
  nodeSnapshot,
  nodeRevert,
};<|MERGE_RESOLUTION|>--- conflicted
+++ resolved
@@ -2052,11 +2052,7 @@
   oethCollateralSwapFixture,
   ousdCollateralSwapFixture,
   fluxStrategyFixture,
-<<<<<<< HEAD
   buybackFixture,
-  mineBlocks,
-=======
->>>>>>> 121b3500
   nodeSnapshot,
   nodeRevert,
 };