--- conflicted
+++ resolved
@@ -984,18 +984,7 @@
         .approve(vaultAndTokenConracts.vault.address, usdsUnits("100"));
       await vaultAndTokenConracts.vault
         .connect(user)
-<<<<<<< HEAD
-        .mint(dai.address, daiUnits("100"), 0);
-
-      // Fund WETH contract
-      await hardhatSetBalance(user.address, "500");
-      await weth.connect(user).deposit({ value: oethUnits("100") });
-      await weth
-        .connect(user)
-        .approve(vaultAndTokenConracts.oethVault.address, oethUnits("100"));
-=======
         .mint(usds.address, usdsUnits("100"), 0);
->>>>>>> b31963cd
     }
   }
   return {
