const bre = require("@nomiclabs/buidler");

const addresses = require("../utils/addresses");
const fundAccounts = require("../utils/funding");
const { getAssetAddresses, daiUnits, isGanacheFork } = require("./helpers");
const { utils } = require("ethers");

const daiAbi = require("./abi/dai.json").abi;
const usdtAbi = require("./abi/usdt.json").abi;
const tusdAbi = require("./abi/erc20.json");
const usdcAbi = require("./abi/erc20.json");
const compAbi = require("./abi/erc20.json");
const crvAbi = require("./abi/erc20.json");
const crvMinterAbi = require("./abi/crvMinter.json");

async function defaultFixture() {
  const { governorAddr } = await getNamedAccounts();

  await deployments.fixture();

  const ousdProxy = await ethers.getContract("OUSDProxy");
  const vaultProxy = await ethers.getContract("VaultProxy");
  const compoundStrategyProxy = await ethers.getContract(
    "CompoundStrategyProxy"
  );

  const ousd = await ethers.getContractAt("OUSD", ousdProxy.address);
  const vault = await ethers.getContractAt("IVault", vaultProxy.address);
  const viewVault = await ethers.getContractAt(
    "IViewVault",
    vaultProxy.address
  );
  const timelock = await ethers.getContract("Timelock");
  const minuteTimelock = await ethers.getContract("MinuteTimelock");
  const governorContract = await ethers.getContract("Governor");
  const CompoundStrategyFactory = await ethers.getContractFactory(
    "CompoundStrategy"
  );
  const compoundStrategy = await ethers.getContractAt(
    "CompoundStrategy",
    compoundStrategyProxy.address
  );
  const rebaseHooks = await ethers.getContract("RebaseHooks");

  const curveUSDTStrategyProxy = await ethers.getContract(
    "CurveUSDTStrategyProxy"
  );
<<<<<<< HEAD
  const curveUSDTStrategy = await ethers.getContract(
    "CurveUSDTStrategy",
=======
  const curveUSDTStrategy = await ethers.getContractAt(
    "ThreePoolStrategy",
>>>>>>> 11bcfa52
    curveUSDTStrategyProxy.address
  );

  const curveUSDCStrategyProxy = await ethers.getContract(
    "CurveUSDCStrategyProxy"
  );
<<<<<<< HEAD
  const curveUSDCStrategy = await ethers.getContract(
    "CurveUSDCStrategy",
    curveUSDCStrategyProxy.address
  )

  const aaveStrategyProxy = await ethers.getContract("AaveStrategyProxy");
  console.log("Aave Strategy proxy:", aaveStrategyProxy.address);
  const aaveStrategy = await ethers.getContractAt("AaveStrategy",
    aaveStrategyProxy.address);
  console.log("Aave Strategy:", aaveStrategy.address);

  let usdt, dai, tusd, usdc, nonStandardToken, cusdt, cdai, cusdc, comp, adai;
=======
  const curveUSDCStrategy = await ethers.getContractAt(
    "ThreePoolStrategy",
    curveUSDCStrategyProxy.address
  );

  let usdt, dai, tusd, usdc, nonStandardToken, cusdt, cdai, cusdc, comp;
>>>>>>> 11bcfa52
  let mixOracle,
    mockOracle,
    openOracle,
    chainlinkOracle,
    chainlinkOracleFeedETH,
    chainlinkOracleFeedDAI,
    chainlinkOracleFeedUSDT,
    chainlinkOracleFeedUSDC,
    chainlinkOracleFeedTUSD,
    chainlinkOracleFeedNonStandardToken,
    openUniswapOracle,
    viewOpenUniswapOracle,
    uniswapPairDAI_ETH,
    uniswapPairUSDC_ETH,
    uniswapPairUSDT_ETH,
    crv,
    crvMinter,
    threePool,
    threePoolToken,
<<<<<<< HEAD
    threePoolGauge,
    aaveAddressProvider;
=======
    threePoolGauge;
>>>>>>> 11bcfa52

  if (isGanacheFork) {
    usdt = await ethers.getContractAt(usdtAbi, addresses.mainnet.USDT);
    dai = await ethers.getContractAt(daiAbi, addresses.mainnet.DAI);
    tusd = await ethers.getContractAt(tusdAbi, addresses.mainnet.TUSD);
    usdc = await ethers.getContractAt(usdcAbi, addresses.mainnet.USDC);
    comp = await ethers.getContractAt(compAbi, addresses.mainnet.COMP);
    crv = await ethers.getContractAt(crvAbi, addresses.mainnet.CRV);
    crvMinter = await ethers.getContractAt(
      crvMinterAbi,
      addresses.mainnet.CRVMinter
    );
<<<<<<< HEAD
    aaveAddressProvider = await ethers.getContractAt("ILendingPoolAddressesProvider", addresses.mainnet.AAVE_ADDRESS_PROVIDER);
=======
>>>>>>> 11bcfa52
  } else {
    usdt = await ethers.getContract("MockUSDT");
    dai = await ethers.getContract("MockDAI");
    tusd = await ethers.getContract("MockTUSD");
    usdc = await ethers.getContract("MockUSDC");
    nonStandardToken = await ethers.getContract("MockNonStandardToken");

    cdai = await ethers.getContract("MockCDAI");
    cusdt = await ethers.getContract("MockCUSDT");
    cusdc = await ethers.getContract("MockCUSDC");
    comp = await ethers.getContract("MockCOMP");

    crv = await ethers.getContract("MockCRV");
    crvMinter = await ethers.getContract("MockCRVMinter");
    threePool = await ethers.getContract("MockCurvePool");
    threePoolToken = await ethers.getContract("Mock3CRV");
    threePoolGauge = await ethers.getContract("MockCurveGauge");

<<<<<<< HEAD
    adai = await ethers.getContract("MockADAI");

    const aave = await ethers.getContract("MockAave");
    // currently in test the mockAave is itself the address provder
    aaveAddressProvider = await ethers.getContractAt("ILendingPoolAddressesProvider", aave.address);

=======
>>>>>>> 11bcfa52
    // Oracle related fixtures.
    uniswapPairDAI_ETH = await ethers.getContract("MockUniswapPairDAI_ETH");
    uniswapPairUSDC_ETH = await ethers.getContract("MockUniswapPairUSDC_ETH");
    uniswapPairUSDT_ETH = await ethers.getContract("MockUniswapPairUSDT_ETH");
    openUniswapOracle = await ethers.getContract("OpenUniswapOracle");
    viewOpenUniswapOracle = await ethers.getContractAt(
      "IViewEthUsdOracle",
      openUniswapOracle.address
    );

    const chainlinkOracleAddress = (await ethers.getContract("ChainlinkOracle"))
      .address;
    chainlinkOracle = await ethers.getContractAt(
      "IViewEthUsdOracle",
      chainlinkOracleAddress
    );

    chainlinkOracleFeedETH = await ethers.getContract(
      "MockChainlinkOracleFeedETH"
    );
    chainlinkOracleFeedDAI = await ethers.getContract(
      "MockChainlinkOracleFeedDAI"
    );
    chainlinkOracleFeedUSDT = await ethers.getContract(
      "MockChainlinkOracleFeedUSDT"
    );
    chainlinkOracleFeedUSDC = await ethers.getContract(
      "MockChainlinkOracleFeedUSDC"
    );
    chainlinkOracleFeedTUSD = await ethers.getContract(
      "MockChainlinkOracleFeedTUSD"
    );
    chainlinkOracleFeedNonStandardToken = await ethers.getContract(
      "MockChainlinkOracleFeedNonStandardToken"
    );

    const mixOracleAddress = (await ethers.getContract("MixOracle")).address;
    mixOracle = await ethers.getContractAt(
      "IViewMinMaxOracle",
      mixOracleAddress
    );

    // MockOracle mocks the open oracle interface,
    // and is used by the MixOracle.
    mockOracle = await ethers.getContract("MockOracle");
    openOracle = mockOracle;
  }

  const cOracle = await ethers.getContract("ChainlinkOracle");
  const assetAddresses = await getAssetAddresses(deployments);

  const sGovernor = await ethers.provider.getSigner(governorAddr);
  // Add TUSD in fixture, it is disabled by default in deployment
  await vault.connect(sGovernor).supportAsset(assetAddresses.TUSD);

  await cOracle
    .connect(sGovernor)
    .registerFeed(chainlinkOracleFeedTUSD.address, "TUSD", false);

  //need to register now
  const mainOracle = await ethers.getContract("MixOracle");
  await mainOracle
    .connect(sGovernor)
    .registerTokenOracles("TUSD", [cOracle.address], []);

  if (nonStandardToken) {
    await cOracle
      .connect(sGovernor)
      .registerFeed(
        chainlinkOracleFeedNonStandardToken.address,
        "NonStandardToken",
        false
      );
    await mainOracle
      .connect(sGovernor)
      .registerTokenOracles("NonStandardToken", [cOracle.address], []);
  }

  const signers = await bre.ethers.getSigners();
  const governor = signers[1];
  const matt = signers[4];
  const josh = signers[5];
  const anna = signers[6];

  await fundAccounts();

  // Matt and Josh each have $100 OUSD
  for (const user of [matt, josh]) {
    await dai.connect(user).approve(vault.address, daiUnits("100"));
    await vault.connect(user).mint(dai.address, daiUnits("100"));
  }

  return {
    // Accounts
    matt,
    josh,
    anna,
    governor,
    // Contracts
    ousd,
    vault,
    viewVault,
    rebaseHooks,
    // Oracle
    mixOracle,
    mockOracle,
    openOracle,
    chainlinkOracle,
    chainlinkOracleFeedETH,
    chainlinkOracleFeedDAI,
    chainlinkOracleFeedUSDT,
    chainlinkOracleFeedUSDC,
    chainlinkOracleFeedTUSD,
    chainlinkOracleFeedNonStandardToken,
    openUniswapOracle,
    viewOpenUniswapOracle,
    uniswapPairDAI_ETH,
    uniswapPairUSDC_ETH,
    uniswapPairUSDT_ETH,
    timelock,
    minuteTimelock,
    governorContract,
    compoundStrategy,
    // Assets
    usdt,
    dai,
    tusd,
    usdc,
    nonStandardToken,
    // cTokens
    cdai,
    cusdc,
    cusdt,
    comp,
<<<<<<< HEAD
    // aTokens,
    adai,
=======
>>>>>>> 11bcfa52
    // CompoundStrategy contract factory to deploy
    CompoundStrategyFactory,
    // ThreePool
    crv,
    crvMinter,
    threePool,
    threePoolGauge,
    threePoolToken,
    curveUSDTStrategy,
    curveUSDCStrategy,
<<<<<<< HEAD
    aaveStrategy,
    aaveAddressProvider
=======
>>>>>>> 11bcfa52
  };
}

/**
 * Configure the MockVault contract by initializing it and setting supported
 * assets and then upgrade the Vault implementation via VaultProxy.
 */
async function mockVaultFixture() {
  const fixture = await defaultFixture();

  // Initialize and configure MockVault
  const cMockVault = await ethers.getContract("MockVault");

  const { governorAddr } = await getNamedAccounts();
  const sGovernor = ethers.provider.getSigner(governorAddr);

  // There is no need to initialize and setup the mock vault because the
  // proxy itself is already setup and the proxy is the one with the storage

  // Upgrade Vault to MockVault via proxy
  const cVaultProxy = await ethers.getContract("VaultProxy");
  await cVaultProxy.connect(sGovernor).upgradeTo(cMockVault.address);

  return {
    ...fixture,
    vault: await ethers.getContractAt("MockVault", cVaultProxy.address),
  };
}

/**
 * Configure a Vault with only the Compound strategy.
 */
async function compoundVaultFixture() {
  const fixture = await defaultFixture();

  const { governorAddr } = await getNamedAccounts();
  const sGovernor = await ethers.provider.getSigner(governorAddr);

  await fixture.vault
    .connect(sGovernor)
    .addStrategy(fixture.compoundStrategy.address, utils.parseUnits("1", 18));

  return fixture;
}

/**
 * Configure a Vault with only the 3Pool strategy.
 */
async function threepoolVaultFixture() {
  const fixture = await defaultFixture();

  const { governorAddr } = await getNamedAccounts();
  const sGovernor = await ethers.provider.getSigner(governorAddr);
  // Add 3Pool USDT
  await fixture.vault
    .connect(sGovernor)
    .addStrategy(fixture.curveUSDTStrategy.address, utils.parseUnits("1", 18));
  // Add 3Pool USDC
  await fixture.vault
    .connect(sGovernor)
    .addStrategy(fixture.curveUSDCStrategy.address, utils.parseUnits("1", 18));
  return fixture;
}

/**
<<<<<<< HEAD
 * Configure a Vault with only the Aave strategy.
 */
async function aaveVaultFixture() {
  const fixture = await defaultFixture();

  const { governorAddr } = await getNamedAccounts();
  const sGovernor = await ethers.provider.getSigner(governorAddr);
  console.log("Aave strategy address:", fixture.aaveStrategy.address);
  // Add Aave which only support DAI 
  await fixture.vault
    .connect(sGovernor)
    .addStrategy(fixture.aaveStrategy.address, utils.parseUnits("1", 18));
  return fixture;
}


/**
=======
>>>>>>> 11bcfa52
 * Configure a compound fixture with a false valt for testing
 */
async function compoundFixture() {
  const { deploy } = deployments;
  const fixture = await defaultFixture();

  const assetAddresses = await getAssetAddresses(deployments);

  const { governorAddr } = await getNamedAccounts();
  const sGovernor = await ethers.provider.getSigner(governorAddr);

  await deploy("StandaloneCompound", {
    from: governorAddr,
    contract: "CompoundStrategy",
  });

  fixture.cStandalone = await ethers.getContract("StandaloneCompound");

  // Set governor as vault
  await fixture.cStandalone.connect(sGovernor).initialize(
    addresses.dead,
    governorAddr, // Using Governor in place of Vault here
    assetAddresses.COMP,
    [assetAddresses.DAI, assetAddresses.USDC],
    [assetAddresses.cDAI, assetAddresses.cUSDC]
  );

  await fixture.usdc.transfer(
    await fixture.matt.getAddress(),
    utils.parseUnits("1000", 6)
  );

  return fixture;
}

/**
 * Configure a threepool fixture with the governer as vault for testing
 */
async function threepoolFixture() {
  const { deploy } = deployments;
  const fixture = await defaultFixture();
  const assetAddresses = await getAssetAddresses(deployments);
  const { governorAddr } = await getNamedAccounts();
  const sGovernor = await ethers.provider.getSigner(governorAddr);

  await deploy("StandaloneThreePool", {
    from: governorAddr,
    contract: "ThreePoolStrategy",
  });

  fixture.tpStandalone = await ethers.getContract("StandaloneThreePool");

  // Set governor as vault
  await fixture.tpStandalone
    .connect(sGovernor)
    ["initialize(address,address,address,address,address,address,address)"](
      assetAddresses.ThreePool,
      governorAddr, // Using Governor in place of Vault here
      assetAddresses.CRV,
      assetAddresses.USDT,
      assetAddresses.ThreePoolToken,
      assetAddresses.ThreePoolGauge,
      assetAddresses.CRVMinter
    );

  return fixture;
}

/**
 * Configure a Vault with two strategies
 */
async function multiStrategyVaultFixture() {
  const { deploy } = deployments;

  const fixture = await compoundVaultFixture();

  const assetAddresses = await getAssetAddresses(deployments);

  const { governorAddr } = await getNamedAccounts();
  const sGovernor = await ethers.provider.getSigner(governorAddr);

  await deploy("StrategyTwo", {
    from: governorAddr,
    contract: "CompoundStrategy",
  });

  const cStrategyTwo = await ethers.getContract("StrategyTwo");
  //
  // Initialize the secons strategy with only DAI
  await cStrategyTwo
    .connect(sGovernor)
    .initialize(
      addresses.dead,
      fixture.vault.address,
      assetAddresses.COMP,
      [assetAddresses.DAI, assetAddresses.USDC],
      [assetAddresses.cDAI, assetAddresses.cUSDC]
    );

  // Add second strategy to Vault
  await fixture.vault
    .connect(sGovernor)
    .addStrategy(cStrategyTwo.address, utils.parseUnits("1", 18));

  // Set strategy weights to 5e17 each (50%)
  await fixture.vault
    .connect(sGovernor)
    .setStrategyWeights(
      [fixture.compoundStrategy.address, cStrategyTwo.address],
      [utils.parseUnits("5", 17), utils.parseUnits("5", 17)]
    );

  fixture.strategyTwo = cStrategyTwo;

  return fixture;
}

module.exports = {
  defaultFixture,
  mockVaultFixture,
  compoundFixture,
  compoundVaultFixture,
  multiStrategyVaultFixture,
  threepoolFixture,
  threepoolVaultFixture,
<<<<<<< HEAD
  aaveVaultFixture,
=======
>>>>>>> 11bcfa52
};<|MERGE_RESOLUTION|>--- conflicted
+++ resolved
@@ -45,22 +45,16 @@
   const curveUSDTStrategyProxy = await ethers.getContract(
     "CurveUSDTStrategyProxy"
   );
-<<<<<<< HEAD
-  const curveUSDTStrategy = await ethers.getContract(
-    "CurveUSDTStrategy",
-=======
   const curveUSDTStrategy = await ethers.getContractAt(
     "ThreePoolStrategy",
->>>>>>> 11bcfa52
     curveUSDTStrategyProxy.address
   );
 
   const curveUSDCStrategyProxy = await ethers.getContract(
     "CurveUSDCStrategyProxy"
   );
-<<<<<<< HEAD
-  const curveUSDCStrategy = await ethers.getContract(
-    "CurveUSDCStrategy",
+  const curveUSDCStrategy = await ethers.getContractAt(
+    "ThreePoolStrategy",
     curveUSDCStrategyProxy.address
   )
 
@@ -71,14 +65,6 @@
   console.log("Aave Strategy:", aaveStrategy.address);
 
   let usdt, dai, tusd, usdc, nonStandardToken, cusdt, cdai, cusdc, comp, adai;
-=======
-  const curveUSDCStrategy = await ethers.getContractAt(
-    "ThreePoolStrategy",
-    curveUSDCStrategyProxy.address
-  );
-
-  let usdt, dai, tusd, usdc, nonStandardToken, cusdt, cdai, cusdc, comp;
->>>>>>> 11bcfa52
   let mixOracle,
     mockOracle,
     openOracle,
@@ -98,12 +84,8 @@
     crvMinter,
     threePool,
     threePoolToken,
-<<<<<<< HEAD
     threePoolGauge,
     aaveAddressProvider;
-=======
-    threePoolGauge;
->>>>>>> 11bcfa52
 
   if (isGanacheFork) {
     usdt = await ethers.getContractAt(usdtAbi, addresses.mainnet.USDT);
@@ -116,10 +98,7 @@
       crvMinterAbi,
       addresses.mainnet.CRVMinter
     );
-<<<<<<< HEAD
     aaveAddressProvider = await ethers.getContractAt("ILendingPoolAddressesProvider", addresses.mainnet.AAVE_ADDRESS_PROVIDER);
-=======
->>>>>>> 11bcfa52
   } else {
     usdt = await ethers.getContract("MockUSDT");
     dai = await ethers.getContract("MockDAI");
@@ -138,15 +117,12 @@
     threePoolToken = await ethers.getContract("Mock3CRV");
     threePoolGauge = await ethers.getContract("MockCurveGauge");
 
-<<<<<<< HEAD
     adai = await ethers.getContract("MockADAI");
 
     const aave = await ethers.getContract("MockAave");
     // currently in test the mockAave is itself the address provder
     aaveAddressProvider = await ethers.getContractAt("ILendingPoolAddressesProvider", aave.address);
 
-=======
->>>>>>> 11bcfa52
     // Oracle related fixtures.
     uniswapPairDAI_ETH = await ethers.getContract("MockUniswapPairDAI_ETH");
     uniswapPairUSDC_ETH = await ethers.getContract("MockUniswapPairUSDC_ETH");
@@ -281,11 +257,8 @@
     cusdc,
     cusdt,
     comp,
-<<<<<<< HEAD
     // aTokens,
     adai,
-=======
->>>>>>> 11bcfa52
     // CompoundStrategy contract factory to deploy
     CompoundStrategyFactory,
     // ThreePool
@@ -296,11 +269,8 @@
     threePoolToken,
     curveUSDTStrategy,
     curveUSDCStrategy,
-<<<<<<< HEAD
     aaveStrategy,
     aaveAddressProvider
-=======
->>>>>>> 11bcfa52
   };
 }
 
@@ -366,7 +336,6 @@
 }
 
 /**
-<<<<<<< HEAD
  * Configure a Vault with only the Aave strategy.
  */
 async function aaveVaultFixture() {
@@ -384,8 +353,6 @@
 
 
 /**
-=======
->>>>>>> 11bcfa52
  * Configure a compound fixture with a false valt for testing
  */
 async function compoundFixture() {
@@ -511,8 +478,5 @@
   multiStrategyVaultFixture,
   threepoolFixture,
   threepoolVaultFixture,
-<<<<<<< HEAD
   aaveVaultFixture,
-=======
->>>>>>> 11bcfa52
 };