const hre = require("hardhat");

const addresses = require("../utils/addresses");
const fundAccounts = require("../utils/funding");
const { getAssetAddresses, daiUnits, isFork } = require("./helpers");
const { utils } = require("ethers");

const daiAbi = require("./abi/dai.json").abi;
const usdtAbi = require("./abi/usdt.json").abi;
const tusdAbi = require("./abi/erc20.json");
const usdcAbi = require("./abi/erc20.json");
const compAbi = require("./abi/erc20.json");
const crvAbi = require("./abi/erc20.json");
const ognAbi = require("./abi/erc20.json");
const crvMinterAbi = require("./abi/crvMinter.json");

async function defaultFixture() {
  const { governorAddr } = await getNamedAccounts();

  await deployments.fixture();

  const ousdProxy = await ethers.getContract("OUSDProxy");
  const vaultProxy = await ethers.getContract("VaultProxy");
  const compoundStrategyProxy = await ethers.getContract(
    "CompoundStrategyProxy"
  );

  const ousd = await ethers.getContractAt("OUSD", ousdProxy.address);
  const vault = await ethers.getContractAt("IVault", vaultProxy.address);
  const viewVault = await ethers.getContractAt(
    "IViewVault",
    vaultProxy.address
  );
  const timelock = await ethers.getContract("Timelock");
  const minuteTimelock = await ethers.getContract("MinuteTimelock");
  const governorContract = await ethers.getContract("Governor");
  const CompoundStrategyFactory = await ethers.getContractFactory(
    "CompoundStrategy"
  );
  const compoundStrategy = await ethers.getContractAt(
    "CompoundStrategy",
    compoundStrategyProxy.address
  );

  const curveUSDTStrategyProxy = await ethers.getContract(
    "CurveUSDTStrategyProxy"
  );
  const curveUSDTStrategy = await ethers.getContractAt(
    "ThreePoolStrategy",
    curveUSDTStrategyProxy.address
  );

  const curveUSDCStrategyProxy = await ethers.getContract(
    "CurveUSDCStrategyProxy"
  );
  const curveUSDCStrategy = await ethers.getContractAt(
    "ThreePoolStrategy",
    curveUSDCStrategyProxy.address
  );

  const aaveStrategyProxy = await ethers.getContract("AaveStrategyProxy");
  const aaveStrategy = await ethers.getContractAt(
    "AaveStrategy",
    aaveStrategyProxy.address
  );

<<<<<<< HEAD
  const liquidityRewardOUSD_USDT = await ethers.getContractAt("LiquidityReward",
    (await ethers.getContract("LiquidityRewardOUSD_USDTProxy")).address);

  const ognStaking = await ethers.getContractAt("SingleAssetStaking",
    (await ethers.getContract("OGNStakingProxy")).address);
=======
  const liquidityRewardOUSD_USDT = await ethers.getContractAt(
    "LiquidityReward",
    (await ethers.getContract("LiquidityRewardOUSD_USDTProxy")).address
  );
>>>>>>> 361c7a5d

  let usdt,
    dai,
    tusd,
    usdc,
    ogn,
    nonStandardToken,
    cusdt,
    cdai,
    cusdc,
    comp,
    adai,
    mockNonRebasing,
    mockNonRebasingTwo;

  let mixOracle,
    mockOracle,
    openOracle,
    chainlinkOracle,
    chainlinkOracleFeedETH,
    chainlinkOracleFeedDAI,
    chainlinkOracleFeedUSDT,
    chainlinkOracleFeedUSDC,
    chainlinkOracleFeedTUSD,
    chainlinkOracleFeedNonStandardToken,
    openUniswapOracle,
    uniswapPairDAI_ETH,
    uniswapPairUSDC_ETH,
    uniswapPairUSDT_ETH,
    crv,
    crvMinter,
    threePool,
    threePoolToken,
    threePoolGauge,
    aaveAddressProvider,
    uniswapPairOUSD_USDT;

  if (isFork) {
    usdt = await ethers.getContractAt(usdtAbi, addresses.mainnet.USDT);
    dai = await ethers.getContractAt(daiAbi, addresses.mainnet.DAI);
    tusd = await ethers.getContractAt(tusdAbi, addresses.mainnet.TUSD);
    usdc = await ethers.getContractAt(usdcAbi, addresses.mainnet.USDC);
    comp = await ethers.getContractAt(compAbi, addresses.mainnet.COMP);
    crv = await ethers.getContractAt(crvAbi, addresses.mainnet.CRV);
    ogn = await ethers.getContractAt(ognAbi, addresses.mainnet.OGN);
    crvMinter = await ethers.getContractAt(
      crvMinterAbi,
      addresses.mainnet.CRVMinter
    );
    aaveAddressProvider = await ethers.getContractAt(
      "ILendingPoolAddressesProvider",
      addresses.mainnet.AAVE_ADDRESS_PROVIDER
    );
  } else {
    usdt = await ethers.getContract("MockUSDT");
    dai = await ethers.getContract("MockDAI");
    tusd = await ethers.getContract("MockTUSD");
    usdc = await ethers.getContract("MockUSDC");
    ogn = await ethers.getContract("MockOGN");
    nonStandardToken = await ethers.getContract("MockNonStandardToken");

    cdai = await ethers.getContract("MockCDAI");
    cusdt = await ethers.getContract("MockCUSDT");
    cusdc = await ethers.getContract("MockCUSDC");
    comp = await ethers.getContract("MockCOMP");

    crv = await ethers.getContract("MockCRV");
    crvMinter = await ethers.getContract("MockCRVMinter");
    threePool = await ethers.getContract("MockCurvePool");
    threePoolToken = await ethers.getContract("Mock3CRV");
    threePoolGauge = await ethers.getContract("MockCurveGauge");

    adai = await ethers.getContract("MockADAI");

    const aave = await ethers.getContract("MockAave");
    // currently in test the mockAave is itself the address provder
    aaveAddressProvider = await ethers.getContractAt(
      "ILendingPoolAddressesProvider",
      aave.address
    );

    uniswapPairOUSD_USDT = await ethers.getContract("MockUniswapPairOUSD_USDT");

    // Oracle related fixtures.
    uniswapPairDAI_ETH = await ethers.getContract("MockUniswapPairDAI_ETH");
    uniswapPairUSDC_ETH = await ethers.getContract("MockUniswapPairUSDC_ETH");
    uniswapPairUSDT_ETH = await ethers.getContract("MockUniswapPairUSDT_ETH");

    const chainlinkOracleAddress = (await ethers.getContract("ChainlinkOracle"))
      .address;
    chainlinkOracle = await ethers.getContractAt(
      "IViewEthUsdOracle",
      chainlinkOracleAddress
    );

    chainlinkOracleFeedETH = await ethers.getContract(
      "MockChainlinkOracleFeedETH"
    );
    chainlinkOracleFeedDAI = await ethers.getContract(
      "MockChainlinkOracleFeedDAI"
    );
    chainlinkOracleFeedUSDT = await ethers.getContract(
      "MockChainlinkOracleFeedUSDT"
    );
    chainlinkOracleFeedUSDC = await ethers.getContract(
      "MockChainlinkOracleFeedUSDC"
    );
    chainlinkOracleFeedTUSD = await ethers.getContract(
      "MockChainlinkOracleFeedTUSD"
    );
    chainlinkOracleFeedNonStandardToken = await ethers.getContract(
      "MockChainlinkOracleFeedNonStandardToken"
    );

    const mixOracleAddress = (await ethers.getContract("MixOracle")).address;
    mixOracle = await ethers.getContractAt(
      "IViewMinMaxOracle",
      mixOracleAddress
    );

    // MockOracle mocks the open oracle interface,
    // and is used by the MixOracle.
    mockOracle = await ethers.getContract("MockOracle");
    openOracle = mockOracle;

    // Mock contracts for testing rebase opt out
    mockNonRebasing = await ethers.getContract("MockNonRebasing");
    await mockNonRebasing.setOUSD(ousd.address);
    mockNonRebasingTwo = await ethers.getContract("MockNonRebasingTwo");
    await mockNonRebasingTwo.setOUSD(ousd.address);
  }

  const cOracle = await ethers.getContract("ChainlinkOracle");
  const assetAddresses = await getAssetAddresses(deployments);

  const sGovernor = await ethers.provider.getSigner(governorAddr);
  // Add TUSD in fixture, it is disabled by default in deployment
  await vault.connect(sGovernor).supportAsset(assetAddresses.TUSD);

  await cOracle
    .connect(sGovernor)
    .registerFeed(chainlinkOracleFeedTUSD.address, "TUSD", false);

  //need to register now
  const mainOracle = await ethers.getContract("MixOracle");
  await mainOracle
    .connect(sGovernor)
    .registerTokenOracles("TUSD", [cOracle.address], []);

  if (nonStandardToken) {
    await cOracle
      .connect(sGovernor)
      .registerFeed(
        chainlinkOracleFeedNonStandardToken.address,
        "NonStandardToken",
        false
      );
    await mainOracle
      .connect(sGovernor)
      .registerTokenOracles("NonStandardToken", [cOracle.address], []);
  }

  const signers = await hre.ethers.getSigners();
  const governor = signers[1];
  const matt = signers[4];
  const josh = signers[5];
  const anna = signers[6];

  await fundAccounts();

  // Matt and Josh each have $100 OUSD
  for (const user of [matt, josh]) {
    await dai.connect(user).approve(vault.address, daiUnits("100"));
    await vault.connect(user).mint(dai.address, daiUnits("100"));
  }

  return {
    // Accounts
    matt,
    josh,
    anna,
    governor,
    // Contracts
    ousd,
    vault,
    viewVault,
    mockNonRebasing,
    mockNonRebasingTwo,
    // Oracle
    mixOracle,
    mockOracle,
    openOracle,
    chainlinkOracle,
    chainlinkOracleFeedETH,
    chainlinkOracleFeedDAI,
    chainlinkOracleFeedUSDT,
    chainlinkOracleFeedUSDC,
    chainlinkOracleFeedTUSD,
    chainlinkOracleFeedNonStandardToken,
    openUniswapOracle,
    uniswapPairDAI_ETH,
    uniswapPairUSDC_ETH,
    uniswapPairUSDT_ETH,
    timelock,
    minuteTimelock,
    governorContract,
    compoundStrategy,
    // Assets
    usdt,
    dai,
    tusd,
    usdc,
    ogn,
    nonStandardToken,
    // cTokens
    cdai,
    cusdc,
    cusdt,
    comp,
    // aTokens,
    adai,
    // CompoundStrategy contract factory to deploy
    CompoundStrategyFactory,
    // ThreePool
    crv,
    crvMinter,
    threePool,
    threePoolGauge,
    threePoolToken,
    curveUSDTStrategy,
    curveUSDCStrategy,
    aaveStrategy,
    aaveAddressProvider,
    uniswapPairOUSD_USDT,
    liquidityRewardOUSD_USDT,
<<<<<<< HEAD
    ognStaking
=======
>>>>>>> 361c7a5d
  };
}

/**
 * Configure the MockVault contract by initializing it and setting supported
 * assets and then upgrade the Vault implementation via VaultProxy.
 */
async function mockVaultFixture() {
  const fixture = await defaultFixture();

  // Initialize and configure MockVault
  const cMockVault = await ethers.getContract("MockVault");

  const { governorAddr } = await getNamedAccounts();
  const sGovernor = ethers.provider.getSigner(governorAddr);

  // There is no need to initialize and setup the mock vault because the
  // proxy itself is already setup and the proxy is the one with the storage

  // Upgrade Vault to MockVault via proxy
  const cVaultProxy = await ethers.getContract("VaultProxy");
  await cVaultProxy.connect(sGovernor).upgradeTo(cMockVault.address);

  return {
    ...fixture,
    vault: await ethers.getContractAt("MockVault", cVaultProxy.address),
  };
}

/**
 * Configure a Vault with only the Compound strategy.
 */
async function compoundVaultFixture() {
  const fixture = await defaultFixture();

  const { governorAddr } = await getNamedAccounts();
  const sGovernor = await ethers.provider.getSigner(governorAddr);

  const assetAddresses = await getAssetAddresses(deployments);

  // Add USDT
  await fixture.compoundStrategy
    .connect(sGovernor)
    .setPTokenAddress(assetAddresses.USDT, assetAddresses.cUSDT);

  // Add USDC
  await fixture.compoundStrategy
    .connect(sGovernor)
    .setPTokenAddress(assetAddresses.USDC, assetAddresses.cUSDC);

  // Add to Vault with 100% weighting
  await fixture.vault
    .connect(sGovernor)
    .addStrategy(fixture.compoundStrategy.address, utils.parseUnits("1", 18));

  return fixture;
}

/**
 * Configure a Vault with only the 3Pool strategy.
 */
async function threepoolVaultFixture() {
  const fixture = await defaultFixture();

  const { governorAddr } = await getNamedAccounts();
  const sGovernor = await ethers.provider.getSigner(governorAddr);
  // Add 3Pool USDT
  await fixture.vault
    .connect(sGovernor)
    .addStrategy(fixture.curveUSDTStrategy.address, utils.parseUnits("1", 18));
  // Add 3Pool USDC
  await fixture.vault
    .connect(sGovernor)
    .addStrategy(fixture.curveUSDCStrategy.address, utils.parseUnits("1", 18));
  return fixture;
}

/**
 * Configure a Vault with only the Aave strategy.
 */
async function aaveVaultFixture() {
  const fixture = await defaultFixture();

  const { governorAddr } = await getNamedAccounts();
  const sGovernor = await ethers.provider.getSigner(governorAddr);
  // Add Aave which only support DAI
  await fixture.vault
    .connect(sGovernor)
    .addStrategy(fixture.aaveStrategy.address, utils.parseUnits("1", 18));
  return fixture;
}

/**
 * Configure a compound fixture with a false valt for testing
 */
async function compoundFixture() {
  const { deploy } = deployments;
  const fixture = await defaultFixture();

  const assetAddresses = await getAssetAddresses(deployments);

  const { governorAddr } = await getNamedAccounts();
  const sGovernor = await ethers.provider.getSigner(governorAddr);

  await deploy("StandaloneCompound", {
    from: governorAddr,
    contract: "CompoundStrategy",
  });

  fixture.cStandalone = await ethers.getContract("StandaloneCompound");

  // Set governor as vault
  await fixture.cStandalone.connect(sGovernor).initialize(
    addresses.dead,
    governorAddr, // Using Governor in place of Vault here
    assetAddresses.COMP,
    [assetAddresses.DAI, assetAddresses.USDC],
    [assetAddresses.cDAI, assetAddresses.cUSDC]
  );

  await fixture.usdc.transfer(
    await fixture.matt.getAddress(),
    utils.parseUnits("1000", 6)
  );

  return fixture;
}

/**
 * Configure a threepool fixture with the governer as vault for testing
 */
async function threepoolFixture() {
  const { deploy } = deployments;
  const fixture = await defaultFixture();
  const assetAddresses = await getAssetAddresses(deployments);
  const { governorAddr } = await getNamedAccounts();
  const sGovernor = await ethers.provider.getSigner(governorAddr);

  await deploy("StandaloneThreePool", {
    from: governorAddr,
    contract: "ThreePoolStrategy",
  });

  fixture.tpStandalone = await ethers.getContract("StandaloneThreePool");

  // Set governor as vault
  await fixture.tpStandalone
    .connect(sGovernor)
    ["initialize(address,address,address,address,address,address,address)"](
      assetAddresses.ThreePool,
      governorAddr, // Using Governor in place of Vault here
      assetAddresses.CRV,
      assetAddresses.USDT,
      assetAddresses.ThreePoolToken,
      assetAddresses.ThreePoolGauge,
      assetAddresses.CRVMinter
    );

  return fixture;
}

/**
 * Configure a Vault with two strategies
 */
async function multiStrategyVaultFixture() {
  const { deploy } = deployments;

  const fixture = await compoundVaultFixture();

  const assetAddresses = await getAssetAddresses(deployments);

  const { governorAddr } = await getNamedAccounts();
  const sGovernor = await ethers.provider.getSigner(governorAddr);

  await deploy("StrategyTwo", {
    from: governorAddr,
    contract: "CompoundStrategy",
  });

  const cStrategyTwo = await ethers.getContract("StrategyTwo");

  //
  // Initialize the secons strategy
  await cStrategyTwo
    .connect(sGovernor)
    .initialize(
      addresses.dead,
      fixture.vault.address,
      assetAddresses.COMP,
      [assetAddresses.DAI, assetAddresses.USDC],
      [assetAddresses.cDAI, assetAddresses.cUSDC]
    );

  await deploy("StrategyThree", {
    from: governorAddr,
    contract: "CompoundStrategy",
  });

  const cStrategyThree = await ethers.getContract("StrategyThree");

  // initialize the third strategy with only DAI
  await cStrategyThree
    .connect(sGovernor)
    .initialize(
      addresses.dead,
      fixture.vault.address,
      assetAddresses.COMP,
      [assetAddresses.DAI],
      [assetAddresses.cDAI]
    );

  // Add second strategy to Vault
  await fixture.vault
    .connect(sGovernor)
    .addStrategy(cStrategyTwo.address, utils.parseUnits("1", 18));

  // Set strategy weights to 5e17 each (50%)
  await fixture.vault
    .connect(sGovernor)
    .setStrategyWeights(
      [fixture.compoundStrategy.address, cStrategyTwo.address],
      [utils.parseUnits("5", 17), utils.parseUnits("5", 17)]
    );

  fixture.strategyTwo = cStrategyTwo;
  fixture.strategyThree = cStrategyThree;

  return fixture;
}

module.exports = {
  defaultFixture,
  mockVaultFixture,
  compoundFixture,
  compoundVaultFixture,
  multiStrategyVaultFixture,
  threepoolFixture,
  threepoolVaultFixture,
  aaveVaultFixture,
};<|MERGE_RESOLUTION|>--- conflicted
+++ resolved
@@ -64,18 +64,14 @@
     aaveStrategyProxy.address
   );
 
-<<<<<<< HEAD
-  const liquidityRewardOUSD_USDT = await ethers.getContractAt("LiquidityReward",
-    (await ethers.getContract("LiquidityRewardOUSD_USDTProxy")).address);
-
-  const ognStaking = await ethers.getContractAt("SingleAssetStaking",
-    (await ethers.getContract("OGNStakingProxy")).address);
-=======
   const liquidityRewardOUSD_USDT = await ethers.getContractAt(
     "LiquidityReward",
     (await ethers.getContract("LiquidityRewardOUSD_USDTProxy")).address
   );
->>>>>>> 361c7a5d
+  const ognStaking = await ethers.getContractAt(ž
+    "SingleAssetStaking",
+    (await ethers.getContract("OGNStakingProxy")).address
+  );
 
   let usdt,
     dai,
@@ -311,10 +307,7 @@
     aaveAddressProvider,
     uniswapPairOUSD_USDT,
     liquidityRewardOUSD_USDT,
-<<<<<<< HEAD
     ognStaking
-=======
->>>>>>> 361c7a5d
   };
 }
 
