const hre = require("hardhat");

const { ethers } = hre;

const addresses = require("../utils/addresses");
const { fundAccounts } = require("../utils/funding");
const { getAssetAddresses, daiUnits, isFork } = require("./helpers");
const { utils } = require("ethers");

const { airDropPayouts } = require("../scripts/staking/airDrop.js");
const testPayouts = require("../scripts/staking/rawAccountsToBeCompensated.json");
const { loadFixture, getOracleAddresses } = require("./helpers");

const daiAbi = require("./abi/dai.json").abi;
const usdtAbi = require("./abi/usdt.json").abi;
const erc20Abi = require("./abi/erc20.json");
const morphoAbi = require("./abi/morpho.json");
const morphoLensAbi = require("./abi/morphoLens.json");
const crvMinterAbi = require("./abi/crvMinter.json");

// const curveFactoryAbi = require("./abi/curveFactory.json")
const ousdMetapoolAbi = require("./abi/ousdMetapool.json");
const threepoolLPAbi = require("./abi/threepoolLP.json");
const threepoolSwapAbi = require("./abi/threepoolSwap.json");

const sfrxETHAbi = require("./abi/sfrxETH.json");

async function defaultFixture() {
<<<<<<< HEAD
  await deployments.fixture(
    isFork
      ? undefined
      : process.env.FORKED_LOCAL_TEST
      ? ["none"]
      : ["unit_tests"],
    {
      keepExistingDeployments: true,
    }
  );
=======
  await deployments.fixture(undefined, {
    keepExistingDeployments: true,
  });
>>>>>>> 7e6b66c3

  const { governorAddr, timelockAddr, operatorAddr } = await getNamedAccounts();

  const ousdProxy = await ethers.getContract("OUSDProxy");
  const vaultProxy = await ethers.getContract("VaultProxy");

  const harvesterProxy = await ethers.getContract("HarvesterProxy");

  const compoundStrategyProxy = await ethers.getContract(
    "CompoundStrategyProxy"
  );

  const ousd = await ethers.getContractAt("OUSD", ousdProxy.address);
  const vault = await ethers.getContractAt("IVault", vaultProxy.address);

  let oethProxy, OETHVaultProxy, oeth, oethVault;
  if (isFork) {
    oethProxy = await ethers.getContract("OETHProxy");
    OETHVaultProxy = await ethers.getContract("OETHVaultProxy");
    oeth = await ethers.getContractAt("OETH", oethProxy.address);
    oethVault = await ethers.getContractAt("IVault", OETHVaultProxy.address);
  }

  const harvester = await ethers.getContractAt(
    "Harvester",
    harvesterProxy.address
  );

  const dripperProxy = await ethers.getContract("DripperProxy");
  const dripper = await ethers.getContractAt("Dripper", dripperProxy.address);
  const wousdProxy = await ethers.getContract("WrappedOUSDProxy");
  const wousd = await ethers.getContractAt("WrappedOusd", wousdProxy.address);
  const governorContract = await ethers.getContract("Governor");
  const CompoundStrategyFactory = await ethers.getContractFactory(
    "CompoundStrategy"
  );
  const compoundStrategy = await ethers.getContractAt(
    "CompoundStrategy",
    compoundStrategyProxy.address
  );

  const threePoolStrategyProxy = await ethers.getContract(
    "ThreePoolStrategyProxy"
  );
  const threePoolStrategy = await ethers.getContractAt(
    "ThreePoolStrategy",
    threePoolStrategyProxy.address
  );
  const convexStrategyProxy = await ethers.getContract("ConvexStrategyProxy");
  const convexStrategy = await ethers.getContractAt(
    "ConvexStrategy",
    convexStrategyProxy.address
  );

  const OUSDmetaStrategyProxy = await ethers.getContract(
    "ConvexOUSDMetaStrategyProxy"
  );
  const OUSDmetaStrategy = await ethers.getContractAt(
    "ConvexOUSDMetaStrategy",
    OUSDmetaStrategyProxy.address
  );

  const aaveStrategyProxy = await ethers.getContract("AaveStrategyProxy");
  const aaveStrategy = await ethers.getContractAt(
    "AaveStrategy",
    aaveStrategyProxy.address
  );

  const ognStaking = await ethers.getContractAt(
    "SingleAssetStaking",
    (
      await ethers.getContract("OGNStakingProxy")
    ).address
  );

  const oracleRouter = await ethers.getContract("OracleRouter");

  const testPayoutsModified = {
    ...testPayouts,
    payouts: testPayouts.payouts.map((each) => {
      return { address: each[0], ogn_compensation: each[1] };
    }),
  };

  const signedPayouts = await airDropPayouts(
    ognStaking.address,
    testPayoutsModified
  );
  const compensationClaims = await ethers.getContract("CompensationClaims");

  const buybackProxy = await ethers.getContract("BuybackProxy");
  const buyback = await ethers.getContractAt("Buyback", buybackProxy.address);

  const UniV3_USDC_USDT_Proxy = await ethers.getContract(
    "UniV3_USDC_USDT_Proxy"
  );
  const UniV3_USDC_USDT_Strategy = await ethers.getContractAt(
    Array.from(
      new Set([
        ...(
          await ethers.getContractFactory("UniswapV3Strategy")
        ).interface.format("full"),
        ...(
          await ethers.getContractFactory("UniswapV3LiquidityManager")
        ).interface
          .format("full")
          .filter((x) => {
            return !(
              x.startsWith("function checkBalance(") ||
              x.startsWith("function supportsAsset(") ||
              x.startsWith("function deposit(") ||
              x.startsWith("function withdraw(")
            );
          }),
      ])
    ),
    UniV3_USDC_USDT_Proxy.address
  );
  const UniV3Helper = await ethers.getContract("UniswapV3Helper");

  let usdt,
    dai,
    tusd,
    usdc,
    weth,
    ogn,
    ogv,
    rewardsSource,
    nonStandardToken,
    cusdt,
    cdai,
    cusdc,
    comp,
    adai,
    ausdt,
    ausdc,
    aave,
    aaveToken,
    stkAave,
    aaveIncentivesController,
    reth,
    frxETH,
    sfrxETH,
    mockNonRebasing,
    mockNonRebasingTwo,
    LUSD;

  let chainlinkOracleFeedDAI,
    chainlinkOracleFeedUSDT,
    chainlinkOracleFeedUSDC,
    chainlinkOracleFeedOGNETH,
    chainlinkOracleFeedETH,
    crv,
    crvMinter,
    threePool,
    threePoolToken,
    metapoolToken,
    morpho,
    morphoCompoundStrategy,
    fraxEthStrategy,
    morphoAaveStrategy,
    morphoLens,
    LUSDMetapoolToken,
    threePoolGauge,
    aaveAddressProvider,
    uniswapPairOUSD_USDT,
    liquidityRewardOUSD_USDT,
    flipper,
    cvx,
    cvxBooster,
    cvxRewardPool,
    LUSDMetaStrategyProxy,
    LUSDMetaStrategy,
<<<<<<< HEAD
    UniV3PositionManager,
    UniV3_USDC_USDT_Pool,
    UniV3SwapRouter,
    mockStrategy,
    mockStrategy2,
    mockStrategyDAI;
=======
    oethHarvester,
    oethDripper,
    ConvexEthMetaStrategyProxy,
    ConvexEthMetaStrategy;
>>>>>>> 7e6b66c3

  if (isFork) {
    usdt = await ethers.getContractAt(usdtAbi, addresses.mainnet.USDT);
    dai = await ethers.getContractAt(daiAbi, addresses.mainnet.DAI);
    tusd = await ethers.getContractAt(erc20Abi, addresses.mainnet.TUSD);
    usdc = await ethers.getContractAt(erc20Abi, addresses.mainnet.USDC);
    weth = await ethers.getContractAt(erc20Abi, addresses.mainnet.WETH);
    cusdt = await ethers.getContractAt(erc20Abi, addresses.mainnet.cUSDT);
    cdai = await ethers.getContractAt(erc20Abi, addresses.mainnet.cDAI);
    cusdc = await ethers.getContractAt(erc20Abi, addresses.mainnet.cUSDC);
    comp = await ethers.getContractAt(erc20Abi, addresses.mainnet.COMP);
    crv = await ethers.getContractAt(erc20Abi, addresses.mainnet.CRV);
    cvx = await ethers.getContractAt(erc20Abi, addresses.mainnet.CVX);
    ogn = await ethers.getContractAt(erc20Abi, addresses.mainnet.OGN);
    LUSD = await ethers.getContractAt(erc20Abi, addresses.mainnet.LUSD);
    aave = await ethers.getContractAt(erc20Abi, addresses.mainnet.Aave);
    ausdt = await ethers.getContractAt(erc20Abi, addresses.mainnet.aUSDT);
    ausdc = await ethers.getContractAt(erc20Abi, addresses.mainnet.aUSDC);
    adai = await ethers.getContractAt(erc20Abi, addresses.mainnet.aDAI);
    frxETH = await ethers.getContractAt(erc20Abi, addresses.mainnet.frxETH);
    sfrxETH = await ethers.getContractAt(sfrxETHAbi, addresses.mainnet.sfrxETH);
    morpho = await ethers.getContractAt(morphoAbi, addresses.mainnet.Morpho);
    morphoLens = await ethers.getContractAt(
      morphoLensAbi,
      addresses.mainnet.MorphoLens
    );

    crvMinter = await ethers.getContractAt(
      crvMinterAbi,
      addresses.mainnet.CRVMinter
    );
    aaveAddressProvider = await ethers.getContractAt(
      "ILendingPoolAddressesProvider",
      addresses.mainnet.AAVE_ADDRESS_PROVIDER
    );
    rewardsSource = addresses.mainnet.RewardsSource;
    cvxBooster = await ethers.getContractAt(
      "MockBooster",
      addresses.mainnet.CVXBooster
    );
    cvxRewardPool = await ethers.getContractAt(
      "IRewardStaking",
      addresses.mainnet.CVXRewardsPool
    );

    const morphoCompoundStrategyProxy = await ethers.getContract(
      "MorphoCompoundStrategyProxy"
    );
    morphoCompoundStrategy = await ethers.getContractAt(
      "MorphoCompoundStrategy",
      morphoCompoundStrategyProxy.address
    );

    const morphoAaveStrategyProxy = await ethers.getContract(
      "MorphoAaveStrategyProxy"
    );
    morphoAaveStrategy = await ethers.getContractAt(
      "MorphoAaveStrategy",
      morphoAaveStrategyProxy.address
    );

<<<<<<< HEAD
    UniV3PositionManager = await ethers.getContractAt(
      "INonfungiblePositionManager",
      addresses.mainnet.UniV3PositionManager
    );

    UniV3_USDC_USDT_Pool = await ethers.getContractAt(
      "IUniswapV3Pool",
      addresses.mainnet.UniV3_USDC_USDT_Pool
    );

    UniV3SwapRouter = await ethers.getContractAt(
      "ISwapRouter",
      addresses.mainnet.UniV3SwapRouter
=======
    const fraxEthStrategyProxy = await ethers.getContract(
      "FraxETHStrategyProxy"
    );
    fraxEthStrategy = await ethers.getContractAt(
      "Generalized4626Strategy",
      fraxEthStrategyProxy.address
    );

    const oethHarvesterProxy = await ethers.getContract("OETHHarvesterProxy");
    oethHarvester = await ethers.getContractAt(
      "OETHHarvester",
      oethHarvesterProxy.address
    );

    ConvexEthMetaStrategyProxy = await ethers.getContract(
      "ConvexEthMetaStrategyProxy"
    );
    ConvexEthMetaStrategy = await ethers.getContractAt(
      "ConvexEthMetaStrategy",
      ConvexEthMetaStrategyProxy.address
    );

    const oethDripperProxy = await ethers.getContract("OETHDripperProxy");
    oethDripper = await ethers.getContractAt(
      "OETHDripper",
      oethDripperProxy.address
>>>>>>> 7e6b66c3
    );
  } else {
    usdt = await ethers.getContract("MockUSDT");
    dai = await ethers.getContract("MockDAI");
    tusd = await ethers.getContract("MockTUSD");
    usdc = await ethers.getContract("MockUSDC");
    weth = await ethers.getContract("MockWETH");
    ogn = await ethers.getContract("MockOGN");
    LUSD = await ethers.getContract("MockLUSD");
    ogv = await ethers.getContract("MockOGV");
    reth = await ethers.getContract("MockRETH");
    nonStandardToken = await ethers.getContract("MockNonStandardToken");

    cdai = await ethers.getContract("MockCDAI");
    cusdt = await ethers.getContract("MockCUSDT");
    cusdc = await ethers.getContract("MockCUSDC");
    comp = await ethers.getContract("MockCOMP");

    crv = await ethers.getContract("MockCRV");
    cvx = await ethers.getContract("MockCVX");
    crvMinter = await ethers.getContract("MockCRVMinter");
    threePool = await ethers.getContract("MockCurvePool");
    threePoolToken = await ethers.getContract("Mock3CRV");
    metapoolToken = await ethers.getContract("MockCurveMetapool");
    LUSDMetapoolToken = await ethers.getContract("MockCurveLUSDMetapool");
    threePoolGauge = await ethers.getContract("MockCurveGauge");
    cvxBooster = await ethers.getContract("MockBooster");
    cvxRewardPool = await ethers.getContract("MockRewardPool");

    adai = await ethers.getContract("MockADAI");
    aaveToken = await ethers.getContract("MockAAVEToken");
    aave = await ethers.getContract("MockAave");
    // currently in test the mockAave is itself the address provder
    aaveAddressProvider = await ethers.getContractAt(
      "ILendingPoolAddressesProvider",
      aave.address
    );
    stkAave = await ethers.getContract("MockStkAave");
    aaveIncentivesController = await ethers.getContract(
      "MockAaveIncentivesController"
    );

    uniswapPairOUSD_USDT = await ethers.getContract("MockUniswapPairOUSD_USDT");
    liquidityRewardOUSD_USDT = await ethers.getContractAt(
      "LiquidityReward",
      (
        await ethers.getContract("LiquidityRewardOUSD_USDTProxy")
      ).address
    );

    chainlinkOracleFeedDAI = await ethers.getContract(
      "MockChainlinkOracleFeedDAI"
    );
    chainlinkOracleFeedUSDT = await ethers.getContract(
      "MockChainlinkOracleFeedUSDT"
    );
    chainlinkOracleFeedUSDC = await ethers.getContract(
      "MockChainlinkOracleFeedUSDC"
    );
    chainlinkOracleFeedOGNETH = await ethers.getContract(
      "MockChainlinkOracleFeedOGNETH"
    );
    chainlinkOracleFeedETH = await ethers.getContract(
      "MockChainlinkOracleFeedETH"
    );

    // Mock contracts for testing rebase opt out
    mockNonRebasing = await ethers.getContract("MockNonRebasing");
    await mockNonRebasing.setOUSD(ousd.address);
    mockNonRebasingTwo = await ethers.getContract("MockNonRebasingTwo");
    await mockNonRebasingTwo.setOUSD(ousd.address);

    flipper = await ethers.getContract("Flipper");

    LUSDMetaStrategyProxy = await ethers.getContract(
      "ConvexLUSDMetaStrategyProxy"
    );
    LUSDMetaStrategy = await ethers.getContractAt(
      "ConvexGeneralizedMetaStrategy",
      LUSDMetaStrategyProxy.address
    );

    UniV3PositionManager = await ethers.getContract(
      "MockNonfungiblePositionManager"
    );
    UniV3_USDC_USDT_Pool = await ethers.getContract("MockUniswapV3Pool");
    mockStrategy = await ethers.getContract("MockStrategy");
    mockStrategy2 = await ethers.getContract("MockStrategy2");
    mockStrategyDAI = await ethers.getContract("MockStrategyDAI");

    UniV3SwapRouter = await ethers.getContract("MockUniswapRouter");
  }

  if (!isFork) {
    const assetAddresses = await getAssetAddresses(deployments);

    const sGovernor = await ethers.provider.getSigner(governorAddr);

    // Add TUSD in fixture, it is disabled by default in deployment
    await vault.connect(sGovernor).supportAsset(assetAddresses.TUSD, 0);

    // Enable capital movement
    await vault.connect(sGovernor).unpauseCapital();

    // Add Buyback contract as trustee
    await vault.connect(sGovernor).setTrusteeAddress(buyback.address);
  }

  const signers = await hre.ethers.getSigners();
  let governor = signers[1];
  const strategist = signers[0];
  const adjuster = signers[0];
  let operator = signers[3];
  let timelock;

  const [matt, josh, anna, domen, daniel, franck] = signers.slice(4);

  if (isFork) {
    governor = await impersonateAndFundContract(governorAddr);
    timelock = await impersonateAndFundContract(timelockAddr);
    operator = await impersonateAndFundContract(operatorAddr);
  }
  await fundAccounts();
  if (isFork) {
    for (const user of [josh, matt, anna, domen, daniel, franck]) {
      // Approve Vault to move funds
      for (const asset of [ousd, usdt, usdc, dai]) {
        await resetAllowance(asset, user, vault.address);
      }

      for (const asset of [oeth, frxETH]) {
        await resetAllowance(asset, user, oethVault.address);
      }
    }
  } else {
    // Matt and Josh each have $100 OUSD
    for (const user of [matt, josh]) {
      await dai.connect(user).approve(vault.address, daiUnits("100"));
      await vault.connect(user).mint(dai.address, daiUnits("100"), 0);
    }
  }
  if (!rewardsSource && !isFork) {
    const address = await buyback.connect(governor).rewardsSource();
    rewardsSource = await ethers.getContractAt([], address);
  }
  return {
    // Accounts
    matt,
    josh,
    anna,
    governor,
    strategist,
    adjuster,
    domen,
    daniel,
    franck,
    operator,
    timelock,
    // Contracts
    ousd,
    vault,
    harvester,
    oethHarvester,
    dripper,
    oethDripper,
    mockNonRebasing,
    mockNonRebasingTwo,
    // Oracle
    chainlinkOracleFeedDAI,
    chainlinkOracleFeedUSDT,
    chainlinkOracleFeedUSDC,
    chainlinkOracleFeedOGNETH,
    chainlinkOracleFeedETH,
    governorContract,
    compoundStrategy,
    oracleRouter,
    // Assets
    usdt,
    dai,
    tusd,
    usdc,
    ogn,
    LUSD,
    weth,
    ogv,
    reth,
    rewardsSource,
    nonStandardToken,
    // cTokens
    cdai,
    cusdc,
    cusdt,
    comp,
    // aTokens,
    adai,
    ausdt,
    ausdc,
    // CompoundStrategy contract factory to deploy
    CompoundStrategyFactory,
    // ThreePool
    crv,
    crvMinter,
    threePool,
    threePoolGauge,
    threePoolToken,
    metapoolToken,
    morpho,
    morphoLens,
    LUSDMetapoolToken,
    threePoolStrategy,
    convexStrategy,
    OUSDmetaStrategy,
    LUSDMetaStrategy,
    ConvexEthMetaStrategy,
    morphoCompoundStrategy,
    morphoAaveStrategy,
    cvx,
    cvxBooster,
    cvxRewardPool,

    aaveStrategy,
    aaveToken,
    aaveAddressProvider,
    aaveIncentivesController,
    aave,
    stkAave,
    uniswapPairOUSD_USDT,
    liquidityRewardOUSD_USDT,
    ognStaking,
    signedPayouts,
    compensationClaims,
    flipper,
    buyback,
    wousd,
<<<<<<< HEAD

    // Uniswap V3 Strategy
    UniV3PositionManager,
    UniV3_USDC_USDT_Pool,
    UniV3_USDC_USDT_Strategy,
    UniV3Helper,
    UniV3SwapRouter,
    mockStrategy,
    mockStrategyDAI,
    mockStrategy2,
=======
    //OETH
    oethVault,
    oeth,
    frxETH,
    sfrxETH,
    fraxEthStrategy,
>>>>>>> 7e6b66c3
  };
}

/**
 * Configure the MockVault contract by initializing it and setting supported
 * assets and then upgrade the Vault implementation via VaultProxy.
 */
async function mockVaultFixture() {
  const fixture = await loadFixture(defaultFixture);

  const { governorAddr } = await getNamedAccounts();
  const sGovernor = ethers.provider.getSigner(governorAddr);

  // Initialize and configure MockVault
  const cMockVault = await ethers.getContract("MockVault");

  // There is no need to initialize and setup the mock vault because the
  // proxy itself is already setup and the proxy is the one with the storage

  // Upgrade Vault to MockVault via proxy
  const cVaultProxy = await ethers.getContract("VaultProxy");
  await cVaultProxy.connect(sGovernor).upgradeTo(cMockVault.address);

  fixture.mockVault = await ethers.getContractAt(
    "MockVault",
    cVaultProxy.address
  );

  return fixture;
}

/**
 * Configure a Vault with only the Compound strategy.
 */
async function compoundVaultFixture() {
  const fixture = await loadFixture(defaultFixture);

  const { governorAddr } = await getNamedAccounts();
  const sGovernor = await ethers.provider.getSigner(governorAddr);

  const assetAddresses = await getAssetAddresses(deployments);

  // Approve in Vault
  await fixture.vault
    .connect(sGovernor)
    .approveStrategy(fixture.compoundStrategy.address);

  await fixture.harvester
    .connect(sGovernor)
    .setSupportedStrategy(fixture.compoundStrategy.address, true);

  // Add USDT
  await fixture.compoundStrategy
    .connect(sGovernor)
    .setPTokenAddress(assetAddresses.USDT, assetAddresses.cUSDT);
  await fixture.vault
    .connect(sGovernor)
    .setAssetDefaultStrategy(
      fixture.usdt.address,
      fixture.compoundStrategy.address
    );
  // Add USDC
  await fixture.compoundStrategy
    .connect(sGovernor)
    .setPTokenAddress(assetAddresses.USDC, assetAddresses.cUSDC);
  await fixture.vault
    .connect(sGovernor)
    .setAssetDefaultStrategy(
      fixture.usdc.address,
      fixture.compoundStrategy.address
    );
  // Add allocation mapping for DAI
  await fixture.vault
    .connect(sGovernor)
    .setAssetDefaultStrategy(
      fixture.dai.address,
      fixture.compoundStrategy.address
    );

  return fixture;
}

/**
 * Configure a Vault with only the 3Pool strategy.
 */
async function threepoolVaultFixture() {
  const fixture = await loadFixture(defaultFixture);

  const { governorAddr } = await getNamedAccounts();
  const sGovernor = await ethers.provider.getSigner(governorAddr);
  // Add 3Pool
  await fixture.vault
    .connect(sGovernor)
    .approveStrategy(fixture.threePoolStrategy.address);

  await fixture.harvester
    .connect(sGovernor)
    .setSupportedStrategy(fixture.threePoolStrategy.address, true);

  await fixture.vault
    .connect(sGovernor)
    .setAssetDefaultStrategy(
      fixture.usdt.address,
      fixture.threePoolStrategy.address
    );
  await fixture.vault
    .connect(sGovernor)
    .setAssetDefaultStrategy(
      fixture.usdc.address,
      fixture.threePoolStrategy.address
    );
  return fixture;
}

/**
 * Configure a Vault with only the Convex strategy.
 */
async function convexVaultFixture() {
  const fixture = await loadFixture(defaultFixture);

  const { governorAddr } = await getNamedAccounts();
  const sGovernor = await ethers.provider.getSigner(governorAddr);
  // Add Convex
  await fixture.vault
    .connect(sGovernor)
    .approveStrategy(fixture.convexStrategy.address);

  await fixture.harvester
    .connect(sGovernor)
    .setSupportedStrategy(fixture.convexStrategy.address, true);

  await fixture.vault
    .connect(sGovernor)
    .setAssetDefaultStrategy(
      fixture.usdt.address,
      fixture.convexStrategy.address
    );
  await fixture.vault
    .connect(sGovernor)
    .setAssetDefaultStrategy(
      fixture.usdc.address,
      fixture.convexStrategy.address
    );
  return fixture;
}

async function fundWith3Crv(address, maxAmount) {
  // Get some 3CRV from most loaded contracts/wallets
  await impersonateAndFundAddress(
    addresses.mainnet.ThreePoolToken,
    [
      "0xceaf7747579696a2f0bb206a14210e3c9e6fb269",
      "0xd632f22692fac7611d2aa1c0d552930d43caed3b",
      "0xbfcf63294ad7105dea65aa58f8ae5be2d9d0952a",
      "0xed279fdd11ca84beef15af5d39bb4d4bee23f0ca",
      "0x43b4fdfd4ff969587185cdb6f0bd875c5fc83f8c",
    ],
    address,
    30, // balanceToUse
    maxAmount
  );
}

/**
 * Configure a Vault with only the Meta strategy.
 */
async function convexMetaVaultFixture() {
  const fixture = await loadFixture(defaultFixture);

  if (isFork) {
    const { josh, matt, anna, domen, daniel, franck, ousd } = fixture;

    // const curveFactoryAddress = '0xB9fC157394Af804a3578134A6585C0dc9cc990d4'

    const threepoolLP = await ethers.getContractAt(
      threepoolLPAbi,
      addresses.mainnet.ThreePoolToken
    );
    const ousdMetaPool = await ethers.getContractAt(
      ousdMetapoolAbi,
      addresses.mainnet.CurveOUSDMetaPool
    );
    const threepoolSwap = await ethers.getContractAt(
      threepoolSwapAbi,
      addresses.mainnet.ThreePool
    );
    // const curveFactory = await ethers.getContractAt(curveFactoryAbi, curveFactoryAddress)

    // Domen is loaded with 3CRV
    await fundWith3Crv(domen.getAddress(), ethers.BigNumber.from("0"));

    for (const user of [josh, matt, anna, domen, daniel, franck]) {
      // Approve OUSD MetaPool contract to move funds
      await resetAllowance(threepoolLP, user, ousdMetaPool.address);
      await resetAllowance(ousd, user, ousdMetaPool.address);
    }

    fixture.ousdMetaPool = ousdMetaPool;
    fixture.threePoolToken = threepoolLP;
    fixture.threepoolSwap = threepoolSwap;
  } else {
    // Migrations should do these on fork
    const { governorAddr } = await getNamedAccounts();
    const sGovernor = await ethers.provider.getSigner(governorAddr);

    // Add Convex Meta strategy
    await fixture.vault
      .connect(sGovernor)
      .approveStrategy(fixture.OUSDmetaStrategy.address);

    // set meta strategy on vault so meta strategy is allowed to mint OUSD
    await fixture.vault
      .connect(sGovernor)
      .setOusdMetaStrategy(fixture.OUSDmetaStrategy.address);

    // set OUSD mint threshold to 50 million
    await fixture.vault
      .connect(sGovernor)
      .setNetOusdMintForStrategyThreshold(utils.parseUnits("50", 24));

    await fixture.harvester
      .connect(sGovernor)
      .setSupportedStrategy(fixture.OUSDmetaStrategy.address, true);

    await fixture.vault
      .connect(sGovernor)
      .setAssetDefaultStrategy(
        fixture.usdt.address,
        fixture.OUSDmetaStrategy.address
      );

    await fixture.vault
      .connect(sGovernor)
      .setAssetDefaultStrategy(
        fixture.usdc.address,
        fixture.OUSDmetaStrategy.address
      );
  }

  return fixture;
}

/**
 * Configure a Vault with only the Morpho strategy.
 */
async function morphoCompoundFixture() {
  const fixture = await loadFixture(defaultFixture);

  const { timelockAddr } = await getNamedAccounts();
  const sGovernor = await ethers.provider.getSigner(timelockAddr);

  if (isFork) {
    await fixture.vault
      .connect(sGovernor)
      .setAssetDefaultStrategy(
        fixture.usdt.address,
        fixture.morphoCompoundStrategy.address
      );

    await fixture.vault
      .connect(sGovernor)
      .setAssetDefaultStrategy(
        fixture.usdc.address,
        fixture.morphoCompoundStrategy.address
      );

    await fixture.vault
      .connect(sGovernor)
      .setAssetDefaultStrategy(
        fixture.dai.address,
        fixture.morphoCompoundStrategy.address
      );
  } else {
    throw new Error(
      "Morpho strategy only supported in forked test environment"
    );
  }

  return fixture;
}

/**
 * Configure a Vault with only the Morpho strategy.
 */
async function morphoAaveFixture() {
  const fixture = await loadFixture(defaultFixture);

  const { governorAddr, timelockAddr } = await getNamedAccounts();
  let sGovernor = await ethers.provider.getSigner(governorAddr);

  if (isFork) {
    sGovernor = await ethers.provider.getSigner(timelockAddr);

    await fixture.vault
      .connect(sGovernor)
      .setAssetDefaultStrategy(
        fixture.usdt.address,
        fixture.morphoAaveStrategy.address
      );

    await fixture.vault
      .connect(sGovernor)
      .setAssetDefaultStrategy(
        fixture.usdc.address,
        fixture.morphoAaveStrategy.address
      );

    await fixture.vault
      .connect(sGovernor)
      .setAssetDefaultStrategy(
        fixture.dai.address,
        fixture.morphoAaveStrategy.address
      );
  } else {
    throw new Error(
      "Morpho strategy only supported in forked test environment"
    );
  }

  return fixture;
}

/**
 * FraxETHStrategy fixture that works only in forked environment
 *
 */
async function fraxETHStrategyForkedFixture() {
  const fixture = await loadFixture(defaultFixture);

  const sGuardian = await ethers.provider.getSigner(addresses.mainnet.Guardian);
  const { daniel } = fixture;

  // Get some frxETH from most wealthy contracts/wallets
  await impersonateAndFundAddress(
    addresses.mainnet.frxETH,
    [
      "0x5Ae5eC04170E0dedC00b0Cfae3B8E7821C630AFA",
      "0x2F08F4645d2fA1fB12D2db8531c0c2EA0268BdE2",
      "0x8a15b2Dc9c4f295DCEbB0E7887DD25980088fDCB",
      "0xce4DbAF3fa72C962Ee1F371694109fc2a80B03f5",
      "0x4E30fc7ccD2dF3ddCA39a69d2085334Ee63b9c96",
    ],
    // Daniel is loaded with fraxETH
    daniel.getAddress()
  );

  await fixture.oethVault
    .connect(sGuardian)
    .setAssetDefaultStrategy(
      fixture.frxETH.address,
      fixture.fraxEthStrategy.address
    );

  return fixture;
}

/**
 * Generalized strategy fixture that works only in forked environment
 *
 * @param metapoolAddress -> the address of the metapool
 * @param rewardPoolAddress -> address of the reward staker contract
 * @param metastrategyProxyName -> name of the generalizedMetastrategy proxy contract
 */
async function convexGeneralizedMetaForkedFixture(
  metapoolAddress,
  rewardPoolAddress,
  metastrategyProxyName,
  lpTokenAddress
) {
  return async () => {
    const fixture = await loadFixture(defaultFixture);
    const { timelockAddr } = await getNamedAccounts();
    const sGovernor = await ethers.provider.getSigner(timelockAddr);
    const { josh, matt, anna, domen, daniel, franck } = fixture;

    const threepoolLP = await ethers.getContractAt(
      threepoolLPAbi,
      addresses.mainnet.ThreePoolToken
    );
    const metapool = await ethers.getContractAt(
      ousdMetapoolAbi,
      metapoolAddress
    );

    const primaryCoin = await ethers.getContractAt(
      erc20Abi,
      await metapool.coins(0)
    );

    const threepoolSwap = await ethers.getContractAt(
      threepoolSwapAbi,
      addresses.mainnet.ThreePool
    );

    const lpToken = await ethers.getContractAt(erc20Abi, lpTokenAddress);

    for (const user of [josh, matt, anna, domen, daniel, franck]) {
      // Approve Metapool contract to move funds
      await resetAllowance(threepoolLP, user, metapoolAddress);
      await resetAllowance(primaryCoin, user, metapoolAddress);
    }

    // Get some 3CRV from most loaded contracts/wallets
    await impersonateAndFundAddress(
      addresses.mainnet.ThreePoolToken,
      [
        "0xceaf7747579696a2f0bb206a14210e3c9e6fb269",
        "0xd632f22692fac7611d2aa1c0d552930d43caed3b",
        "0xbfcf63294ad7105dea65aa58f8ae5be2d9d0952a",
        "0xed279fdd11ca84beef15af5d39bb4d4bee23f0ca",
        "0x43b4fdfd4ff969587185cdb6f0bd875c5fc83f8c",
      ],
      // Domen is loaded with 3CRV
      domen.getAddress()
    );

    fixture.metapoolCoin = primaryCoin;
    fixture.metapool = metapool;
    fixture.metapoolLpToken = lpToken;
    fixture.threePoolToken = threepoolLP;
    fixture.threepoolSwap = threepoolSwap;

    fixture.metaStrategyProxy = await ethers.getContract(metastrategyProxyName);
    fixture.metaStrategy = await ethers.getContractAt(
      "ConvexGeneralizedMetaStrategy",
      fixture.metaStrategyProxy.address
    );

    fixture.rewardPool = await ethers.getContractAt(
      "IRewardStaking",
      rewardPoolAddress
    );

    await fixture.vault
      .connect(sGovernor)
      .setAssetDefaultStrategy(
        fixture.usdt.address,
        fixture.metaStrategy.address
      );

    await fixture.vault
      .connect(sGovernor)
      .setAssetDefaultStrategy(
        fixture.usdc.address,
        fixture.metaStrategy.address
      );

    return fixture;
  };
}

async function impersonateAccount(address) {
  address = address?.address || address; // Support passing contracts as well
  await hre.network.provider.request({
    method: "hardhat_impersonateAccount",
    params: [address],
  });
}

async function impersonateAndFundContract(address) {
  address = address?.address || address; // Support passing contracts as well
  await impersonateAccount(address);

  await hre.network.provider.send("hardhat_setBalance", [
    address,
    utils.parseEther("1000000").toHexString(),
  ]);

  return await ethers.provider.getSigner(address);
}

async function impersonateAndFundAddress(
  tokenAddress,
  contractAddresses,
  toAddress,
  balanceToUse = 30, // 30%
  maxAmount = ethers.BigNumber.from(0)
) {
  if (!Array.isArray(contractAddresses)) {
    contractAddresses = [contractAddresses];
  }

  let amountTransfered = ethers.BigNumber.from("0");
  for (const contractAddress of contractAddresses) {
    const impersonatedSigner = await impersonateAndFundContract(
      contractAddress
    );

    const tokenContract = await ethers.getContractAt(daiAbi, tokenAddress);

    const balance = await tokenContract
      .connect(impersonatedSigner)
      .balanceOf(contractAddress);

    const amount = balance.mul(balanceToUse).div(100);
    // consider max amount
    if (maxAmount.gt(ethers.BigNumber.from("0"))) {
      if (amountTransfered.add(amount).gt(maxAmount)) {
        await tokenContract
          .connect(impersonatedSigner)
          .transfer(toAddress, maxAmount.sub(amountTransfered));

        // max amount already transferred
        return;
      }

      amountTransfered.add(amount);
    }

    await tokenContract.connect(impersonatedSigner).transfer(toAddress, amount);
  }
}

async function resetAllowance(
  tokenContract,
  signer,
  toAddress,
  allowance = "10000000000000000000000000000000000000000000000000"
) {
  await tokenContract.connect(signer).approve(toAddress, "0");
  await tokenContract.connect(signer).approve(toAddress, allowance);
}

async function withImpersonatedAccount(address, cb) {
  const signer = await impersonateAndFundContract(address);

  await cb(signer);

  await hre.network.provider.request({
    method: "hardhat_stopImpersonatingAccount",
    params: [address],
  });
}

/**
 * Configure a Vault with only the LUSD Generalized Meta strategy.
 */
async function convexLUSDMetaVaultFixture() {
  const fixture = await loadFixture(defaultFixture);

  const { governorAddr } = await getNamedAccounts();
  const sGovernor = await ethers.provider.getSigner(governorAddr);

  // Add Convex Meta strategy
  await fixture.vault
    .connect(sGovernor)
    .approveStrategy(fixture.LUSDMetaStrategy.address);

  await fixture.harvester
    .connect(sGovernor)
    .setSupportedStrategy(fixture.LUSDMetaStrategy.address, true);

  await fixture.vault
    .connect(sGovernor)
    .setAssetDefaultStrategy(
      fixture.usdt.address,
      fixture.LUSDMetaStrategy.address
    );

  await fixture.vault
    .connect(sGovernor)
    .setAssetDefaultStrategy(
      fixture.usdc.address,
      fixture.LUSDMetaStrategy.address
    );

  return fixture;
}

/**
 * Configure a Vault with only the OETH/(W)ETH Curve Metastrategy.
 */
async function convexOETHMetaVaultFixture() {
  const fixture = await loadFixture(defaultFixture);
  const { guardianAddr } = await getNamedAccounts();
  const sGuardian = await ethers.provider.getSigner(guardianAddr);

  await impersonateAndFundAddress(
    fixture.weth.address,
    [
      "0x7373BD8512d17FC53e9b39c9655A95c9813A0aB1",
      "0x821A96fbD4465D02726EDbAa936A0d6d1032dE46",
      "0x4b7fEcEffE3b14fFD522e72b711B087f08BD98Ab",
      "0x204bcc7A3da640EF95cB01a15c63938C6B878e9e",
    ],
    // Josh is loaded with weth
    fixture.josh.getAddress()
  );

  // Get some 3CRV from most loaded contracts/wallets
  await impersonateAndFundAddress(
    addresses.mainnet.CRV,
    [
      "0x0A2634885B47F15064fB2B33A86733C614c9950A",
      "0x34ea4138580435B5A521E460035edb19Df1938c1",
      "0x28C6c06298d514Db089934071355E5743bf21d60",
      "0xa6a4d3218BBf0E81B38390396f9EA7eb8B9c9820",
      "0xb73D8dCE603155e231aAd4381a2F20071Ca4D55c",
    ],
    // Josh is loaded with CRV
    fixture.josh.getAddress()
  );

  // Add Convex Meta strategy
  await fixture.oethVault
    .connect(sGuardian)
    .setAssetDefaultStrategy(
      fixture.weth.address,
      fixture.ConvexEthMetaStrategy.address
    );

  // TODO: hardcode this once deployed to the mainnet
  fixture.cvxRewardPool = await ethers.getContractAt(
    "IRewardStaking",
    await fixture.ConvexEthMetaStrategy.cvxRewardStaker()
  );

  return fixture;
}

/**
 * Configure a Vault with only the Aave strategy.
 */
async function aaveVaultFixture() {
  const fixture = await loadFixture(defaultFixture);

  const { governorAddr } = await getNamedAccounts();
  const sGovernor = await ethers.provider.getSigner(governorAddr);
  // Add Aave which only supports DAI
  await fixture.vault
    .connect(sGovernor)
    .approveStrategy(fixture.aaveStrategy.address);

  await fixture.harvester
    .connect(sGovernor)
    .setSupportedStrategy(fixture.aaveStrategy.address, true);

  // Add direct allocation of DAI to Aave
  await fixture.vault
    .connect(sGovernor)
    .setAssetDefaultStrategy(fixture.dai.address, fixture.aaveStrategy.address);
  return fixture;
}

/**
 * Configure a compound fixture with a false vault for testing
 */
async function compoundFixture() {
  const fixture = await loadFixture(defaultFixture);
  const assetAddresses = await getAssetAddresses(deployments);
  const { deploy } = deployments;
  const { governorAddr } = await getNamedAccounts();
  const sGovernor = await ethers.provider.getSigner(governorAddr);

  await deploy("StandaloneCompound", {
    from: governorAddr,
    contract: "CompoundStrategy",
  });

  fixture.cStandalone = await ethers.getContract("StandaloneCompound");

  // Set governor as vault
  await fixture.cStandalone.connect(sGovernor).initialize(
    addresses.dead,
    governorAddr, // Using Governor in place of Vault here
    [assetAddresses.COMP],
    [assetAddresses.DAI, assetAddresses.USDC],
    [assetAddresses.cDAI, assetAddresses.cUSDC]
  );

  await fixture.cStandalone
    .connect(sGovernor)
    .setHarvesterAddress(fixture.harvester.address);

  await fixture.usdc.transfer(
    await fixture.matt.getAddress(),
    utils.parseUnits("1000", 6)
  );

  return fixture;
}

/**
 * Configure a threepool fixture with the governer as vault for testing
 */
async function threepoolFixture() {
  const fixture = await loadFixture(defaultFixture);
  const assetAddresses = await getAssetAddresses(deployments);
  const { deploy } = deployments;
  const { governorAddr } = await getNamedAccounts();
  const sGovernor = await ethers.provider.getSigner(governorAddr);

  await deploy("StandaloneThreePool", {
    from: governorAddr,
    contract: "ThreePoolStrategy",
  });

  fixture.tpStandalone = await ethers.getContract("StandaloneThreePool");

  // Set governor as vault
  await fixture.tpStandalone.connect(sGovernor)[
    // eslint-disable-next-line
    "initialize(address,address,address[],address[],address[],address,address)"
  ](
    assetAddresses.ThreePool,
    governorAddr, // Using Governor in place of Vault here
    [assetAddresses.CRV],
    [assetAddresses.DAI, assetAddresses.USDC, assetAddresses.USDT],
    [
      assetAddresses.ThreePoolToken,
      assetAddresses.ThreePoolToken,
      assetAddresses.ThreePoolToken,
    ],
    assetAddresses.ThreePoolGauge,
    assetAddresses.CRVMinter
  );

  return fixture;
}

/**
 * Configure a Vault with two strategies
 */
async function multiStrategyVaultFixture() {
  const fixture = await compoundVaultFixture();
  const assetAddresses = await getAssetAddresses(deployments);
  const { deploy } = deployments;

  const { governorAddr } = await getNamedAccounts();
  const sGovernor = await ethers.provider.getSigner(governorAddr);

  await deploy("StrategyTwo", {
    from: governorAddr,
    contract: "CompoundStrategy",
  });

  const cStrategyTwo = await ethers.getContract("StrategyTwo");
  // Initialize the second strategy with DAI and USDC
  await cStrategyTwo
    .connect(sGovernor)
    .initialize(
      addresses.dead,
      fixture.vault.address,
      [assetAddresses.COMP],
      [assetAddresses.DAI, assetAddresses.USDC],
      [assetAddresses.cDAI, assetAddresses.cUSDC]
    );

  await cStrategyTwo
    .connect(sGovernor)
    .setHarvesterAddress(fixture.harvester.address);

  // Add second strategy to Vault
  await fixture.vault.connect(sGovernor).approveStrategy(cStrategyTwo.address);

  await fixture.harvester
    .connect(sGovernor)
    .setSupportedStrategy(cStrategyTwo.address, true);

  // DAI to second strategy
  await fixture.vault
    .connect(sGovernor)
    .setAssetDefaultStrategy(fixture.dai.address, cStrategyTwo.address);

  // Set up third strategy
  await deploy("StrategyThree", {
    from: governorAddr,
    contract: "CompoundStrategy",
  });
  const cStrategyThree = await ethers.getContract("StrategyThree");
  // Initialize the third strategy with only DAI
  await cStrategyThree
    .connect(sGovernor)
    .initialize(
      addresses.dead,
      fixture.vault.address,
      [assetAddresses.COMP],
      [assetAddresses.DAI],
      [assetAddresses.cDAI]
    );

  await cStrategyThree
    .connect(sGovernor)
    .setHarvesterAddress(fixture.harvester.address);

  fixture.strategyTwo = cStrategyTwo;
  fixture.strategyThree = cStrategyThree;
  return fixture;
}

/**
 * Configure a hacked Vault
 */
async function hackedVaultFixture() {
  const fixture = await loadFixture(defaultFixture);
  const assetAddresses = await getAssetAddresses(deployments);
  const { deploy } = deployments;
  const { vault, oracleRouter } = fixture;
  const { governorAddr } = await getNamedAccounts();
  const sGovernor = await ethers.provider.getSigner(governorAddr);
  const oracleAddresses = await getOracleAddresses(hre.deployments);

  await deploy("MockEvilDAI", {
    from: governorAddr,
    args: [vault.address, assetAddresses.DAI],
  });

  const evilDAI = await ethers.getContract("MockEvilDAI");
  await oracleRouter.setFeed(
    evilDAI.address,
    oracleAddresses.chainlink.DAI_USD
  );
  await oracleRouter.cacheDecimals(evilDAI.address);

  await fixture.vault.connect(sGovernor).supportAsset(evilDAI.address, 0);

  fixture.evilDAI = evilDAI;

  return fixture;
}

/**
 * Configure a reborn hack attack
 */
async function rebornFixture() {
  const fixture = await loadFixture(defaultFixture);
  const assetAddresses = await getAssetAddresses(deployments);
  const { deploy } = deployments;
  const { governorAddr } = await getNamedAccounts();
  const { vault } = fixture;

  await deploy("Sanctum", {
    from: governorAddr,
    args: [assetAddresses.DAI, vault.address],
  });

  const sanctum = await ethers.getContract("Sanctum");

  const encodedCallbackAddress = utils.defaultAbiCoder
    .encode(["address"], [sanctum.address])
    .slice(2);
  const initCode = (await ethers.getContractFactory("Reborner")).bytecode;
  const deployCode = `${initCode}${encodedCallbackAddress}`;

  await sanctum.deploy(12345, deployCode);
  const rebornAddress = await sanctum.computeAddress(12345, deployCode);
  const reborner = await ethers.getContractAt("Reborner", rebornAddress);

  const rebornAttack = async (shouldAttack = true, targetMethod = null) => {
    await sanctum.setShouldAttack(shouldAttack);
    if (targetMethod) await sanctum.setTargetMethod(targetMethod);
    await sanctum.setOUSDAddress(fixture.ousd.address);
    await sanctum.deploy(12345, deployCode);
  };

  fixture.reborner = reborner;
  fixture.rebornAttack = rebornAttack;

  return fixture;
}

function defaultFixtureSetup() {
  return deployments.createFixture(async () => {
    return await defaultFixture();
  });
}

function uniswapV3FixtureSetup() {
  return deployments.createFixture(async () => {
    const fixture = await defaultFixture();

    const {
      usdc,
      usdt,
      dai,
      UniV3_USDC_USDT_Strategy,
      mockStrategy,
      mockStrategy2,
      mockStrategyDAI,
    } = fixture;

    if (!isFork) {
      // Approve mockStrategy
      await _approveStrategy(fixture, mockStrategy);
      await _approveStrategy(fixture, mockStrategy2);
      await _approveStrategy(fixture, mockStrategyDAI);

      // Approve Uniswap V3 Strategy
      await _approveStrategy(fixture, UniV3_USDC_USDT_Strategy, true);

      // Change default strategy to reserve strategies for both USDT and USDC
      await _setDefaultStrategy(fixture, usdc, mockStrategy);
      await _setDefaultStrategy(fixture, usdt, mockStrategy);

      // And a different one for DAI
      await _setDefaultStrategy(fixture, dai, mockStrategyDAI);

      // Set reserve strategy
      await UniV3_USDC_USDT_Strategy.setReserveStrategy(
        usdc.address,
        mockStrategy.address
      );
      await UniV3_USDC_USDT_Strategy.setReserveStrategy(
        usdt.address,
        mockStrategy.address
      );
    }

    // await UniV3_USDC_USDT_Strategy.setSwapPriceThreshold(-1000, 1000);

    const { governorAddr, timelockAddr } = await getNamedAccounts();
    const sGovernor = await ethers.provider.getSigner(
      isFork ? timelockAddr : governorAddr
    );

    if (!isFork) {
      UniV3_USDC_USDT_Strategy.connect(sGovernor)
        // 2 million
        .setMaxTVL(utils.parseUnits("2", 24));
      UniV3_USDC_USDT_Strategy.connect(sGovernor).setRebalancePriceThreshold(
        -10000,
        10000
      );
    } else {
      const [, activeTick] = await fixture.UniV3_USDC_USDT_Pool.slot0();
      await UniV3_USDC_USDT_Strategy.connect(
        sGovernor
      ).setRebalancePriceThreshold(activeTick - 10000, activeTick + 10000);
      await UniV3_USDC_USDT_Strategy.connect(sGovernor).setSwapPriceThreshold(
        activeTick - 10000,
        activeTick + 10000
      );
      await UniV3_USDC_USDT_Strategy.connect(
        sGovernor
      ).setMaxPositionValueLostThreshold(utils.parseUnits("50000", 18));
      UniV3_USDC_USDT_Strategy.connect(sGovernor).setMaxTVL(
        utils.parseUnits("2000000", 18)
      ); // 2M
    }

    return fixture;
  });
}

async function _approveStrategy(fixture, strategy, isUniswapV3) {
  const { vault, harvester } = fixture;
  const { governorAddr, timelockAddr } = await getNamedAccounts();
  const sGovernor = await ethers.provider.getSigner(
    isFork ? timelockAddr : governorAddr
  );

  if (isUniswapV3) {
    await vault.connect(sGovernor).approveUniswapV3Strategy(strategy.address);
  } else {
    await vault.connect(sGovernor).approveStrategy(strategy.address);
  }

  await harvester
    .connect(sGovernor)
    .setSupportedStrategy(strategy.address, true);
}

async function _setDefaultStrategy(fixture, asset, strategy) {
  const { vault } = fixture;
  const { governorAddr, timelockAddr } = await getNamedAccounts();
  const sGovernor = await ethers.provider.getSigner(
    isFork ? timelockAddr : governorAddr
  );
  await vault
    .connect(sGovernor)
    .setAssetDefaultStrategy(asset.address, strategy.address);
}

module.exports = {
  fundWith3Crv,
  resetAllowance,
  defaultFixture,
  mockVaultFixture,
  compoundFixture,
  compoundVaultFixture,
  multiStrategyVaultFixture,
  threepoolFixture,
  threepoolVaultFixture,
  convexVaultFixture,
  convexMetaVaultFixture,
  convexOETHMetaVaultFixture,
  convexGeneralizedMetaForkedFixture,
  convexLUSDMetaVaultFixture,
  morphoCompoundFixture,
  morphoAaveFixture,
  aaveVaultFixture,
  hackedVaultFixture,
  rebornFixture,
  uniswapV3FixtureSetup,
  defaultFixtureSetup,
  withImpersonatedAccount,
  impersonateAndFundContract,
  impersonateAccount,
  fraxETHStrategyForkedFixture,
};<|MERGE_RESOLUTION|>--- conflicted
+++ resolved
@@ -26,7 +26,6 @@
 const sfrxETHAbi = require("./abi/sfrxETH.json");
 
 async function defaultFixture() {
-<<<<<<< HEAD
   await deployments.fixture(
     isFork
       ? undefined
@@ -37,11 +36,6 @@
       keepExistingDeployments: true,
     }
   );
-=======
-  await deployments.fixture(undefined, {
-    keepExistingDeployments: true,
-  });
->>>>>>> 7e6b66c3
 
   const { governorAddr, timelockAddr, operatorAddr } = await getNamedAccounts();
 
@@ -215,19 +209,16 @@
     cvxRewardPool,
     LUSDMetaStrategyProxy,
     LUSDMetaStrategy,
-<<<<<<< HEAD
     UniV3PositionManager,
     UniV3_USDC_USDT_Pool,
     UniV3SwapRouter,
     mockStrategy,
     mockStrategy2,
-    mockStrategyDAI;
-=======
+    mockStrategyDAI,
     oethHarvester,
     oethDripper,
     ConvexEthMetaStrategyProxy,
     ConvexEthMetaStrategy;
->>>>>>> 7e6b66c3
 
   if (isFork) {
     usdt = await ethers.getContractAt(usdtAbi, addresses.mainnet.USDT);
@@ -289,7 +280,6 @@
       morphoAaveStrategyProxy.address
     );
 
-<<<<<<< HEAD
     UniV3PositionManager = await ethers.getContractAt(
       "INonfungiblePositionManager",
       addresses.mainnet.UniV3PositionManager
@@ -303,7 +293,8 @@
     UniV3SwapRouter = await ethers.getContractAt(
       "ISwapRouter",
       addresses.mainnet.UniV3SwapRouter
-=======
+    );
+
     const fraxEthStrategyProxy = await ethers.getContract(
       "FraxETHStrategyProxy"
     );
@@ -330,7 +321,6 @@
     oethDripper = await ethers.getContractAt(
       "OETHDripper",
       oethDripperProxy.address
->>>>>>> 7e6b66c3
     );
   } else {
     usdt = await ethers.getContract("MockUSDT");
@@ -565,7 +555,6 @@
     flipper,
     buyback,
     wousd,
-<<<<<<< HEAD
 
     // Uniswap V3 Strategy
     UniV3PositionManager,
@@ -576,14 +565,13 @@
     mockStrategy,
     mockStrategyDAI,
     mockStrategy2,
-=======
+
     //OETH
     oethVault,
     oeth,
     frxETH,
     sfrxETH,
     fraxEthStrategy,
->>>>>>> 7e6b66c3
   };
 }
 
