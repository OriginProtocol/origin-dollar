const hre = require("hardhat");
const { ethers } = hre;
const { BigNumber } = ethers;
const { expect } = require("chai");
const { formatUnits } = require("ethers/lib/utils");

const addresses = require("../utils/addresses");
const { setFraxOraclePrice } = require("../utils/frax");
const {
  balancer_rETH_WETH_PID,
  balancer_stETH_WETH_PID,
} = require("../utils/constants");
const {
  fundAccounts,
  fundAccountsForOETHUnitTests,
} = require("../utils/funding");
const { replaceContractAt, hardhatSetBalance } = require("../utils/hardhat");
const {
  getAssetAddresses,
  daiUnits,
  getOracleAddresses,
  oethUnits,
  ousdUnits,
  units,
  isFork,
} = require("./helpers");

const daiAbi = require("./abi/dai.json").abi;
const usdtAbi = require("./abi/usdt.json").abi;
const erc20Abi = require("./abi/erc20.json");
const morphoAbi = require("./abi/morpho.json");
const morphoLensAbi = require("./abi/morphoLens.json");
const crvMinterAbi = require("./abi/crvMinter.json");
const sdaiAbi = require("./abi/sDAI.json");

// const curveFactoryAbi = require("./abi/curveFactory.json")
const ousdMetapoolAbi = require("./abi/ousdMetapool.json");
const curveOethEthPoolAbi = require("./abi/curveOethEthPool.json");
const threepoolLPAbi = require("./abi/threepoolLP.json");
const threepoolSwapAbi = require("./abi/threepoolSwap.json");

const sfrxETHAbi = require("./abi/sfrxETH.json");
const { deployWithConfirmation } = require("../utils/deploy");
const { defaultAbiCoder, parseUnits, parseEther } = require("ethers/lib/utils");
const balancerStrategyDeployment = require("../utils/balancerStrategyDeployment");

const log = require("../utils/logger")("test:fixtures");

const defaultFixture = deployments.createFixture(async () => {
  log(`Forked from block: ${await hre.ethers.provider.getBlockNumber()}`);

  log(
    `Before deployments with param "${
      isFork
        ? undefined
        : process.env.FORKED_LOCAL_TEST
        ? ["none"]
        : ["unit_tests"]
    }"`
  );

  // Run the contract deployments
  await deployments.fixture(
    isFork
      ? undefined
      : process.env.FORKED_LOCAL_TEST
      ? ["none"]
      : ["unit_tests"],
    {
      keepExistingDeployments: true,
    }
  );

  log(`Block after deployments: ${await hre.ethers.provider.getBlockNumber()}`);

  const { governorAddr, strategistAddr, timelockAddr } =
    await getNamedAccounts();

  const ousdProxy = await ethers.getContract("OUSDProxy");
  const vaultProxy = await ethers.getContract("VaultProxy");

  const compoundStrategyProxy = await ethers.getContract(
    "CompoundStrategyProxy"
  );

  const ousd = await ethers.getContractAt("OUSD", ousdProxy.address);
  const vault = await ethers.getContractAt("IVault", vaultProxy.address);

  const oethProxy = await ethers.getContract("OETHProxy");
  const OETHVaultProxy = await ethers.getContract("OETHVaultProxy");
  const oethVault = await ethers.getContractAt(
    "IVault",
    OETHVaultProxy.address
  );
  const oeth = await ethers.getContractAt("OETH", oethProxy.address);

  let woeth, woethProxy;

  if (isFork) {
    woethProxy = await ethers.getContract("WOETHProxy");
    woeth = await ethers.getContractAt("WOETH", woethProxy.address);
  }

  const harvesterProxy = await ethers.getContract("HarvesterProxy");
  const harvester = await ethers.getContractAt(
    "Harvester",
    harvesterProxy.address
  );
  const oethHarvesterProxy = await ethers.getContract("OETHHarvesterProxy");
  const oethHarvester = await ethers.getContractAt(
    "OETHHarvester",
    oethHarvesterProxy.address
  );

  const dripperProxy = await ethers.getContract("DripperProxy");
  const dripper = await ethers.getContractAt("Dripper", dripperProxy.address);
  const wousdProxy = await ethers.getContract("WrappedOUSDProxy");
  const wousd = await ethers.getContractAt("WrappedOusd", wousdProxy.address);
  const governorContract = await ethers.getContract("Governor");
  const CompoundStrategyFactory = await ethers.getContractFactory(
    "CompoundStrategy"
  );
  const compoundStrategy = await ethers.getContractAt(
    "CompoundStrategy",
    compoundStrategyProxy.address
  );

  const threePoolStrategyProxy = await ethers.getContract(
    "ThreePoolStrategyProxy"
  );
  const threePoolStrategy = await ethers.getContractAt(
    "ThreePoolStrategy",
    threePoolStrategyProxy.address
  );
  const convexStrategyProxy = await ethers.getContract("ConvexStrategyProxy");
  const convexStrategy = await ethers.getContractAt(
    "ConvexStrategy",
    convexStrategyProxy.address
  );

<<<<<<< HEAD
  const convexOusdAMOStrategyProxy = await ethers.getContract(
=======
  const convexFrxEthWethStrategyProxy = await ethers.getContract(
    "ConvexFrxEthWethStrategyProxy"
  );
  const convexFrxEthWethStrategy = await ethers.getContractAt(
    "ConvexStrategy",
    convexFrxEthWethStrategyProxy.address
  );

  const OUSDmetaStrategyProxy = await ethers.getContract(
>>>>>>> 034be4bc
    "ConvexOUSDMetaStrategyProxy"
  );
  const convexOusdAMOStrategy = await ethers.getContractAt(
    "ConvexOUSDMetaStrategy",
    convexOusdAMOStrategyProxy.address
  );

  const aaveStrategyProxy = await ethers.getContract("AaveStrategyProxy");
  const aaveStrategy = await ethers.getContractAt(
    "AaveStrategy",
    aaveStrategyProxy.address
  );

  const oracleRouter = await ethers.getContract("OracleRouter");
  const oethOracleRouter = await ethers.getContract(
    isFork ? "OETHOracleRouter" : "OracleRouter"
  );

  const buybackProxy = await ethers.getContract("BuybackProxy");
  const buyback = await ethers.getContractAt("Buyback", buybackProxy.address);

  let usdt,
    dai,
    tusd,
    usdc,
    weth,
    ogn,
    ogv,
    rewardsSource,
    nonStandardToken,
    cusdt,
    cdai,
    cusdc,
    comp,
    adai,
    ausdt,
    ausdc,
    aave,
    aaveToken,
    stkAave,
    aaveIncentivesController,
    reth,
    stETH,
    frxETH,
    sfrxETH,
    sDAI,
    mockNonRebasing,
    mockNonRebasingTwo,
    LUSD,
    fdai,
    fusdt,
    fusdc;

  let chainlinkOracleFeedDAI,
    chainlinkOracleFeedUSDT,
    chainlinkOracleFeedUSDC,
    chainlinkOracleFeedOGNETH,
    chainlinkOracleFeedETH,
    crv,
    crvMinter,
    aura,
    bal,
    threePool,
    threePoolToken,
    metapoolToken,
    morpho,
    morphoCompoundStrategy,
    fraxEthStrategy,
    balancerREthStrategy,
    makerDsrStrategy,
    morphoAaveStrategy,
    oethMorphoAaveStrategy,
    morphoLens,
    LUSDMetapoolToken,
    threePoolGauge,
    aaveAddressProvider,
    uniswapPairOUSD_USDT,
    liquidityRewardOUSD_USDT,
    flipper,
    cvx,
    cvxBooster,
    cvxRewardPool,
    LUSDMetaStrategy,
    oethDripper,
    oethZapper,
    swapper,
    mockSwapper,
    swapper1Inch,
    mock1InchSwapRouter,
    convexEthMetaStrategy,
    convexFrxETHAMOStrategy,
    fluxStrategy,
    vaultValueChecker,
    oethVaultValueChecker;

  if (isFork) {
    usdt = await ethers.getContractAt(usdtAbi, addresses.mainnet.USDT);
    dai = await ethers.getContractAt(daiAbi, addresses.mainnet.DAI);
    tusd = await ethers.getContractAt(erc20Abi, addresses.mainnet.TUSD);
    usdc = await ethers.getContractAt(erc20Abi, addresses.mainnet.USDC);
    weth = await ethers.getContractAt("IWETH9", addresses.mainnet.WETH);
    cusdt = await ethers.getContractAt(erc20Abi, addresses.mainnet.cUSDT);
    cdai = await ethers.getContractAt(erc20Abi, addresses.mainnet.cDAI);
    cusdc = await ethers.getContractAt(erc20Abi, addresses.mainnet.cUSDC);
    comp = await ethers.getContractAt(erc20Abi, addresses.mainnet.COMP);
    crv = await ethers.getContractAt(erc20Abi, addresses.mainnet.CRV);
    cvx = await ethers.getContractAt(erc20Abi, addresses.mainnet.CVX);
    ogn = await ethers.getContractAt(erc20Abi, addresses.mainnet.OGN);
    LUSD = await ethers.getContractAt(erc20Abi, addresses.mainnet.LUSD);
    aave = await ethers.getContractAt(erc20Abi, addresses.mainnet.Aave);
    ausdt = await ethers.getContractAt(erc20Abi, addresses.mainnet.aUSDT);
    ausdc = await ethers.getContractAt(erc20Abi, addresses.mainnet.aUSDC);
    adai = await ethers.getContractAt(erc20Abi, addresses.mainnet.aDAI);
    reth = await ethers.getContractAt("IRETH", addresses.mainnet.rETH);
    frxETH = await ethers.getContractAt(erc20Abi, addresses.mainnet.frxETH);
    sfrxETH = await ethers.getContractAt(sfrxETHAbi, addresses.mainnet.sfrxETH);
    stETH = await ethers.getContractAt(erc20Abi, addresses.mainnet.stETH);
    sDAI = await ethers.getContractAt(sdaiAbi, addresses.mainnet.sDAI);
    morpho = await ethers.getContractAt(morphoAbi, addresses.mainnet.Morpho);
    morphoLens = await ethers.getContractAt(
      morphoLensAbi,
      addresses.mainnet.MorphoLens
    );
    fdai = await ethers.getContractAt(erc20Abi, addresses.mainnet.fDAI);
    fusdc = await ethers.getContractAt(erc20Abi, addresses.mainnet.fUSDC);
    fusdt = await ethers.getContractAt(erc20Abi, addresses.mainnet.fUSDT);
    aura = await ethers.getContractAt(erc20Abi, addresses.mainnet.AURA);
    bal = await ethers.getContractAt(erc20Abi, addresses.mainnet.BAL);

    crvMinter = await ethers.getContractAt(
      crvMinterAbi,
      addresses.mainnet.CRVMinter
    );
    aaveAddressProvider = await ethers.getContractAt(
      "ILendingPoolAddressesProvider",
      addresses.mainnet.AAVE_ADDRESS_PROVIDER
    );
    rewardsSource = addresses.mainnet.RewardsSource;
    cvxBooster = await ethers.getContractAt(
      "MockBooster",
      addresses.mainnet.CVXBooster
    );
    cvxRewardPool = await ethers.getContractAt(
      "IRewardStaking",
      addresses.mainnet.CVXRewardsPool
    );

    const makerDsrStrategyProxy = await ethers.getContract(
      "MakerDsrStrategyProxy"
    );
    makerDsrStrategy = await ethers.getContractAt(
      "Generalized4626Strategy",
      makerDsrStrategyProxy.address
    );

    const morphoCompoundStrategyProxy = await ethers.getContract(
      "MorphoCompoundStrategyProxy"
    );
    morphoCompoundStrategy = await ethers.getContractAt(
      "MorphoCompoundStrategy",
      morphoCompoundStrategyProxy.address
    );

    const morphoAaveStrategyProxy = await ethers.getContract(
      "MorphoAaveStrategyProxy"
    );
    morphoAaveStrategy = await ethers.getContractAt(
      "MorphoAaveStrategy",
      morphoAaveStrategyProxy.address
    );

    const oethMorphoAaveStrategyProxy = await ethers.getContract(
      "OETHMorphoAaveStrategyProxy"
    );
    oethMorphoAaveStrategy = await ethers.getContractAt(
      "MorphoAaveStrategy",
      oethMorphoAaveStrategyProxy.address
    );

    const fraxEthStrategyProxy = await ethers.getContract(
      "FraxETHStrategyProxy"
    );
    fraxEthStrategy = await ethers.getContractAt(
      "FraxETHStrategy",
      fraxEthStrategyProxy.address
    );

    const balancerRethStrategyProxy = await ethers.getContract(
      "OETHBalancerMetaPoolrEthStrategyProxy"
    );
    balancerREthStrategy = await ethers.getContractAt(
      "BalancerMetaPoolStrategy",
      balancerRethStrategyProxy.address
    );

<<<<<<< HEAD
    const oethHarvesterProxy = await ethers.getContract("OETHHarvesterProxy");
    oethHarvester = await ethers.getContractAt(
      "OETHHarvester",
      oethHarvesterProxy.address
    );

    // AMO strategy for Curve OETH/ETH pool
=======
>>>>>>> 034be4bc
    const convexEthMetaStrategyProxy = await ethers.getContract(
      "ConvexEthMetaStrategyProxy"
    );
    convexEthMetaStrategy = await ethers.getContractAt(
      "ConvexEthMetaStrategy",
      convexEthMetaStrategyProxy.address
    );

    // AMO strategy for Curve frxETH/OETH pool
    const convexFrxETHAMOStrategyProxy = await ethers.getContract(
      "ConvexFrxETHAMOStrategyProxy"
    );
    convexFrxETHAMOStrategy = await ethers.getContractAt(
      "ConvexFrxETHAMOStrategy",
      convexFrxETHAMOStrategyProxy.address
    );

    const oethDripperProxy = await ethers.getContract("OETHDripperProxy");
    oethDripper = await ethers.getContractAt(
      "OETHDripper",
      oethDripperProxy.address
    );

    oethZapper = await ethers.getContract("OETHZapper");

    // Replace OracleRouter to disable staleness
    const dMockOracleRouterNoStale = await deployWithConfirmation(
      "MockOracleRouterNoStale"
    );
    const dMockOETHOracleRouterNoStale = await deployWithConfirmation(
      "MockOETHOracleRouterNoStale"
    );
    await replaceContractAt(oracleRouter.address, dMockOracleRouterNoStale);
    await replaceContractAt(
      oethOracleRouter.address,
      dMockOETHOracleRouterNoStale
    );
    swapper = await ethers.getContract("Swapper1InchV5");

    const fluxStrategyProxy = await ethers.getContract("FluxStrategyProxy");
    fluxStrategy = await ethers.getContractAt(
      "CompoundStrategy",
      fluxStrategyProxy.address
    );

    vaultValueChecker = await ethers.getContract("VaultValueChecker");
    oethVaultValueChecker = await ethers.getContract("OETHVaultValueChecker");
  } else {
    usdt = await ethers.getContract("MockUSDT");
    dai = await ethers.getContract("MockDAI");
    tusd = await ethers.getContract("MockTUSD");
    usdc = await ethers.getContract("MockUSDC");
    weth = await ethers.getContractAt("MockWETH", addresses.mainnet.WETH);
    ogn = await ethers.getContract("MockOGN");
    LUSD = await ethers.getContract("MockLUSD");
    ogv = await ethers.getContract("MockOGV");
    reth = await ethers.getContract("MockRETH");
    frxETH = await ethers.getContract("MockfrxETH");
    sfrxETH = await ethers.getContract("MocksfrxETH");
    sDAI = await ethers.getContract("MocksfrxETH");
    stETH = await ethers.getContract("MockstETH");
    nonStandardToken = await ethers.getContract("MockNonStandardToken");

    cdai = await ethers.getContract("MockCDAI");
    cusdt = await ethers.getContract("MockCUSDT");
    cusdc = await ethers.getContract("MockCUSDC");
    comp = await ethers.getContract("MockCOMP");

    crv = await ethers.getContract("MockCRV");
    cvx = await ethers.getContract("MockCVX");
    crvMinter = await ethers.getContract("MockCRVMinter");
    threePool = await ethers.getContract("MockCurvePool");
    threePoolToken = await ethers.getContract("Mock3CRV");
    metapoolToken = await ethers.getContract("MockCurveMetapool");
    LUSDMetapoolToken = await ethers.getContract("MockCurveLUSDMetapool");
    threePoolGauge = await ethers.getContract("MockCurveGauge");
    cvxBooster = await ethers.getContract("MockBooster");
    cvxRewardPool = await ethers.getContract("MockRewardPool");

    adai = await ethers.getContract("MockADAI");
    aaveToken = await ethers.getContract("MockAAVEToken");
    aave = await ethers.getContract("MockAave");
    // currently in test the mockAave is itself the address provder
    aaveAddressProvider = await ethers.getContractAt(
      "ILendingPoolAddressesProvider",
      aave.address
    );
    stkAave = await ethers.getContract("MockStkAave");
    aaveIncentivesController = await ethers.getContract(
      "MockAaveIncentivesController"
    );

    uniswapPairOUSD_USDT = await ethers.getContract("MockUniswapPairOUSD_USDT");
    liquidityRewardOUSD_USDT = await ethers.getContractAt(
      "LiquidityReward",
      (
        await ethers.getContract("LiquidityRewardOUSD_USDTProxy")
      ).address
    );

    chainlinkOracleFeedDAI = await ethers.getContract(
      "MockChainlinkOracleFeedDAI"
    );
    chainlinkOracleFeedUSDT = await ethers.getContract(
      "MockChainlinkOracleFeedUSDT"
    );
    chainlinkOracleFeedUSDC = await ethers.getContract(
      "MockChainlinkOracleFeedUSDC"
    );
    chainlinkOracleFeedOGNETH = await ethers.getContract(
      "MockChainlinkOracleFeedOGNETH"
    );
    chainlinkOracleFeedETH = await ethers.getContract(
      "MockChainlinkOracleFeedETH"
    );

    // Mock contracts for testing rebase opt out
    mockNonRebasing = await ethers.getContract("MockNonRebasing");
    await mockNonRebasing.setOUSD(ousd.address);
    mockNonRebasingTwo = await ethers.getContract("MockNonRebasingTwo");
    await mockNonRebasingTwo.setOUSD(ousd.address);

    flipper = await ethers.getContract("Flipper");

    const LUSDMetaStrategyProxy = await ethers.getContract(
      "ConvexLUSDMetaStrategyProxy"
    );
    LUSDMetaStrategy = await ethers.getContractAt(
      "ConvexGeneralizedMetaStrategy",
      LUSDMetaStrategyProxy.address
    );

    const fraxEthStrategyProxy = await ethers.getContract(
      "FraxETHStrategyProxy"
    );
    fraxEthStrategy = await ethers.getContractAt(
      "FraxETHStrategy",
      fraxEthStrategyProxy.address
    );
    swapper = await ethers.getContract("MockSwapper");
    mockSwapper = await ethers.getContract("MockSwapper");
    swapper1Inch = await ethers.getContract("Swapper1InchV5");
    mock1InchSwapRouter = await ethers.getContract("Mock1InchSwapRouter");
  }

  if (!isFork) {
    const assetAddresses = await getAssetAddresses(deployments);

    const sGovernor = await ethers.provider.getSigner(governorAddr);

    // Add TUSD in fixture, it is disabled by default in deployment
    await vault.connect(sGovernor).supportAsset(assetAddresses.TUSD, 0);

    // Enable capital movement
    await vault.connect(sGovernor).unpauseCapital();

    // Add Buyback contract as trustee
    await vault.connect(sGovernor).setTrusteeAddress(buyback.address);
  }

  const signers = await hre.ethers.getSigners();
  let governor = signers[1];
  let strategist = signers[0];
  const adjuster = signers[0];
  let timelock;
  let oldTimelock;

  const [matt, josh, anna, domen, daniel, franck] = signers.slice(4);

  if (isFork) {
    governor = await impersonateAndFundContract(governorAddr);
    strategist = await impersonateAndFundContract(strategistAddr);
    timelock = await impersonateAndFundContract(timelockAddr);
    oldTimelock = await impersonateAndFundContract(
      addresses.mainnet.OldTimelock
    );
  } else {
    timelock = governor;
  }
  await fundAccounts();
  if (isFork) {
    for (const user of [josh, matt, anna, domen, daniel, franck]) {
      // Approve Vault to move funds
      for (const asset of [ousd, usdt, usdc, dai]) {
        await resetAllowance(asset, user, vault.address);
      }

      for (const asset of [oeth, frxETH]) {
        await resetAllowance(asset, user, oethVault.address);
      }
    }
  } else {
    // Matt and Josh each have $100 OUSD
    for (const user of [matt, josh]) {
      await dai.connect(user).approve(vault.address, daiUnits("100"));
      await vault.connect(user).mint(dai.address, daiUnits("100"), 0);
    }
  }
  if (!rewardsSource && !isFork) {
    const address = await buyback.connect(governor).rewardsSource();
    rewardsSource = await ethers.getContractAt([], address);
  }
  return {
    // Accounts
    matt,
    josh,
    anna,
    governor,
    strategist,
    adjuster,
    domen,
    daniel,
    franck,
    timelock,
    oldTimelock,
    // Contracts
    ousd,
    vault,
    vaultValueChecker,
    harvester,
    dripper,
    mockNonRebasing,
    mockNonRebasingTwo,
    // Oracle
    chainlinkOracleFeedDAI,
    chainlinkOracleFeedUSDT,
    chainlinkOracleFeedUSDC,
    chainlinkOracleFeedOGNETH,
    chainlinkOracleFeedETH,
    governorContract,
    compoundStrategy,
    oracleRouter,
    oethOracleRouter,
    // Assets
    usdt,
    dai,
    tusd,
    usdc,
    ogn,
    LUSD,
    weth,
    ogv,
    reth,
    stETH,
    rewardsSource,
    nonStandardToken,
    // cTokens
    cdai,
    cusdc,
    cusdt,
    comp,
    // aTokens,
    adai,
    ausdt,
    ausdc,
    // CompoundStrategy contract factory to deploy
    CompoundStrategyFactory,
    // ThreePool
    crv,
    crvMinter,
    threePool,
    threePoolGauge,
    threePoolToken,
    metapoolToken,
    morpho,
    morphoLens,
    LUSDMetapoolToken,
    threePoolStrategy,
    convexStrategy,
    convexOusdAMOStrategy,
    LUSDMetaStrategy,
    makerDsrStrategy,
    morphoCompoundStrategy,
    morphoAaveStrategy,
    cvx,
    cvxBooster,
    cvxRewardPool,

    aaveStrategy,
    aaveToken,
    aaveAddressProvider,
    aaveIncentivesController,
    aave,
    stkAave,
    uniswapPairOUSD_USDT,
    liquidityRewardOUSD_USDT,
    flipper,
    buyback,
    wousd,

    // Flux strategy
    fluxStrategy,
    fdai,
    fusdc,
    fusdt,

    // OETH
    oethVault,
    oethVaultValueChecker,
    oeth,
    frxETH,
    sfrxETH,
    sDAI,
    fraxEthStrategy,
    balancerREthStrategy,
    oethMorphoAaveStrategy,
    woeth,
    convexEthMetaStrategy,
<<<<<<< HEAD
    convexFrxETHAMOStrategy,
=======
    convexFrxEthWethStrategy,
>>>>>>> 034be4bc
    oethDripper,
    oethHarvester,
    oethZapper,
    swapper,
    mockSwapper,
    swapper1Inch,
    mock1InchSwapRouter,
    aura,
    bal,
  };
});

async function oethDefaultFixture() {
  // TODO: Trim it down to only do OETH things
  const fixture = await defaultFixture();

  const { weth, reth, stETH, frxETH, sfrxETH } = fixture;
  const { matt, josh, domen, daniel, franck, oethVault } = fixture;

  if (isFork) {
    for (const user of [matt, josh, domen, daniel, franck]) {
      // Everyone gets free WETH
      await mintWETH(weth, user);

      // And vault can rug them all
      await resetAllowance(weth, user, oethVault.address);
    }
  } else {
    // Replace frxETHMinter
    await replaceContractAt(
      addresses.mainnet.FraxETHMinter,
      await ethers.getContract("MockFrxETHMinter")
    );
    const mockedMinter = await ethers.getContractAt(
      "MockFrxETHMinter",
      addresses.mainnet.FraxETHMinter
    );
    await mockedMinter.connect(franck).setAssetAddress(fixture.sfrxETH.address);

    // Fund all with mockTokens
    await fundAccountsForOETHUnitTests();

    // Reset allowances
    for (const user of [matt, josh, domen, daniel, franck]) {
      for (const asset of [weth, reth, stETH, frxETH, sfrxETH]) {
        await resetAllowance(asset, user, oethVault.address);
      }
    }
  }

  return fixture;
}

async function oethCollateralSwapFixture() {
  const fixture = await oethDefaultFixture();

  // const { timelock, oethVault } = fixture;
  const { weth, reth, stETH, frxETH, matt, strategist, timelock, oethVault } =
    fixture;

  const bufferBps = await oethVault.vaultBuffer();
  const shouldChangeBuffer = bufferBps.lt(oethUnits("1"));

  if (shouldChangeBuffer) {
    // If it's not 100% already, set it to 100%
    await oethVault.connect(strategist).setVaultBuffer(
      oethUnits("1") // 100%
    );
  }

  // Set frxETH/ETH price above 0.998 so we can mint OETH using frxETH
  await setFraxOraclePrice(parseUnits("0.999", 18));

  for (const token of [weth, reth, stETH, frxETH]) {
    await token
      .connect(matt)
      .approve(
        oethVault.address,
        parseEther("100000000000000000000000000000000000")
      );

    // Mint some tokens, so it ends up in Vault
    await oethVault.connect(matt).mint(token.address, parseEther("200"), "0");
  }

  if (shouldChangeBuffer) {
    // Set it back
    await oethVault.connect(strategist).setVaultBuffer(bufferBps);
  }

  // Withdraw all from strategies so we have assets to swap
  await oethVault.connect(timelock).withdrawAllFromStrategies();

  return fixture;
}

async function ousdCollateralSwapFixture() {
  const fixture = await defaultFixture();

  const { dai, usdc, usdt, matt, strategist, timelock, vault } = fixture;

  const bufferBps = await vault.vaultBuffer();
  const shouldChangeBuffer = bufferBps.lt(ousdUnits("1"));

  if (shouldChangeBuffer) {
    // If it's not 100% already, set it to 100%
    await vault.connect(strategist).setVaultBuffer(
      ousdUnits("1") // 100%
    );
  }

  await usdt.connect(matt).approve(vault.address, 0);
  for (const token of [dai, usdc, usdt]) {
    await token
      .connect(matt)
      .approve(vault.address, await units("10000", token));

    // Mint some tokens, so it ends up in Vault
    await vault.connect(matt).mint(token.address, await units("500", token), 0);
  }

  if (shouldChangeBuffer) {
    // Set it back
    await vault.connect(strategist).setVaultBuffer(bufferBps);
  }

  // Withdraw all from strategies so we have assets to swap
  await vault.connect(timelock).withdrawAllFromStrategies();

  return fixture;
}

async function oeth1InchSwapperFixture() {
  const fixture = await oethDefaultFixture();
  const { mock1InchSwapRouter } = fixture;

  const swapRouterAddr = "0x1111111254EEB25477B68fb85Ed929f73A960582";
  await replaceContractAt(swapRouterAddr, mock1InchSwapRouter);

  const stubbedRouterContract = await hre.ethers.getContractAt(
    "Mock1InchSwapRouter",
    swapRouterAddr
  );
  fixture.mock1InchSwapRouter = stubbedRouterContract;

  return fixture;
}

/**
 * Configure the MockVault contract by initializing it and setting supported
 * assets and then upgrade the Vault implementation via VaultProxy.
 */
async function mockVaultFixture() {
  const fixture = await defaultFixture();

  const { governorAddr } = await getNamedAccounts();
  const sGovernor = ethers.provider.getSigner(governorAddr);

  // Initialize and configure MockVault
  const cMockVault = await ethers.getContract("MockVault");

  // There is no need to initialize and setup the mock vault because the
  // proxy itself is already setup and the proxy is the one with the storage

  // Upgrade Vault to MockVault via proxy
  const cVaultProxy = await ethers.getContract("VaultProxy");
  await cVaultProxy.connect(sGovernor).upgradeTo(cMockVault.address);

  fixture.mockVault = await ethers.getContractAt(
    "MockVault",
    cVaultProxy.address
  );

  return fixture;
}

/**
 * Configure a Vault with only the Compound strategy.
 */
async function compoundVaultFixture() {
  const fixture = await defaultFixture();

  const { governorAddr } = await getNamedAccounts();
  const sGovernor = await ethers.provider.getSigner(governorAddr);

  const assetAddresses = await getAssetAddresses(deployments);

  // Approve in Vault
  await fixture.vault
    .connect(sGovernor)
    .approveStrategy(fixture.compoundStrategy.address);

  await fixture.harvester
    .connect(sGovernor)
    .setSupportedStrategy(fixture.compoundStrategy.address, true);

  // Add USDT
  await fixture.compoundStrategy
    .connect(sGovernor)
    .setPTokenAddress(assetAddresses.USDT, assetAddresses.cUSDT);
  await fixture.vault
    .connect(sGovernor)
    .setAssetDefaultStrategy(
      fixture.usdt.address,
      fixture.compoundStrategy.address
    );
  // Add USDC
  await fixture.compoundStrategy
    .connect(sGovernor)
    .setPTokenAddress(assetAddresses.USDC, assetAddresses.cUSDC);
  await fixture.vault
    .connect(sGovernor)
    .setAssetDefaultStrategy(
      fixture.usdc.address,
      fixture.compoundStrategy.address
    );
  // Add allocation mapping for DAI
  await fixture.vault
    .connect(sGovernor)
    .setAssetDefaultStrategy(
      fixture.dai.address,
      fixture.compoundStrategy.address
    );

  return fixture;
}

/**
 * Configure a Vault with only the 3Pool strategy.
 */
async function threepoolVaultFixture() {
  const fixture = await defaultFixture();

  const { governorAddr } = await getNamedAccounts();
  const sGovernor = await ethers.provider.getSigner(governorAddr);
  // Add 3Pool
  await fixture.vault
    .connect(sGovernor)
    .approveStrategy(fixture.threePoolStrategy.address);

  await fixture.harvester
    .connect(sGovernor)
    .setSupportedStrategy(fixture.threePoolStrategy.address, true);

  await fixture.vault
    .connect(sGovernor)
    .setAssetDefaultStrategy(
      fixture.usdt.address,
      fixture.threePoolStrategy.address
    );
  await fixture.vault
    .connect(sGovernor)
    .setAssetDefaultStrategy(
      fixture.usdc.address,
      fixture.threePoolStrategy.address
    );
  return fixture;
}

/**
 * Configure a Vault with only the Convex strategy.
 */
async function convexVaultFixture() {
  const fixture = await defaultFixture();

  const { governorAddr } = await getNamedAccounts();
  const sGovernor = await ethers.provider.getSigner(governorAddr);
  // Add Convex
  await fixture.vault
    .connect(sGovernor)
    .approveStrategy(fixture.convexStrategy.address);

  await fixture.harvester
    .connect(sGovernor)
    .setSupportedStrategy(fixture.convexStrategy.address, true);

  await fixture.vault
    .connect(sGovernor)
    .setAssetDefaultStrategy(
      fixture.usdt.address,
      fixture.convexStrategy.address
    );
  await fixture.vault
    .connect(sGovernor)
    .setAssetDefaultStrategy(
      fixture.usdc.address,
      fixture.convexStrategy.address
    );
  return fixture;
}

/* Deposit WETH liquidity in Balancer metaStable WETH pool to simulate
 * MEV attack.
 */
async function tiltBalancerMetaStableWETHPool({
  // how much of pool TVL should be deposited. 100 == 100%
  percentageOfTVLDeposit = 100,
  attackerSigner,
  balancerPoolId,
  assetAddressArray,
  wethIndex,
  bptToken,
  balancerVault,
  reth,
  weth,
}) {
  const amountsIn = Array(assetAddressArray.length).fill(BigNumber.from("0"));
  // calculate the amount of WETH that should be deposited in relation to pool TVL
  amountsIn[wethIndex] = (await bptToken.totalSupply())
    .mul(BigNumber.from(percentageOfTVLDeposit))
    .div(BigNumber.from("100"));

  /* encode user data for pool joining
   *
   * EXACT_TOKENS_IN_FOR_BPT_OUT:
   * User sends precise quantities of tokens, and receives an
   * estimated but unknown (computed at run time) quantity of BPT.
   *
   * ['uint256', 'uint256[]', 'uint256']
   * [EXACT_TOKENS_IN_FOR_BPT_OUT, amountsIn, minimumBPT]
   */
  const userData = ethers.utils.defaultAbiCoder.encode(
    ["uint256", "uint256[]", "uint256"],
    [1, amountsIn, BigNumber.from("0")]
  );

  await reth
    .connect(attackerSigner)
    .approve(balancerVault.address, oethUnits("1").mul(oethUnits("1"))); // 1e36
  await weth
    .connect(attackerSigner)
    .approve(balancerVault.address, oethUnits("1").mul(oethUnits("1"))); // 1e36

  await balancerVault.connect(attackerSigner).joinPool(
    balancerPoolId, // poolId
    attackerSigner.address, // sender
    attackerSigner.address, // recipient
    [
      //JoinPoolRequest
      assetAddressArray, // assets
      amountsIn, // maxAmountsIn
      userData, // userData
      false, // fromInternalBalance
    ]
  );
}

/* Withdraw WETH liquidity in Balancer metaStable WETH pool to simulate
 * second part of the MEV attack. All attacker WETH liquidity is withdrawn.
 */
async function untiltBalancerMetaStableWETHPool({
  attackerSigner,
  balancerPoolId,
  assetAddressArray,
  wethIndex,
  bptToken,
  balancerVault,
}) {
  const amountsOut = Array(assetAddressArray.length).fill(BigNumber.from("0"));

  /* encode user data for pool joining
   *
   * EXACT_BPT_IN_FOR_ONE_TOKEN_OUT:
   * User sends a precise quantity of BPT, and receives an estimated
   * but unknown (computed at run time) quantity of a single token
   *
   * ['uint256', 'uint256', 'uint256']
   * [EXACT_BPT_IN_FOR_ONE_TOKEN_OUT, bptAmountIn, exitTokenIndex]
   */
  const userData = ethers.utils.defaultAbiCoder.encode(
    ["uint256", "uint256", "uint256"],
    [
      0,
      await bptToken.balanceOf(attackerSigner.address),
      BigNumber.from(wethIndex.toString()),
    ]
  );

  await bptToken
    .connect(attackerSigner)
    .approve(balancerVault.address, oethUnits("1").mul(oethUnits("1"))); // 1e36

  await balancerVault.connect(attackerSigner).exitPool(
    balancerPoolId, // poolId
    attackerSigner.address, // sender
    attackerSigner.address, // recipient
    [
      //ExitPoolRequest
      assetAddressArray, // assets
      amountsOut, // minAmountsOut
      userData, // userData
      false, // fromInternalBalance
    ]
  );
}

/**
 * Configure a Vault with the balancerREthStrategy
 */
async function balancerREthFixture(config = { defaultStrategy: true }) {
  const fixture = await defaultFixture();
  const { oethVault, timelock, weth, reth, balancerREthStrategy, josh } =
    fixture;

  if (config.defaultStrategy) {
    await oethVault
      .connect(timelock)
      .setAssetDefaultStrategy(reth.address, balancerREthStrategy.address);
    await oethVault
      .connect(timelock)
      .setAssetDefaultStrategy(weth.address, balancerREthStrategy.address);
  }

  fixture.rEthBPT = await ethers.getContractAt(
    "IERC20Metadata",
    addresses.mainnet.rETH_WETH_BPT,
    josh
  );
  fixture.balancerREthPID = balancer_rETH_WETH_PID;

  fixture.auraPool = await ethers.getContractAt(
    "IERC4626",
    addresses.mainnet.rETH_WETH_AuraRewards
  );

  fixture.balancerVault = await ethers.getContractAt(
    "IBalancerVault",
    addresses.mainnet.balancerVault,
    josh
  );

  // Get some rETH from most loaded contracts/wallets
  await impersonateAndFundAddress(
    addresses.mainnet.rETH,
    [
      "0xCc9EE9483f662091a1de4795249E24aC0aC2630f",
      "0xC6424e862f1462281B0a5FAc078e4b63006bDEBF",
      "0x7d6149aD9A573A6E2Ca6eBf7D4897c1B766841B4",
      "0x7C5aaA2a20b01df027aD032f7A768aC015E77b86",
      "0x1BeE69b7dFFfA4E2d53C2a2Df135C388AD25dCD2",
    ],
    josh.getAddress()
  );

  return fixture;
}

/**
 * Configure a Vault with the balancer strategy for wstETH/WETH pool
 */
async function balancerWstEthFixture() {
  const fixture = await defaultFixture();

  const d = balancerStrategyDeployment({
    deploymentOpts: {
      deployName: "99999_balancer_wstETH_WETH",
      forceDeploy: true,
      deployerIsProposer: true,
      reduceQueueTime: true,
    },
    proxyContractName: "OETHBalancerMetaPoolwstEthStrategyProxy",

    platformAddress: addresses.mainnet.wstETH_WETH_BPT,
    poolId: balancer_stETH_WETH_PID,

    auraRewardsContractAddress: addresses.mainnet.wstETH_WETH_AuraRewards,

    rewardTokenAddresses: [addresses.mainnet.BAL, addresses.mainnet.AURA],
    assets: [addresses.mainnet.stETH, addresses.mainnet.WETH],
  });

  await d(hre);

  const balancerWstEthStrategyProxy = await ethers.getContract(
    "OETHBalancerMetaPoolwstEthStrategyProxy"
  );
  const balancerWstEthStrategy = await ethers.getContractAt(
    "BalancerMetaPoolStrategy",
    balancerWstEthStrategyProxy.address
  );

  fixture.balancerWstEthStrategy = balancerWstEthStrategy;

  const { oethVault, timelock, weth, stETH, josh } = fixture;

  await oethVault
    .connect(timelock)
    .setAssetDefaultStrategy(stETH.address, balancerWstEthStrategy.address);
  await oethVault
    .connect(timelock)
    .setAssetDefaultStrategy(weth.address, balancerWstEthStrategy.address);

  fixture.stEthBPT = await ethers.getContractAt(
    "IERC20Metadata",
    addresses.mainnet.wstETH_WETH_BPT,
    josh
  );
  fixture.balancerWstEthPID = balancer_stETH_WETH_PID;

  fixture.auraPool = await ethers.getContractAt(
    "IERC4626",
    addresses.mainnet.wstETH_WETH_AuraRewards
  );

  fixture.balancerVault = await ethers.getContractAt(
    "IBalancerVault",
    addresses.mainnet.balancerVault,
    josh
  );

  return fixture;
}

async function fundWith3Crv(address, maxAmount) {
  // Get some 3CRV from most loaded contracts/wallets
  await impersonateAndFundAddress(
    addresses.mainnet.ThreePoolToken,
    [
      "0xceaf7747579696a2f0bb206a14210e3c9e6fb269",
      "0xd632f22692fac7611d2aa1c0d552930d43caed3b",
      "0xbfcf63294ad7105dea65aa58f8ae5be2d9d0952a",
      "0xed279fdd11ca84beef15af5d39bb4d4bee23f0ca",
      "0x43b4fdfd4ff969587185cdb6f0bd875c5fc83f8c",
    ],
    address,
    30, // balanceToUse
    maxAmount
  );
}

/**
 * Configure a Vault with only the OUSD AMO Strategy using the Curve OUSD/3CRV pool.
 */
async function convexOusdAmoFixture() {
  const fixture = await defaultFixture();

  if (isFork) {
    const { josh, matt, anna, domen, daniel, franck, ousd } = fixture;

    const threepoolLP = await ethers.getContractAt(
      threepoolLPAbi,
      addresses.mainnet.ThreePoolToken
    );
    const curveOusd3CrvMetapool = await ethers.getContractAt(
      ousdMetapoolAbi,
      addresses.mainnet.CurveOUSDMetaPool
    );
    const threepoolSwap = await ethers.getContractAt(
      threepoolSwapAbi,
      addresses.mainnet.ThreePool
    );
    // const curveFactory = await ethers.getContractAt(curveFactoryAbi, curveFactoryAddress)

    const balances = await curveOusd3CrvMetapool.get_balances();
    log(`Metapool balance 0: ${formatUnits(balances[0])}`);
    log(`Metapool balance 1: ${formatUnits(balances[1])}`);

    // Domen is loaded with 3CRV
    await fundWith3Crv(domen.getAddress(), ethers.BigNumber.from("0"));

    for (const user of [josh, matt, anna, domen, daniel, franck]) {
      // Approve OUSD/3Crv Metapool contract to move funds
      await resetAllowance(threepoolLP, user, curveOusd3CrvMetapool.address);
      await resetAllowance(ousd, user, curveOusd3CrvMetapool.address);
    }

    fixture.curveOusd3CrvMetapool = curveOusd3CrvMetapool;
    fixture.threePoolToken = threepoolLP;
    fixture.threepoolSwap = threepoolSwap;
  } else {
    // Migrations should do these on fork
    const { governorAddr } = await getNamedAccounts();
    const sGovernor = await ethers.provider.getSigner(governorAddr);

    // Add Convex Meta strategy
    await fixture.vault
      .connect(sGovernor)
      .approveStrategy(fixture.convexOusdAMOStrategy.address);

    // Impersonate the OUSD Vault
    fixture.vaultSigner = await impersonateAndFundContract(
      fixture.vault.address
    );

    // set meta strategy on vault so meta strategy is allowed to mint OUSD
    await fixture.vault
      .connect(sGovernor)
      .setAMOStrategy(fixture.convexOusdAMOStrategy.address, true);

    // set OUSD mint threshold to 50 million
    await fixture.vault
      .connect(sGovernor)
      .setMintForStrategyThreshold(
        fixture.convexOusdAMOStrategy.address,
        parseUnits("50", 24)
      );

    await fixture.harvester
      .connect(sGovernor)
      .setSupportedStrategy(fixture.convexOusdAMOStrategy.address, true);

    await fixture.vault
      .connect(sGovernor)
      .setAssetDefaultStrategy(
        fixture.usdt.address,
        fixture.convexOusdAMOStrategy.address
      );

    await fixture.vault
      .connect(sGovernor)
      .setAssetDefaultStrategy(
        fixture.usdc.address,
        fixture.convexOusdAMOStrategy.address
      );
  }

  return fixture;
}

/**
 * Configure a Vault with default DAI strategy to the Maker DSR strategy.
 */

async function makerDsrFixture(
  config = {
    daiMintAmount: 0,
    depositToStrategy: false,
  }
) {
  const fixture = await defaultFixture();

  if (isFork) {
    const { dai, josh, makerDsrStrategy, strategist, vault } = fixture;

    // Impersonate the OUSD Vault
    fixture.vaultSigner = await impersonateAndFundContract(vault.address);

    // mint some OUSD using DAI if configured
    if (config?.daiMintAmount > 0) {
      const daiMintAmount = parseUnits(config.daiMintAmount.toString());
      await vault.connect(josh).rebase();
      await vault.connect(josh).allocate();

      // Approve the Vault to transfer DAI
      await dai.connect(josh).approve(vault.address, daiMintAmount);

      // Mint OUSD with DAI
      // This will sit in the vault, not the strategy
      await vault.connect(josh).mint(dai.address, daiMintAmount, 0);

      // Add DAI to the Maker DSR Strategy
      if (config?.depositToStrategy) {
        // The strategist deposits the WETH to the AMO strategy
        await vault
          .connect(strategist)
          .depositToStrategy(
            makerDsrStrategy.address,
            [dai.address],
            [daiMintAmount]
          );
      }
    }
  } else {
    throw new Error(
      "Maker DSR strategy only supported in forked test environment"
    );
  }

  return fixture;
}

/**
 * Configure a Vault with only the Morpho strategy.
 */
async function morphoCompoundFixture() {
  const fixture = await defaultFixture();

  const { timelock } = fixture;

  if (isFork) {
    await fixture.vault
      .connect(timelock)
      .setAssetDefaultStrategy(
        fixture.usdt.address,
        fixture.morphoCompoundStrategy.address
      );

    await fixture.vault
      .connect(timelock)
      .setAssetDefaultStrategy(
        fixture.usdc.address,
        fixture.morphoCompoundStrategy.address
      );

    await fixture.vault
      .connect(timelock)
      .setAssetDefaultStrategy(
        fixture.dai.address,
        fixture.morphoCompoundStrategy.address
      );
  } else {
    throw new Error(
      "Morpho strategy only supported in forked test environment"
    );
  }

  return fixture;
}

/**
 * Configure a Vault with only the Morpho strategy.
 */
async function morphoAaveFixture() {
  const fixture = await defaultFixture();

  const { timelock } = fixture;

  if (isFork) {
    await fixture.vault
      .connect(timelock)
      .setAssetDefaultStrategy(
        fixture.usdt.address,
        fixture.morphoAaveStrategy.address
      );

    await fixture.vault
      .connect(timelock)
      .setAssetDefaultStrategy(
        fixture.usdc.address,
        fixture.morphoAaveStrategy.address
      );

    await fixture.vault
      .connect(timelock)
      .setAssetDefaultStrategy(
        fixture.dai.address,
        fixture.morphoAaveStrategy.address
      );
  } else {
    throw new Error(
      "Morpho strategy only supported in forked test environment"
    );
  }

  return fixture;
}

/**
 * Configure a Vault with only the Morpho strategy.
 */
async function oethMorphoAaveFixture() {
  const fixture = await oethDefaultFixture();

  if (isFork) {
    const { oethVault, timelock, weth, oethMorphoAaveStrategy } = fixture;

    await oethVault
      .connect(timelock)
      .setAssetDefaultStrategy(weth.address, oethMorphoAaveStrategy.address);
  } else {
    throw new Error(
      "Morpho strategy only supported in forked test environment"
    );
  }

  return fixture;
}

/**
 * FraxETHStrategy fixture
 */
async function fraxETHStrategyFixture() {
  const fixture = await oethDefaultFixture();

  if (isFork) {
    const { oethVault, frxETH, fraxEthStrategy, timelock } = fixture;
    await oethVault
      .connect(timelock)
      .setAssetDefaultStrategy(frxETH.address, fraxEthStrategy.address);

    // Set frxETH/ETH price above 0.998 so we can mint OETH using frxETH
    await setFraxOraclePrice(parseUnits("0.999", 18));
  } else {
    const { governorAddr } = await getNamedAccounts();
    const { oethVault, frxETH, fraxEthStrategy } = fixture;
    const sGovernor = await ethers.provider.getSigner(governorAddr);

    // Approve Strategy
    await oethVault.connect(sGovernor).approveStrategy(fraxEthStrategy.address);

    // Set as default
    await oethVault
      .connect(sGovernor)
      .setAssetDefaultStrategy(frxETH.address, fraxEthStrategy.address);
  }

  return fixture;
}

/**
 * Generalized strategy fixture that works only in forked environment
 *
 * @param metapoolAddress -> the address of the metapool
 * @param rewardPoolAddress -> address of the reward staker contract
 * @param metastrategyProxyName -> name of the generalizedMetastrategy proxy contract
 */
async function convexGeneralizedMetaForkedFixture(
  config = {
    metapoolAddress: addresses.mainnet.CurveOUSDMetaPool,
    rewardPoolAddress: addresses.mainnet.CVXRewardsPool,
    metastrategyProxyName: addresses.mainnet.ConvexOUSDAMOStrategy,
    lpTokenAddress: addresses.mainnet.ThreePoolToken,
  }
) {
  const {
    metapoolAddress,
    rewardPoolAddress,
    metastrategyProxyName,
    lpTokenAddress,
  } = config;
  const fixture = await defaultFixture();

  const { timelockAddr } = await getNamedAccounts();
  const sGovernor = await ethers.provider.getSigner(timelockAddr);
  const { josh, matt, anna, domen, daniel, franck } = fixture;

  const threepoolLP = await ethers.getContractAt(
    threepoolLPAbi,
    addresses.mainnet.ThreePoolToken
  );
  const metapool = await ethers.getContractAt(ousdMetapoolAbi, metapoolAddress);

  const primaryCoin = await ethers.getContractAt(
    erc20Abi,
    await metapool.coins(0)
  );

  const threepoolSwap = await ethers.getContractAt(
    threepoolSwapAbi,
    addresses.mainnet.ThreePool
  );

  const lpToken = await ethers.getContractAt(erc20Abi, lpTokenAddress);

  for (const user of [josh, matt, anna, domen, daniel, franck]) {
    // Approve Metapool contract to move funds
    await resetAllowance(threepoolLP, user, metapoolAddress);
    await resetAllowance(primaryCoin, user, metapoolAddress);
  }

  // Get some 3CRV from most loaded contracts/wallets
  await impersonateAndFundAddress(
    addresses.mainnet.ThreePoolToken,
    [
      "0xceaf7747579696a2f0bb206a14210e3c9e6fb269",
      "0xd632f22692fac7611d2aa1c0d552930d43caed3b",
      "0xbfcf63294ad7105dea65aa58f8ae5be2d9d0952a",
      "0xed279fdd11ca84beef15af5d39bb4d4bee23f0ca",
      "0x43b4fdfd4ff969587185cdb6f0bd875c5fc83f8c",
    ],
    // Domen is loaded with 3CRV
    domen.getAddress()
  );

  fixture.metapoolCoin = primaryCoin;
  fixture.metapool = metapool;
  fixture.metapoolLpToken = lpToken;
  fixture.threePoolToken = threepoolLP;
  fixture.threepoolSwap = threepoolSwap;

  fixture.metaStrategyProxy = await ethers.getContract(metastrategyProxyName);
  fixture.metaStrategy = await ethers.getContractAt(
    "ConvexGeneralizedMetaStrategy",
    fixture.metaStrategyProxy.address
  );

  fixture.rewardPool = await ethers.getContractAt(
    "IRewardStaking",
    rewardPoolAddress
  );

  await fixture.vault
    .connect(sGovernor)
    .setAssetDefaultStrategy(
      fixture.usdt.address,
      fixture.metaStrategy.address
    );

  await fixture.vault
    .connect(sGovernor)
    .setAssetDefaultStrategy(
      fixture.usdc.address,
      fixture.metaStrategy.address
    );

  return fixture;
}

async function impersonateAccount(address) {
  await hre.network.provider.request({
    method: "hardhat_impersonateAccount",
    params: [address],
  });
}

async function mineBlocks(blocksToMine) {
  const hexBlocks = "0x" + Number(blocksToMine).toString(16);
  await hre.network.provider.request({
    method: "hardhat_mine",
    params: [hexBlocks],
  });
}

async function nodeSnapshot() {
  return await hre.network.provider.request({
    method: "evm_snapshot",
    params: [],
  });
}

async function nodeRevert(snapshotId) {
  return await hre.network.provider.request({
    method: "evm_revert",
    params: [snapshotId],
  });
}

async function impersonateAndFundContract(address, amount = "100000") {
  await impersonateAccount(address);

  if (parseFloat(amount) > 0) {
    await hardhatSetBalance(address, amount);
  }

  const signer = await ethers.provider.getSigner(address);
  signer.address = address;
  return signer;
}

async function impersonateAndFundAddress(
  tokenAddress,
  contractAddresses,
  toAddress,
  balanceToUse = 30, // 30%
  maxAmount = ethers.BigNumber.from(0)
) {
  if (!Array.isArray(contractAddresses)) {
    contractAddresses = [contractAddresses];
  }

  let amountTransfered = ethers.BigNumber.from("0");
  for (const contractAddress of contractAddresses) {
    const impersonatedSigner = await impersonateAndFundContract(
      contractAddress
    );

    const tokenContract = await ethers.getContractAt(daiAbi, tokenAddress);

    const balance = await tokenContract
      .connect(impersonatedSigner)
      .balanceOf(contractAddress);

    const amount = balance.mul(balanceToUse).div(100);
    // consider max amount
    if (maxAmount.gt(ethers.BigNumber.from("0"))) {
      if (amountTransfered.add(amount).gt(maxAmount)) {
        await tokenContract
          .connect(impersonatedSigner)
          .transfer(toAddress, maxAmount.sub(amountTransfered));

        // max amount already transferred
        return;
      }

      amountTransfered.add(amount);
    }

    await tokenContract.connect(impersonatedSigner).transfer(toAddress, amount);
  }
}

async function resetAllowance(
  tokenContract,
  signer,
  toAddress,
  allowance = "10000000000000000000000000000000000000000000000000"
) {
  await tokenContract.connect(signer).approve(toAddress, "0");
  await tokenContract.connect(signer).approve(toAddress, allowance);
}

async function mintWETH(weth, recipient, amount = "100") {
  await hardhatSetBalance(recipient.address, (Number(amount) * 2).toString());
  await weth.connect(recipient).deposit({
    value: parseEther(amount),
  });
}

async function withImpersonatedAccount(address, cb) {
  const signer = await impersonateAndFundContract(address);

  await cb(signer);

  await hre.network.provider.request({
    method: "hardhat_stopImpersonatingAccount",
    params: [address],
  });
}

/**
 * Configure a Vault with only the LUSD Generalized Meta strategy.
 */
async function convexLUSDMetaVaultFixture() {
  const fixture = await defaultFixture();

  const { governorAddr } = await getNamedAccounts();
  const sGovernor = await ethers.provider.getSigner(governorAddr);

  // Add Convex Meta strategy
  await fixture.vault
    .connect(sGovernor)
    .approveStrategy(fixture.LUSDMetaStrategy.address);

  await fixture.harvester
    .connect(sGovernor)
    .setSupportedStrategy(fixture.LUSDMetaStrategy.address, true);

  await fixture.vault
    .connect(sGovernor)
    .setAssetDefaultStrategy(
      fixture.usdt.address,
      fixture.LUSDMetaStrategy.address
    );

  await fixture.vault
    .connect(sGovernor)
    .setAssetDefaultStrategy(
      fixture.usdc.address,
      fixture.LUSDMetaStrategy.address
    );

  return fixture;
}

/**
 * Configure a Vault with only the AMO strategy for the Curve OETH/ETH pool.
 */
async function convexOethEthAmoFixture(
  config = {
    wethMintAmount: 0,
    depositToStrategy: false,
    poolAddEthAmount: 0,
    poolAddOethAmount: 0,
  }
) {
  const fixture = await oethDefaultFixture();

  const {
    convexEthMetaStrategy,
    oeth,
    oethVault,
    josh,
    strategist,
    timelock,
    weth,
  } = fixture;

  // Load up josh with WETH
  mintWETH(weth, josh, "1000000");

  // Get some CRV from most loaded contracts/wallets
  await impersonateAndFundAddress(
    addresses.mainnet.CRV,
    [
      "0x0A2634885B47F15064fB2B33A86733C614c9950A",
      "0x34ea4138580435B5A521E460035edb19Df1938c1",
      "0x28C6c06298d514Db089934071355E5743bf21d60",
      "0xa6a4d3218BBf0E81B38390396f9EA7eb8B9c9820",
      "0xb73D8dCE603155e231aAd4381a2F20071Ca4D55c",
    ],
    // Josh is loaded with CRV
    josh.getAddress()
  );

  // Update the strategy threshold to 500k ETH
  await oethVault
    .connect(timelock)
    .setMintForStrategyThreshold(
      convexEthMetaStrategy.address,
      parseUnits("500", 21)
    );

  // Impersonate the OETH Vault
  fixture.oethVaultSigner = await impersonateAndFundContract(oethVault.address);
  // Impersonate the Curve gauge that holds all the LP tokens
  fixture.curveOethEthGaugeSigner = await impersonateAndFundContract(
    addresses.mainnet.CurveOETHGauge
  );

  // Convex pool that records the deposited balances
  fixture.convexOethEthRewardsPool = await ethers.getContractAt(
    "IRewardStaking",
    addresses.mainnet.CVXETHRewardsPool
  );

  fixture.curveOethEthPool = await ethers.getContractAt(
    curveOethEthPoolAbi,
    addresses.mainnet.CurveOETHMetaPool
  );

  // mint some OETH using WETH if configured
  if (config?.wethMintAmount > 0) {
    const wethAmount = parseUnits(config.wethMintAmount.toString());
    await oethVault.connect(josh).rebase();
    await oethVault.connect(josh).allocate();

    // Approve the Vault to transfer WETH
    await weth.connect(josh).approve(oethVault.address, wethAmount);

    // Mint OETH with WETH
    // This will sit in the vault, not the strategy
    await oethVault.connect(josh).mint(weth.address, wethAmount, 0);

    // Add ETH to the Curve pool
    if (config?.depositToStrategy) {
      // The strategist deposits the WETH to the AMO strategy
      await oethVault
        .connect(strategist)
        .depositToStrategy(
          convexEthMetaStrategy.address,
          [weth.address],
          [wethAmount]
        );
    }
  }

  // Add ETH to the Curve pool
  if (config?.poolAddEthAmount > 0) {
    // Fund Josh with ETH plus some extra for gas fees
    const fundAmount = config.poolAddEthAmount + 1;
    await hardhatSetBalance(await josh.getAddress(), fundAmount.toString());

    const ethAmount = parseUnits(config.poolAddEthAmount.toString(), 18);
    // prettier-ignore
    await fixture.curveOethEthPool
      .connect(josh)["add_liquidity(uint256[2],uint256)"]([ethAmount, 0], 0, {
        value: ethAmount,
      });
  }

  const { oethWhaleAddress } = addresses.mainnet;
  fixture.oethWhale = await impersonateAndFundContract(oethWhaleAddress);

  // Add OETH to the Curve pool
  if (config?.poolAddOethAmount > 0) {
    const poolAddOethAmountUnits = parseUnits(
      config.poolAddOethAmount.toString()
    );

    const oethAmount = await oeth.balanceOf(oethWhaleAddress);
    log(`OETH whale balance       : ${formatUnits(oethAmount)}`);
    log(`OETH to add to Curve pool: ${formatUnits(poolAddOethAmountUnits)}`);
    expect(oethAmount).to.be.gte(poolAddOethAmountUnits);
    await oeth
      .connect(fixture.oethWhale)
      .approve(fixture.curveOethEthPool.address, poolAddOethAmountUnits);

    // prettier-ignore
    await fixture.curveOethEthPool
      .connect(fixture.oethWhale)["add_liquidity(uint256[2],uint256)"]([0, poolAddOethAmountUnits], 0);
  }

  return fixture;
}

/**
 * Configure a Vault with only the AMO strategy for the Curve frxETH/OETH pool.
 */
async function convexFrxEthAmoFixture(
  config = {
    frxEthMintAmount: 0,
    depositToStrategy: false,
    poolAddFrxEthAmount: 0,
    poolAddOethAmount: 0,
  }
) {
  const fixture = await oethDefaultFixture();

  const {
    convexFrxETHAMOStrategy,
    frxETH,
    oeth,
    oethVault,
    josh,
    matt,
    strategist,
    timelock,
  } = fixture;

  await impersonateAndFundAddress(
    frxETH.address,
    [
      "0x8306300ffd616049FD7e4b0354a64Da835c1A81C",
      "0xa1F8A6807c402E4A15ef4EBa36528A3FED24E577",
      "0x9c3B46C0Ceb5B9e304FCd6D88Fc50f7DD24B31Bc",
      "0x4d9f9D15101EEC665F77210cB999639f760F831E",
    ],
    // Josh is loaded with frxETH
    josh.getAddress()
  );

  // Get some CRV from most loaded contracts/wallets
  await impersonateAndFundAddress(
    addresses.mainnet.CRV,
    [
      "0x0A2634885B47F15064fB2B33A86733C614c9950A",
      "0x34ea4138580435B5A521E460035edb19Df1938c1",
      "0x28C6c06298d514Db089934071355E5743bf21d60",
      "0xa6a4d3218BBf0E81B38390396f9EA7eb8B9c9820",
      "0xb73D8dCE603155e231aAd4381a2F20071Ca4D55c",
    ],
    // Josh is loaded with CRV
    josh.getAddress()
  );

  // Disable default strategy for frxETH
  await oethVault
    .connect(timelock)
    .setAssetDefaultStrategy(frxETH.address, addresses.zero);

  // Update the strategy threshold to 500k ETH
  await oethVault
    .connect(timelock)
    .setMintForStrategyThreshold(
      convexFrxETHAMOStrategy.address,
      parseUnits("500", 21)
    );

  // Impersonate the OETH Vault
  fixture.oethVaultSigner = await impersonateAndFundContract(oethVault.address);
  // Impersonate the Curve frxETH/OETH gauge that holds all the LP tokens
  fixture.curveFrxETHOETHGaugeSigner = await impersonateAndFundContract(
    addresses.mainnet.CurveFrxETHOETHGauge
  );

  // Convex pool that records the deposited balances
  fixture.convexFrxEthOethRewardsPool = await ethers.getContractAt(
    "IRewardStaking",
    addresses.mainnet.CVXFrxETHRewardsPool
  );

  fixture.curveFrxEthOethPool = await ethers.getContractAt(
    curveOethEthPoolAbi,
    addresses.mainnet.CurveFrxETHOETHPool
  );

  // Set frxETH/ETH price above 0.998 so we can mint OETH using frxETH
  await setFraxOraclePrice(parseUnits("0.999", 18));

  // Mint some OETH using frxETH
  const smallAmount = parseUnits("1");
  await frxETH.connect(matt).approve(oethVault.address, smallAmount.mul(2));
  await oethVault.connect(matt).mint(frxETH.address, smallAmount.mul(2), 0);

  // Add some frxETH and OETH to the Curve pool
  await frxETH
    .connect(matt)
    .approve(fixture.curveFrxEthOethPool.address, smallAmount);
  await oeth
    .connect(matt)
    .approve(fixture.curveFrxEthOethPool.address, smallAmount);
  // prettier-ignore
  await fixture.curveFrxEthOethPool
    .connect(matt)["add_liquidity(uint256[2],uint256)"]([smallAmount, smallAmount], 0);

  // mint some OETH using frxETH if configured
  if (config?.frxEthMintAmount > 0) {
    const frxEthAmount = parseUnits(config.frxEthMintAmount.toString());
    await oethVault.connect(josh).rebase();
    await oethVault.connect(josh).allocate();

    // Approve the Vault to transfer frxETH
    await frxETH.connect(josh).approve(oethVault.address, frxEthAmount);

    // Mint OETH with frxETH
    // This will sit in the vault, not the strategy
    await oethVault.connect(josh).mint(frxETH.address, frxEthAmount, 0);

    // Add frxETH to the Curve Pool
    if (config?.depositToStrategy) {
      // The strategist deposits the frxETH to the AMO strategy
      await oethVault
        .connect(strategist)
        .depositToStrategy(
          convexFrxETHAMOStrategy.address,
          [frxETH.address],
          [frxEthAmount]
        );
    }
  }

  // Add frxETH to the Curve pool
  if (config?.poolAddFrxEthAmount > 0) {
    const frxEthAmount = parseUnits(config.poolAddFrxEthAmount.toString(), 18);

    // Josh approves the Curve pool
    await frxETH
      .connect(josh)
      .approve(fixture.curveFrxEthOethPool.address, frxEthAmount);
    log(
      `Josh has ${formatUnits(
        await frxETH.balanceOf(josh.address)
      )} frxETH before adding ${formatUnits(
        frxEthAmount
      )} to the Curve frxETH/OETH pool`
    );

    // prettier-ignore
    await fixture.curveFrxEthOethPool
      .connect(josh)["add_liquidity(uint256[2],uint256)"]([frxEthAmount, 0], 0);
  }

  const { oethWhaleAddress } = addresses.mainnet;
  fixture.oethWhale = await impersonateAndFundContract(oethWhaleAddress);

  // Add OETH to the Curve pool
  if (config?.poolAddOethAmount > 0) {
    const poolAddOethAmountUnits = parseUnits(
      config.poolAddOethAmount.toString()
    );

    const oethAmount = await oeth.balanceOf(oethWhaleAddress);
    log(`OETH whale balance       : ${formatUnits(oethAmount)}`);
    log(`OETH to add to Curve pool: ${formatUnits(poolAddOethAmountUnits)}`);
    expect(oethAmount).to.be.gte(poolAddOethAmountUnits);
    await oeth
      .connect(fixture.oethWhale)
      .approve(fixture.curveFrxEthOethPool.address, poolAddOethAmountUnits);

    // prettier-ignore
    await fixture.curveFrxEthOethPool
      .connect(fixture.oethWhale)["add_liquidity(uint256[2],uint256)"]([0, poolAddOethAmountUnits], 0);
  }

  return fixture;
}

/**
 * Configure the Curve frxETH/WETH pool strategy.
 */
async function convexFrxEthFixture(
  config = {
    wethMintAmount: 0,
    frxEthMintAmount: 0,
    depositToStrategy: false,
  }
) {
  const fixture = await oethDefaultFixture();

  const {
    convexFrxEthWethStrategy,
    governor,
    oethHarvester,
    oethVault,
    josh,
    strategist,
    frxETH,
    weth,
  } = fixture;

  if (isFork) {
    // Get some frxETH from most loaded contracts/wallets
    await impersonateAndFundAddress(
      frxETH.address,
      [
        "0xa1F8A6807c402E4A15ef4EBa36528A3FED24E577",
        "0x9c3B46C0Ceb5B9e304FCd6D88Fc50f7DD24B31Bc",
        "0x4d9f9D15101EEC665F77210cB999639f760F831E",
        "0x47D5E1679Fe5f0D9f0A657c6715924e33Ce05093",
        "0x2F08F4645d2fA1fB12D2db8531c0c2EA0268BdE2",
      ],
      // Josh is loaded with frxETH
      josh.getAddress()
    );

    // Load up josh with WETH
    mintWETH(weth, josh, "1000000");

    // Get some CRV from most loaded contracts/wallets
    await impersonateAndFundAddress(
      addresses.mainnet.CRV,
      [
        "0x0A2634885B47F15064fB2B33A86733C614c9950A",
        "0x34ea4138580435B5A521E460035edb19Df1938c1",
        "0x28C6c06298d514Db089934071355E5743bf21d60",
        "0xa6a4d3218BBf0E81B38390396f9EA7eb8B9c9820",
        "0xb73D8dCE603155e231aAd4381a2F20071Ca4D55c",
      ],
      // Josh is loaded with CRV
      josh.getAddress()
    );

    // Convex pool that records the deposited balances
    fixture.cvxFrxEthWethRewardPool = await ethers.getContractAt(
      "IRewardStaking",
      addresses.mainnet.ConvexFrxEthWethRewardsPool
    );

    fixture.curveFrxEthWethPool = await ethers.getContractAt(
      oethMetapoolAbi,
      addresses.mainnet.CurveFrxEthWethPool
    );
  } else {
    // Approve strategy for unit tests
    await oethVault
      .connect(governor)
      .approveStrategy(convexFrxEthWethStrategy.address);
    await convexFrxEthWethStrategy
      .connect(governor)
      .setHarvesterAddress(oethHarvester.address);
    await oethHarvester
      .connect(governor)
      .setSupportedStrategy(convexFrxEthWethStrategy.address, true);

    const assetAddresses = await getAssetAddresses(deployments);
    fixture.curveFrxEthWethPool = await ethers.getContractAt(
      oethMetapoolAbi,
      assetAddresses.CurveFrxEthWethPool
    );
  }

  // Diabled default strategy for frxETH
  await oethVault
    .connect(strategist)
    .setAssetDefaultStrategy(frxETH.address, addresses.zero);

  // Impersonate the OETH Vault
  fixture.oethVaultSigner = await impersonateAndFundContract(oethVault.address);

  // mint some OETH using WETH is configured
  if (config?.wethMintAmount > 0) {
    const wethAmount = parseUnits(config.wethMintAmount.toString());
    await oethVault.connect(josh).rebase();
    await oethVault.connect(josh).allocate();

    // Approve the Vault to transfer WETH
    await weth.connect(josh).approve(oethVault.address, wethAmount);

    // Mint OETH with WETH. This will sit in the vault, not the strategy
    await oethVault.connect(josh).mint(weth.address, wethAmount, 0);

    // Add WETH to the Curve pool
    if (config?.depositToStrategy) {
      // The strategist deposits the WETH to the strategy
      await oethVault
        .connect(strategist)
        .depositToStrategy(
          convexFrxEthWethStrategy.address,
          [weth.address],
          [wethAmount]
        );
    }
  }

  // mint some OETH using frxETH is configured
  if (config?.frxEthMintAmount > 0) {
    const frxEthAmount = parseUnits(config.frxEthMintAmount.toString());
    await oethVault.connect(josh).rebase();
    await oethVault.connect(josh).allocate();

    // Approve the Vault to transfer frxETH
    await frxETH.connect(josh).approve(oethVault.address, frxEthAmount);

    // Set frxETH/ETH price above 0.998 so we can mint OETH using frxETH
    await setFraxOraclePrice(parseUnits("0.999", 18));

    // Mint OETH with frxETH. This will sit in the vault, not the strategy
    await oethVault.connect(josh).mint(frxETH.address, frxEthAmount, 0);

    // Add frxETH to the Curve pool
    if (config?.depositToStrategy) {
      // The strategist deposits the frxETH to the strategy
      await oethVault
        .connect(strategist)
        .depositToStrategy(
          convexFrxEthWethStrategy.address,
          [frxETH.address],
          [frxEthAmount]
        );
    }
  }

  return fixture;
}

/**
 * Configure a Vault with only the Aave strategy.
 */
async function aaveVaultFixture() {
  const fixture = await defaultFixture();

  const { governorAddr } = await getNamedAccounts();
  const sGovernor = await ethers.provider.getSigner(governorAddr);
  // Add Aave which only supports DAI
  await fixture.vault
    .connect(sGovernor)
    .approveStrategy(fixture.aaveStrategy.address);

  await fixture.harvester
    .connect(sGovernor)
    .setSupportedStrategy(fixture.aaveStrategy.address, true);

  // Add direct allocation of DAI to Aave
  await fixture.vault
    .connect(sGovernor)
    .setAssetDefaultStrategy(fixture.dai.address, fixture.aaveStrategy.address);
  return fixture;
}

/**
 * Configure a compound fixture with a false vault for testing
 */
async function compoundFixture() {
  const fixture = await defaultFixture();

  const assetAddresses = await getAssetAddresses(deployments);
  const { deploy } = deployments;
  const { governorAddr } = await getNamedAccounts();
  const sGovernor = await ethers.provider.getSigner(governorAddr);

  await deploy("StandaloneCompound", {
    from: governorAddr,
    contract: "CompoundStrategy",
    args: [[addresses.dead, fixture.vault.address]],
  });

  fixture.cStandalone = await ethers.getContract("StandaloneCompound");

  // Set governor as vault
  await fixture.cStandalone
    .connect(sGovernor)
    .initialize(
      [assetAddresses.COMP],
      [assetAddresses.DAI, assetAddresses.USDC],
      [assetAddresses.cDAI, assetAddresses.cUSDC]
    );

  await fixture.cStandalone
    .connect(sGovernor)
    .setHarvesterAddress(fixture.harvester.address);

  // impersonate the vault and strategy
  fixture.vaultSigner = await impersonateAndFundContract(fixture.vault.address);
  fixture.strategySigner = await impersonateAndFundContract(
    fixture.cStandalone.address
  );

  await fixture.usdc.transfer(
    await fixture.matt.getAddress(),
    parseUnits("1000", 6)
  );

  return fixture;
}

/**
 * Configure a threepool fixture with the governer as vault for testing
 */
async function threepoolFixture() {
  const fixture = await defaultFixture();

  const assetAddresses = await getAssetAddresses(deployments);
  const { deploy } = deployments;
  const { governorAddr } = await getNamedAccounts();
  const sGovernor = await ethers.provider.getSigner(governorAddr);

  const lCurveThreeCoinLib = await ethers.getContract("CurveThreeCoinLib");
  const libraries = {
    CurveThreeCoinLib: lCurveThreeCoinLib.address,
  };
  await deploy("StandaloneThreePool", {
    from: governorAddr,
    contract: "ThreePoolStrategy",
    args: [
      [
        assetAddresses.ThreePool,
        governorAddr, // Using Governor in place of Vault here
      ],
      [3, assetAddresses.ThreePool, assetAddresses.ThreePoolToken],
    ],
    libraries,
  });

  fixture.tpStandalone = await ethers.getContract("StandaloneThreePool");

  // Set governor as vault
  await fixture.tpStandalone.connect(sGovernor)[
    // eslint-disable-next-line
    "initialize(address[],address[],address[],address,address)"
  ]([assetAddresses.CRV], [assetAddresses.DAI, assetAddresses.USDC, assetAddresses.USDT], [assetAddresses.ThreePoolToken, assetAddresses.ThreePoolToken, assetAddresses.ThreePoolToken], assetAddresses.ThreePoolGauge, assetAddresses.CRVMinter);

  return fixture;
}

/**
 * Configure a Vault with two strategies
 */
async function multiStrategyVaultFixture() {
  const fixture = await compoundVaultFixture();
  const assetAddresses = await getAssetAddresses(deployments);
  const { deploy } = deployments;

  const { governorAddr } = await getNamedAccounts();
  const sGovernor = await ethers.provider.getSigner(governorAddr);

  await deploy("StrategyTwo", {
    from: governorAddr,
    contract: "CompoundStrategy",
  });

  const cStrategyTwo = await ethers.getContract("StrategyTwo");
  // Initialize the second strategy with DAI and USDC
  await cStrategyTwo
    .connect(sGovernor)
    .initialize(
      addresses.dead,
      fixture.vault.address,
      [assetAddresses.COMP],
      [assetAddresses.DAI, assetAddresses.USDC],
      [assetAddresses.cDAI, assetAddresses.cUSDC]
    );

  await cStrategyTwo
    .connect(sGovernor)
    .setHarvesterAddress(fixture.harvester.address);

  // Add second strategy to Vault
  await fixture.vault.connect(sGovernor).approveStrategy(cStrategyTwo.address);

  await fixture.harvester
    .connect(sGovernor)
    .setSupportedStrategy(cStrategyTwo.address, true);

  // DAI to second strategy
  await fixture.vault
    .connect(sGovernor)
    .setAssetDefaultStrategy(fixture.dai.address, cStrategyTwo.address);

  // Set up third strategy
  await deploy("StrategyThree", {
    from: governorAddr,
    contract: "CompoundStrategy",
  });
  const cStrategyThree = await ethers.getContract("StrategyThree");
  // Initialize the third strategy with only DAI
  await cStrategyThree
    .connect(sGovernor)
    .initialize(
      addresses.dead,
      fixture.vault.address,
      [assetAddresses.COMP],
      [assetAddresses.DAI],
      [assetAddresses.cDAI]
    );

  await cStrategyThree
    .connect(sGovernor)
    .setHarvesterAddress(fixture.harvester.address);

  fixture.strategyTwo = cStrategyTwo;
  fixture.strategyThree = cStrategyThree;
  return fixture;
}

/**
 * Configure a hacked Vault
 */
async function hackedVaultFixture() {
  const fixture = await defaultFixture();

  const assetAddresses = await getAssetAddresses(deployments);
  const { deploy } = deployments;
  const { vault, oracleRouter } = fixture;
  const { governorAddr } = await getNamedAccounts();
  const sGovernor = await ethers.provider.getSigner(governorAddr);
  const oracleAddresses = await getOracleAddresses(hre.deployments);

  await deploy("MockEvilDAI", {
    from: governorAddr,
    args: [vault.address, assetAddresses.DAI],
  });

  const evilDAI = await ethers.getContract("MockEvilDAI");
  /* Mock oracle feeds report 0 for updatedAt data point. Set
   * maxStaleness to 100 years from epoch to make the Oracle
   * feeds valid
   */
  const maxStaleness = 24 * 60 * 60 * 365 * 100;

  await oracleRouter.setFeed(
    evilDAI.address,
    oracleAddresses.chainlink.DAI_USD,
    maxStaleness
  );
  await oracleRouter.cacheDecimals(evilDAI.address);

  await fixture.vault.connect(sGovernor).supportAsset(evilDAI.address, 0);

  fixture.evilDAI = evilDAI;

  return fixture;
}

/**
 * Configure a reborn hack attack
 */
async function rebornFixture() {
  const fixture = await defaultFixture();

  const assetAddresses = await getAssetAddresses(deployments);
  const { deploy } = deployments;
  const { governorAddr } = await getNamedAccounts();
  const { vault } = fixture;

  await deploy("Sanctum", {
    from: governorAddr,
    args: [assetAddresses.DAI, vault.address],
  });

  const sanctum = await ethers.getContract("Sanctum");

  const encodedCallbackAddress = defaultAbiCoder
    .encode(["address"], [sanctum.address])
    .slice(2);
  const initCode = (await ethers.getContractFactory("Reborner")).bytecode;
  const deployCode = `${initCode}${encodedCallbackAddress}`;

  await sanctum.deploy(12345, deployCode);
  const rebornAddress = await sanctum.computeAddress(12345, deployCode);
  const reborner = await ethers.getContractAt("Reborner", rebornAddress);

  const rebornAttack = async (shouldAttack = true, targetMethod = null) => {
    await sanctum.setShouldAttack(shouldAttack);
    if (targetMethod) await sanctum.setTargetMethod(targetMethod);
    await sanctum.setOUSDAddress(fixture.ousd.address);
    await sanctum.deploy(12345, deployCode);
  };

  fixture.reborner = reborner;
  fixture.rebornAttack = rebornAttack;

  return fixture;
}

async function fluxStrategyFixture() {
  const fixture = await defaultFixture();

  const { fluxStrategy, timelock, vault, dai, usdt, usdc } = fixture;

  await vault
    .connect(timelock)
    .setAssetDefaultStrategy(dai.address, fluxStrategy.address);

  await vault
    .connect(timelock)
    .setAssetDefaultStrategy(usdt.address, fluxStrategy.address);

  await vault
    .connect(timelock)
    .setAssetDefaultStrategy(usdc.address, fluxStrategy.address);

  // Withdraw all from strategies and deposit it to Flux
  await vault.connect(timelock).withdrawAllFromStrategies();

  await vault.connect(timelock).rebase();

  return fixture;
}

/**
 * A fixture is a setup function that is run only the first time it's invoked. On subsequent invocations,
 * Hardhat will reset the state of the network to what it was at the point after the fixture was initially executed.
 * The returned `loadFixture` function is typically inlcuded in the beforeEach().
 * @example
 *   const loadFixture = createFixtureLoader(convexOethEthAmoFixture);
 *   beforeEach(async () => {
 *     fixture = await loadFixture();
 *   });
 * @example
 *   const loadFixture = createFixtureLoader(convexOethEthAmoFixture, {
 *     wethMintAmount: 5000,
 *     depositToStrategy: false,
 *   });
 *   beforeEach(async () => {
 *     fixture = await loadFixture();
 *   });
 * @param {*} fixture async function that sets up test data. eg users, contracts and protocols
 * @param {*} config optional config object passed to the fixture function
 * @returns loadFixture an async function that loads a fixture
 */
function createFixtureLoader(fixture, config) {
  return deployments.createFixture(async () => {
    return await fixture(config);
  });
}

/**
 * An async function that loads the default fixture for unit or fork tests
 * @example
 *   let fixture;
 *   beforeEach(async () => {
 *     fixture = await loadDefaultFixture();
 *   });
 */
async function loadDefaultFixture() {
  return await defaultFixture();
}

module.exports = {
<<<<<<< HEAD
=======
  createFixtureLoader,
  loadDefaultFixture,
  fundWith3Crv,
  resetAllowance,
  defaultFixture,
  oethDefaultFixture,
  mockVaultFixture,
  compoundFixture,
  compoundVaultFixture,
  multiStrategyVaultFixture,
  threepoolFixture,
  threepoolVaultFixture,
  convexVaultFixture,
  convexMetaVaultFixture,
  convexOETHMetaVaultFixture,
  convexFrxEthFixture,
  convexGeneralizedMetaForkedFixture,
  convexLUSDMetaVaultFixture,
  makerDsrFixture,
  morphoCompoundFixture,
  morphoAaveFixture,
>>>>>>> 034be4bc
  aaveVaultFixture,
  balancerREthFixture,
  balancerWstEthFixture,
  tiltBalancerMetaStableWETHPool,
  untiltBalancerMetaStableWETHPool,
  compoundFixture,
  compoundVaultFixture,
  convexFrxEthAmoFixture,
  convexGeneralizedMetaForkedFixture,
  convexLUSDMetaVaultFixture,
  convexOethEthAmoFixture,
  convexOusdAmoFixture,
  convexVaultFixture,
  createFixtureLoader,
  defaultFixture,
  fluxStrategyFixture,
  fraxETHStrategyFixture,
  fundWith3Crv,
  hackedVaultFixture,
  impersonateAccount,
  impersonateAndFundContract,
  loadDefaultFixture,
  makerDsrFixture,
  mintWETH,
  mockVaultFixture,
  morphoAaveFixture,
  morphoCompoundFixture,
  multiStrategyVaultFixture,
  oeth1InchSwapperFixture,
  oethCollateralSwapFixture,
  oethDefaultFixture,
  oethMorphoAaveFixture,
  ousdCollateralSwapFixture,
  rebornFixture,
  replaceContractAt,
  resetAllowance,
  threepoolFixture,
  threepoolVaultFixture,
  withImpersonatedAccount,
  mineBlocks,
  nodeSnapshot,
  nodeRevert,
};<|MERGE_RESOLUTION|>--- conflicted
+++ resolved
@@ -138,9 +138,6 @@
     convexStrategyProxy.address
   );
 
-<<<<<<< HEAD
-  const convexOusdAMOStrategyProxy = await ethers.getContract(
-=======
   const convexFrxEthWethStrategyProxy = await ethers.getContract(
     "ConvexFrxEthWethStrategyProxy"
   );
@@ -149,8 +146,7 @@
     convexFrxEthWethStrategyProxy.address
   );
 
-  const OUSDmetaStrategyProxy = await ethers.getContract(
->>>>>>> 034be4bc
+  const convexOusdAMOStrategyProxy = await ethers.getContract(
     "ConvexOUSDMetaStrategyProxy"
   );
   const convexOusdAMOStrategy = await ethers.getContractAt(
@@ -346,16 +342,7 @@
       balancerRethStrategyProxy.address
     );
 
-<<<<<<< HEAD
-    const oethHarvesterProxy = await ethers.getContract("OETHHarvesterProxy");
-    oethHarvester = await ethers.getContractAt(
-      "OETHHarvester",
-      oethHarvesterProxy.address
-    );
-
     // AMO strategy for Curve OETH/ETH pool
-=======
->>>>>>> 034be4bc
     const convexEthMetaStrategyProxy = await ethers.getContract(
       "ConvexEthMetaStrategyProxy"
     );
@@ -664,11 +651,8 @@
     oethMorphoAaveStrategy,
     woeth,
     convexEthMetaStrategy,
-<<<<<<< HEAD
     convexFrxETHAMOStrategy,
-=======
     convexFrxEthWethStrategy,
->>>>>>> 034be4bc
     oethDripper,
     oethHarvester,
     oethZapper,
@@ -2078,7 +2062,7 @@
     );
 
     fixture.curveFrxEthWethPool = await ethers.getContractAt(
-      oethMetapoolAbi,
+      curveOethEthPoolAbi,
       addresses.mainnet.CurveFrxEthWethPool
     );
   } else {
@@ -2095,7 +2079,7 @@
 
     const assetAddresses = await getAssetAddresses(deployments);
     fixture.curveFrxEthWethPool = await ethers.getContractAt(
-      oethMetapoolAbi,
+      curveOethEthPoolAbi,
       assetAddresses.CurveFrxEthWethPool
     );
   }
@@ -2488,30 +2472,6 @@
 }
 
 module.exports = {
-<<<<<<< HEAD
-=======
-  createFixtureLoader,
-  loadDefaultFixture,
-  fundWith3Crv,
-  resetAllowance,
-  defaultFixture,
-  oethDefaultFixture,
-  mockVaultFixture,
-  compoundFixture,
-  compoundVaultFixture,
-  multiStrategyVaultFixture,
-  threepoolFixture,
-  threepoolVaultFixture,
-  convexVaultFixture,
-  convexMetaVaultFixture,
-  convexOETHMetaVaultFixture,
-  convexFrxEthFixture,
-  convexGeneralizedMetaForkedFixture,
-  convexLUSDMetaVaultFixture,
-  makerDsrFixture,
-  morphoCompoundFixture,
-  morphoAaveFixture,
->>>>>>> 034be4bc
   aaveVaultFixture,
   balancerREthFixture,
   balancerWstEthFixture,
@@ -2520,6 +2480,7 @@
   compoundFixture,
   compoundVaultFixture,
   convexFrxEthAmoFixture,
+  convexFrxEthFixture,
   convexGeneralizedMetaForkedFixture,
   convexLUSDMetaVaultFixture,
   convexOethEthAmoFixture,
