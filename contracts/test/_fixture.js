const hre = require("hardhat");
const { ethers } = hre;
const { BigNumber } = ethers;
const { expect } = require("chai");
const { formatUnits } = require("ethers/lib/utils");

require("./_global-hooks");

const addresses = require("../utils/addresses");
const { setFraxOraclePrice } = require("../utils/frax");
const {
  balancer_rETH_WETH_PID,
  balancer_stETH_WETH_PID,
} = require("../utils/constants");
const {
  fundAccounts,
  fundAccountsForOETHUnitTests,
} = require("../utils/funding");
const { replaceContractAt, hardhatSetBalance } = require("../utils/hardhat");
const {
  getAssetAddresses,
  daiUnits,
  getOracleAddresses,
  oethUnits,
  ousdUnits,
  units,
  isFork,
} = require("./helpers");

const daiAbi = require("./abi/dai.json").abi;
const usdtAbi = require("./abi/usdt.json").abi;
const erc20Abi = require("./abi/erc20.json");
const morphoAbi = require("./abi/morpho.json");
const morphoLensAbi = require("./abi/morphoLens.json");
const crvMinterAbi = require("./abi/crvMinter.json");
const sdaiAbi = require("./abi/sDAI.json");

// const curveFactoryAbi = require("./abi/curveFactory.json")
const ousdMetapoolAbi = require("./abi/ousdMetapool.json");
const oethMetapoolAbi = require("./abi/oethMetapool.json");
const threepoolLPAbi = require("./abi/threepoolLP.json");
const threepoolSwapAbi = require("./abi/threepoolSwap.json");

const sfrxETHAbi = require("./abi/sfrxETH.json");
const { defaultAbiCoder, parseUnits, parseEther } = require("ethers/lib/utils");
const balancerStrategyDeployment = require("../utils/balancerStrategyDeployment");

const log = require("../utils/logger")("test:fixtures");

const defaultFixture = deployments.createFixture(async () => {
  log(`Forked from block: ${await hre.ethers.provider.getBlockNumber()}`);

  log(`Before deployments with param "${isFork ? undefined : ["unit_tests"]}"`);

  // Run the contract deployments
  await deployments.fixture(isFork ? undefined : ["unit_tests"], {
    keepExistingDeployments: true,
    fallbackToGlobal: true,
  });

  log(`Block after deployments: ${await hre.ethers.provider.getBlockNumber()}`);

  const { governorAddr, strategistAddr, timelockAddr } =
    await getNamedAccounts();

  const ousdProxy = await ethers.getContract("OUSDProxy");
  const vaultProxy = await ethers.getContract("VaultProxy");

  const compoundStrategyProxy = await ethers.getContract(
    "CompoundStrategyProxy"
  );

  const ousd = await ethers.getContractAt("OUSD", ousdProxy.address);
  const vault = await ethers.getContractAt("IVault", vaultProxy.address);

  const oethProxy = await ethers.getContract("OETHProxy");
  const OETHVaultProxy = await ethers.getContract("OETHVaultProxy");
  const oethVault = await ethers.getContractAt(
    "IVault",
    OETHVaultProxy.address
  );
  const oeth = await ethers.getContractAt("OETH", oethProxy.address);

  let woeth, woethProxy;

  if (isFork) {
    woethProxy = await ethers.getContract("WOETHProxy");
    woeth = await ethers.getContractAt("WOETH", woethProxy.address);
  }

  const harvesterProxy = await ethers.getContract("HarvesterProxy");
  const harvester = await ethers.getContractAt(
    "Harvester",
    harvesterProxy.address
  );
  const oethHarvesterProxy = await ethers.getContract("OETHHarvesterProxy");
  const oethHarvester = await ethers.getContractAt(
    "OETHHarvester",
    oethHarvesterProxy.address
  );

  const dripperProxy = await ethers.getContract("DripperProxy");
  const dripper = await ethers.getContractAt("Dripper", dripperProxy.address);
  const wousdProxy = await ethers.getContract("WrappedOUSDProxy");
  const wousd = await ethers.getContractAt("WrappedOusd", wousdProxy.address);
  const governorContract = await ethers.getContract("Governor");
  const CompoundStrategyFactory = await ethers.getContractFactory(
    "CompoundStrategy"
  );
  const compoundStrategy = await ethers.getContractAt(
    "CompoundStrategy",
    compoundStrategyProxy.address
  );

  const threePoolStrategyProxy = await ethers.getContract(
    "ThreePoolStrategyProxy"
  );
  const threePoolStrategy = await ethers.getContractAt(
    "ThreePoolStrategy",
    threePoolStrategyProxy.address
  );
  const convexStrategyProxy = await ethers.getContract("ConvexStrategyProxy");
  const convexStrategy = await ethers.getContractAt(
    "ConvexStrategy",
    convexStrategyProxy.address
  );

  const convexFrxEthWethStrategyProxy = await ethers.getContract(
    "ConvexFrxEthWethStrategyProxy"
  );
  const convexFrxEthWethStrategy = await ethers.getContractAt(
    "ConvexStrategy",
    convexFrxEthWethStrategyProxy.address
  );

  const OUSDmetaStrategyProxy = await ethers.getContract(
    "ConvexOUSDMetaStrategyProxy"
  );
  const OUSDmetaStrategy = await ethers.getContractAt(
    "ConvexOUSDMetaStrategy",
    OUSDmetaStrategyProxy.address
  );

  const aaveStrategyProxy = await ethers.getContract("AaveStrategyProxy");
  const aaveStrategy = await ethers.getContractAt(
    "AaveStrategy",
    aaveStrategyProxy.address
  );

  const oracleRouter = await ethers.getContract("OracleRouter");
  const oethOracleRouter = await ethers.getContract(
    isFork ? "OETHOracleRouter" : "OracleRouter"
  );

  const buybackProxy = await ethers.getContract("BuybackProxy");
  const buyback = await ethers.getContractAt("Buyback", buybackProxy.address);

  let usdt,
    dai,
    tusd,
    usdc,
    weth,
    ogn,
    ogv,
    rewardsSource,
    nonStandardToken,
    cusdt,
    cdai,
    cusdc,
    comp,
    adai,
    ausdt,
    ausdc,
    aave,
    aaveToken,
    stkAave,
    aaveIncentivesController,
    reth,
    stETH,
    frxETH,
    sfrxETH,
    sDAI,
    mockNonRebasing,
    mockNonRebasingTwo,
    LUSD,
    fdai,
    fusdt,
    fusdc;

  let chainlinkOracleFeedDAI,
    chainlinkOracleFeedUSDT,
    chainlinkOracleFeedUSDC,
    chainlinkOracleFeedOGNETH,
    chainlinkOracleFeedETH,
    crv,
    crvMinter,
    aura,
    bal,
    threePool,
    threePoolToken,
    metapoolToken,
    morpho,
    morphoCompoundStrategy,
    fraxEthStrategy,
    balancerREthStrategy,
    makerDsrStrategy,
    morphoAaveStrategy,
    oethMorphoAaveStrategy,
    morphoLens,
    LUSDMetapoolToken,
    threePoolGauge,
    aaveAddressProvider,
    uniswapPairOUSD_USDT,
    liquidityRewardOUSD_USDT,
    flipper,
    cvx,
    cvxBooster,
    cvxRewardPool,
    LUSDMetaStrategy,
    oethDripper,
    oethZapper,
    swapper,
    mockSwapper,
    swapper1Inch,
    mock1InchSwapRouter,
    convexEthMetaStrategy,
    fluxStrategy,
    vaultValueChecker,
    oethVaultValueChecker;

  if (isFork) {
    usdt = await ethers.getContractAt(usdtAbi, addresses.mainnet.USDT);
    dai = await ethers.getContractAt(daiAbi, addresses.mainnet.DAI);
    tusd = await ethers.getContractAt(erc20Abi, addresses.mainnet.TUSD);
    usdc = await ethers.getContractAt(erc20Abi, addresses.mainnet.USDC);
    weth = await ethers.getContractAt("IWETH9", addresses.mainnet.WETH);
    cusdt = await ethers.getContractAt(erc20Abi, addresses.mainnet.cUSDT);
    cdai = await ethers.getContractAt(erc20Abi, addresses.mainnet.cDAI);
    cusdc = await ethers.getContractAt(erc20Abi, addresses.mainnet.cUSDC);
    comp = await ethers.getContractAt(erc20Abi, addresses.mainnet.COMP);
    crv = await ethers.getContractAt(erc20Abi, addresses.mainnet.CRV);
    cvx = await ethers.getContractAt(erc20Abi, addresses.mainnet.CVX);
    ogn = await ethers.getContractAt(erc20Abi, addresses.mainnet.OGN);
    LUSD = await ethers.getContractAt(erc20Abi, addresses.mainnet.LUSD);
    aave = await ethers.getContractAt(erc20Abi, addresses.mainnet.Aave);
    ausdt = await ethers.getContractAt(erc20Abi, addresses.mainnet.aUSDT);
    ausdc = await ethers.getContractAt(erc20Abi, addresses.mainnet.aUSDC);
    adai = await ethers.getContractAt(erc20Abi, addresses.mainnet.aDAI);
    reth = await ethers.getContractAt("IRETH", addresses.mainnet.rETH);
    frxETH = await ethers.getContractAt(erc20Abi, addresses.mainnet.frxETH);
    sfrxETH = await ethers.getContractAt(sfrxETHAbi, addresses.mainnet.sfrxETH);
    stETH = await ethers.getContractAt(erc20Abi, addresses.mainnet.stETH);
    sDAI = await ethers.getContractAt(sdaiAbi, addresses.mainnet.sDAI);
    morpho = await ethers.getContractAt(morphoAbi, addresses.mainnet.Morpho);
    morphoLens = await ethers.getContractAt(
      morphoLensAbi,
      addresses.mainnet.MorphoLens
    );
    fdai = await ethers.getContractAt(erc20Abi, addresses.mainnet.fDAI);
    fusdc = await ethers.getContractAt(erc20Abi, addresses.mainnet.fUSDC);
    fusdt = await ethers.getContractAt(erc20Abi, addresses.mainnet.fUSDT);
    aura = await ethers.getContractAt(erc20Abi, addresses.mainnet.AURA);
    bal = await ethers.getContractAt(erc20Abi, addresses.mainnet.BAL);

    crvMinter = await ethers.getContractAt(
      crvMinterAbi,
      addresses.mainnet.CRVMinter
    );
    aaveAddressProvider = await ethers.getContractAt(
      "ILendingPoolAddressesProvider",
      addresses.mainnet.AAVE_ADDRESS_PROVIDER
    );
    rewardsSource = addresses.mainnet.RewardsSource;
    cvxBooster = await ethers.getContractAt(
      "MockBooster",
      addresses.mainnet.CVXBooster
    );
    cvxRewardPool = await ethers.getContractAt(
      "IRewardStaking",
      addresses.mainnet.CVXRewardsPool
    );

    const makerDsrStrategyProxy = await ethers.getContract(
      "MakerDsrStrategyProxy"
    );
    makerDsrStrategy = await ethers.getContractAt(
      "Generalized4626Strategy",
      makerDsrStrategyProxy.address
    );

    const morphoCompoundStrategyProxy = await ethers.getContract(
      "MorphoCompoundStrategyProxy"
    );
    morphoCompoundStrategy = await ethers.getContractAt(
      "MorphoCompoundStrategy",
      morphoCompoundStrategyProxy.address
    );

    const morphoAaveStrategyProxy = await ethers.getContract(
      "MorphoAaveStrategyProxy"
    );
    morphoAaveStrategy = await ethers.getContractAt(
      "MorphoAaveStrategy",
      morphoAaveStrategyProxy.address
    );

    const oethMorphoAaveStrategyProxy = await ethers.getContract(
      "OETHMorphoAaveStrategyProxy"
    );
    oethMorphoAaveStrategy = await ethers.getContractAt(
      "MorphoAaveStrategy",
      oethMorphoAaveStrategyProxy.address
    );

    const fraxEthStrategyProxy = await ethers.getContract(
      "FraxETHStrategyProxy"
    );
    fraxEthStrategy = await ethers.getContractAt(
      "FraxETHStrategy",
      fraxEthStrategyProxy.address
    );

    const balancerRethStrategyProxy = await ethers.getContract(
      "OETHBalancerMetaPoolrEthStrategyProxy"
    );
    balancerREthStrategy = await ethers.getContractAt(
      "BalancerMetaPoolStrategy",
      balancerRethStrategyProxy.address
    );

    const convexEthMetaStrategyProxy = await ethers.getContract(
      "ConvexEthMetaStrategyProxy"
    );
    convexEthMetaStrategy = await ethers.getContractAt(
      "ConvexEthMetaStrategy",
      convexEthMetaStrategyProxy.address
    );

    const oethDripperProxy = await ethers.getContract("OETHDripperProxy");
    oethDripper = await ethers.getContractAt(
      "OETHDripper",
      oethDripperProxy.address
    );

    oethZapper = await ethers.getContract("OETHZapper");

    swapper = await ethers.getContract("Swapper1InchV5");

    const fluxStrategyProxy = await ethers.getContract("FluxStrategyProxy");
    fluxStrategy = await ethers.getContractAt(
      "CompoundStrategy",
      fluxStrategyProxy.address
    );

    vaultValueChecker = await ethers.getContract("VaultValueChecker");
    oethVaultValueChecker = await ethers.getContract("OETHVaultValueChecker");
  } else {
    usdt = await ethers.getContract("MockUSDT");
    dai = await ethers.getContract("MockDAI");
    tusd = await ethers.getContract("MockTUSD");
    usdc = await ethers.getContract("MockUSDC");
    weth = await ethers.getContractAt("MockWETH", addresses.mainnet.WETH);
    ogn = await ethers.getContract("MockOGN");
    LUSD = await ethers.getContract("MockLUSD");
    ogv = await ethers.getContract("MockOGV");
    reth = await ethers.getContract("MockRETH");
    frxETH = await ethers.getContract("MockfrxETH");
    sfrxETH = await ethers.getContract("MocksfrxETH");
    sDAI = await ethers.getContract("MocksfrxETH");
    stETH = await ethers.getContract("MockstETH");
    nonStandardToken = await ethers.getContract("MockNonStandardToken");

    cdai = await ethers.getContract("MockCDAI");
    cusdt = await ethers.getContract("MockCUSDT");
    cusdc = await ethers.getContract("MockCUSDC");
    comp = await ethers.getContract("MockCOMP");

    crv = await ethers.getContract("MockCRV");
    cvx = await ethers.getContract("MockCVX");
    crvMinter = await ethers.getContract("MockCRVMinter");
    threePool = await ethers.getContract("MockCurvePool");
    threePoolToken = await ethers.getContract("Mock3CRV");
    metapoolToken = await ethers.getContract("MockCurveMetapool");
    LUSDMetapoolToken = await ethers.getContract("MockCurveLUSDMetapool");
    threePoolGauge = await ethers.getContract("MockCurveGauge");
    cvxBooster = await ethers.getContract("MockBooster");
    cvxRewardPool = await ethers.getContract("MockRewardPool");

    adai = await ethers.getContract("MockADAI");
    aaveToken = await ethers.getContract("MockAAVEToken");
    aave = await ethers.getContract("MockAave");
    // currently in test the mockAave is itself the address provder
    aaveAddressProvider = await ethers.getContractAt(
      "ILendingPoolAddressesProvider",
      aave.address
    );
    stkAave = await ethers.getContract("MockStkAave");
    aaveIncentivesController = await ethers.getContract(
      "MockAaveIncentivesController"
    );

    uniswapPairOUSD_USDT = await ethers.getContract("MockUniswapPairOUSD_USDT");
    liquidityRewardOUSD_USDT = await ethers.getContractAt(
      "LiquidityReward",
      (
        await ethers.getContract("LiquidityRewardOUSD_USDTProxy")
      ).address
    );

    chainlinkOracleFeedDAI = await ethers.getContract(
      "MockChainlinkOracleFeedDAI"
    );
    chainlinkOracleFeedUSDT = await ethers.getContract(
      "MockChainlinkOracleFeedUSDT"
    );
    chainlinkOracleFeedUSDC = await ethers.getContract(
      "MockChainlinkOracleFeedUSDC"
    );
    chainlinkOracleFeedOGNETH = await ethers.getContract(
      "MockChainlinkOracleFeedOGNETH"
    );
    chainlinkOracleFeedETH = await ethers.getContract(
      "MockChainlinkOracleFeedETH"
    );

    // Mock contracts for testing rebase opt out
    mockNonRebasing = await ethers.getContract("MockNonRebasing");
    await mockNonRebasing.setOUSD(ousd.address);
    mockNonRebasingTwo = await ethers.getContract("MockNonRebasingTwo");
    await mockNonRebasingTwo.setOUSD(ousd.address);

    flipper = await ethers.getContract("Flipper");

    const LUSDMetaStrategyProxy = await ethers.getContract(
      "ConvexLUSDMetaStrategyProxy"
    );
    LUSDMetaStrategy = await ethers.getContractAt(
      "ConvexGeneralizedMetaStrategy",
      LUSDMetaStrategyProxy.address
    );

    const fraxEthStrategyProxy = await ethers.getContract(
      "FraxETHStrategyProxy"
    );
    fraxEthStrategy = await ethers.getContractAt(
      "FraxETHStrategy",
      fraxEthStrategyProxy.address
    );
    swapper = await ethers.getContract("MockSwapper");
    mockSwapper = await ethers.getContract("MockSwapper");
    swapper1Inch = await ethers.getContract("Swapper1InchV5");
    mock1InchSwapRouter = await ethers.getContract("Mock1InchSwapRouter");
  }

  if (!isFork) {
    const assetAddresses = await getAssetAddresses(deployments);

    const sGovernor = await ethers.provider.getSigner(governorAddr);

    // Add TUSD in fixture, it is disabled by default in deployment
    await vault.connect(sGovernor).supportAsset(assetAddresses.TUSD, 0);

    // Enable capital movement
    await vault.connect(sGovernor).unpauseCapital();

    // Add Buyback contract as trustee
    await vault.connect(sGovernor).setTrusteeAddress(buyback.address);
  }

  const signers = await hre.ethers.getSigners();
  let governor = signers[1];
  let strategist = signers[0];
  const adjuster = signers[0];
  let timelock;
  let oldTimelock;

  const [matt, josh, anna, domen, daniel, franck] = signers.slice(4);

  if (isFork) {
    governor = await ethers.provider.getSigner(governorAddr);
    strategist = await ethers.provider.getSigner(strategistAddr);
    timelock = await ethers.provider.getSigner(timelockAddr);
    oldTimelock = await ethers.provider.getSigner(
      addresses.mainnet.OldTimelock
    );
  } else {
    timelock = governor;
  }

  if (!isFork) {
    await fundAccounts();

    // Matt and Josh each have $100 OUSD
    for (const user of [matt, josh]) {
      await dai.connect(user).approve(vault.address, daiUnits("100"));
      await vault.connect(user).mint(dai.address, daiUnits("100"), 0);
    }
  }
  if (!rewardsSource && !isFork) {
    const address = await buyback.connect(governor).rewardsSource();
    rewardsSource = await ethers.getContractAt([], address);
  }
  return {
    // Accounts
    matt,
    josh,
    anna,
    governor,
    strategist,
    adjuster,
    domen,
    daniel,
    franck,
    timelock,
    oldTimelock,
    // Contracts
    ousd,
    vault,
    vaultValueChecker,
    harvester,
    dripper,
    mockNonRebasing,
    mockNonRebasingTwo,
    // Oracle
    chainlinkOracleFeedDAI,
    chainlinkOracleFeedUSDT,
    chainlinkOracleFeedUSDC,
    chainlinkOracleFeedOGNETH,
    chainlinkOracleFeedETH,
    governorContract,
    compoundStrategy,
    oracleRouter,
    oethOracleRouter,
    // Assets
    usdt,
    dai,
    tusd,
    usdc,
    ogn,
    LUSD,
    weth,
    ogv,
    reth,
    stETH,
    rewardsSource,
    nonStandardToken,
    // cTokens
    cdai,
    cusdc,
    cusdt,
    comp,
    // aTokens,
    adai,
    ausdt,
    ausdc,
    // CompoundStrategy contract factory to deploy
    CompoundStrategyFactory,
    // ThreePool
    crv,
    crvMinter,
    threePool,
    threePoolGauge,
    threePoolToken,
    metapoolToken,
    morpho,
    morphoLens,
    LUSDMetapoolToken,
    threePoolStrategy,
    convexStrategy,
    OUSDmetaStrategy,
    LUSDMetaStrategy,
    makerDsrStrategy,
    morphoCompoundStrategy,
    morphoAaveStrategy,
    cvx,
    cvxBooster,
    cvxRewardPool,

    aaveStrategy,
    aaveToken,
    aaveAddressProvider,
    aaveIncentivesController,
    aave,
    stkAave,
    uniswapPairOUSD_USDT,
    liquidityRewardOUSD_USDT,
    flipper,
    buyback,
    wousd,

    // Flux strategy
    fluxStrategy,
    fdai,
    fusdc,
    fusdt,

    // OETH
    oethVault,
    oethVaultValueChecker,
    oeth,
    frxETH,
    sfrxETH,
    sDAI,
    fraxEthStrategy,
    balancerREthStrategy,
    oethMorphoAaveStrategy,
    woeth,
    convexEthMetaStrategy,
    convexFrxEthWethStrategy,
    oethDripper,
    oethHarvester,
    oethZapper,
    swapper,
    mockSwapper,
    swapper1Inch,
    mock1InchSwapRouter,
    aura,
    bal,
  };
});

async function oethDefaultFixture() {
  // TODO: Trim it down to only do OETH things
  const fixture = await defaultFixture();

  const { weth, reth, stETH, frxETH, sfrxETH } = fixture;
  const { matt, josh, domen, daniel, franck, oethVault } = fixture;

  if (isFork) {
    for (const user of [matt, josh, domen, daniel, franck]) {
      // Everyone gets free WETH
      await mintWETH(weth, user);

      // And vault can rug them all
      await resetAllowance(weth, user, oethVault.address);
    }
  } else {
<<<<<<< HEAD
    // Replace frxETHMinter
    await replaceContractAt(
      addresses.mainnet.FraxETHMinter,
      await ethers.getContract("MockFrxETHMinter")
    );
    const mockedMinter = await ethers.getContractAt(
      "MockFrxETHMinter",
      addresses.mainnet.FraxETHMinter
    );
    await mockedMinter.connect(franck).setAssetAddress(fixture.sfrxETH.address);

=======
>>>>>>> 9d5c77cb
    // Fund all with mockTokens
    await fundAccountsForOETHUnitTests();

    // Reset allowances
    for (const user of [matt, josh, domen, daniel, franck]) {
      for (const asset of [weth, reth, stETH, frxETH, sfrxETH]) {
        await resetAllowance(asset, user, oethVault.address);
      }
    }
  }

  return fixture;
}

async function oethCollateralSwapFixture() {
  const fixture = await oethDefaultFixture();

  // const { timelock, oethVault } = fixture;
  const { weth, reth, stETH, frxETH, matt, strategist, timelock, oethVault } =
    fixture;

  const bufferBps = await oethVault.vaultBuffer();
  const shouldChangeBuffer = bufferBps.lt(oethUnits("1"));

  if (shouldChangeBuffer) {
    // If it's not 100% already, set it to 100%
    await oethVault.connect(strategist).setVaultBuffer(
      oethUnits("1") // 100%
    );
  }

  // Set frxETH/ETH price above 0.998 so we can mint OETH using frxETH
  await setFraxOraclePrice(parseUnits("0.999", 18));

  for (const token of [weth, reth, stETH, frxETH]) {
    await token
      .connect(matt)
      .approve(
        oethVault.address,
        parseEther("100000000000000000000000000000000000")
      );

    // Mint some tokens, so it ends up in Vault
    await oethVault.connect(matt).mint(token.address, parseEther("200"), "0");
  }

  if (shouldChangeBuffer) {
    // Set it back
    await oethVault.connect(strategist).setVaultBuffer(bufferBps);
  }

  // Withdraw all from strategies so we have assets to swap
  await oethVault.connect(timelock).withdrawAllFromStrategies();

  return fixture;
}

async function ousdCollateralSwapFixture() {
  const fixture = await defaultFixture();

  const { dai, usdc, usdt, matt, strategist, timelock, vault } = fixture;

  const bufferBps = await vault.vaultBuffer();
  const shouldChangeBuffer = bufferBps.lt(ousdUnits("1"));

  if (shouldChangeBuffer) {
    // If it's not 100% already, set it to 100%
    await vault.connect(strategist).setVaultBuffer(
      ousdUnits("1") // 100%
    );
  }

  await usdt.connect(matt).approve(vault.address, 0);
  for (const token of [dai, usdc, usdt]) {
    await token
      .connect(matt)
      .approve(vault.address, await units("10000", token));

    // Mint some tokens, so it ends up in Vault
    await vault.connect(matt).mint(token.address, await units("500", token), 0);
  }

  if (shouldChangeBuffer) {
    // Set it back
    await vault.connect(strategist).setVaultBuffer(bufferBps);
  }

  // Withdraw all from strategies so we have assets to swap
  await vault.connect(timelock).withdrawAllFromStrategies();

  return fixture;
}

async function oeth1InchSwapperFixture() {
  const fixture = await oethDefaultFixture();
  const { mock1InchSwapRouter } = fixture;

  const swapRouterAddr = "0x1111111254EEB25477B68fb85Ed929f73A960582";
  await replaceContractAt(swapRouterAddr, mock1InchSwapRouter);

  const stubbedRouterContract = await hre.ethers.getContractAt(
    "Mock1InchSwapRouter",
    swapRouterAddr
  );
  fixture.mock1InchSwapRouter = stubbedRouterContract;

  return fixture;
}

/**
 * Configure the MockVault contract by initializing it and setting supported
 * assets and then upgrade the Vault implementation via VaultProxy.
 */
async function mockVaultFixture() {
  const fixture = await defaultFixture();

  const { governorAddr } = await getNamedAccounts();
  const sGovernor = ethers.provider.getSigner(governorAddr);

  // Initialize and configure MockVault
  const cMockVault = await ethers.getContract("MockVault");

  // There is no need to initialize and setup the mock vault because the
  // proxy itself is already setup and the proxy is the one with the storage

  // Upgrade Vault to MockVault via proxy
  const cVaultProxy = await ethers.getContract("VaultProxy");
  await cVaultProxy.connect(sGovernor).upgradeTo(cMockVault.address);

  fixture.mockVault = await ethers.getContractAt(
    "MockVault",
    cVaultProxy.address
  );

  return fixture;
}

/**
 * Configure a Vault with only the Compound strategy.
 */
async function compoundVaultFixture() {
  const fixture = await defaultFixture();

  const { governorAddr } = await getNamedAccounts();
  const sGovernor = await ethers.provider.getSigner(governorAddr);

  const assetAddresses = await getAssetAddresses(deployments);

  // Approve in Vault
  await fixture.vault
    .connect(sGovernor)
    .approveStrategy(fixture.compoundStrategy.address);

  await fixture.harvester
    .connect(sGovernor)
    .setSupportedStrategy(fixture.compoundStrategy.address, true);

  // Add USDT
  await fixture.compoundStrategy
    .connect(sGovernor)
    .setPTokenAddress(assetAddresses.USDT, assetAddresses.cUSDT);
  await fixture.vault
    .connect(sGovernor)
    .setAssetDefaultStrategy(
      fixture.usdt.address,
      fixture.compoundStrategy.address
    );
  // Add USDC
  await fixture.compoundStrategy
    .connect(sGovernor)
    .setPTokenAddress(assetAddresses.USDC, assetAddresses.cUSDC);
  await fixture.vault
    .connect(sGovernor)
    .setAssetDefaultStrategy(
      fixture.usdc.address,
      fixture.compoundStrategy.address
    );
  // Add allocation mapping for DAI
  await fixture.vault
    .connect(sGovernor)
    .setAssetDefaultStrategy(
      fixture.dai.address,
      fixture.compoundStrategy.address
    );

  return fixture;
}

/**
 * Configure a Vault with only the 3Pool strategy.
 */
async function threepoolVaultFixture() {
  const fixture = await defaultFixture();

  const { governorAddr } = await getNamedAccounts();
  const sGovernor = await ethers.provider.getSigner(governorAddr);
  // Add 3Pool
  await fixture.vault
    .connect(sGovernor)
    .approveStrategy(fixture.threePoolStrategy.address);

  await fixture.harvester
    .connect(sGovernor)
    .setSupportedStrategy(fixture.threePoolStrategy.address, true);

  await fixture.vault
    .connect(sGovernor)
    .setAssetDefaultStrategy(
      fixture.usdt.address,
      fixture.threePoolStrategy.address
    );
  await fixture.vault
    .connect(sGovernor)
    .setAssetDefaultStrategy(
      fixture.usdc.address,
      fixture.threePoolStrategy.address
    );
  return fixture;
}

/**
 * Configure a Vault with only the Convex strategy.
 */
async function convexVaultFixture() {
  const fixture = await defaultFixture();

  const { governorAddr } = await getNamedAccounts();
  const sGovernor = await ethers.provider.getSigner(governorAddr);
  // Add Convex
  await fixture.vault
    .connect(sGovernor)
    .approveStrategy(fixture.convexStrategy.address);

  await fixture.harvester
    .connect(sGovernor)
    .setSupportedStrategy(fixture.convexStrategy.address, true);

  await fixture.vault
    .connect(sGovernor)
    .setAssetDefaultStrategy(
      fixture.usdt.address,
      fixture.convexStrategy.address
    );
  await fixture.vault
    .connect(sGovernor)
    .setAssetDefaultStrategy(
      fixture.usdc.address,
      fixture.convexStrategy.address
    );
  return fixture;
}

/* Deposit WETH liquidity in Balancer metaStable WETH pool to simulate
 * MEV attack.
 */
async function tiltBalancerMetaStableWETHPool({
  // how much of pool TVL should be deposited. 100 == 100%
  percentageOfTVLDeposit = 100,
  attackerSigner,
  balancerPoolId,
  assetAddressArray,
  wethIndex,
  bptToken,
  balancerVault,
  reth,
  weth,
}) {
  const amountsIn = Array(assetAddressArray.length).fill(BigNumber.from("0"));
  // calculate the amount of WETH that should be deposited in relation to pool TVL
  amountsIn[wethIndex] = (await bptToken.totalSupply())
    .mul(BigNumber.from(percentageOfTVLDeposit))
    .div(BigNumber.from("100"));

  /* encode user data for pool joining
   *
   * EXACT_TOKENS_IN_FOR_BPT_OUT:
   * User sends precise quantities of tokens, and receives an
   * estimated but unknown (computed at run time) quantity of BPT.
   *
   * ['uint256', 'uint256[]', 'uint256']
   * [EXACT_TOKENS_IN_FOR_BPT_OUT, amountsIn, minimumBPT]
   */
  const userData = ethers.utils.defaultAbiCoder.encode(
    ["uint256", "uint256[]", "uint256"],
    [1, amountsIn, BigNumber.from("0")]
  );

  await reth
    .connect(attackerSigner)
    .approve(balancerVault.address, oethUnits("1").mul(oethUnits("1"))); // 1e36
  await weth
    .connect(attackerSigner)
    .approve(balancerVault.address, oethUnits("1").mul(oethUnits("1"))); // 1e36

  await balancerVault.connect(attackerSigner).joinPool(
    balancerPoolId, // poolId
    attackerSigner.address, // sender
    attackerSigner.address, // recipient
    [
      //JoinPoolRequest
      assetAddressArray, // assets
      amountsIn, // maxAmountsIn
      userData, // userData
      false, // fromInternalBalance
    ]
  );
}

/* Withdraw WETH liquidity in Balancer metaStable WETH pool to simulate
 * second part of the MEV attack. All attacker WETH liquidity is withdrawn.
 */
async function untiltBalancerMetaStableWETHPool({
  attackerSigner,
  balancerPoolId,
  assetAddressArray,
  wethIndex,
  bptToken,
  balancerVault,
}) {
  const amountsOut = Array(assetAddressArray.length).fill(BigNumber.from("0"));

  /* encode user data for pool joining
   *
   * EXACT_BPT_IN_FOR_ONE_TOKEN_OUT:
   * User sends a precise quantity of BPT, and receives an estimated
   * but unknown (computed at run time) quantity of a single token
   *
   * ['uint256', 'uint256', 'uint256']
   * [EXACT_BPT_IN_FOR_ONE_TOKEN_OUT, bptAmountIn, exitTokenIndex]
   */
  const userData = ethers.utils.defaultAbiCoder.encode(
    ["uint256", "uint256", "uint256"],
    [
      0,
      await bptToken.balanceOf(attackerSigner.address),
      BigNumber.from(wethIndex.toString()),
    ]
  );

  await bptToken
    .connect(attackerSigner)
    .approve(balancerVault.address, oethUnits("1").mul(oethUnits("1"))); // 1e36

  await balancerVault.connect(attackerSigner).exitPool(
    balancerPoolId, // poolId
    attackerSigner.address, // sender
    attackerSigner.address, // recipient
    [
      //ExitPoolRequest
      assetAddressArray, // assets
      amountsOut, // minAmountsOut
      userData, // userData
      false, // fromInternalBalance
    ]
  );
}

/**
 * Configure a Vault with the balancerREthStrategy
 */
async function balancerREthFixture(config = { defaultStrategy: true }) {
  const fixture = await defaultFixture();
  const { oethVault, timelock, weth, reth, balancerREthStrategy, josh } =
    fixture;

  if (config.defaultStrategy) {
    await oethVault
      .connect(timelock)
      .setAssetDefaultStrategy(reth.address, balancerREthStrategy.address);
    await oethVault
      .connect(timelock)
      .setAssetDefaultStrategy(weth.address, balancerREthStrategy.address);
  }

  fixture.rEthBPT = await ethers.getContractAt(
    "IERC20Metadata",
    addresses.mainnet.rETH_WETH_BPT,
    josh
  );
  fixture.balancerREthPID = balancer_rETH_WETH_PID;

  fixture.auraPool = await ethers.getContractAt(
    "IERC4626",
    addresses.mainnet.rETH_WETH_AuraRewards
  );

  fixture.balancerVault = await ethers.getContractAt(
    "IBalancerVault",
    addresses.mainnet.balancerVault,
    josh
  );

  // Get some rETH from most loaded contracts/wallets
  await impersonateAndFundAddress(
    addresses.mainnet.rETH,
    [
      "0xCc9EE9483f662091a1de4795249E24aC0aC2630f",
      "0xC6424e862f1462281B0a5FAc078e4b63006bDEBF",
      "0x7d6149aD9A573A6E2Ca6eBf7D4897c1B766841B4",
      "0x7C5aaA2a20b01df027aD032f7A768aC015E77b86",
      "0x1BeE69b7dFFfA4E2d53C2a2Df135C388AD25dCD2",
    ],
    josh.getAddress()
  );

  return fixture;
}

/**
 * Configure a Vault with the balancer strategy for wstETH/WETH pool
 */
async function balancerWstEthFixture() {
  const fixture = await defaultFixture();

  const d = balancerStrategyDeployment({
    deploymentOpts: {
      deployName: "99999_balancer_wstETH_WETH",
      forceDeploy: true,
      deployerIsProposer: true,
      reduceQueueTime: true,
    },
    proxyContractName: "OETHBalancerMetaPoolwstEthStrategyProxy",

    platformAddress: addresses.mainnet.wstETH_WETH_BPT,
    poolId: balancer_stETH_WETH_PID,

    auraRewardsContractAddress: addresses.mainnet.wstETH_WETH_AuraRewards,

    rewardTokenAddresses: [addresses.mainnet.BAL, addresses.mainnet.AURA],
    assets: [addresses.mainnet.stETH, addresses.mainnet.WETH],
  });

  await d(hre);

  const balancerWstEthStrategyProxy = await ethers.getContract(
    "OETHBalancerMetaPoolwstEthStrategyProxy"
  );
  const balancerWstEthStrategy = await ethers.getContractAt(
    "BalancerMetaPoolStrategy",
    balancerWstEthStrategyProxy.address
  );

  fixture.balancerWstEthStrategy = balancerWstEthStrategy;

  const { oethVault, timelock, weth, stETH, josh } = fixture;

  await oethVault
    .connect(timelock)
    .setAssetDefaultStrategy(stETH.address, balancerWstEthStrategy.address);
  await oethVault
    .connect(timelock)
    .setAssetDefaultStrategy(weth.address, balancerWstEthStrategy.address);

  fixture.stEthBPT = await ethers.getContractAt(
    "IERC20Metadata",
    addresses.mainnet.wstETH_WETH_BPT,
    josh
  );
  fixture.balancerWstEthPID = balancer_stETH_WETH_PID;

  fixture.auraPool = await ethers.getContractAt(
    "IERC4626",
    addresses.mainnet.wstETH_WETH_AuraRewards
  );

  fixture.balancerVault = await ethers.getContractAt(
    "IBalancerVault",
    addresses.mainnet.balancerVault,
    josh
  );

  return fixture;
}

async function fundWith3Crv(address, maxAmount) {
  // Get some 3CRV from most loaded contracts/wallets
  await impersonateAndFundAddress(
    addresses.mainnet.ThreePoolToken,
    [
      "0xceaf7747579696a2f0bb206a14210e3c9e6fb269",
      "0xd632f22692fac7611d2aa1c0d552930d43caed3b",
      "0xbfcf63294ad7105dea65aa58f8ae5be2d9d0952a",
      "0xed279fdd11ca84beef15af5d39bb4d4bee23f0ca",
      "0x43b4fdfd4ff969587185cdb6f0bd875c5fc83f8c",
    ],
    address,
    30, // balanceToUse
    maxAmount
  );
}

/**
 * Configure a Vault with only the Meta strategy.
 */
async function convexMetaVaultFixture() {
  const fixture = await defaultFixture();

  if (isFork) {
    const { josh, matt, anna, domen, daniel, franck, ousd } = fixture;

    // const curveFactoryAddress = '0xB9fC157394Af804a3578134A6585C0dc9cc990d4'

    const threepoolLP = await ethers.getContractAt(
      threepoolLPAbi,
      addresses.mainnet.ThreePoolToken
    );
    const ousdMetaPool = await ethers.getContractAt(
      ousdMetapoolAbi,
      addresses.mainnet.CurveOUSDMetaPool
    );
    const threepoolSwap = await ethers.getContractAt(
      threepoolSwapAbi,
      addresses.mainnet.ThreePool
    );
    // const curveFactory = await ethers.getContractAt(curveFactoryAbi, curveFactoryAddress)

    const balances = await ousdMetaPool.get_balances();
    log(`Metapool balance 0: ${formatUnits(balances[0])}`);
    log(`Metapool balance 1: ${formatUnits(balances[1])}`);

    // Domen is loaded with 3CRV
    await fundWith3Crv(domen.getAddress(), ethers.BigNumber.from("0"));

    for (const user of [josh, matt, anna, domen, daniel, franck]) {
      // Approve OUSD MetaPool contract to move funds
      await resetAllowance(threepoolLP, user, ousdMetaPool.address);
      await resetAllowance(ousd, user, ousdMetaPool.address);
    }

    fixture.ousdMetaPool = ousdMetaPool;
    fixture.threePoolToken = threepoolLP;
    fixture.threepoolSwap = threepoolSwap;
  } else {
    // Migrations should do these on fork
    const { governorAddr } = await getNamedAccounts();
    const sGovernor = await ethers.provider.getSigner(governorAddr);

    // Add Convex Meta strategy
    await fixture.vault
      .connect(sGovernor)
      .approveStrategy(fixture.OUSDmetaStrategy.address);

    // set meta strategy on vault so meta strategy is allowed to mint OUSD
    await fixture.vault
      .connect(sGovernor)
      .setOusdMetaStrategy(fixture.OUSDmetaStrategy.address);

    // set OUSD mint threshold to 50 million
    await fixture.vault
      .connect(sGovernor)
      .setNetOusdMintForStrategyThreshold(parseUnits("50", 24));

    await fixture.harvester
      .connect(sGovernor)
      .setSupportedStrategy(fixture.OUSDmetaStrategy.address, true);

    await fixture.vault
      .connect(sGovernor)
      .setAssetDefaultStrategy(
        fixture.usdt.address,
        fixture.OUSDmetaStrategy.address
      );

    await fixture.vault
      .connect(sGovernor)
      .setAssetDefaultStrategy(
        fixture.usdc.address,
        fixture.OUSDmetaStrategy.address
      );
  }

  return fixture;
}

/**
 * Configure a Vault with default DAI strategy to the Maker DSR strategy.
 */

async function makerDsrFixture(
  config = {
    daiMintAmount: 0,
    depositToStrategy: false,
  }
) {
  const fixture = await defaultFixture();

  if (isFork) {
    const { dai, josh, makerDsrStrategy, strategist, vault } = fixture;

    // Impersonate the OUSD Vault
    fixture.vaultSigner = await impersonateAndFundContract(vault.address);

    // mint some OUSD using DAI if configured
    if (config?.daiMintAmount > 0) {
      const daiMintAmount = parseUnits(config.daiMintAmount.toString());
      await vault.connect(josh).rebase();
      await vault.connect(josh).allocate();

      // Approve the Vault to transfer DAI
      await dai.connect(josh).approve(vault.address, daiMintAmount);

      // Mint OUSD with DAI
      // This will sit in the vault, not the strategy
      await vault.connect(josh).mint(dai.address, daiMintAmount, 0);

      // Add DAI to the Maker DSR Strategy
      if (config?.depositToStrategy) {
        // The strategist deposits the WETH to the AMO strategy
        await vault
          .connect(strategist)
          .depositToStrategy(
            makerDsrStrategy.address,
            [dai.address],
            [daiMintAmount]
          );
      }
    }
  } else {
    throw new Error(
      "Maker DSR strategy only supported in forked test environment"
    );
  }

  return fixture;
}

/**
 * Configure a Vault with only the Morpho strategy.
 */
async function morphoCompoundFixture() {
  const fixture = await defaultFixture();

  const { timelock } = fixture;

  if (isFork) {
    await fixture.vault
      .connect(timelock)
      .setAssetDefaultStrategy(
        fixture.usdt.address,
        fixture.morphoCompoundStrategy.address
      );

    await fixture.vault
      .connect(timelock)
      .setAssetDefaultStrategy(
        fixture.usdc.address,
        fixture.morphoCompoundStrategy.address
      );

    await fixture.vault
      .connect(timelock)
      .setAssetDefaultStrategy(
        fixture.dai.address,
        fixture.morphoCompoundStrategy.address
      );
  } else {
    throw new Error(
      "Morpho strategy only supported in forked test environment"
    );
  }

  return fixture;
}

/**
 * Configure a Vault with only the Morpho strategy.
 */
async function morphoAaveFixture() {
  const fixture = await defaultFixture();

  const { timelock } = fixture;

  if (isFork) {
    await fixture.vault
      .connect(timelock)
      .setAssetDefaultStrategy(
        fixture.usdt.address,
        fixture.morphoAaveStrategy.address
      );

    await fixture.vault
      .connect(timelock)
      .setAssetDefaultStrategy(
        fixture.usdc.address,
        fixture.morphoAaveStrategy.address
      );

    await fixture.vault
      .connect(timelock)
      .setAssetDefaultStrategy(
        fixture.dai.address,
        fixture.morphoAaveStrategy.address
      );
  } else {
    throw new Error(
      "Morpho strategy only supported in forked test environment"
    );
  }

  return fixture;
}

/**
 * Configure a Vault with only the Morpho strategy.
 */
async function oethMorphoAaveFixture() {
  const fixture = await oethDefaultFixture();

  if (isFork) {
    const { oethVault, timelock, weth, oethMorphoAaveStrategy } = fixture;

    await oethVault
      .connect(timelock)
      .setAssetDefaultStrategy(weth.address, oethMorphoAaveStrategy.address);
  } else {
    throw new Error(
      "Morpho strategy only supported in forked test environment"
    );
  }

  return fixture;
}

/**
 * FraxETHStrategy fixture
 */
async function fraxETHStrategyFixture() {
  const fixture = await oethDefaultFixture();

  if (isFork) {
    const { oethVault, frxETH, fraxEthStrategy, timelock } = fixture;
    await oethVault
      .connect(timelock)
      .setAssetDefaultStrategy(frxETH.address, fraxEthStrategy.address);

    // Set frxETH/ETH price above 0.998 so we can mint OETH using frxETH
    await setFraxOraclePrice(parseUnits("0.999", 18));
  } else {
    const { governorAddr } = await getNamedAccounts();
    const { oethVault, frxETH, fraxEthStrategy } = fixture;
    const sGovernor = await ethers.provider.getSigner(governorAddr);

    // Approve Strategy
    await oethVault.connect(sGovernor).approveStrategy(fraxEthStrategy.address);

    // Set as default
    await oethVault
      .connect(sGovernor)
      .setAssetDefaultStrategy(frxETH.address, fraxEthStrategy.address);
  }

  return fixture;
}

/**
 * Generalized strategy fixture that works only in forked environment
 *
 * @param metapoolAddress -> the address of the metapool
 * @param rewardPoolAddress -> address of the reward staker contract
 * @param metastrategyProxyName -> name of the generalizedMetastrategy proxy contract
 */
async function convexGeneralizedMetaForkedFixture(
  config = {
    metapoolAddress: addresses.mainnet.CurveOUSDMetaPool,
    rewardPoolAddress: addresses.mainnet.CVXRewardsPool,
    metastrategyProxyName: addresses.mainnet.ConvexOUSDAMOStrategy,
    lpTokenAddress: addresses.mainnet.ThreePoolToken,
  }
) {
  const {
    metapoolAddress,
    rewardPoolAddress,
    metastrategyProxyName,
    lpTokenAddress,
  } = config;
  const fixture = await defaultFixture();

  const { timelockAddr } = await getNamedAccounts();
  const sGovernor = await ethers.provider.getSigner(timelockAddr);
  const { josh, matt, anna, domen, daniel, franck } = fixture;

  const threepoolLP = await ethers.getContractAt(
    threepoolLPAbi,
    addresses.mainnet.ThreePoolToken
  );
  const metapool = await ethers.getContractAt(ousdMetapoolAbi, metapoolAddress);

  const primaryCoin = await ethers.getContractAt(
    erc20Abi,
    await metapool.coins(0)
  );

  const threepoolSwap = await ethers.getContractAt(
    threepoolSwapAbi,
    addresses.mainnet.ThreePool
  );

  const lpToken = await ethers.getContractAt(erc20Abi, lpTokenAddress);

  for (const user of [josh, matt, anna, domen, daniel, franck]) {
    // Approve Metapool contract to move funds
    await resetAllowance(threepoolLP, user, metapoolAddress);
    await resetAllowance(primaryCoin, user, metapoolAddress);
  }

  // Get some 3CRV from most loaded contracts/wallets
  await impersonateAndFundAddress(
    addresses.mainnet.ThreePoolToken,
    [
      "0xceaf7747579696a2f0bb206a14210e3c9e6fb269",
      "0xd632f22692fac7611d2aa1c0d552930d43caed3b",
      "0xbfcf63294ad7105dea65aa58f8ae5be2d9d0952a",
      "0xed279fdd11ca84beef15af5d39bb4d4bee23f0ca",
      "0x43b4fdfd4ff969587185cdb6f0bd875c5fc83f8c",
    ],
    // Domen is loaded with 3CRV
    domen.getAddress()
  );

  fixture.metapoolCoin = primaryCoin;
  fixture.metapool = metapool;
  fixture.metapoolLpToken = lpToken;
  fixture.threePoolToken = threepoolLP;
  fixture.threepoolSwap = threepoolSwap;

  fixture.metaStrategyProxy = await ethers.getContract(metastrategyProxyName);
  fixture.metaStrategy = await ethers.getContractAt(
    "ConvexGeneralizedMetaStrategy",
    fixture.metaStrategyProxy.address
  );

  fixture.rewardPool = await ethers.getContractAt(
    "IRewardStaking",
    rewardPoolAddress
  );

  await fixture.vault
    .connect(sGovernor)
    .setAssetDefaultStrategy(
      fixture.usdt.address,
      fixture.metaStrategy.address
    );

  await fixture.vault
    .connect(sGovernor)
    .setAssetDefaultStrategy(
      fixture.usdc.address,
      fixture.metaStrategy.address
    );

  return fixture;
}

async function impersonateAccount(address) {
  await hre.network.provider.request({
    method: "hardhat_impersonateAccount",
    params: [address],
  });
}

async function mineBlocks(blocksToMine) {
  const hexBlocks = "0x" + Number(blocksToMine).toString(16);
  await hre.network.provider.request({
    method: "hardhat_mine",
    params: [hexBlocks],
  });
}

async function nodeSnapshot() {
  return await hre.network.provider.request({
    method: "evm_snapshot",
    params: [],
  });
}

async function nodeRevert(snapshotId) {
  return await hre.network.provider.request({
    method: "evm_revert",
    params: [snapshotId],
  });
}

async function impersonateAndFundContract(address, amount = "100000") {
  await impersonateAccount(address);

  if (parseFloat(amount) > 0) {
    await hardhatSetBalance(address, amount);
  }

  const signer = await ethers.provider.getSigner(address);
  signer.address = address;
  return signer;
}

async function impersonateAndFundAddress(
  tokenAddress,
  contractAddresses,
  toAddress,
  balanceToUse = 30, // 30%
  maxAmount = ethers.BigNumber.from(0)
) {
  if (!Array.isArray(contractAddresses)) {
    contractAddresses = [contractAddresses];
  }

  let amountTransfered = ethers.BigNumber.from("0");
  for (const contractAddress of contractAddresses) {
    const impersonatedSigner = await impersonateAndFundContract(
      contractAddress
    );

    const tokenContract = await ethers.getContractAt(daiAbi, tokenAddress);

    const balance = await tokenContract
      .connect(impersonatedSigner)
      .balanceOf(contractAddress);

    const amount = balance.mul(balanceToUse).div(100);
    // consider max amount
    if (maxAmount.gt(ethers.BigNumber.from("0"))) {
      if (amountTransfered.add(amount).gt(maxAmount)) {
        await tokenContract
          .connect(impersonatedSigner)
          .transfer(toAddress, maxAmount.sub(amountTransfered));

        // max amount already transferred
        return;
      }

      amountTransfered.add(amount);
    }

    await tokenContract.connect(impersonatedSigner).transfer(toAddress, amount);
  }
}

async function resetAllowance(
  tokenContract,
  signer,
  toAddress,
  allowance = "10000000000000000000000000000000000000000000000000"
) {
  await tokenContract.connect(signer).approve(toAddress, "0");
  await tokenContract.connect(signer).approve(toAddress, allowance);
}

async function mintWETH(weth, recipient, amount = "100") {
  await hardhatSetBalance(recipient.address, (Number(amount) * 2).toString());
  await weth.connect(recipient).deposit({
    value: parseEther(amount),
  });
}

async function withImpersonatedAccount(address, cb) {
  const signer = await impersonateAndFundContract(address);

  await cb(signer);

  await hre.network.provider.request({
    method: "hardhat_stopImpersonatingAccount",
    params: [address],
  });
}

/**
 * Configure a Vault with only the LUSD Generalized Meta strategy.
 */
async function convexLUSDMetaVaultFixture() {
  const fixture = await defaultFixture();

  const { governorAddr } = await getNamedAccounts();
  const sGovernor = await ethers.provider.getSigner(governorAddr);

  // Add Convex Meta strategy
  await fixture.vault
    .connect(sGovernor)
    .approveStrategy(fixture.LUSDMetaStrategy.address);

  await fixture.harvester
    .connect(sGovernor)
    .setSupportedStrategy(fixture.LUSDMetaStrategy.address, true);

  await fixture.vault
    .connect(sGovernor)
    .setAssetDefaultStrategy(
      fixture.usdt.address,
      fixture.LUSDMetaStrategy.address
    );

  await fixture.vault
    .connect(sGovernor)
    .setAssetDefaultStrategy(
      fixture.usdc.address,
      fixture.LUSDMetaStrategy.address
    );

  return fixture;
}

/**
 * Configure a Vault with only the OETH/(W)ETH Curve Metastrategy.
 */
async function convexOETHMetaVaultFixture(
  config = {
    wethMintAmount: 0,
    depositToStrategy: false,
    poolAddEthAmount: 0,
    poolAddOethAmount: 0,
  }
) {
  const fixture = await oethDefaultFixture();

  const {
    convexEthMetaStrategy,
    oeth,
    oethVault,
    josh,
    strategist,
    timelock,
    weth,
  } = fixture;

  // Load up josh with WETH
  mintWETH(weth, josh, "1000000");

  // Get some CRV from most loaded contracts/wallets
  await impersonateAndFundAddress(
    addresses.mainnet.CRV,
    [
      "0x0A2634885B47F15064fB2B33A86733C614c9950A",
      "0x34ea4138580435B5A521E460035edb19Df1938c1",
      "0x28C6c06298d514Db089934071355E5743bf21d60",
      "0xa6a4d3218BBf0E81B38390396f9EA7eb8B9c9820",
      "0xb73D8dCE603155e231aAd4381a2F20071Ca4D55c",
    ],
    // Josh is loaded with CRV
    josh.getAddress()
  );

  // Update the strategy threshold to 500k ETH
  await oethVault
    .connect(timelock)
    .setNetOusdMintForStrategyThreshold(parseUnits("500", 21));

  // Impersonate the OETH Vault
  fixture.oethVaultSigner = await impersonateAndFundContract(oethVault.address);
  // Impersonate the Curve gauge that holds all the LP tokens
  fixture.oethGaugeSigner = await impersonateAndFundContract(
    addresses.mainnet.CurveOETHGauge
  );

  // Convex pool that records the deposited balances
  fixture.cvxRewardPool = await ethers.getContractAt(
    "IRewardStaking",
    addresses.mainnet.CVXETHRewardsPool
  );

  fixture.oethMetaPool = await ethers.getContractAt(
    oethMetapoolAbi,
    addresses.mainnet.CurveOETHMetaPool
  );

  // mint some OETH using WETH is configured
  if (config?.wethMintAmount > 0) {
    const wethAmount = parseUnits(config.wethMintAmount.toString());
    await oethVault.connect(josh).rebase();
    await oethVault.connect(josh).allocate();

    // Approve the Vault to transfer WETH
    await weth.connect(josh).approve(oethVault.address, wethAmount);

    // Mint OETH with WETH
    // This will sit in the vault, not the strategy
    await oethVault.connect(josh).mint(weth.address, wethAmount, 0);

    // Add ETH to the Metapool
    if (config?.depositToStrategy) {
      // The strategist deposits the WETH to the AMO strategy
      await oethVault
        .connect(strategist)
        .depositToStrategy(
          convexEthMetaStrategy.address,
          [weth.address],
          [wethAmount]
        );
    }
  }

  // Add ETH to the Metapool
  if (config?.poolAddEthAmount > 0) {
    // Fund Josh with ETH plus some extra for gas fees
    const fundAmount = config.poolAddEthAmount + 1;
    await hardhatSetBalance(await josh.getAddress(), fundAmount.toString());

    const ethAmount = parseUnits(config.poolAddEthAmount.toString(), 18);
    // prettier-ignore
    await fixture.oethMetaPool
      .connect(josh)["add_liquidity(uint256[2],uint256)"]([ethAmount, 0], 0, {
        value: ethAmount,
      });
  }

  const { oethWhaleAddress } = addresses.mainnet;
  fixture.oethWhale = await impersonateAndFundContract(oethWhaleAddress);

  // Add OETH to the Metapool
  if (config?.poolAddOethAmount > 0) {
    const poolAddOethAmountUnits = parseUnits(
      config.poolAddOethAmount.toString()
    );

    const oethAmount = await oeth.balanceOf(oethWhaleAddress);
    log(`OETH whale balance     : ${formatUnits(oethAmount)}`);
    log(`OETH to add to Metapool: ${formatUnits(poolAddOethAmountUnits)}`);
    expect(oethAmount).to.be.gte(poolAddOethAmountUnits);
    await oeth
      .connect(fixture.oethWhale)
      .approve(fixture.oethMetaPool.address, poolAddOethAmountUnits);

    // prettier-ignore
    await fixture.oethMetaPool
      .connect(fixture.oethWhale)["add_liquidity(uint256[2],uint256)"]([0, poolAddOethAmountUnits], 0);
  }

  return fixture;
}

/**
 * Configure the Curve frxETH/WETH pool strategy.
 */
async function convexFrxEthFixture(
  config = {
    wethMintAmount: 0,
    frxEthMintAmount: 0,
    depositToStrategy: false,
  }
) {
  const fixture = await oethDefaultFixture();

  const {
    convexFrxEthWethStrategy,
    governor,
    oethHarvester,
    oethVault,
    josh,
    strategist,
    frxETH,
    weth,
  } = fixture;

  if (isFork) {
    // Get some frxETH from most loaded contracts/wallets
    await impersonateAndFundAddress(
      frxETH.address,
      [
        "0xa1F8A6807c402E4A15ef4EBa36528A3FED24E577",
        "0x9c3B46C0Ceb5B9e304FCd6D88Fc50f7DD24B31Bc",
        "0x4d9f9D15101EEC665F77210cB999639f760F831E",
        "0x47D5E1679Fe5f0D9f0A657c6715924e33Ce05093",
        "0x2F08F4645d2fA1fB12D2db8531c0c2EA0268BdE2",
      ],
      // Josh is loaded with frxETH
      josh.getAddress()
    );

    // Load up josh with WETH
    mintWETH(weth, josh, "1000000");

    // Get some CRV from most loaded contracts/wallets
    await impersonateAndFundAddress(
      addresses.mainnet.CRV,
      [
        "0x0A2634885B47F15064fB2B33A86733C614c9950A",
        "0x34ea4138580435B5A521E460035edb19Df1938c1",
        "0x28C6c06298d514Db089934071355E5743bf21d60",
        "0xa6a4d3218BBf0E81B38390396f9EA7eb8B9c9820",
        "0xb73D8dCE603155e231aAd4381a2F20071Ca4D55c",
      ],
      // Josh is loaded with CRV
      josh.getAddress()
    );

    // Convex pool that records the deposited balances
    fixture.cvxFrxEthWethRewardPool = await ethers.getContractAt(
      "IRewardStaking",
      addresses.mainnet.ConvexFrxEthWethRewardsPool
    );

    fixture.curveFrxEthWethPool = await ethers.getContractAt(
      oethMetapoolAbi,
      addresses.mainnet.CurveFrxEthWethPool
    );
  } else {
    // Approve strategy for unit tests
    await oethVault
      .connect(governor)
      .approveStrategy(convexFrxEthWethStrategy.address);
    await convexFrxEthWethStrategy
      .connect(governor)
      .setHarvesterAddress(oethHarvester.address);
    await oethHarvester
      .connect(governor)
      .setSupportedStrategy(convexFrxEthWethStrategy.address, true);

    const assetAddresses = await getAssetAddresses(deployments);
    fixture.curveFrxEthWethPool = await ethers.getContractAt(
      oethMetapoolAbi,
      assetAddresses.CurveFrxEthWethPool
    );
  }

  // Diabled default strategy for frxETH
  await oethVault
    .connect(strategist)
    .setAssetDefaultStrategy(frxETH.address, addresses.zero);

  // Impersonate the OETH Vault
  fixture.oethVaultSigner = await impersonateAndFundContract(oethVault.address);

  // mint some OETH using WETH is configured
  if (config?.wethMintAmount > 0) {
    const wethAmount = parseUnits(config.wethMintAmount.toString());
    await oethVault.connect(josh).rebase();
    await oethVault.connect(josh).allocate();

    // Approve the Vault to transfer WETH
    await weth.connect(josh).approve(oethVault.address, wethAmount);

    // Mint OETH with WETH. This will sit in the vault, not the strategy
    await oethVault.connect(josh).mint(weth.address, wethAmount, 0);

    // Add WETH to the Curve pool
    if (config?.depositToStrategy) {
      // The strategist deposits the WETH to the strategy
      await oethVault
        .connect(strategist)
        .depositToStrategy(
          convexFrxEthWethStrategy.address,
          [weth.address],
          [wethAmount]
        );
    }
  }

  // mint some OETH using frxETH is configured
  if (config?.frxEthMintAmount > 0) {
    const frxEthAmount = parseUnits(config.frxEthMintAmount.toString());
    await oethVault.connect(josh).rebase();
    await oethVault.connect(josh).allocate();

    // Approve the Vault to transfer frxETH
    await frxETH.connect(josh).approve(oethVault.address, frxEthAmount);

    // Set frxETH/ETH price above 0.998 so we can mint OETH using frxETH
    await setFraxOraclePrice(parseUnits("0.999", 18));

    // Mint OETH with frxETH. This will sit in the vault, not the strategy
    await oethVault.connect(josh).mint(frxETH.address, frxEthAmount, 0);

    // Add frxETH to the Curve pool
    if (config?.depositToStrategy) {
      // The strategist deposits the frxETH to the strategy
      await oethVault
        .connect(strategist)
        .depositToStrategy(
          convexFrxEthWethStrategy.address,
          [frxETH.address],
          [frxEthAmount]
        );
    }
  }

  return fixture;
}

/**
 * Configure a Vault with only the Aave strategy.
 */
async function aaveVaultFixture() {
  const fixture = await defaultFixture();

  const { governorAddr } = await getNamedAccounts();
  const sGovernor = await ethers.provider.getSigner(governorAddr);
  // Add Aave which only supports DAI
  await fixture.vault
    .connect(sGovernor)
    .approveStrategy(fixture.aaveStrategy.address);

  await fixture.harvester
    .connect(sGovernor)
    .setSupportedStrategy(fixture.aaveStrategy.address, true);

  // Add direct allocation of DAI to Aave
  await fixture.vault
    .connect(sGovernor)
    .setAssetDefaultStrategy(fixture.dai.address, fixture.aaveStrategy.address);
  return fixture;
}

/**
 * Configure a compound fixture with a false vault for testing
 */
async function compoundFixture() {
  const fixture = await defaultFixture();

  const assetAddresses = await getAssetAddresses(deployments);
  const { deploy } = deployments;
  const { governorAddr } = await getNamedAccounts();
  const sGovernor = await ethers.provider.getSigner(governorAddr);

  await deploy("StandaloneCompound", {
    from: governorAddr,
    contract: "CompoundStrategy",
    args: [[addresses.dead, fixture.vault.address]],
  });

  fixture.cStandalone = await ethers.getContract("StandaloneCompound");

  // Set governor as vault
  await fixture.cStandalone
    .connect(sGovernor)
    .initialize(
      [assetAddresses.COMP],
      [assetAddresses.DAI, assetAddresses.USDC],
      [assetAddresses.cDAI, assetAddresses.cUSDC]
    );

  await fixture.cStandalone
    .connect(sGovernor)
    .setHarvesterAddress(fixture.harvester.address);

  // impersonate the vault and strategy
  fixture.vaultSigner = await impersonateAndFundContract(fixture.vault.address);
  fixture.strategySigner = await impersonateAndFundContract(
    fixture.cStandalone.address
  );

  await fixture.usdc.transfer(
    await fixture.matt.getAddress(),
    parseUnits("1000", 6)
  );

  return fixture;
}

/**
 * Configure a threepool fixture with the governer as vault for testing
 */
async function threepoolFixture() {
  const fixture = await defaultFixture();

  const assetAddresses = await getAssetAddresses(deployments);
  const { deploy } = deployments;
  const { governorAddr } = await getNamedAccounts();
  const sGovernor = await ethers.provider.getSigner(governorAddr);

  const lCurveThreeCoinLib = await ethers.getContract("CurveThreeCoinLib");
  const libraries = {
    CurveThreeCoinLib: lCurveThreeCoinLib.address,
  };
  await deploy("StandaloneThreePool", {
    from: governorAddr,
    contract: "ThreePoolStrategy",
    args: [
      [
        assetAddresses.ThreePool,
        governorAddr, // Using Governor in place of Vault here
      ],
      [3, assetAddresses.ThreePool, assetAddresses.ThreePoolToken],
    ],
    libraries,
  });

  fixture.tpStandalone = await ethers.getContract("StandaloneThreePool");

  // Set governor as vault
  await fixture.tpStandalone.connect(sGovernor)[
    // eslint-disable-next-line
    "initialize(address[],address[],address[],address,address)"
  ]([assetAddresses.CRV], [assetAddresses.DAI, assetAddresses.USDC, assetAddresses.USDT], [assetAddresses.ThreePoolToken, assetAddresses.ThreePoolToken, assetAddresses.ThreePoolToken], assetAddresses.ThreePoolGauge, assetAddresses.CRVMinter);

  return fixture;
}

/**
 * Configure a Vault with two strategies
 */
async function multiStrategyVaultFixture() {
  const fixture = await compoundVaultFixture();
  const assetAddresses = await getAssetAddresses(deployments);
  const { deploy } = deployments;

  const { governorAddr } = await getNamedAccounts();
  const sGovernor = await ethers.provider.getSigner(governorAddr);

  await deploy("StrategyTwo", {
    from: governorAddr,
    contract: "CompoundStrategy",
  });

  const cStrategyTwo = await ethers.getContract("StrategyTwo");
  // Initialize the second strategy with DAI and USDC
  await cStrategyTwo
    .connect(sGovernor)
    .initialize(
      addresses.dead,
      fixture.vault.address,
      [assetAddresses.COMP],
      [assetAddresses.DAI, assetAddresses.USDC],
      [assetAddresses.cDAI, assetAddresses.cUSDC]
    );

  await cStrategyTwo
    .connect(sGovernor)
    .setHarvesterAddress(fixture.harvester.address);

  // Add second strategy to Vault
  await fixture.vault.connect(sGovernor).approveStrategy(cStrategyTwo.address);

  await fixture.harvester
    .connect(sGovernor)
    .setSupportedStrategy(cStrategyTwo.address, true);

  // DAI to second strategy
  await fixture.vault
    .connect(sGovernor)
    .setAssetDefaultStrategy(fixture.dai.address, cStrategyTwo.address);

  // Set up third strategy
  await deploy("StrategyThree", {
    from: governorAddr,
    contract: "CompoundStrategy",
  });
  const cStrategyThree = await ethers.getContract("StrategyThree");
  // Initialize the third strategy with only DAI
  await cStrategyThree
    .connect(sGovernor)
    .initialize(
      addresses.dead,
      fixture.vault.address,
      [assetAddresses.COMP],
      [assetAddresses.DAI],
      [assetAddresses.cDAI]
    );

  await cStrategyThree
    .connect(sGovernor)
    .setHarvesterAddress(fixture.harvester.address);

  fixture.strategyTwo = cStrategyTwo;
  fixture.strategyThree = cStrategyThree;
  return fixture;
}

/**
 * Configure a hacked Vault
 */
async function hackedVaultFixture() {
  const fixture = await defaultFixture();

  const assetAddresses = await getAssetAddresses(deployments);
  const { deploy } = deployments;
  const { vault, oracleRouter } = fixture;
  const { governorAddr } = await getNamedAccounts();
  const sGovernor = await ethers.provider.getSigner(governorAddr);
  const oracleAddresses = await getOracleAddresses(hre.deployments);

  await deploy("MockEvilDAI", {
    from: governorAddr,
    args: [vault.address, assetAddresses.DAI],
  });

  const evilDAI = await ethers.getContract("MockEvilDAI");
  /* Mock oracle feeds report 0 for updatedAt data point. Set
   * maxStaleness to 100 years from epoch to make the Oracle
   * feeds valid
   */
  const maxStaleness = 24 * 60 * 60 * 365 * 100;

  await oracleRouter.setFeed(
    evilDAI.address,
    oracleAddresses.chainlink.DAI_USD,
    maxStaleness
  );
  await oracleRouter.cacheDecimals(evilDAI.address);

  await fixture.vault.connect(sGovernor).supportAsset(evilDAI.address, 0);

  fixture.evilDAI = evilDAI;

  return fixture;
}

/**
 * Configure a reborn hack attack
 */
async function rebornFixture() {
  const fixture = await defaultFixture();

  const assetAddresses = await getAssetAddresses(deployments);
  const { deploy } = deployments;
  const { governorAddr } = await getNamedAccounts();
  const { vault } = fixture;

  await deploy("Sanctum", {
    from: governorAddr,
    args: [assetAddresses.DAI, vault.address],
  });

  const sanctum = await ethers.getContract("Sanctum");

  const encodedCallbackAddress = defaultAbiCoder
    .encode(["address"], [sanctum.address])
    .slice(2);
  const initCode = (await ethers.getContractFactory("Reborner")).bytecode;
  const deployCode = `${initCode}${encodedCallbackAddress}`;

  await sanctum.deploy(12345, deployCode);
  const rebornAddress = await sanctum.computeAddress(12345, deployCode);
  const reborner = await ethers.getContractAt("Reborner", rebornAddress);

  const rebornAttack = async (shouldAttack = true, targetMethod = null) => {
    await sanctum.setShouldAttack(shouldAttack);
    if (targetMethod) await sanctum.setTargetMethod(targetMethod);
    await sanctum.setOUSDAddress(fixture.ousd.address);
    await sanctum.deploy(12345, deployCode);
  };

  fixture.reborner = reborner;
  fixture.rebornAttack = rebornAttack;

  return fixture;
}

async function fluxStrategyFixture() {
  const fixture = await defaultFixture();

  const { fluxStrategy, timelock, vault, dai, usdt, usdc } = fixture;

  await vault
    .connect(timelock)
    .setAssetDefaultStrategy(dai.address, fluxStrategy.address);

  await vault
    .connect(timelock)
    .setAssetDefaultStrategy(usdt.address, fluxStrategy.address);

  await vault
    .connect(timelock)
    .setAssetDefaultStrategy(usdc.address, fluxStrategy.address);

  // Withdraw all from strategies and deposit it to Flux
  await vault.connect(timelock).withdrawAllFromStrategies();

  await vault.connect(timelock).rebase();

  return fixture;
}

/**
 * A fixture is a setup function that is run only the first time it's invoked. On subsequent invocations,
 * Hardhat will reset the state of the network to what it was at the point after the fixture was initially executed.
 * The returned `loadFixture` function is typically inlcuded in the beforeEach().
 * @example
 *   const loadFixture = createFixtureLoader(convexOETHMetaVaultFixture);
 *   beforeEach(async () => {
 *     fixture = await loadFixture();
 *   });
 * @example
 *   const loadFixture = createFixtureLoader(convexOETHMetaVaultFixture, {
 *     wethMintAmount: 5000,
 *     depositToStrategy: false,
 *   });
 *   beforeEach(async () => {
 *     fixture = await loadFixture();
 *   });
 * @param {*} fixture async function that sets up test data. eg users, contracts and protocols
 * @param {*} config optional config object passed to the fixture function
 * @returns loadFixture an async function that loads a fixture
 */
function createFixtureLoader(fixture, config) {
  return deployments.createFixture(async () => {
    return await fixture(config);
  });
}

/**
 * An async function that loads the default fixture for unit or fork tests
 * @example
 *   let fixture;
 *   beforeEach(async () => {
 *     fixture = await loadDefaultFixture();
 *   });
 */
async function loadDefaultFixture() {
  return await defaultFixture();
}

module.exports = {
  createFixtureLoader,
  loadDefaultFixture,
  fundWith3Crv,
  resetAllowance,
  defaultFixture,
  oethDefaultFixture,
  mockVaultFixture,
  compoundFixture,
  compoundVaultFixture,
  multiStrategyVaultFixture,
  threepoolFixture,
  threepoolVaultFixture,
  convexVaultFixture,
  convexMetaVaultFixture,
  convexOETHMetaVaultFixture,
  convexFrxEthFixture,
  convexGeneralizedMetaForkedFixture,
  convexLUSDMetaVaultFixture,
  makerDsrFixture,
  morphoCompoundFixture,
  morphoAaveFixture,
  aaveVaultFixture,
  hackedVaultFixture,
  rebornFixture,
  withImpersonatedAccount,
  impersonateAndFundContract,
  impersonateAccount,
  balancerREthFixture,
  balancerWstEthFixture,
  tiltBalancerMetaStableWETHPool,
  untiltBalancerMetaStableWETHPool,
  fraxETHStrategyFixture,
  oethMorphoAaveFixture,
  mintWETH,
  oeth1InchSwapperFixture,
  oethCollateralSwapFixture,
  ousdCollateralSwapFixture,
  fluxStrategyFixture,
  mineBlocks,
  nodeSnapshot,
  nodeRevert,
};<|MERGE_RESOLUTION|>--- conflicted
+++ resolved
@@ -635,20 +635,6 @@
       await resetAllowance(weth, user, oethVault.address);
     }
   } else {
-<<<<<<< HEAD
-    // Replace frxETHMinter
-    await replaceContractAt(
-      addresses.mainnet.FraxETHMinter,
-      await ethers.getContract("MockFrxETHMinter")
-    );
-    const mockedMinter = await ethers.getContractAt(
-      "MockFrxETHMinter",
-      addresses.mainnet.FraxETHMinter
-    );
-    await mockedMinter.connect(franck).setAssetAddress(fixture.sfrxETH.address);
-
-=======
->>>>>>> 9d5c77cb
     // Fund all with mockTokens
     await fundAccountsForOETHUnitTests();
 
