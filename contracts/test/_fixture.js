const hre = require("hardhat");
const { ethers } = hre;
const { BigNumber } = ethers;
const { formatUnits } = require("ethers/lib/utils");

const addresses = require("../utils/addresses");
const {
  balancer_rETH_WETH_PID,
  balancer_stETH_WETH_PID,
} = require("../utils/constants");
const {
  fundAccounts,
  fundAccountsForOETHUnitTests,
} = require("../utils/funding");
const {
  getAssetAddresses,
  daiUnits,
  getOracleAddresses,
  oethUnits,
  ousdUnits,
  units,
  isFork,
} = require("./helpers");

const daiAbi = require("./abi/dai.json").abi;
const usdtAbi = require("./abi/usdt.json").abi;
const erc20Abi = require("./abi/erc20.json");
const morphoAbi = require("./abi/morpho.json");
const morphoLensAbi = require("./abi/morphoLens.json");
const crvMinterAbi = require("./abi/crvMinter.json");
const sdaiAbi = require("./abi/sDAI.json");

// const curveFactoryAbi = require("./abi/curveFactory.json")
const ousdMetapoolAbi = require("./abi/ousdMetapool.json");
const threepoolLPAbi = require("./abi/threepoolLP.json");
const threepoolSwapAbi = require("./abi/threepoolSwap.json");

const sfrxETHAbi = require("./abi/sfrxETH.json");
const { deployWithConfirmation } = require("../utils/deploy");
const { defaultAbiCoder, parseUnits, parseEther } = require("ethers/lib/utils");
const balancerStrategyDeployment = require("../utils/balancerStrategyDeployment");

const log = require("../utils/logger")("test:fixtures");

const defaultFixture = deployments.createFixture(async () => {
  log(`Forked from block: ${await hre.ethers.provider.getBlockNumber()}`);

  log(
    `Before deployments with param "${
      isFork
        ? undefined
        : process.env.FORKED_LOCAL_TEST
        ? ["none"]
        : ["unit_tests"]
    }"`
  );

  // Run the contract deployments
  await deployments.fixture(
    isFork
      ? undefined
      : process.env.FORKED_LOCAL_TEST
      ? ["none"]
      : ["unit_tests"],
    {
      keepExistingDeployments: true,
    }
  );

  log(`Block after deployments: ${await hre.ethers.provider.getBlockNumber()}`);

  const { governorAddr, strategistAddr, timelockAddr } =
    await getNamedAccounts();

  const ousdProxy = await ethers.getContract("OUSDProxy");
  const vaultProxy = await ethers.getContract("VaultProxy");

  const harvesterProxy = await ethers.getContract("HarvesterProxy");

  const compoundStrategyProxy = await ethers.getContract(
    "CompoundStrategyProxy"
  );

  const ousd = await ethers.getContractAt("OUSD", ousdProxy.address);
  const vault = await ethers.getContractAt("IVault", vaultProxy.address);
  const vaultValueChecker = await ethers.getContract("VaultValueChecker");
  const oethVaultValueChecker = await ethers.getContract(
    "OETHVaultValueChecker"
  );
  const oethProxy = await ethers.getContract("OETHProxy");
  const OETHVaultProxy = await ethers.getContract("OETHVaultProxy");
  const oethVault = await ethers.getContractAt(
    "IVault",
    OETHVaultProxy.address
  );
  const oeth = await ethers.getContractAt("OETH", oethProxy.address);

  let woeth, woethProxy;

  if (isFork) {
    woethProxy = await ethers.getContract("WOETHProxy");
    woeth = await ethers.getContractAt("WOETH", woethProxy.address);
  }

  const harvester = await ethers.getContractAt(
    "Harvester",
    harvesterProxy.address
  );

  const dripperProxy = await ethers.getContract("DripperProxy");
  const dripper = await ethers.getContractAt("Dripper", dripperProxy.address);
  const wousdProxy = await ethers.getContract("WrappedOUSDProxy");
  const wousd = await ethers.getContractAt("WrappedOusd", wousdProxy.address);
  const governorContract = await ethers.getContract("Governor");
  const CompoundStrategyFactory = await ethers.getContractFactory(
    "CompoundStrategy"
  );
  const compoundStrategy = await ethers.getContractAt(
    "CompoundStrategy",
    compoundStrategyProxy.address
  );

  const threePoolStrategyProxy = await ethers.getContract(
    "ThreePoolStrategyProxy"
  );
  const threePoolStrategy = await ethers.getContractAt(
    "ThreePoolStrategy",
    threePoolStrategyProxy.address
  );
  const convexStrategyProxy = await ethers.getContract("ConvexStrategyProxy");
  const convexStrategy = await ethers.getContractAt(
    "ConvexStrategy",
    convexStrategyProxy.address
  );

  const OUSDmetaStrategyProxy = await ethers.getContract(
    "ConvexOUSDMetaStrategyProxy"
  );
  const OUSDmetaStrategy = await ethers.getContractAt(
    "ConvexOUSDMetaStrategy",
    OUSDmetaStrategyProxy.address
  );

  const aaveStrategyProxy = await ethers.getContract("AaveStrategyProxy");
  const aaveStrategy = await ethers.getContractAt(
    "AaveStrategy",
    aaveStrategyProxy.address
  );

  const oracleRouter = await ethers.getContract("OracleRouter");
  const oethOracleRouter = await ethers.getContract(
    isFork ? "OETHOracleRouter" : "OracleRouter"
  );

  const buybackProxy = await ethers.getContract("BuybackProxy");
  const buyback = await ethers.getContractAt("Buyback", buybackProxy.address);

  let usdt,
    dai,
    tusd,
    usdc,
    weth,
    ogn,
    ogv,
    rewardsSource,
    nonStandardToken,
    cusdt,
    cdai,
    cusdc,
    comp,
    adai,
    ausdt,
    ausdc,
    aave,
    aaveToken,
    stkAave,
    aaveIncentivesController,
    reth,
    stETH,
    frxETH,
    sfrxETH,
    sDAI,
    mockNonRebasing,
    mockNonRebasingTwo,
    LUSD,
    fdai,
    fusdt,
    fusdc;

  let chainlinkOracleFeedDAI,
    chainlinkOracleFeedUSDT,
    chainlinkOracleFeedUSDC,
    chainlinkOracleFeedOGNETH,
    chainlinkOracleFeedETH,
    crv,
    crvMinter,
    aura,
    bal,
    threePool,
    threePoolToken,
    metapoolToken,
    morpho,
    morphoCompoundStrategy,
    fraxEthStrategy,
    balancerREthStrategy,
    makerDsrStrategy,
    morphoAaveStrategy,
    oethMorphoAaveStrategy,
    morphoLens,
    LUSDMetapoolToken,
    threePoolGauge,
    aaveAddressProvider,
    uniswapPairOUSD_USDT,
    liquidityRewardOUSD_USDT,
    flipper,
    cvx,
    cvxBooster,
    cvxRewardPool,
    LUSDMetaStrategyProxy,
    LUSDMetaStrategy,
    oethHarvester,
    oethDripper,
    oethZapper,
    swapper,
    mockSwapper,
    swapper1Inch,
    mock1InchSwapRouter,
    ConvexEthMetaStrategyProxy,
    ConvexEthMetaStrategy,
    fluxStrategy;

  if (isFork) {
    usdt = await ethers.getContractAt(usdtAbi, addresses.mainnet.USDT);
    dai = await ethers.getContractAt(daiAbi, addresses.mainnet.DAI);
    tusd = await ethers.getContractAt(erc20Abi, addresses.mainnet.TUSD);
    usdc = await ethers.getContractAt(erc20Abi, addresses.mainnet.USDC);
    weth = await ethers.getContractAt("IWETH9", addresses.mainnet.WETH);
    cusdt = await ethers.getContractAt(erc20Abi, addresses.mainnet.cUSDT);
    cdai = await ethers.getContractAt(erc20Abi, addresses.mainnet.cDAI);
    cusdc = await ethers.getContractAt(erc20Abi, addresses.mainnet.cUSDC);
    comp = await ethers.getContractAt(erc20Abi, addresses.mainnet.COMP);
    crv = await ethers.getContractAt(erc20Abi, addresses.mainnet.CRV);
    cvx = await ethers.getContractAt(erc20Abi, addresses.mainnet.CVX);
    ogn = await ethers.getContractAt(erc20Abi, addresses.mainnet.OGN);
    LUSD = await ethers.getContractAt(erc20Abi, addresses.mainnet.LUSD);
    aave = await ethers.getContractAt(erc20Abi, addresses.mainnet.Aave);
    ausdt = await ethers.getContractAt(erc20Abi, addresses.mainnet.aUSDT);
    ausdc = await ethers.getContractAt(erc20Abi, addresses.mainnet.aUSDC);
    adai = await ethers.getContractAt(erc20Abi, addresses.mainnet.aDAI);
    reth = await ethers.getContractAt("IRETH", addresses.mainnet.rETH);
    frxETH = await ethers.getContractAt(erc20Abi, addresses.mainnet.frxETH);
    sfrxETH = await ethers.getContractAt(sfrxETHAbi, addresses.mainnet.sfrxETH);
    stETH = await ethers.getContractAt(erc20Abi, addresses.mainnet.stETH);
    sDAI = await ethers.getContractAt(sdaiAbi, addresses.mainnet.sDAI);
    morpho = await ethers.getContractAt(morphoAbi, addresses.mainnet.Morpho);
    morphoLens = await ethers.getContractAt(
      morphoLensAbi,
      addresses.mainnet.MorphoLens
    );
    fdai = await ethers.getContractAt(erc20Abi, addresses.mainnet.fDAI);
    fusdc = await ethers.getContractAt(erc20Abi, addresses.mainnet.fUSDC);
    fusdt = await ethers.getContractAt(erc20Abi, addresses.mainnet.fUSDT);
    aura = await ethers.getContractAt(erc20Abi, addresses.mainnet.AURA);
    bal = await ethers.getContractAt(erc20Abi, addresses.mainnet.BAL);

    crvMinter = await ethers.getContractAt(
      crvMinterAbi,
      addresses.mainnet.CRVMinter
    );
    aaveAddressProvider = await ethers.getContractAt(
      "ILendingPoolAddressesProvider",
      addresses.mainnet.AAVE_ADDRESS_PROVIDER
    );
    rewardsSource = addresses.mainnet.RewardsSource;
    cvxBooster = await ethers.getContractAt(
      "MockBooster",
      addresses.mainnet.CVXBooster
    );
    cvxRewardPool = await ethers.getContractAt(
      "IRewardStaking",
      addresses.mainnet.CVXRewardsPool
    );

    const makerDsrStrategyProxy = await ethers.getContract(
      "MakerDsrStrategyProxy"
    );
    makerDsrStrategy = await ethers.getContractAt(
      "Generalized4626Strategy",
      makerDsrStrategyProxy.address
    );

    const morphoCompoundStrategyProxy = await ethers.getContract(
      "MorphoCompoundStrategyProxy"
    );
    morphoCompoundStrategy = await ethers.getContractAt(
      "MorphoCompoundStrategy",
      morphoCompoundStrategyProxy.address
    );

    const morphoAaveStrategyProxy = await ethers.getContract(
      "MorphoAaveStrategyProxy"
    );
    morphoAaveStrategy = await ethers.getContractAt(
      "MorphoAaveStrategy",
      morphoAaveStrategyProxy.address
    );

    const oethMorphoAaveStrategyProxy = await ethers.getContract(
      "OETHMorphoAaveStrategyProxy"
    );
    oethMorphoAaveStrategy = await ethers.getContractAt(
      "MorphoAaveStrategy",
      oethMorphoAaveStrategyProxy.address
    );

    const fraxEthStrategyProxy = await ethers.getContract(
      "FraxETHStrategyProxy"
    );
    fraxEthStrategy = await ethers.getContractAt(
      "FraxETHStrategy",
      fraxEthStrategyProxy.address
    );

    const balancerRethStrategyProxy = await ethers.getContract(
      "OETHBalancerMetaPoolrEthStrategyProxy"
    );
    balancerREthStrategy = await ethers.getContractAt(
      "BalancerMetaPoolStrategy",
      balancerRethStrategyProxy.address
    );

    const oethHarvesterProxy = await ethers.getContract("OETHHarvesterProxy");
    oethHarvester = await ethers.getContractAt(
      "OETHHarvester",
      oethHarvesterProxy.address
    );

    ConvexEthMetaStrategyProxy = await ethers.getContract(
      "ConvexEthMetaStrategyProxy"
    );
    ConvexEthMetaStrategy = await ethers.getContractAt(
      "ConvexEthMetaStrategy",
      ConvexEthMetaStrategyProxy.address
    );

    const oethDripperProxy = await ethers.getContract("OETHDripperProxy");
    oethDripper = await ethers.getContractAt(
      "OETHDripper",
      oethDripperProxy.address
    );

<<<<<<< HEAD
    oethZapper = await ethers.getContract("OETHZapper");

    // Replace OracelRouter to disable staleness
=======
    // Replace OracleRouter to disable staleness
>>>>>>> 67fa12a0
    const dMockOracleRouterNoStale = await deployWithConfirmation(
      "MockOracleRouterNoStale"
    );
    const dMockOETHOracleRouterNoStale = await deployWithConfirmation(
      "MockOETHOracleRouterNoStale"
    );
    await replaceContractAt(oracleRouter.address, dMockOracleRouterNoStale);
    await replaceContractAt(
      oethOracleRouter.address,
      dMockOETHOracleRouterNoStale
    );
    swapper = await ethers.getContract("Swapper1InchV5");

    const fluxStrategyProxy = await ethers.getContract("FluxStrategyProxy");
    fluxStrategy = await ethers.getContractAt(
      "CompoundStrategy",
      fluxStrategyProxy.address
    );
  } else {
    usdt = await ethers.getContract("MockUSDT");
    dai = await ethers.getContract("MockDAI");
    tusd = await ethers.getContract("MockTUSD");
    usdc = await ethers.getContract("MockUSDC");
    weth = await ethers.getContract("MockWETH");
    ogn = await ethers.getContract("MockOGN");
    LUSD = await ethers.getContract("MockLUSD");
    ogv = await ethers.getContract("MockOGV");
    reth = await ethers.getContract("MockRETH");
    frxETH = await ethers.getContract("MockfrxETH");
    sfrxETH = await ethers.getContract("MocksfrxETH");
    sDAI = await ethers.getContract("MocksfrxETH");
    stETH = await ethers.getContract("MockstETH");
    nonStandardToken = await ethers.getContract("MockNonStandardToken");

    cdai = await ethers.getContract("MockCDAI");
    cusdt = await ethers.getContract("MockCUSDT");
    cusdc = await ethers.getContract("MockCUSDC");
    comp = await ethers.getContract("MockCOMP");

    crv = await ethers.getContract("MockCRV");
    cvx = await ethers.getContract("MockCVX");
    crvMinter = await ethers.getContract("MockCRVMinter");
    threePool = await ethers.getContract("MockCurvePool");
    threePoolToken = await ethers.getContract("Mock3CRV");
    metapoolToken = await ethers.getContract("MockCurveMetapool");
    LUSDMetapoolToken = await ethers.getContract("MockCurveLUSDMetapool");
    threePoolGauge = await ethers.getContract("MockCurveGauge");
    cvxBooster = await ethers.getContract("MockBooster");
    cvxRewardPool = await ethers.getContract("MockRewardPool");

    adai = await ethers.getContract("MockADAI");
    aaveToken = await ethers.getContract("MockAAVEToken");
    aave = await ethers.getContract("MockAave");
    // currently in test the mockAave is itself the address provder
    aaveAddressProvider = await ethers.getContractAt(
      "ILendingPoolAddressesProvider",
      aave.address
    );
    stkAave = await ethers.getContract("MockStkAave");
    aaveIncentivesController = await ethers.getContract(
      "MockAaveIncentivesController"
    );

    uniswapPairOUSD_USDT = await ethers.getContract("MockUniswapPairOUSD_USDT");
    liquidityRewardOUSD_USDT = await ethers.getContractAt(
      "LiquidityReward",
      (
        await ethers.getContract("LiquidityRewardOUSD_USDTProxy")
      ).address
    );

    chainlinkOracleFeedDAI = await ethers.getContract(
      "MockChainlinkOracleFeedDAI"
    );
    chainlinkOracleFeedUSDT = await ethers.getContract(
      "MockChainlinkOracleFeedUSDT"
    );
    chainlinkOracleFeedUSDC = await ethers.getContract(
      "MockChainlinkOracleFeedUSDC"
    );
    chainlinkOracleFeedOGNETH = await ethers.getContract(
      "MockChainlinkOracleFeedOGNETH"
    );
    chainlinkOracleFeedETH = await ethers.getContract(
      "MockChainlinkOracleFeedETH"
    );

    // Mock contracts for testing rebase opt out
    mockNonRebasing = await ethers.getContract("MockNonRebasing");
    await mockNonRebasing.setOUSD(ousd.address);
    mockNonRebasingTwo = await ethers.getContract("MockNonRebasingTwo");
    await mockNonRebasingTwo.setOUSD(ousd.address);

    flipper = await ethers.getContract("Flipper");

    LUSDMetaStrategyProxy = await ethers.getContract(
      "ConvexLUSDMetaStrategyProxy"
    );
    LUSDMetaStrategy = await ethers.getContractAt(
      "ConvexGeneralizedMetaStrategy",
      LUSDMetaStrategyProxy.address
    );

    const fraxEthStrategyProxy = await ethers.getContract(
      "FraxETHStrategyProxy"
    );
    fraxEthStrategy = await ethers.getContractAt(
      "FraxETHStrategy",
      fraxEthStrategyProxy.address
    );
    swapper = await ethers.getContract("MockSwapper");
    mockSwapper = await ethers.getContract("MockSwapper");
    swapper1Inch = await ethers.getContract("Swapper1InchV5");
    mock1InchSwapRouter = await ethers.getContract("Mock1InchSwapRouter");
  }

  if (!isFork) {
    const assetAddresses = await getAssetAddresses(deployments);

    const sGovernor = await ethers.provider.getSigner(governorAddr);

    // Add TUSD in fixture, it is disabled by default in deployment
    await vault.connect(sGovernor).supportAsset(assetAddresses.TUSD, 0);

    // Enable capital movement
    await vault.connect(sGovernor).unpauseCapital();

    // Add Buyback contract as trustee
    await vault.connect(sGovernor).setTrusteeAddress(buyback.address);
  }

  const signers = await hre.ethers.getSigners();
  let governor = signers[1];
  let strategist = signers[0];
  const adjuster = signers[0];
  let timelock;
  let oldTimelock;

  const [matt, josh, anna, domen, daniel, franck] = signers.slice(4);

  if (isFork) {
    governor = await impersonateAndFundContract(governorAddr);
    strategist = await impersonateAndFundContract(strategistAddr);
    timelock = await impersonateAndFundContract(timelockAddr);
    oldTimelock = await impersonateAndFundContract(
      addresses.mainnet.OldTimelock
    );
  } else {
    timelock = governor;
  }
  await fundAccounts();
  if (isFork) {
    for (const user of [josh, matt, anna, domen, daniel, franck]) {
      // Approve Vault to move funds
      for (const asset of [ousd, usdt, usdc, dai]) {
        await resetAllowance(asset, user, vault.address);
      }

      for (const asset of [oeth, frxETH]) {
        await resetAllowance(asset, user, oethVault.address);
      }
    }
  } else {
    // Matt and Josh each have $100 OUSD
    for (const user of [matt, josh]) {
      await dai.connect(user).approve(vault.address, daiUnits("100"));
      await vault.connect(user).mint(dai.address, daiUnits("100"), 0);
    }
  }
  if (!rewardsSource && !isFork) {
    const address = await buyback.connect(governor).rewardsSource();
    rewardsSource = await ethers.getContractAt([], address);
  }
  return {
    // Accounts
    matt,
    josh,
    anna,
    governor,
    strategist,
    adjuster,
    domen,
    daniel,
    franck,
    timelock,
    oldTimelock,
    // Contracts
    ousd,
    vault,
    vaultValueChecker,
    harvester,
    dripper,
    mockNonRebasing,
    mockNonRebasingTwo,
    // Oracle
    chainlinkOracleFeedDAI,
    chainlinkOracleFeedUSDT,
    chainlinkOracleFeedUSDC,
    chainlinkOracleFeedOGNETH,
    chainlinkOracleFeedETH,
    governorContract,
    compoundStrategy,
    oracleRouter,
    // Assets
    usdt,
    dai,
    tusd,
    usdc,
    ogn,
    LUSD,
    weth,
    ogv,
    reth,
    stETH,
    rewardsSource,
    nonStandardToken,
    // cTokens
    cdai,
    cusdc,
    cusdt,
    comp,
    // aTokens,
    adai,
    ausdt,
    ausdc,
    // CompoundStrategy contract factory to deploy
    CompoundStrategyFactory,
    // ThreePool
    crv,
    crvMinter,
    threePool,
    threePoolGauge,
    threePoolToken,
    metapoolToken,
    morpho,
    morphoLens,
    LUSDMetapoolToken,
    threePoolStrategy,
    convexStrategy,
    OUSDmetaStrategy,
    LUSDMetaStrategy,
    makerDsrStrategy,
    morphoCompoundStrategy,
    morphoAaveStrategy,
    cvx,
    cvxBooster,
    cvxRewardPool,

    aaveStrategy,
    aaveToken,
    aaveAddressProvider,
    aaveIncentivesController,
    aave,
    stkAave,
    uniswapPairOUSD_USDT,
    liquidityRewardOUSD_USDT,
    flipper,
    buyback,
    wousd,

    // Flux strategy
    fluxStrategy,
    fdai,
    fusdc,
    fusdt,

    // OETH
    oethVault,
    oethVaultValueChecker,
    oeth,
    frxETH,
    sfrxETH,
    sDAI,
    fraxEthStrategy,
    balancerREthStrategy,
    oethMorphoAaveStrategy,
    woeth,
    ConvexEthMetaStrategy,
    oethDripper,
    oethHarvester,
    oethZapper,
    swapper,
    mockSwapper,
    swapper1Inch,
    mock1InchSwapRouter,
    aura,
    bal,
  };
});

async function oethDefaultFixture() {
  // TODO: Trim it down to only do OETH things
  const fixture = await defaultFixture();

  const { weth, reth, stETH, frxETH, sfrxETH } = fixture;
  const { matt, josh, domen, daniel, franck, governor, oethVault } = fixture;

  if (isFork) {
    for (const user of [matt, josh, domen, daniel, franck]) {
      // Everyone gets free WETH
      await mintWETH(weth, user);

      // And vault can rug them all
      await resetAllowance(weth, user, oethVault.address);
    }
  } else {
    // Replace frxETHMinter
    await replaceContractAt(
      addresses.mainnet.FraxETHMinter,
      await ethers.getContract("MockFrxETHMinter")
    );
    const mockedMinter = await ethers.getContractAt(
      "MockFrxETHMinter",
      addresses.mainnet.FraxETHMinter
    );
    await mockedMinter.connect(franck).setAssetAddress(fixture.sfrxETH.address);

    // Replace WETH contract with MockWETH
    const mockWETH = await ethers.getContract("MockWETH");
    await replaceContractAt(addresses.mainnet.WETH, mockWETH);
    const stubbedWETH = await ethers.getContractAt(
      "MockWETH",
      addresses.mainnet.WETH
    );
    fixture.weth = stubbedWETH;

    // And Fund it
    _hardhatSetBalance(stubbedWETH.address, "999999999999999");

    // And make sure vault knows about it
    await oethVault.connect(governor).supportAsset(addresses.mainnet.WETH, 0);

    // Fund all with mockTokens
    await fundAccountsForOETHUnitTests();

    // Reset allowances
    for (const user of [matt, josh, domen, daniel, franck]) {
      for (const asset of [stubbedWETH, reth, stETH, frxETH, sfrxETH]) {
        await resetAllowance(asset, user, oethVault.address);
      }
    }
  }

  return fixture;
}

async function oethCollateralSwapFixture() {
  const fixture = await oethDefaultFixture();

  // const { timelock, oethVault } = fixture;
  const { weth, reth, stETH, frxETH, matt, strategist, timelock, oethVault } =
    fixture;

  const bufferBps = await oethVault.vaultBuffer();
  const shouldChangeBuffer = bufferBps.lt(oethUnits("1"));

  if (shouldChangeBuffer) {
    // If it's not 100% already, set it to 100%
    await oethVault.connect(strategist).setVaultBuffer(
      oethUnits("1") // 100%
    );
  }

  for (const token of [weth, reth, stETH, frxETH]) {
    await token
      .connect(matt)
      .approve(
        oethVault.address,
        parseEther("100000000000000000000000000000000000")
      );

    // Mint some tokens, so it ends up in Vault
    await oethVault.connect(matt).mint(token.address, parseEther("200"), "0");
  }

  if (shouldChangeBuffer) {
    // Set it back
    await oethVault.connect(strategist).setVaultBuffer(bufferBps);
  }

  // Withdraw all from strategies so we have assets to swap
  await oethVault.connect(timelock).withdrawAllFromStrategies();

  return fixture;
}

async function ousdCollateralSwapFixture() {
  const fixture = await defaultFixture();

  const { dai, usdc, usdt, matt, strategist, timelock, vault } = fixture;

  const bufferBps = await vault.vaultBuffer();
  const shouldChangeBuffer = bufferBps.lt(ousdUnits("1"));

  if (shouldChangeBuffer) {
    // If it's not 100% already, set it to 100%
    await vault.connect(strategist).setVaultBuffer(
      ousdUnits("1") // 100%
    );
  }

  await usdt.connect(matt).approve(vault.address, 0);
  for (const token of [dai, usdc, usdt]) {
    await token
      .connect(matt)
      .approve(vault.address, await units("10000", token));

    // Mint some tokens, so it ends up in Vault
    await vault.connect(matt).mint(token.address, await units("500", token), 0);
  }

  if (shouldChangeBuffer) {
    // Set it back
    await vault.connect(strategist).setVaultBuffer(bufferBps);
  }

  // Withdraw all from strategies so we have assets to swap
  await vault.connect(timelock).withdrawAllFromStrategies();

  return fixture;
}

async function oeth1InchSwapperFixture() {
  const fixture = await oethDefaultFixture();
  const { mock1InchSwapRouter } = fixture;

  const swapRouterAddr = "0x1111111254EEB25477B68fb85Ed929f73A960582";
  await replaceContractAt(swapRouterAddr, mock1InchSwapRouter);

  const stubbedRouterContract = await hre.ethers.getContractAt(
    "Mock1InchSwapRouter",
    swapRouterAddr
  );
  fixture.mock1InchSwapRouter = stubbedRouterContract;

  return fixture;
}

/**
 * Configure the MockVault contract by initializing it and setting supported
 * assets and then upgrade the Vault implementation via VaultProxy.
 */
async function mockVaultFixture() {
  const fixture = await defaultFixture();

  const { governorAddr } = await getNamedAccounts();
  const sGovernor = ethers.provider.getSigner(governorAddr);

  // Initialize and configure MockVault
  const cMockVault = await ethers.getContract("MockVault");

  // There is no need to initialize and setup the mock vault because the
  // proxy itself is already setup and the proxy is the one with the storage

  // Upgrade Vault to MockVault via proxy
  const cVaultProxy = await ethers.getContract("VaultProxy");
  await cVaultProxy.connect(sGovernor).upgradeTo(cMockVault.address);

  fixture.mockVault = await ethers.getContractAt(
    "MockVault",
    cVaultProxy.address
  );

  return fixture;
}

/**
 * Configure a Vault with only the Compound strategy.
 */
async function compoundVaultFixture() {
  const fixture = await defaultFixture();

  const { governorAddr } = await getNamedAccounts();
  const sGovernor = await ethers.provider.getSigner(governorAddr);

  const assetAddresses = await getAssetAddresses(deployments);

  // Approve in Vault
  await fixture.vault
    .connect(sGovernor)
    .approveStrategy(fixture.compoundStrategy.address);

  await fixture.harvester
    .connect(sGovernor)
    .setSupportedStrategy(fixture.compoundStrategy.address, true);

  // Add USDT
  await fixture.compoundStrategy
    .connect(sGovernor)
    .setPTokenAddress(assetAddresses.USDT, assetAddresses.cUSDT);
  await fixture.vault
    .connect(sGovernor)
    .setAssetDefaultStrategy(
      fixture.usdt.address,
      fixture.compoundStrategy.address
    );
  // Add USDC
  await fixture.compoundStrategy
    .connect(sGovernor)
    .setPTokenAddress(assetAddresses.USDC, assetAddresses.cUSDC);
  await fixture.vault
    .connect(sGovernor)
    .setAssetDefaultStrategy(
      fixture.usdc.address,
      fixture.compoundStrategy.address
    );
  // Add allocation mapping for DAI
  await fixture.vault
    .connect(sGovernor)
    .setAssetDefaultStrategy(
      fixture.dai.address,
      fixture.compoundStrategy.address
    );

  return fixture;
}

/**
 * Configure a Vault with only the 3Pool strategy.
 */
async function threepoolVaultFixture() {
  const fixture = await defaultFixture();

  const { governorAddr } = await getNamedAccounts();
  const sGovernor = await ethers.provider.getSigner(governorAddr);
  // Add 3Pool
  await fixture.vault
    .connect(sGovernor)
    .approveStrategy(fixture.threePoolStrategy.address);

  await fixture.harvester
    .connect(sGovernor)
    .setSupportedStrategy(fixture.threePoolStrategy.address, true);

  await fixture.vault
    .connect(sGovernor)
    .setAssetDefaultStrategy(
      fixture.usdt.address,
      fixture.threePoolStrategy.address
    );
  await fixture.vault
    .connect(sGovernor)
    .setAssetDefaultStrategy(
      fixture.usdc.address,
      fixture.threePoolStrategy.address
    );
  return fixture;
}

/**
 * Configure a Vault with only the Convex strategy.
 */
async function convexVaultFixture() {
  const fixture = await defaultFixture();

  const { governorAddr } = await getNamedAccounts();
  const sGovernor = await ethers.provider.getSigner(governorAddr);
  // Add Convex
  await fixture.vault
    .connect(sGovernor)
    .approveStrategy(fixture.convexStrategy.address);

  await fixture.harvester
    .connect(sGovernor)
    .setSupportedStrategy(fixture.convexStrategy.address, true);

  await fixture.vault
    .connect(sGovernor)
    .setAssetDefaultStrategy(
      fixture.usdt.address,
      fixture.convexStrategy.address
    );
  await fixture.vault
    .connect(sGovernor)
    .setAssetDefaultStrategy(
      fixture.usdc.address,
      fixture.convexStrategy.address
    );
  return fixture;
}

/* Deposit WETH liquidity in Balancer metaStable WETH pool to simulate
 * MEV attack.
 */
async function tiltBalancerMetaStableWETHPool({
  // how much of pool TVL should be deposited. 100 == 100%
  percentageOfTVLDeposit = 100,
  attackerSigner,
  balancerPoolId,
  assetAddressArray,
  wethIndex,
  bptToken,
  balancerVault,
  reth,
  weth,
}) {
  const amountsIn = Array(assetAddressArray.length).fill(BigNumber.from("0"));
  // calculate the amount of WETH that should be deposited in relation to pool TVL
  amountsIn[wethIndex] = (await bptToken.totalSupply())
    .mul(BigNumber.from(percentageOfTVLDeposit))
    .div(BigNumber.from("100"));

  /* encode user data for pool joining
   *
   * EXACT_TOKENS_IN_FOR_BPT_OUT:
   * User sends precise quantities of tokens, and receives an
   * estimated but unknown (computed at run time) quantity of BPT.
   *
   * ['uint256', 'uint256[]', 'uint256']
   * [EXACT_TOKENS_IN_FOR_BPT_OUT, amountsIn, minimumBPT]
   */
  const userData = ethers.utils.defaultAbiCoder.encode(
    ["uint256", "uint256[]", "uint256"],
    [1, amountsIn, BigNumber.from("0")]
  );

  await reth
    .connect(attackerSigner)
    .approve(balancerVault.address, oethUnits("1").mul(oethUnits("1"))); // 1e36
  await weth
    .connect(attackerSigner)
    .approve(balancerVault.address, oethUnits("1").mul(oethUnits("1"))); // 1e36

  await balancerVault.connect(attackerSigner).joinPool(
    balancerPoolId, // poolId
    attackerSigner.address, // sender
    attackerSigner.address, // recipient
    [
      //JoinPoolRequest
      assetAddressArray, // assets
      amountsIn, // maxAmountsIn
      userData, // userData
      false, // fromInternalBalance
    ]
  );
}

/**
 * Configure a Vault with the balancerREthStrategy
 */
async function balancerREthFixture(config = { defaultStrategy: true }) {
  const fixture = await defaultFixture();
  const { oethVault, timelock, weth, reth, balancerREthStrategy, josh } =
    fixture;

  if (config.defaultStrategy) {
    await oethVault
      .connect(timelock)
      .setAssetDefaultStrategy(reth.address, balancerREthStrategy.address);
    await oethVault
      .connect(timelock)
      .setAssetDefaultStrategy(weth.address, balancerREthStrategy.address);
  }

  fixture.rEthBPT = await ethers.getContractAt(
    "IERC20Metadata",
    addresses.mainnet.rETH_WETH_BPT,
    josh
  );
  fixture.balancerREthPID = balancer_rETH_WETH_PID;

  fixture.auraPool = await ethers.getContractAt(
    "IERC4626",
    addresses.mainnet.rETH_WETH_AuraRewards
  );

  fixture.balancerVault = await ethers.getContractAt(
    "IBalancerVault",
    addresses.mainnet.balancerVault,
    josh
  );

  // Get some rETH from most loaded contracts/wallets
  await impersonateAndFundAddress(
    addresses.mainnet.rETH,
    [
      "0xCc9EE9483f662091a1de4795249E24aC0aC2630f",
      "0xC6424e862f1462281B0a5FAc078e4b63006bDEBF",
      "0x7d6149aD9A573A6E2Ca6eBf7D4897c1B766841B4",
      "0x7C5aaA2a20b01df027aD032f7A768aC015E77b86",
      "0x1BeE69b7dFFfA4E2d53C2a2Df135C388AD25dCD2",
    ],
    josh.getAddress()
  );

  return fixture;
}

/**
 * Configure a Vault with the balancer strategy for wstETH/WETH pool
 */
async function balancerWstEthFixture() {
  const fixture = await defaultFixture();

  const d = balancerStrategyDeployment({
    deploymentOpts: {
      deployName: "99999_balancer_wstETH_WETH",
      forceDeploy: true,
      deployerIsProposer: true,
      reduceQueueTime: true,
    },
    proxyContractName: "OETHBalancerMetaPoolwstEthStrategyProxy",

    platformAddress: addresses.mainnet.wstETH_WETH_BPT,
    poolId: balancer_stETH_WETH_PID,

    auraRewardsContractAddress: addresses.mainnet.wstETH_WETH_AuraRewards,

    rewardTokenAddresses: [addresses.mainnet.BAL, addresses.mainnet.AURA],
    assets: [addresses.mainnet.stETH, addresses.mainnet.WETH],
  });

  await d(hre);

  const balancerWstEthStrategyProxy = await ethers.getContract(
    "OETHBalancerMetaPoolwstEthStrategyProxy"
  );
  const balancerWstEthStrategy = await ethers.getContractAt(
    "BalancerMetaPoolStrategy",
    balancerWstEthStrategyProxy.address
  );

  fixture.balancerWstEthStrategy = balancerWstEthStrategy;

  const { oethVault, timelock, weth, stETH, josh } = fixture;

  await oethVault
    .connect(timelock)
    .setAssetDefaultStrategy(stETH.address, balancerWstEthStrategy.address);
  await oethVault
    .connect(timelock)
    .setAssetDefaultStrategy(weth.address, balancerWstEthStrategy.address);

  fixture.stEthBPT = await ethers.getContractAt(
    "IERC20Metadata",
    addresses.mainnet.wstETH_WETH_BPT,
    josh
  );
  fixture.balancerWstEthPID = balancer_stETH_WETH_PID;

  fixture.auraPool = await ethers.getContractAt(
    "IERC4626",
    addresses.mainnet.wstETH_WETH_AuraRewards
  );

  fixture.balancerVault = await ethers.getContractAt(
    "IBalancerVault",
    addresses.mainnet.balancerVault,
    josh
  );

  return fixture;
}

async function fundWith3Crv(address, maxAmount) {
  // Get some 3CRV from most loaded contracts/wallets
  await impersonateAndFundAddress(
    addresses.mainnet.ThreePoolToken,
    [
      "0xceaf7747579696a2f0bb206a14210e3c9e6fb269",
      "0xd632f22692fac7611d2aa1c0d552930d43caed3b",
      "0xbfcf63294ad7105dea65aa58f8ae5be2d9d0952a",
      "0xed279fdd11ca84beef15af5d39bb4d4bee23f0ca",
      "0x43b4fdfd4ff969587185cdb6f0bd875c5fc83f8c",
    ],
    address,
    30, // balanceToUse
    maxAmount
  );
}

/**
 * Configure a Vault with only the Meta strategy.
 */
async function convexMetaVaultFixture() {
  const fixture = await defaultFixture();

  if (isFork) {
    const { josh, matt, anna, domen, daniel, franck, ousd } = fixture;

    // const curveFactoryAddress = '0xB9fC157394Af804a3578134A6585C0dc9cc990d4'

    const threepoolLP = await ethers.getContractAt(
      threepoolLPAbi,
      addresses.mainnet.ThreePoolToken
    );
    const ousdMetaPool = await ethers.getContractAt(
      ousdMetapoolAbi,
      addresses.mainnet.CurveOUSDMetaPool
    );
    const threepoolSwap = await ethers.getContractAt(
      threepoolSwapAbi,
      addresses.mainnet.ThreePool
    );
    // const curveFactory = await ethers.getContractAt(curveFactoryAbi, curveFactoryAddress)

    const balances = await ousdMetaPool.get_balances();
    log(`Metapool balance 0: ${formatUnits(balances[0])}`);
    log(`Metapool balance 1: ${formatUnits(balances[1])}`);

    // Domen is loaded with 3CRV
    await fundWith3Crv(domen.getAddress(), ethers.BigNumber.from("0"));

    for (const user of [josh, matt, anna, domen, daniel, franck]) {
      // Approve OUSD MetaPool contract to move funds
      await resetAllowance(threepoolLP, user, ousdMetaPool.address);
      await resetAllowance(ousd, user, ousdMetaPool.address);
    }

    fixture.ousdMetaPool = ousdMetaPool;
    fixture.threePoolToken = threepoolLP;
    fixture.threepoolSwap = threepoolSwap;
  } else {
    // Migrations should do these on fork
    const { governorAddr } = await getNamedAccounts();
    const sGovernor = await ethers.provider.getSigner(governorAddr);

    // Add Convex Meta strategy
    await fixture.vault
      .connect(sGovernor)
      .approveStrategy(fixture.OUSDmetaStrategy.address);

    // set meta strategy on vault so meta strategy is allowed to mint OUSD
    await fixture.vault
      .connect(sGovernor)
      .setOusdMetaStrategy(fixture.OUSDmetaStrategy.address);

    // set OUSD mint threshold to 50 million
    await fixture.vault
      .connect(sGovernor)
      .setNetOusdMintForStrategyThreshold(parseUnits("50", 24));

    await fixture.harvester
      .connect(sGovernor)
      .setSupportedStrategy(fixture.OUSDmetaStrategy.address, true);

    await fixture.vault
      .connect(sGovernor)
      .setAssetDefaultStrategy(
        fixture.usdt.address,
        fixture.OUSDmetaStrategy.address
      );

    await fixture.vault
      .connect(sGovernor)
      .setAssetDefaultStrategy(
        fixture.usdc.address,
        fixture.OUSDmetaStrategy.address
      );
  }

  return fixture;
}

/**
 * Configure a Vault with default DAI strategy to the Maker DSR strategy.
 */

async function makerDsrFixture(
  config = {
    daiMintAmount: 0,
    depositToStrategy: false,
  }
) {
  const fixture = await defaultFixture();

  if (isFork) {
    const { dai, josh, makerDsrStrategy, strategist, vault } = fixture;

    // Impersonate the OUSD Vault
    fixture.vaultSigner = await impersonateAndFundContract(vault.address);

    // mint some OUSD using DAI if configured
    if (config?.daiMintAmount > 0) {
      const daiMintAmount = parseUnits(config.daiMintAmount.toString());
      await vault.connect(josh).rebase();
      await vault.connect(josh).allocate();

      // Approve the Vault to transfer DAI
      await dai.connect(josh).approve(vault.address, daiMintAmount);

      // Mint OUSD with DAI
      // This will sit in the vault, not the strategy
      await vault.connect(josh).mint(dai.address, daiMintAmount, 0);

      // Add DAI to the Maker DSR Strategy
      if (config?.depositToStrategy) {
        // The strategist deposits the WETH to the AMO strategy
        await vault
          .connect(strategist)
          .depositToStrategy(
            makerDsrStrategy.address,
            [dai.address],
            [daiMintAmount]
          );
      }
    }
  } else {
    throw new Error(
      "Maker DSR strategy only supported in forked test environment"
    );
  }

  return fixture;
}

/**
 * Configure a Vault with only the Morpho strategy.
 */
async function morphoCompoundFixture() {
  const fixture = await defaultFixture();

  const { timelock } = fixture;

  if (isFork) {
    await fixture.vault
      .connect(timelock)
      .setAssetDefaultStrategy(
        fixture.usdt.address,
        fixture.morphoCompoundStrategy.address
      );

    await fixture.vault
      .connect(timelock)
      .setAssetDefaultStrategy(
        fixture.usdc.address,
        fixture.morphoCompoundStrategy.address
      );

    await fixture.vault
      .connect(timelock)
      .setAssetDefaultStrategy(
        fixture.dai.address,
        fixture.morphoCompoundStrategy.address
      );
  } else {
    throw new Error(
      "Morpho strategy only supported in forked test environment"
    );
  }

  return fixture;
}

/**
 * Configure a Vault with only the Morpho strategy.
 */
async function morphoAaveFixture() {
  const fixture = await defaultFixture();

  const { timelock } = fixture;

  if (isFork) {
    await fixture.vault
      .connect(timelock)
      .setAssetDefaultStrategy(
        fixture.usdt.address,
        fixture.morphoAaveStrategy.address
      );

    await fixture.vault
      .connect(timelock)
      .setAssetDefaultStrategy(
        fixture.usdc.address,
        fixture.morphoAaveStrategy.address
      );

    await fixture.vault
      .connect(timelock)
      .setAssetDefaultStrategy(
        fixture.dai.address,
        fixture.morphoAaveStrategy.address
      );
  } else {
    throw new Error(
      "Morpho strategy only supported in forked test environment"
    );
  }

  return fixture;
}

/**
 * Configure a Vault with only the Morpho strategy.
 */
async function oethMorphoAaveFixture() {
  const fixture = await oethDefaultFixture();

  if (isFork) {
    const { oethVault, timelock, weth, oethMorphoAaveStrategy } = fixture;

    await oethVault
      .connect(timelock)
      .setAssetDefaultStrategy(weth.address, oethMorphoAaveStrategy.address);
  } else {
    throw new Error(
      "Morpho strategy only supported in forked test environment"
    );
  }

  return fixture;
}

/**
 * FraxETHStrategy fixture
 */
async function fraxETHStrategyFixture() {
  const fixture = await oethDefaultFixture();

  if (isFork) {
    const { oethVault, frxETH, fraxEthStrategy, timelock } = fixture;
    await oethVault
      .connect(timelock)
      .setAssetDefaultStrategy(frxETH.address, fraxEthStrategy.address);
  } else {
    const { governorAddr } = await getNamedAccounts();
    const { oethVault, frxETH, fraxEthStrategy } = fixture;
    const sGovernor = await ethers.provider.getSigner(governorAddr);

    // Approve Strategy
    await oethVault.connect(sGovernor).approveStrategy(fraxEthStrategy.address);

    // Set as default
    await oethVault
      .connect(sGovernor)
      .setAssetDefaultStrategy(frxETH.address, fraxEthStrategy.address);
  }

  return fixture;
}

/**
 * Generalized strategy fixture that works only in forked environment
 *
 * @param metapoolAddress -> the address of the metapool
 * @param rewardPoolAddress -> address of the reward staker contract
 * @param metastrategyProxyName -> name of the generalizedMetastrategy proxy contract
 */
async function convexGeneralizedMetaForkedFixture(
  config = {
    metapoolAddress: addresses.mainnet.CurveOUSDMetaPool,
    rewardPoolAddress: addresses.mainnet.CVXRewardsPool,
    metastrategyProxyName: addresses.mainnet.ConvexOUSDAMOStrategy,
    lpTokenAddress: addresses.mainnet.ThreePoolToken,
  }
) {
  const {
    metapoolAddress,
    rewardPoolAddress,
    metastrategyProxyName,
    lpTokenAddress,
  } = config;
  const fixture = await defaultFixture();

  const { timelockAddr } = await getNamedAccounts();
  const sGovernor = await ethers.provider.getSigner(timelockAddr);
  const { josh, matt, anna, domen, daniel, franck } = fixture;

  const threepoolLP = await ethers.getContractAt(
    threepoolLPAbi,
    addresses.mainnet.ThreePoolToken
  );
  const metapool = await ethers.getContractAt(ousdMetapoolAbi, metapoolAddress);

  const primaryCoin = await ethers.getContractAt(
    erc20Abi,
    await metapool.coins(0)
  );

  const threepoolSwap = await ethers.getContractAt(
    threepoolSwapAbi,
    addresses.mainnet.ThreePool
  );

  const lpToken = await ethers.getContractAt(erc20Abi, lpTokenAddress);

  for (const user of [josh, matt, anna, domen, daniel, franck]) {
    // Approve Metapool contract to move funds
    await resetAllowance(threepoolLP, user, metapoolAddress);
    await resetAllowance(primaryCoin, user, metapoolAddress);
  }

  // Get some 3CRV from most loaded contracts/wallets
  await impersonateAndFundAddress(
    addresses.mainnet.ThreePoolToken,
    [
      "0xceaf7747579696a2f0bb206a14210e3c9e6fb269",
      "0xd632f22692fac7611d2aa1c0d552930d43caed3b",
      "0xbfcf63294ad7105dea65aa58f8ae5be2d9d0952a",
      "0xed279fdd11ca84beef15af5d39bb4d4bee23f0ca",
      "0x43b4fdfd4ff969587185cdb6f0bd875c5fc83f8c",
    ],
    // Domen is loaded with 3CRV
    domen.getAddress()
  );

  fixture.metapoolCoin = primaryCoin;
  fixture.metapool = metapool;
  fixture.metapoolLpToken = lpToken;
  fixture.threePoolToken = threepoolLP;
  fixture.threepoolSwap = threepoolSwap;

  fixture.metaStrategyProxy = await ethers.getContract(metastrategyProxyName);
  fixture.metaStrategy = await ethers.getContractAt(
    "ConvexGeneralizedMetaStrategy",
    fixture.metaStrategyProxy.address
  );

  fixture.rewardPool = await ethers.getContractAt(
    "IRewardStaking",
    rewardPoolAddress
  );

  await fixture.vault
    .connect(sGovernor)
    .setAssetDefaultStrategy(
      fixture.usdt.address,
      fixture.metaStrategy.address
    );

  await fixture.vault
    .connect(sGovernor)
    .setAssetDefaultStrategy(
      fixture.usdc.address,
      fixture.metaStrategy.address
    );

  return fixture;
}

async function impersonateAccount(address) {
  await hre.network.provider.request({
    method: "hardhat_impersonateAccount",
    params: [address],
  });
}

async function mineBlocks(blocksToMine) {
  const hexBlocks = "0x" + Number(blocksToMine).toString(16);
  await hre.network.provider.request({
    method: "hardhat_mine",
    params: [hexBlocks],
  });
}

async function nodeSnapshot() {
  return await hre.network.provider.request({
    method: "evm_snapshot",
    params: [],
  });
}

async function nodeRevert(snapshotId) {
  return await hre.network.provider.request({
    method: "evm_revert",
    params: [snapshotId],
  });
}

async function _hardhatSetBalance(address, amount = "10000") {
  await hre.network.provider.request({
    method: "hardhat_setBalance",
    params: [
      address,
      parseEther(amount)
        .toHexString()
        .replace(/^0x0+/, "0x")
        .replace(/0$/, "1"),
    ],
  });
}

async function impersonateAndFundContract(address, amount = "100000") {
  await impersonateAccount(address);

  if (parseFloat(amount) > 0) {
    await _hardhatSetBalance(address, amount);
  }

  const signer = await ethers.provider.getSigner(address);
  signer.address = address;
  return signer;
}

async function impersonateAndFundAddress(
  tokenAddress,
  contractAddresses,
  toAddress,
  balanceToUse = 30, // 30%
  maxAmount = ethers.BigNumber.from(0)
) {
  if (!Array.isArray(contractAddresses)) {
    contractAddresses = [contractAddresses];
  }

  let amountTransfered = ethers.BigNumber.from("0");
  for (const contractAddress of contractAddresses) {
    const impersonatedSigner = await impersonateAndFundContract(
      contractAddress
    );

    const tokenContract = await ethers.getContractAt(daiAbi, tokenAddress);

    const balance = await tokenContract
      .connect(impersonatedSigner)
      .balanceOf(contractAddress);

    const amount = balance.mul(balanceToUse).div(100);
    // consider max amount
    if (maxAmount.gt(ethers.BigNumber.from("0"))) {
      if (amountTransfered.add(amount).gt(maxAmount)) {
        await tokenContract
          .connect(impersonatedSigner)
          .transfer(toAddress, maxAmount.sub(amountTransfered));

        // max amount already transferred
        return;
      }

      amountTransfered.add(amount);
    }

    await tokenContract.connect(impersonatedSigner).transfer(toAddress, amount);
  }
}

async function resetAllowance(
  tokenContract,
  signer,
  toAddress,
  allowance = "10000000000000000000000000000000000000000000000000"
) {
  await tokenContract.connect(signer).approve(toAddress, "0");
  await tokenContract.connect(signer).approve(toAddress, allowance);
}

async function mintWETH(weth, recipient, amount = "100") {
  await _hardhatSetBalance(recipient.address, (Number(amount) * 2).toString());
  await weth.connect(recipient).deposit({
    value: parseEther(amount),
  });
}

async function withImpersonatedAccount(address, cb) {
  const signer = await impersonateAndFundContract(address);

  await cb(signer);

  await hre.network.provider.request({
    method: "hardhat_stopImpersonatingAccount",
    params: [address],
  });
}

/**
 * Configure a Vault with only the LUSD Generalized Meta strategy.
 */
async function convexLUSDMetaVaultFixture() {
  const fixture = await defaultFixture();

  const { governorAddr } = await getNamedAccounts();
  const sGovernor = await ethers.provider.getSigner(governorAddr);

  // Add Convex Meta strategy
  await fixture.vault
    .connect(sGovernor)
    .approveStrategy(fixture.LUSDMetaStrategy.address);

  await fixture.harvester
    .connect(sGovernor)
    .setSupportedStrategy(fixture.LUSDMetaStrategy.address, true);

  await fixture.vault
    .connect(sGovernor)
    .setAssetDefaultStrategy(
      fixture.usdt.address,
      fixture.LUSDMetaStrategy.address
    );

  await fixture.vault
    .connect(sGovernor)
    .setAssetDefaultStrategy(
      fixture.usdc.address,
      fixture.LUSDMetaStrategy.address
    );

  return fixture;
}

/**
 * Configure a Vault with only the OETH/(W)ETH Curve Metastrategy.
 */
async function convexOETHMetaVaultFixture() {
  const fixture = await defaultFixture();

  const { ConvexEthMetaStrategy, oethVault, josh, timelock, weth } = fixture;

  await impersonateAndFundAddress(
    weth.address,
    [
      "0x8EB8a3b98659Cce290402893d0123abb75E3ab28",
      "0x741AA7CFB2c7bF2A1E7D4dA2e3Df6a56cA4131F3",
      "0x57757E3D981446D585Af0D9Ae4d7DF6D64647806",
      "0x2fEb1512183545f48f6b9C5b4EbfCaF49CfCa6F3",
      "0x6B44ba0a126a2A1a8aa6cD1AdeeD002e141Bcd44",
    ],
    // Josh is loaded with weth
    josh.getAddress()
  );

  // Get some CRV from most loaded contracts/wallets
  await impersonateAndFundAddress(
    addresses.mainnet.CRV,
    [
      "0x0A2634885B47F15064fB2B33A86733C614c9950A",
      "0x34ea4138580435B5A521E460035edb19Df1938c1",
      "0x28C6c06298d514Db089934071355E5743bf21d60",
      "0xa6a4d3218BBf0E81B38390396f9EA7eb8B9c9820",
      "0xb73D8dCE603155e231aAd4381a2F20071Ca4D55c",
    ],
    // Josh is loaded with CRV
    josh.getAddress()
  );

  // Add Convex Meta strategy
  await oethVault
    .connect(timelock)
    .setAssetDefaultStrategy(weth.address, ConvexEthMetaStrategy.address);

  // Update the strategy threshold to 100k ETH
  await oethVault
    .connect(timelock)
    .setNetOusdMintForStrategyThreshold(parseUnits("100", 21));

  // Convex pool that records the deposited balances
  fixture.cvxRewardPool = await ethers.getContractAt(
    "IRewardStaking",
    await ConvexEthMetaStrategy.cvxRewardStaker()
  );

  fixture.oethMetaPool = await ethers.getContractAt(
    ousdMetapoolAbi,
    addresses.mainnet.CurveOETHMetaPool
  );

  return fixture;
}

/**
 * Configure a Vault with only the Aave strategy.
 */
async function aaveVaultFixture() {
  const fixture = await defaultFixture();

  const { governorAddr } = await getNamedAccounts();
  const sGovernor = await ethers.provider.getSigner(governorAddr);
  // Add Aave which only supports DAI
  await fixture.vault
    .connect(sGovernor)
    .approveStrategy(fixture.aaveStrategy.address);

  await fixture.harvester
    .connect(sGovernor)
    .setSupportedStrategy(fixture.aaveStrategy.address, true);

  // Add direct allocation of DAI to Aave
  await fixture.vault
    .connect(sGovernor)
    .setAssetDefaultStrategy(fixture.dai.address, fixture.aaveStrategy.address);
  return fixture;
}

/**
 * Configure a compound fixture with a false vault for testing
 */
async function compoundFixture() {
  const fixture = await defaultFixture();

  const assetAddresses = await getAssetAddresses(deployments);
  const { deploy } = deployments;
  const { governorAddr } = await getNamedAccounts();
  const sGovernor = await ethers.provider.getSigner(governorAddr);

  await deploy("StandaloneCompound", {
    from: governorAddr,
    contract: "CompoundStrategy",
    args: [
      [
        addresses.dead,
        governorAddr, // Using Governor in place of Vault here
      ],
    ],
  });

  fixture.cStandalone = await ethers.getContract("StandaloneCompound");

  // Set governor as vault
  await fixture.cStandalone
    .connect(sGovernor)
    .initialize(
      [assetAddresses.COMP],
      [assetAddresses.DAI, assetAddresses.USDC],
      [assetAddresses.cDAI, assetAddresses.cUSDC]
    );

  await fixture.cStandalone
    .connect(sGovernor)
    .setHarvesterAddress(fixture.harvester.address);

  await fixture.usdc.transfer(
    await fixture.matt.getAddress(),
    parseUnits("1000", 6)
  );

  return fixture;
}

/**
 * Configure a threepool fixture with the governer as vault for testing
 */
async function threepoolFixture() {
  const fixture = await defaultFixture();

  const assetAddresses = await getAssetAddresses(deployments);
  const { deploy } = deployments;
  const { governorAddr } = await getNamedAccounts();
  const sGovernor = await ethers.provider.getSigner(governorAddr);

  await deploy("StandaloneThreePool", {
    from: governorAddr,
    contract: "ThreePoolStrategy",
    args: [
      [
        assetAddresses.ThreePool,
        governorAddr, // Using Governor in place of Vault here
      ],
    ],
  });

  fixture.tpStandalone = await ethers.getContract("StandaloneThreePool");

  // Set governor as vault
  await fixture.tpStandalone.connect(sGovernor)[
    // eslint-disable-next-line
    "initialize(address[],address[],address[],address,address)"
  ]([assetAddresses.CRV], [assetAddresses.DAI, assetAddresses.USDC, assetAddresses.USDT], [assetAddresses.ThreePoolToken, assetAddresses.ThreePoolToken, assetAddresses.ThreePoolToken], assetAddresses.ThreePoolGauge, assetAddresses.CRVMinter);

  return fixture;
}

/**
 * Configure a Vault with two strategies
 */
async function multiStrategyVaultFixture() {
  const fixture = await compoundVaultFixture();
  const assetAddresses = await getAssetAddresses(deployments);
  const { deploy } = deployments;

  const { governorAddr } = await getNamedAccounts();
  const sGovernor = await ethers.provider.getSigner(governorAddr);

  await deploy("StrategyTwo", {
    from: governorAddr,
    contract: "CompoundStrategy",
  });

  const cStrategyTwo = await ethers.getContract("StrategyTwo");
  // Initialize the second strategy with DAI and USDC
  await cStrategyTwo
    .connect(sGovernor)
    .initialize(
      addresses.dead,
      fixture.vault.address,
      [assetAddresses.COMP],
      [assetAddresses.DAI, assetAddresses.USDC],
      [assetAddresses.cDAI, assetAddresses.cUSDC]
    );

  await cStrategyTwo
    .connect(sGovernor)
    .setHarvesterAddress(fixture.harvester.address);

  // Add second strategy to Vault
  await fixture.vault.connect(sGovernor).approveStrategy(cStrategyTwo.address);

  await fixture.harvester
    .connect(sGovernor)
    .setSupportedStrategy(cStrategyTwo.address, true);

  // DAI to second strategy
  await fixture.vault
    .connect(sGovernor)
    .setAssetDefaultStrategy(fixture.dai.address, cStrategyTwo.address);

  // Set up third strategy
  await deploy("StrategyThree", {
    from: governorAddr,
    contract: "CompoundStrategy",
  });
  const cStrategyThree = await ethers.getContract("StrategyThree");
  // Initialize the third strategy with only DAI
  await cStrategyThree
    .connect(sGovernor)
    .initialize(
      addresses.dead,
      fixture.vault.address,
      [assetAddresses.COMP],
      [assetAddresses.DAI],
      [assetAddresses.cDAI]
    );

  await cStrategyThree
    .connect(sGovernor)
    .setHarvesterAddress(fixture.harvester.address);

  fixture.strategyTwo = cStrategyTwo;
  fixture.strategyThree = cStrategyThree;
  return fixture;
}

/**
 * Configure a hacked Vault
 */
async function hackedVaultFixture() {
  const fixture = await defaultFixture();

  const assetAddresses = await getAssetAddresses(deployments);
  const { deploy } = deployments;
  const { vault, oracleRouter } = fixture;
  const { governorAddr } = await getNamedAccounts();
  const sGovernor = await ethers.provider.getSigner(governorAddr);
  const oracleAddresses = await getOracleAddresses(hre.deployments);

  await deploy("MockEvilDAI", {
    from: governorAddr,
    args: [vault.address, assetAddresses.DAI],
  });

  const evilDAI = await ethers.getContract("MockEvilDAI");
  /* Mock oracle feeds report 0 for updatedAt data point. Set
   * maxStaleness to 100 years from epoch to make the Oracle
   * feeds valid
   */
  const maxStaleness = 24 * 60 * 60 * 365 * 100;

  await oracleRouter.setFeed(
    evilDAI.address,
    oracleAddresses.chainlink.DAI_USD,
    maxStaleness
  );
  await oracleRouter.cacheDecimals(evilDAI.address);

  await fixture.vault.connect(sGovernor).supportAsset(evilDAI.address, 0);

  fixture.evilDAI = evilDAI;

  return fixture;
}

/**
 * Configure a reborn hack attack
 */
async function rebornFixture() {
  const fixture = await defaultFixture();

  const assetAddresses = await getAssetAddresses(deployments);
  const { deploy } = deployments;
  const { governorAddr } = await getNamedAccounts();
  const { vault } = fixture;

  await deploy("Sanctum", {
    from: governorAddr,
    args: [assetAddresses.DAI, vault.address],
  });

  const sanctum = await ethers.getContract("Sanctum");

  const encodedCallbackAddress = defaultAbiCoder
    .encode(["address"], [sanctum.address])
    .slice(2);
  const initCode = (await ethers.getContractFactory("Reborner")).bytecode;
  const deployCode = `${initCode}${encodedCallbackAddress}`;

  await sanctum.deploy(12345, deployCode);
  const rebornAddress = await sanctum.computeAddress(12345, deployCode);
  const reborner = await ethers.getContractAt("Reborner", rebornAddress);

  const rebornAttack = async (shouldAttack = true, targetMethod = null) => {
    await sanctum.setShouldAttack(shouldAttack);
    if (targetMethod) await sanctum.setTargetMethod(targetMethod);
    await sanctum.setOUSDAddress(fixture.ousd.address);
    await sanctum.deploy(12345, deployCode);
  };

  fixture.reborner = reborner;
  fixture.rebornAttack = rebornAttack;

  return fixture;
}

async function fluxStrategyFixture() {
  const fixture = await defaultFixture();

  const { fluxStrategy, timelock, vault, dai, usdt, usdc } = fixture;

  await vault
    .connect(timelock)
    .setAssetDefaultStrategy(dai.address, fluxStrategy.address);

  await vault
    .connect(timelock)
    .setAssetDefaultStrategy(usdt.address, fluxStrategy.address);

  await vault
    .connect(timelock)
    .setAssetDefaultStrategy(usdc.address, fluxStrategy.address);

  // Withdraw all from strategies and deposit it to Flux
  await vault.connect(timelock).withdrawAllFromStrategies();

  await vault.connect(timelock).rebase();

  return fixture;
}

async function replaceContractAt(targetAddress, mockContract) {
  const signer = (await hre.ethers.getSigners())[0];
  const mockCode = await signer.provider.getCode(mockContract.address);

  await hre.network.provider.request({
    method: "hardhat_setCode",
    params: [targetAddress, mockCode],
  });
}

/**
 * A fixture is a setup function that is run only the first time it's invoked. On subsequent invocations,
 * Hardhat will reset the state of the network to what it was at the point after the fixture was initially executed.
 * The returned `loadFixture` function is typically inlcuded in the beforeEach().
 * @example
 *   const loadFixture = createFixtureLoader(convexOETHMetaVaultFixture);
 *   beforeEach(async () => {
 *     fixture = await loadFixture();
 *   });
 * @example
 *   const loadFixture = createFixtureLoader(convexOETHMetaVaultFixture, {
 *     wethMintAmount: 5000,
 *     depositToStrategy: false,
 *   });
 *   beforeEach(async () => {
 *     fixture = await loadFixture();
 *   });
 * @param {*} fixture async function that sets up test data. eg users, contracts and protocols
 * @param {*} config optional config object passed to the fixture function
 * @returns loadFixture an async function that loads a fixture
 */
function createFixtureLoader(fixture, config) {
  return deployments.createFixture(async () => {
    return await fixture(config);
  });
}

/**
 * An async function that loads the default fixture for unit or fork tests
 * @example
 *   let fixture;
 *   beforeEach(async () => {
 *     fixture = await loadDefaultFixture();
 *   });
 */
async function loadDefaultFixture() {
  return await defaultFixture();
}

module.exports = {
  createFixtureLoader,
  loadDefaultFixture,
  fundWith3Crv,
  resetAllowance,
  defaultFixture,
  oethDefaultFixture,
  mockVaultFixture,
  compoundFixture,
  compoundVaultFixture,
  multiStrategyVaultFixture,
  threepoolFixture,
  threepoolVaultFixture,
  convexVaultFixture,
  convexMetaVaultFixture,
  convexOETHMetaVaultFixture,
  convexGeneralizedMetaForkedFixture,
  convexLUSDMetaVaultFixture,
  makerDsrFixture,
  morphoCompoundFixture,
  morphoAaveFixture,
  aaveVaultFixture,
  hackedVaultFixture,
  rebornFixture,
  withImpersonatedAccount,
  impersonateAndFundContract,
  impersonateAccount,
  balancerREthFixture,
  balancerWstEthFixture,
  tiltBalancerMetaStableWETHPool,
  fraxETHStrategyFixture,
  oethMorphoAaveFixture,
  mintWETH,
  replaceContractAt,
  oeth1InchSwapperFixture,
  oethCollateralSwapFixture,
  ousdCollateralSwapFixture,
  fluxStrategyFixture,
  mineBlocks,
  nodeSnapshot,
  nodeRevert,
};<|MERGE_RESOLUTION|>--- conflicted
+++ resolved
@@ -349,13 +349,9 @@
       oethDripperProxy.address
     );
 
-<<<<<<< HEAD
     oethZapper = await ethers.getContract("OETHZapper");
 
-    // Replace OracelRouter to disable staleness
-=======
     // Replace OracleRouter to disable staleness
->>>>>>> 67fa12a0
     const dMockOracleRouterNoStale = await deployWithConfirmation(
       "MockOracleRouterNoStale"
     );
