const hre = require("hardhat");
const { ethers } = hre;
const { formatUnits } = require("ethers/lib/utils");

const addresses = require("../utils/addresses");
const {
  fundAccounts,
  fundAccountsForOETHUnitTests,
} = require("../utils/funding");
const {
  getAssetAddresses,
  getOracleAddresses,
  daiUnits,
  isFork,
  oethUnits,
} = require("./helpers");

const daiAbi = require("./abi/dai.json").abi;
const usdtAbi = require("./abi/usdt.json").abi;
const erc20Abi = require("./abi/erc20.json");
const morphoAbi = require("./abi/morpho.json");
const morphoLensAbi = require("./abi/morphoLens.json");
const crvMinterAbi = require("./abi/crvMinter.json");

// const curveFactoryAbi = require("./abi/curveFactory.json")
const ousdMetapoolAbi = require("./abi/ousdMetapool.json");
const threepoolLPAbi = require("./abi/threepoolLP.json");
const threepoolSwapAbi = require("./abi/threepoolSwap.json");

const sfrxETHAbi = require("./abi/sfrxETH.json");
const { deployWithConfirmation } = require("../utils/deploy");
const { defaultAbiCoder, parseUnits, parseEther } = require("ethers/lib/utils");

const log = require("../utils/logger")("test:fixtures");

const defaultFixture = deployments.createFixture(async () => {
  log(`Forked from block: ${await hre.ethers.provider.getBlockNumber()}`);

  log(
    `Before deployments with param "${
      isFork
        ? undefined
        : process.env.FORKED_LOCAL_TEST
        ? ["none"]
        : ["unit_tests"]
    }"`
  );

  // Run the contract deployments
  await deployments.fixture(
    isFork
      ? undefined
      : process.env.FORKED_LOCAL_TEST
      ? ["none"]
      : ["unit_tests"],
    {
      keepExistingDeployments: true,
    }
  );

  log(`Block after deployments: ${await hre.ethers.provider.getBlockNumber()}`);

  const { governorAddr, strategistAddr, timelockAddr } =
    await getNamedAccounts();

  const ousdProxy = await ethers.getContract("OUSDProxy");
  const vaultProxy = await ethers.getContract("VaultProxy");

  const harvesterProxy = await ethers.getContract("HarvesterProxy");

  const compoundStrategyProxy = await ethers.getContract(
    "CompoundStrategyProxy"
  );

  const ousd = await ethers.getContractAt("OUSD", ousdProxy.address);
  const vault = await ethers.getContractAt("IVault", vaultProxy.address);
  const oethProxy = await ethers.getContract("OETHProxy");
  const OETHVaultProxy = await ethers.getContract("OETHVaultProxy");
  const oethVault = await ethers.getContractAt(
    "IVault",
    OETHVaultProxy.address
  );
  const oeth = await ethers.getContractAt("OETH", oethProxy.address);

  let woeth, woethProxy;

  if (isFork) {
    woethProxy = await ethers.getContract("WOETHProxy");
    woeth = await ethers.getContractAt("WOETH", woethProxy.address);
  }

  const harvester = await ethers.getContractAt(
    "Harvester",
    harvesterProxy.address
  );

  const dripperProxy = await ethers.getContract("DripperProxy");
  const dripper = await ethers.getContractAt("Dripper", dripperProxy.address);
  const wousdProxy = await ethers.getContract("WrappedOUSDProxy");
  const wousd = await ethers.getContractAt("WrappedOusd", wousdProxy.address);
  const governorContract = await ethers.getContract("Governor");
  const CompoundStrategyFactory = await ethers.getContractFactory(
    "CompoundStrategy"
  );
  const compoundStrategy = await ethers.getContractAt(
    "CompoundStrategy",
    compoundStrategyProxy.address
  );

  const threePoolStrategyProxy = await ethers.getContract(
    "ThreePoolStrategyProxy"
  );
  const threePoolStrategy = await ethers.getContractAt(
    "ThreePoolStrategy",
    threePoolStrategyProxy.address
  );
  const convexStrategyProxy = await ethers.getContract("ConvexStrategyProxy");
  const convexStrategy = await ethers.getContractAt(
    "ConvexStrategy",
    convexStrategyProxy.address
  );

  const OUSDmetaStrategyProxy = await ethers.getContract(
    "ConvexOUSDMetaStrategyProxy"
  );
  const OUSDmetaStrategy = await ethers.getContractAt(
    "ConvexOUSDMetaStrategy",
    OUSDmetaStrategyProxy.address
  );

  const aaveStrategyProxy = await ethers.getContract("AaveStrategyProxy");
  const aaveStrategy = await ethers.getContractAt(
    "AaveStrategy",
    aaveStrategyProxy.address
  );

  const oracleRouter = await ethers.getContract("OracleRouter");
  const oethOracleRouter = await ethers.getContract(
    isFork ? "OETHOracleRouter" : "OracleRouter"
  );

  const buybackProxy = await ethers.getContract("BuybackProxy");
  const buyback = await ethers.getContractAt("Buyback", buybackProxy.address);

  let usdt,
    dai,
    tusd,
    usdc,
    weth,
    ogn,
    ogv,
    rewardsSource,
    nonStandardToken,
    cusdt,
    cdai,
    cusdc,
    comp,
    adai,
    ausdt,
    ausdc,
    aave,
    aaveToken,
    stkAave,
    aaveIncentivesController,
    reth,
    stETH,
    frxETH,
    sfrxETH,
    mockNonRebasing,
    mockNonRebasingTwo,
    LUSD,
    fdai,
    fusdt,
    fusdc;

  let chainlinkOracleFeedDAI,
    chainlinkOracleFeedUSDT,
    chainlinkOracleFeedUSDC,
    chainlinkOracleFeedOGNETH,
    chainlinkOracleFeedETH,
    crv,
    crvMinter,
    threePool,
    threePoolToken,
    metapoolToken,
    morpho,
    morphoCompoundStrategy,
    fraxEthStrategy,
    morphoAaveStrategy,
    oethMorphoAaveStrategy,
    morphoLens,
    LUSDMetapoolToken,
    threePoolGauge,
    aaveAddressProvider,
    uniswapPairOUSD_USDT,
    liquidityRewardOUSD_USDT,
    flipper,
    cvx,
    cvxBooster,
    cvxRewardPool,
    LUSDMetaStrategyProxy,
    LUSDMetaStrategy,
    oethHarvester,
    oethDripper,
    swapper,
    mockSwapper,
    swapper1Inch,
    mock1InchSwapRouter,
    ConvexEthMetaStrategyProxy,
    ConvexEthMetaStrategy,
    fluxStrategy;

  if (isFork) {
    usdt = await ethers.getContractAt(usdtAbi, addresses.mainnet.USDT);
    dai = await ethers.getContractAt(daiAbi, addresses.mainnet.DAI);
    tusd = await ethers.getContractAt(erc20Abi, addresses.mainnet.TUSD);
    usdc = await ethers.getContractAt(erc20Abi, addresses.mainnet.USDC);
    weth = await ethers.getContractAt("IWETH9", addresses.mainnet.WETH);
    cusdt = await ethers.getContractAt(erc20Abi, addresses.mainnet.cUSDT);
    cdai = await ethers.getContractAt(erc20Abi, addresses.mainnet.cDAI);
    cusdc = await ethers.getContractAt(erc20Abi, addresses.mainnet.cUSDC);
    comp = await ethers.getContractAt(erc20Abi, addresses.mainnet.COMP);
    crv = await ethers.getContractAt(erc20Abi, addresses.mainnet.CRV);
    cvx = await ethers.getContractAt(erc20Abi, addresses.mainnet.CVX);
    ogn = await ethers.getContractAt(erc20Abi, addresses.mainnet.OGN);
    LUSD = await ethers.getContractAt(erc20Abi, addresses.mainnet.LUSD);
    aave = await ethers.getContractAt(erc20Abi, addresses.mainnet.Aave);
    ausdt = await ethers.getContractAt(erc20Abi, addresses.mainnet.aUSDT);
    ausdc = await ethers.getContractAt(erc20Abi, addresses.mainnet.aUSDC);
    adai = await ethers.getContractAt(erc20Abi, addresses.mainnet.aDAI);
    reth = await ethers.getContractAt(erc20Abi, addresses.mainnet.rETH);
    stETH = await ethers.getContractAt(erc20Abi, addresses.mainnet.stETH);
    frxETH = await ethers.getContractAt(erc20Abi, addresses.mainnet.frxETH);
    sfrxETH = await ethers.getContractAt(sfrxETHAbi, addresses.mainnet.sfrxETH);
    reth = await ethers.getContractAt(erc20Abi, addresses.mainnet.rETH);
    stETH = await ethers.getContractAt(erc20Abi, addresses.mainnet.stETH);
    morpho = await ethers.getContractAt(morphoAbi, addresses.mainnet.Morpho);
    morphoLens = await ethers.getContractAt(
      morphoLensAbi,
      addresses.mainnet.MorphoLens
    );
    fdai = await ethers.getContractAt(erc20Abi, addresses.mainnet.fDAI);
    fusdc = await ethers.getContractAt(erc20Abi, addresses.mainnet.fUSDC);
    fusdt = await ethers.getContractAt(erc20Abi, addresses.mainnet.fUSDT);

    crvMinter = await ethers.getContractAt(
      crvMinterAbi,
      addresses.mainnet.CRVMinter
    );
    aaveAddressProvider = await ethers.getContractAt(
      "ILendingPoolAddressesProvider",
      addresses.mainnet.AAVE_ADDRESS_PROVIDER
    );
    rewardsSource = addresses.mainnet.RewardsSource;
    cvxBooster = await ethers.getContractAt(
      "MockBooster",
      addresses.mainnet.CVXBooster
    );
    cvxRewardPool = await ethers.getContractAt(
      "IRewardStaking",
      addresses.mainnet.CVXRewardsPool
    );

    const morphoCompoundStrategyProxy = await ethers.getContract(
      "MorphoCompoundStrategyProxy"
    );
    morphoCompoundStrategy = await ethers.getContractAt(
      "MorphoCompoundStrategy",
      morphoCompoundStrategyProxy.address
    );

    const morphoAaveStrategyProxy = await ethers.getContract(
      "MorphoAaveStrategyProxy"
    );
    morphoAaveStrategy = await ethers.getContractAt(
      "MorphoAaveStrategy",
      morphoAaveStrategyProxy.address
    );

    const oethMorphoAaveStrategyProxy = await ethers.getContract(
      "OETHMorphoAaveStrategyProxy"
    );
    oethMorphoAaveStrategy = await ethers.getContractAt(
      "MorphoAaveStrategy",
      oethMorphoAaveStrategyProxy.address
    );

    const fraxEthStrategyProxy = await ethers.getContract(
      "FraxETHStrategyProxy"
    );
    fraxEthStrategy = await ethers.getContractAt(
      "FraxETHStrategy",
      fraxEthStrategyProxy.address
    );

    const oethHarvesterProxy = await ethers.getContract("OETHHarvesterProxy");
    oethHarvester = await ethers.getContractAt(
      "OETHHarvester",
      oethHarvesterProxy.address
    );

    ConvexEthMetaStrategyProxy = await ethers.getContract(
      "ConvexEthMetaStrategyProxy"
    );
    ConvexEthMetaStrategy = await ethers.getContractAt(
      "ConvexEthMetaStrategy",
      ConvexEthMetaStrategyProxy.address
    );

    const oethDripperProxy = await ethers.getContract("OETHDripperProxy");
    oethDripper = await ethers.getContractAt(
      "OETHDripper",
      oethDripperProxy.address
    );

    // Replace OracelRouter to disable staleness
    const dMockOracleRouterNoStale = await deployWithConfirmation(
      "MockOracleRouterNoStale"
    );
    const dMockOETHOracleRouterNoStale = await deployWithConfirmation(
      "MockOETHOracleRouterNoStale"
    );
    await replaceContractAt(oracleRouter.address, dMockOracleRouterNoStale);
    await replaceContractAt(
      oethOracleRouter.address,
      dMockOETHOracleRouterNoStale
    );
    swapper = await ethers.getContract("Swapper1InchV5");

    const fluxStrategyProxy = await ethers.getContract("FluxStrategyProxy");
    fluxStrategy = await ethers.getContractAt(
      "CompoundStrategy",
      fluxStrategyProxy.address
    );
  } else {
    usdt = await ethers.getContract("MockUSDT");
    dai = await ethers.getContract("MockDAI");
    tusd = await ethers.getContract("MockTUSD");
    usdc = await ethers.getContract("MockUSDC");
    weth = await ethers.getContract("MockWETH");
    ogn = await ethers.getContract("MockOGN");
    LUSD = await ethers.getContract("MockLUSD");
    ogv = await ethers.getContract("MockOGV");
    reth = await ethers.getContract("MockRETH");
    frxETH = await ethers.getContract("MockfrxETH");
    sfrxETH = await ethers.getContract("MocksfrxETH");
    stETH = await ethers.getContract("MockstETH");
    nonStandardToken = await ethers.getContract("MockNonStandardToken");

    cdai = await ethers.getContract("MockCDAI");
    cusdt = await ethers.getContract("MockCUSDT");
    cusdc = await ethers.getContract("MockCUSDC");
    comp = await ethers.getContract("MockCOMP");

    crv = await ethers.getContract("MockCRV");
    cvx = await ethers.getContract("MockCVX");
    crvMinter = await ethers.getContract("MockCRVMinter");
    threePool = await ethers.getContract("MockCurvePool");
    threePoolToken = await ethers.getContract("Mock3CRV");
    metapoolToken = await ethers.getContract("MockCurveMetapool");
    LUSDMetapoolToken = await ethers.getContract("MockCurveLUSDMetapool");
    threePoolGauge = await ethers.getContract("MockCurveGauge");
    cvxBooster = await ethers.getContract("MockBooster");
    cvxRewardPool = await ethers.getContract("MockRewardPool");

    adai = await ethers.getContract("MockADAI");
    aaveToken = await ethers.getContract("MockAAVEToken");
    aave = await ethers.getContract("MockAave");
    // currently in test the mockAave is itself the address provder
    aaveAddressProvider = await ethers.getContractAt(
      "ILendingPoolAddressesProvider",
      aave.address
    );
    stkAave = await ethers.getContract("MockStkAave");
    aaveIncentivesController = await ethers.getContract(
      "MockAaveIncentivesController"
    );

    uniswapPairOUSD_USDT = await ethers.getContract("MockUniswapPairOUSD_USDT");
    liquidityRewardOUSD_USDT = await ethers.getContractAt(
      "LiquidityReward",
      (
        await ethers.getContract("LiquidityRewardOUSD_USDTProxy")
      ).address
    );

    chainlinkOracleFeedDAI = await ethers.getContract(
      "MockChainlinkOracleFeedDAI"
    );
    chainlinkOracleFeedUSDT = await ethers.getContract(
      "MockChainlinkOracleFeedUSDT"
    );
    chainlinkOracleFeedUSDC = await ethers.getContract(
      "MockChainlinkOracleFeedUSDC"
    );
    chainlinkOracleFeedOGNETH = await ethers.getContract(
      "MockChainlinkOracleFeedOGNETH"
    );
    chainlinkOracleFeedETH = await ethers.getContract(
      "MockChainlinkOracleFeedETH"
    );

    // Mock contracts for testing rebase opt out
    mockNonRebasing = await ethers.getContract("MockNonRebasing");
    await mockNonRebasing.setOUSD(ousd.address);
    mockNonRebasingTwo = await ethers.getContract("MockNonRebasingTwo");
    await mockNonRebasingTwo.setOUSD(ousd.address);

    flipper = await ethers.getContract("Flipper");

    LUSDMetaStrategyProxy = await ethers.getContract(
      "ConvexLUSDMetaStrategyProxy"
    );
    LUSDMetaStrategy = await ethers.getContractAt(
      "ConvexGeneralizedMetaStrategy",
      LUSDMetaStrategyProxy.address
    );

    const fraxEthStrategyProxy = await ethers.getContract(
      "FraxETHStrategyProxy"
    );
    fraxEthStrategy = await ethers.getContractAt(
      "FraxETHStrategy",
      fraxEthStrategyProxy.address
    );
    swapper = await ethers.getContract("MockSwapper");
    mockSwapper = await ethers.getContract("MockSwapper");
    swapper1Inch = await ethers.getContract("Swapper1InchV5");
    mock1InchSwapRouter = await ethers.getContract("Mock1InchSwapRouter");
  }

  if (!isFork) {
    const assetAddresses = await getAssetAddresses(deployments);

    const sGovernor = await ethers.provider.getSigner(governorAddr);

    // Add TUSD in fixture, it is disabled by default in deployment
    await vault.connect(sGovernor).supportAsset(assetAddresses.TUSD, 0);

    // Enable capital movement
    await vault.connect(sGovernor).unpauseCapital();

    // Add Buyback contract as trustee
    await vault.connect(sGovernor).setTrusteeAddress(buyback.address);
  }

  const signers = await hre.ethers.getSigners();
  let governor = signers[1];
  let strategist = signers[0];
  const adjuster = signers[0];
  let timelock;
  let oldTimelock;

  const [matt, josh, anna, domen, daniel, franck] = signers.slice(4);

  if (isFork) {
    governor = await impersonateAndFundContract(governorAddr);
    strategist = await impersonateAndFundContract(strategistAddr);
    timelock = await impersonateAndFundContract(timelockAddr);
    oldTimelock = await impersonateAndFundContract(
      addresses.mainnet.OldTimelock
    );
  }
  await fundAccounts();
  if (isFork) {
    for (const user of [josh, matt, anna, domen, daniel, franck]) {
      // Approve Vault to move funds
      for (const asset of [ousd, usdt, usdc, dai]) {
        await resetAllowance(asset, user, vault.address);
      }

      for (const asset of [oeth, frxETH]) {
        await resetAllowance(asset, user, oethVault.address);
      }
    }
  } else {
    // Matt and Josh each have $100 OUSD
    for (const user of [matt, josh]) {
      await dai.connect(user).approve(vault.address, daiUnits("100"));
      await vault.connect(user).mint(dai.address, daiUnits("100"), 0);
    }
  }
  if (!rewardsSource && !isFork) {
    const address = await buyback.connect(governor).rewardsSource();
    rewardsSource = await ethers.getContractAt([], address);
  }
  return {
    // Accounts
    matt,
    josh,
    anna,
    governor,
    strategist,
    adjuster,
    domen,
    daniel,
    franck,
    timelock,
    oldTimelock,
    // Contracts
    ousd,
    vault,
    harvester,
    dripper,
    mockNonRebasing,
    mockNonRebasingTwo,
    // Oracle
    chainlinkOracleFeedDAI,
    chainlinkOracleFeedUSDT,
    chainlinkOracleFeedUSDC,
    chainlinkOracleFeedOGNETH,
    chainlinkOracleFeedETH,
    governorContract,
    compoundStrategy,
    oracleRouter,
    // Assets
    usdt,
    dai,
    tusd,
    usdc,
    ogn,
    LUSD,
    weth,
    ogv,
    reth,
    stETH,
    rewardsSource,
    nonStandardToken,
    // cTokens
    cdai,
    cusdc,
    cusdt,
    comp,
    // aTokens,
    adai,
    ausdt,
    ausdc,
    // CompoundStrategy contract factory to deploy
    CompoundStrategyFactory,
    // ThreePool
    crv,
    crvMinter,
    threePool,
    threePoolGauge,
    threePoolToken,
    metapoolToken,
    morpho,
    morphoLens,
    LUSDMetapoolToken,
    threePoolStrategy,
    convexStrategy,
    OUSDmetaStrategy,
    LUSDMetaStrategy,
    morphoCompoundStrategy,
    morphoAaveStrategy,
    cvx,
    cvxBooster,
    cvxRewardPool,

    aaveStrategy,
    aaveToken,
    aaveAddressProvider,
    aaveIncentivesController,
    aave,
    stkAave,
    uniswapPairOUSD_USDT,
    liquidityRewardOUSD_USDT,
    flipper,
    buyback,
    wousd,

    // Flux strategy
    fluxStrategy,
    fdai,
    fusdc,
    fusdt,

    // OETH
    oethVault,
    oeth,
    frxETH,
    sfrxETH,
    fraxEthStrategy,
    oethMorphoAaveStrategy,
    woeth,
    ConvexEthMetaStrategy,
    oethDripper,
    oethHarvester,
    swapper,
    mockSwapper,
    swapper1Inch,
    mock1InchSwapRouter,
  };
});

async function oethDefaultFixture() {
  // TODO: Trim it down to only do OETH things
  const fixture = await defaultFixture();

  const { weth, reth, stETH, frxETH, sfrxETH } = fixture;
  const { matt, josh, domen, daniel, franck, governor, oethVault } = fixture;

  if (isFork) {
    for (const user of [matt, josh, domen, daniel, franck]) {
      // Everyone gets free WETH
      await mintWETH(weth, user);

      // And vault can rug them all
      await resetAllowance(weth, user, oethVault.address);
    }
  } else {
    // Replace frxETHMinter
    await replaceContractAt(
      addresses.mainnet.FraxETHMinter,
      await ethers.getContract("MockFrxETHMinter")
    );
    const mockedMinter = await ethers.getContractAt(
      "MockFrxETHMinter",
      addresses.mainnet.FraxETHMinter
    );
    await mockedMinter.connect(franck).setAssetAddress(fixture.sfrxETH.address);

    // Replace WETH contract with MockWETH
    const mockWETH = await ethers.getContract("MockWETH");
    await replaceContractAt(addresses.mainnet.WETH, mockWETH);
    const stubbedWETH = await ethers.getContractAt(
      "MockWETH",
      addresses.mainnet.WETH
    );
    fixture.weth = stubbedWETH;

    // And Fund it
    _hardhatSetBalance(stubbedWETH.address, "999999999999999");

    // And make sure vault knows about it
    await oethVault.connect(governor).supportAsset(addresses.mainnet.WETH, 0);

    // Fund all with mockTokens
    await fundAccountsForOETHUnitTests();

    // Reset allowances
    for (const user of [matt, josh, domen, daniel, franck]) {
      for (const asset of [stubbedWETH, reth, stETH, frxETH, sfrxETH]) {
        await resetAllowance(asset, user, oethVault.address);
      }
    }
  }

  return fixture;
}

async function oethCollateralSwapFixture() {
  const fixture = await oethDefaultFixture();

  const { weth, reth, stETH, frxETH, matt, strategist, oethVault } = fixture;

  const bufferBps = await oethVault.vaultBuffer();
  const shouldChangeBuffer = bufferBps.lt(oethUnits("1"));

  if (shouldChangeBuffer) {
    // If it's not 100% already, set it to 100%
    await oethVault.connect(strategist).setVaultBuffer(
      oethUnits("1") // 100%
    );
  }

  for (const token of [weth, reth, stETH, frxETH]) {
    await token
      .connect(matt)
      .approve(
        oethVault.address,
        parseEther("100000000000000000000000000000000000").toString()
      );

    // Mint some tokens, so it ends up in Vault
    await oethVault.connect(matt).mint(token.address, parseEther("200"), "0");
  }

  if (shouldChangeBuffer) {
    // Set it back
    await oethVault.connect(strategist).setVaultBuffer(bufferBps);
  }

  return fixture;
}

async function oeth1InchSwapperFixture() {
  const fixture = await oethDefaultFixture();
  const { mock1InchSwapRouter } = fixture;

  const swapRouterAddr = "0x1111111254EEB25477B68fb85Ed929f73A960582";
  await replaceContractAt(swapRouterAddr, mock1InchSwapRouter);

  const stubbedRouterContract = await hre.ethers.getContractAt(
    "Mock1InchSwapRouter",
    swapRouterAddr
  );
  fixture.mock1InchSwapRouter = stubbedRouterContract;

  return fixture;
}

/**
 * Configure the MockVault contract by initializing it and setting supported
 * assets and then upgrade the Vault implementation via VaultProxy.
 */
async function mockVaultFixture() {
  const fixture = await defaultFixture();

  const { governorAddr } = await getNamedAccounts();
  const sGovernor = ethers.provider.getSigner(governorAddr);

  // Initialize and configure MockVault
  const cMockVault = await ethers.getContract("MockVault");

  // There is no need to initialize and setup the mock vault because the
  // proxy itself is already setup and the proxy is the one with the storage

  // Upgrade Vault to MockVault via proxy
  const cVaultProxy = await ethers.getContract("VaultProxy");
  await cVaultProxy.connect(sGovernor).upgradeTo(cMockVault.address);

  fixture.mockVault = await ethers.getContractAt(
    "MockVault",
    cVaultProxy.address
  );

  return fixture;
}

/**
 * Configure a Vault with only the Compound strategy.
 */
async function compoundVaultFixture() {
  const fixture = await defaultFixture();

  const { governorAddr } = await getNamedAccounts();
  const sGovernor = await ethers.provider.getSigner(governorAddr);

  const assetAddresses = await getAssetAddresses(deployments);

  // Approve in Vault
  await fixture.vault
    .connect(sGovernor)
    .approveStrategy(fixture.compoundStrategy.address);

  await fixture.harvester
    .connect(sGovernor)
    .setSupportedStrategy(fixture.compoundStrategy.address, true);

  // Add USDT
  await fixture.compoundStrategy
    .connect(sGovernor)
    .setPTokenAddress(assetAddresses.USDT, assetAddresses.cUSDT);
  await fixture.vault
    .connect(sGovernor)
    .setAssetDefaultStrategy(
      fixture.usdt.address,
      fixture.compoundStrategy.address
    );
  // Add USDC
  await fixture.compoundStrategy
    .connect(sGovernor)
    .setPTokenAddress(assetAddresses.USDC, assetAddresses.cUSDC);
  await fixture.vault
    .connect(sGovernor)
    .setAssetDefaultStrategy(
      fixture.usdc.address,
      fixture.compoundStrategy.address
    );
  // Add allocation mapping for DAI
  await fixture.vault
    .connect(sGovernor)
    .setAssetDefaultStrategy(
      fixture.dai.address,
      fixture.compoundStrategy.address
    );

  return fixture;
}

/**
 * Configure a Vault with only the 3Pool strategy.
 */
async function threepoolVaultFixture() {
  const fixture = await defaultFixture();

  const { governorAddr } = await getNamedAccounts();
  const sGovernor = await ethers.provider.getSigner(governorAddr);
  // Add 3Pool
  await fixture.vault
    .connect(sGovernor)
    .approveStrategy(fixture.threePoolStrategy.address);

  await fixture.harvester
    .connect(sGovernor)
    .setSupportedStrategy(fixture.threePoolStrategy.address, true);

  await fixture.vault
    .connect(sGovernor)
    .setAssetDefaultStrategy(
      fixture.usdt.address,
      fixture.threePoolStrategy.address
    );
  await fixture.vault
    .connect(sGovernor)
    .setAssetDefaultStrategy(
      fixture.usdc.address,
      fixture.threePoolStrategy.address
    );
  return fixture;
}

/**
 * Configure a Vault with only the Convex strategy.
 */
async function convexVaultFixture() {
  const fixture = await defaultFixture();

  const { governorAddr } = await getNamedAccounts();
  const sGovernor = await ethers.provider.getSigner(governorAddr);
  // Add Convex
  await fixture.vault
    .connect(sGovernor)
    .approveStrategy(fixture.convexStrategy.address);

  await fixture.harvester
    .connect(sGovernor)
    .setSupportedStrategy(fixture.convexStrategy.address, true);

  await fixture.vault
    .connect(sGovernor)
    .setAssetDefaultStrategy(
      fixture.usdt.address,
      fixture.convexStrategy.address
    );
  await fixture.vault
    .connect(sGovernor)
    .setAssetDefaultStrategy(
      fixture.usdc.address,
      fixture.convexStrategy.address
    );
  return fixture;
}

async function fundWith3Crv(address, maxAmount) {
  // Get some 3CRV from most loaded contracts/wallets
  await impersonateAndFundAddress(
    addresses.mainnet.ThreePoolToken,
    [
      "0xceaf7747579696a2f0bb206a14210e3c9e6fb269",
      "0xd632f22692fac7611d2aa1c0d552930d43caed3b",
      "0xbfcf63294ad7105dea65aa58f8ae5be2d9d0952a",
      "0xed279fdd11ca84beef15af5d39bb4d4bee23f0ca",
      "0x43b4fdfd4ff969587185cdb6f0bd875c5fc83f8c",
    ],
    address,
    30, // balanceToUse
    maxAmount
  );
}

/**
 * Configure a Vault with only the Meta strategy.
 */
async function convexMetaVaultFixture() {
  const fixture = await defaultFixture();

  if (isFork) {
    const { josh, matt, anna, domen, daniel, franck, ousd } = fixture;

    // const curveFactoryAddress = '0xB9fC157394Af804a3578134A6585C0dc9cc990d4'

    const threepoolLP = await ethers.getContractAt(
      threepoolLPAbi,
      addresses.mainnet.ThreePoolToken
    );
    const ousdMetaPool = await ethers.getContractAt(
      ousdMetapoolAbi,
      addresses.mainnet.CurveOUSDMetaPool
    );
    const threepoolSwap = await ethers.getContractAt(
      threepoolSwapAbi,
      addresses.mainnet.ThreePool
    );
    // const curveFactory = await ethers.getContractAt(curveFactoryAbi, curveFactoryAddress)

    const balances = await ousdMetaPool.get_balances();
    log(`Metapool balance 0: ${formatUnits(balances[0])}`);
    log(`Metapool balance 1: ${formatUnits(balances[1])}`);

    // Domen is loaded with 3CRV
    await fundWith3Crv(domen.getAddress(), ethers.BigNumber.from("0"));

    for (const user of [josh, matt, anna, domen, daniel, franck]) {
      // Approve OUSD MetaPool contract to move funds
      await resetAllowance(threepoolLP, user, ousdMetaPool.address);
      await resetAllowance(ousd, user, ousdMetaPool.address);
    }

    fixture.ousdMetaPool = ousdMetaPool;
    fixture.threePoolToken = threepoolLP;
    fixture.threepoolSwap = threepoolSwap;
  } else {
    // Migrations should do these on fork
    const { governorAddr } = await getNamedAccounts();
    const sGovernor = await ethers.provider.getSigner(governorAddr);

    // Add Convex Meta strategy
    await fixture.vault
      .connect(sGovernor)
      .approveStrategy(fixture.OUSDmetaStrategy.address);

    // set meta strategy on vault so meta strategy is allowed to mint OUSD
    await fixture.vault
      .connect(sGovernor)
      .setOusdMetaStrategy(fixture.OUSDmetaStrategy.address);

    // set OUSD mint threshold to 50 million
    await fixture.vault
      .connect(sGovernor)
      .setNetOusdMintForStrategyThreshold(parseUnits("50", 24));

    await fixture.harvester
      .connect(sGovernor)
      .setSupportedStrategy(fixture.OUSDmetaStrategy.address, true);

    await fixture.vault
      .connect(sGovernor)
      .setAssetDefaultStrategy(
        fixture.usdt.address,
        fixture.OUSDmetaStrategy.address
      );

    await fixture.vault
      .connect(sGovernor)
      .setAssetDefaultStrategy(
        fixture.usdc.address,
        fixture.OUSDmetaStrategy.address
      );
  }

  return fixture;
}

/**
 * Configure a Vault with only the Morpho strategy.
 */
async function morphoCompoundFixture() {
  const fixture = await defaultFixture();

  const { timelock } = fixture;

  if (isFork) {
    await fixture.vault
      .connect(timelock)
      .setAssetDefaultStrategy(
        fixture.usdt.address,
        fixture.morphoCompoundStrategy.address
      );

    await fixture.vault
      .connect(timelock)
      .setAssetDefaultStrategy(
        fixture.usdc.address,
        fixture.morphoCompoundStrategy.address
      );

    await fixture.vault
      .connect(timelock)
      .setAssetDefaultStrategy(
        fixture.dai.address,
        fixture.morphoCompoundStrategy.address
      );
  } else {
    throw new Error(
      "Morpho strategy only supported in forked test environment"
    );
  }

  return fixture;
}

/**
 * Configure a Vault with only the Morpho strategy.
 */
async function morphoAaveFixture() {
  const fixture = await defaultFixture();

  const { timelock } = fixture;

  if (isFork) {
    await fixture.vault
      .connect(timelock)
      .setAssetDefaultStrategy(
        fixture.usdt.address,
        fixture.morphoAaveStrategy.address
      );

    await fixture.vault
      .connect(timelock)
      .setAssetDefaultStrategy(
        fixture.usdc.address,
        fixture.morphoAaveStrategy.address
      );

    await fixture.vault
      .connect(timelock)
      .setAssetDefaultStrategy(
        fixture.dai.address,
        fixture.morphoAaveStrategy.address
      );
  } else {
    throw new Error(
      "Morpho strategy only supported in forked test environment"
    );
  }

  return fixture;
}

/**
 * Configure a Vault with only the Morpho strategy.
 */
async function oethMorphoAaveFixture() {
  const fixture = await oethDefaultFixture();

  if (isFork) {
    const { oethVault, timelock, weth, oethMorphoAaveStrategy } = fixture;

    await oethVault
      .connect(timelock)
      .setAssetDefaultStrategy(weth.address, oethMorphoAaveStrategy.address);
  } else {
    throw new Error(
      "Morpho strategy only supported in forked test environment"
    );
  }

  return fixture;
}

/**
 * FraxETHStrategy fixture
 */
async function fraxETHStrategyFixture() {
  const fixture = await oethDefaultFixture();

  if (isFork) {
    const { oethVault, frxETH, fraxEthStrategy, timelock } = fixture;
    await oethVault
      .connect(timelock)
      .setAssetDefaultStrategy(frxETH.address, fraxEthStrategy.address);
  } else {
    const { governorAddr } = await getNamedAccounts();
    const { oethVault, frxETH, fraxEthStrategy } = fixture;
    const sGovernor = await ethers.provider.getSigner(governorAddr);

    // Approve Strategy
    await oethVault.connect(sGovernor).approveStrategy(fraxEthStrategy.address);

    // Set as default
    await oethVault
      .connect(sGovernor)
      .setAssetDefaultStrategy(frxETH.address, fraxEthStrategy.address);
  }

  return fixture;
}

/**
 * Generalized strategy fixture that works only in forked environment
 *
 * @param metapoolAddress -> the address of the metapool
 * @param rewardPoolAddress -> address of the reward staker contract
 * @param metastrategyProxyName -> name of the generalizedMetastrategy proxy contract
 */
async function convexGeneralizedMetaForkedFixture(
  config = {
    metapoolAddress: addresses.mainnet.CurveOUSDMetaPool,
    rewardPoolAddress: addresses.mainnet.CVXRewardsPool,
    metastrategyProxyName: addresses.mainnet.ConvexOUSDAMOStrategy,
    lpTokenAddress: addresses.mainnet.ThreePoolToken,
  }
) {
  const {
    metapoolAddress,
    rewardPoolAddress,
    metastrategyProxyName,
    lpTokenAddress,
  } = config;
  const fixture = await defaultFixture();

  const { timelockAddr } = await getNamedAccounts();
  const sGovernor = await ethers.provider.getSigner(timelockAddr);
  const { josh, matt, anna, domen, daniel, franck } = fixture;

  const threepoolLP = await ethers.getContractAt(
    threepoolLPAbi,
    addresses.mainnet.ThreePoolToken
  );
  const metapool = await ethers.getContractAt(ousdMetapoolAbi, metapoolAddress);

  const primaryCoin = await ethers.getContractAt(
    erc20Abi,
    await metapool.coins(0)
  );

  const threepoolSwap = await ethers.getContractAt(
    threepoolSwapAbi,
    addresses.mainnet.ThreePool
  );

  const lpToken = await ethers.getContractAt(erc20Abi, lpTokenAddress);

  for (const user of [josh, matt, anna, domen, daniel, franck]) {
    // Approve Metapool contract to move funds
    await resetAllowance(threepoolLP, user, metapoolAddress);
    await resetAllowance(primaryCoin, user, metapoolAddress);
  }

  // Get some 3CRV from most loaded contracts/wallets
  await impersonateAndFundAddress(
    addresses.mainnet.ThreePoolToken,
    [
      "0xceaf7747579696a2f0bb206a14210e3c9e6fb269",
      "0xd632f22692fac7611d2aa1c0d552930d43caed3b",
      "0xbfcf63294ad7105dea65aa58f8ae5be2d9d0952a",
      "0xed279fdd11ca84beef15af5d39bb4d4bee23f0ca",
      "0x43b4fdfd4ff969587185cdb6f0bd875c5fc83f8c",
    ],
    // Domen is loaded with 3CRV
    domen.getAddress()
  );

  fixture.metapoolCoin = primaryCoin;
  fixture.metapool = metapool;
  fixture.metapoolLpToken = lpToken;
  fixture.threePoolToken = threepoolLP;
  fixture.threepoolSwap = threepoolSwap;

  fixture.metaStrategyProxy = await ethers.getContract(metastrategyProxyName);
  fixture.metaStrategy = await ethers.getContractAt(
    "ConvexGeneralizedMetaStrategy",
    fixture.metaStrategyProxy.address
  );

  fixture.rewardPool = await ethers.getContractAt(
    "IRewardStaking",
    rewardPoolAddress
  );

  await fixture.vault
    .connect(sGovernor)
    .setAssetDefaultStrategy(
      fixture.usdt.address,
      fixture.metaStrategy.address
    );

  await fixture.vault
    .connect(sGovernor)
    .setAssetDefaultStrategy(
      fixture.usdc.address,
      fixture.metaStrategy.address
    );

  return fixture;
}

async function impersonateAccount(address) {
  await hre.network.provider.request({
    method: "hardhat_impersonateAccount",
    params: [address],
  });
}

async function _hardhatSetBalance(address, amount = "10000") {
  await hre.network.provider.request({
    method: "hardhat_setBalance",
    params: [
      address,
      parseEther(amount)
        .toHexString()
        .replace(/^0x0+/, "0x")
        .replace(/0$/, "1"),
    ],
  });
}

async function impersonateAndFundContract(address, amount = "100000") {
  await impersonateAccount(address);

  await _hardhatSetBalance(address, amount);

  return await ethers.provider.getSigner(address);
}

async function impersonateAndFundAddress(
  tokenAddress,
  contractAddresses,
  toAddress,
  balanceToUse = 30, // 30%
  maxAmount = ethers.BigNumber.from(0)
) {
  if (!Array.isArray(contractAddresses)) {
    contractAddresses = [contractAddresses];
  }

  let amountTransfered = ethers.BigNumber.from("0");
  for (const contractAddress of contractAddresses) {
    const impersonatedSigner = await impersonateAndFundContract(
      contractAddress
    );

    const tokenContract = await ethers.getContractAt(daiAbi, tokenAddress);

    const balance = await tokenContract
      .connect(impersonatedSigner)
      .balanceOf(contractAddress);

    const amount = balance.mul(balanceToUse).div(100);
    // consider max amount
    if (maxAmount.gt(ethers.BigNumber.from("0"))) {
      if (amountTransfered.add(amount).gt(maxAmount)) {
        await tokenContract
          .connect(impersonatedSigner)
          .transfer(toAddress, maxAmount.sub(amountTransfered));

        // max amount already transferred
        return;
      }

      amountTransfered.add(amount);
    }

    await tokenContract.connect(impersonatedSigner).transfer(toAddress, amount);
  }
}

async function resetAllowance(
  tokenContract,
  signer,
  toAddress,
  allowance = "10000000000000000000000000000000000000000000000000"
) {
  await tokenContract.connect(signer).approve(toAddress, "0");
  await tokenContract.connect(signer).approve(toAddress, allowance);
}

async function mintWETH(weth, recipient, amount = "100") {
  await _hardhatSetBalance(recipient.address, (Number(amount) * 2).toString());
  await weth.connect(recipient).deposit({
    value: parseEther(amount),
  });
}

async function withImpersonatedAccount(address, cb) {
  const signer = await impersonateAndFundContract(address);

  await cb(signer);

  await hre.network.provider.request({
    method: "hardhat_stopImpersonatingAccount",
    params: [address],
  });
}

/**
 * Configure a Vault with only the LUSD Generalized Meta strategy.
 */
async function convexLUSDMetaVaultFixture() {
  const fixture = await defaultFixture();

  const { governorAddr } = await getNamedAccounts();
  const sGovernor = await ethers.provider.getSigner(governorAddr);

  // Add Convex Meta strategy
  await fixture.vault
    .connect(sGovernor)
    .approveStrategy(fixture.LUSDMetaStrategy.address);

  await fixture.harvester
    .connect(sGovernor)
    .setSupportedStrategy(fixture.LUSDMetaStrategy.address, true);

  await fixture.vault
    .connect(sGovernor)
    .setAssetDefaultStrategy(
      fixture.usdt.address,
      fixture.LUSDMetaStrategy.address
    );

  await fixture.vault
    .connect(sGovernor)
    .setAssetDefaultStrategy(
      fixture.usdc.address,
      fixture.LUSDMetaStrategy.address
    );

  return fixture;
}

/**
 * Configure a Vault with only the OETH/(W)ETH Curve Metastrategy.
 */
async function convexOETHMetaVaultFixture() {
  const fixture = await defaultFixture();

  const { ConvexEthMetaStrategy, oethVault, josh, timelock, weth } = fixture;

  await impersonateAndFundAddress(
    weth.address,
    [
      "0x8EB8a3b98659Cce290402893d0123abb75E3ab28",
      "0x741AA7CFB2c7bF2A1E7D4dA2e3Df6a56cA4131F3",
      "0x57757E3D981446D585Af0D9Ae4d7DF6D64647806",
      "0x2fEb1512183545f48f6b9C5b4EbfCaF49CfCa6F3",
      "0x6B44ba0a126a2A1a8aa6cD1AdeeD002e141Bcd44",
    ],
    // Josh is loaded with weth
    josh.getAddress()
  );

  // Get some CRV from most loaded contracts/wallets
  await impersonateAndFundAddress(
    addresses.mainnet.CRV,
    [
      "0x0A2634885B47F15064fB2B33A86733C614c9950A",
      "0x34ea4138580435B5A521E460035edb19Df1938c1",
      "0x28C6c06298d514Db089934071355E5743bf21d60",
      "0xa6a4d3218BBf0E81B38390396f9EA7eb8B9c9820",
      "0xb73D8dCE603155e231aAd4381a2F20071Ca4D55c",
    ],
    // Josh is loaded with CRV
    josh.getAddress()
  );

  // Add Convex Meta strategy
  await oethVault
    .connect(timelock)
    .setAssetDefaultStrategy(weth.address, ConvexEthMetaStrategy.address);

  // Update the strategy threshold to 100k ETH
  await oethVault
    .connect(timelock)
    .setNetOusdMintForStrategyThreshold(parseUnits("100", 21));

  // Convex pool that records the deposited balances
  fixture.cvxRewardPool = await ethers.getContractAt(
    "IRewardStaking",
    await ConvexEthMetaStrategy.cvxRewardStaker()
  );

  fixture.oethMetaPool = await ethers.getContractAt(
    ousdMetapoolAbi,
    addresses.mainnet.CurveOETHMetaPool
  );

  return fixture;
}

/**
 * Configure a Vault with only the Aave strategy.
 */
async function aaveVaultFixture() {
  const fixture = await defaultFixture();

  const { governorAddr } = await getNamedAccounts();
  const sGovernor = await ethers.provider.getSigner(governorAddr);
  // Add Aave which only supports DAI
  await fixture.vault
    .connect(sGovernor)
    .approveStrategy(fixture.aaveStrategy.address);

  await fixture.harvester
    .connect(sGovernor)
    .setSupportedStrategy(fixture.aaveStrategy.address, true);

  // Add direct allocation of DAI to Aave
  await fixture.vault
    .connect(sGovernor)
    .setAssetDefaultStrategy(fixture.dai.address, fixture.aaveStrategy.address);
  return fixture;
}

/**
 * Configure a compound fixture with a false vault for testing
 */
async function compoundFixture() {
  const fixture = await defaultFixture();

  const assetAddresses = await getAssetAddresses(deployments);
  const { deploy } = deployments;
  const { governorAddr } = await getNamedAccounts();
  const sGovernor = await ethers.provider.getSigner(governorAddr);

  await deploy("StandaloneCompound", {
    from: governorAddr,
    contract: "CompoundStrategy",
    args: [
      [
        addresses.dead,
        governorAddr, // Using Governor in place of Vault here
      ],
    ],
  });

  fixture.cStandalone = await ethers.getContract("StandaloneCompound");

  // Set governor as vault
  await fixture.cStandalone
    .connect(sGovernor)
    .initialize(
      [assetAddresses.COMP],
      [assetAddresses.DAI, assetAddresses.USDC],
      [assetAddresses.cDAI, assetAddresses.cUSDC]
    );

  await fixture.cStandalone
    .connect(sGovernor)
    .setHarvesterAddress(fixture.harvester.address);

  await fixture.usdc.transfer(
    await fixture.matt.getAddress(),
    parseUnits("1000", 6)
  );

  return fixture;
}

/**
 * Configure a threepool fixture with the governer as vault for testing
 */
async function threepoolFixture() {
  const fixture = await defaultFixture();

  const assetAddresses = await getAssetAddresses(deployments);
  const { deploy } = deployments;
  const { governorAddr } = await getNamedAccounts();
  const sGovernor = await ethers.provider.getSigner(governorAddr);

  await deploy("StandaloneThreePool", {
    from: governorAddr,
    contract: "ThreePoolStrategy",
    args: [
      [
        assetAddresses.ThreePool,
        governorAddr, // Using Governor in place of Vault here
      ],
    ],
  });

  fixture.tpStandalone = await ethers.getContract("StandaloneThreePool");

  // Set governor as vault
  await fixture.tpStandalone.connect(sGovernor)[
    // eslint-disable-next-line
    "initialize(address[],address[],address[],address,address)"
  ]([assetAddresses.CRV], [assetAddresses.DAI, assetAddresses.USDC, assetAddresses.USDT], [assetAddresses.ThreePoolToken, assetAddresses.ThreePoolToken, assetAddresses.ThreePoolToken], assetAddresses.ThreePoolGauge, assetAddresses.CRVMinter);

  return fixture;
}

/**
 * Configure a Vault with two strategies
 */
async function multiStrategyVaultFixture() {
  const fixture = await compoundVaultFixture();
  const assetAddresses = await getAssetAddresses(deployments);
  const { deploy } = deployments;

  const { governorAddr } = await getNamedAccounts();
  const sGovernor = await ethers.provider.getSigner(governorAddr);

  await deploy("StrategyTwo", {
    from: governorAddr,
    contract: "CompoundStrategy",
  });

  const cStrategyTwo = await ethers.getContract("StrategyTwo");
  // Initialize the second strategy with DAI and USDC
  await cStrategyTwo
    .connect(sGovernor)
    .initialize(
      addresses.dead,
      fixture.vault.address,
      [assetAddresses.COMP],
      [assetAddresses.DAI, assetAddresses.USDC],
      [assetAddresses.cDAI, assetAddresses.cUSDC]
    );

  await cStrategyTwo
    .connect(sGovernor)
    .setHarvesterAddress(fixture.harvester.address);

  // Add second strategy to Vault
  await fixture.vault.connect(sGovernor).approveStrategy(cStrategyTwo.address);

  await fixture.harvester
    .connect(sGovernor)
    .setSupportedStrategy(cStrategyTwo.address, true);

  // DAI to second strategy
  await fixture.vault
    .connect(sGovernor)
    .setAssetDefaultStrategy(fixture.dai.address, cStrategyTwo.address);

  // Set up third strategy
  await deploy("StrategyThree", {
    from: governorAddr,
    contract: "CompoundStrategy",
  });
  const cStrategyThree = await ethers.getContract("StrategyThree");
  // Initialize the third strategy with only DAI
  await cStrategyThree
    .connect(sGovernor)
    .initialize(
      addresses.dead,
      fixture.vault.address,
      [assetAddresses.COMP],
      [assetAddresses.DAI],
      [assetAddresses.cDAI]
    );

  await cStrategyThree
    .connect(sGovernor)
    .setHarvesterAddress(fixture.harvester.address);

  fixture.strategyTwo = cStrategyTwo;
  fixture.strategyThree = cStrategyThree;
  return fixture;
}

/**
 * Configure a hacked Vault
 */
async function hackedVaultFixture() {
  const fixture = await defaultFixture();

  const assetAddresses = await getAssetAddresses(deployments);
  const { deploy } = deployments;
  const { vault, oracleRouter } = fixture;
  const { governorAddr } = await getNamedAccounts();
  const sGovernor = await ethers.provider.getSigner(governorAddr);
  const oracleAddresses = await getOracleAddresses(hre.deployments);

  await deploy("MockEvilDAI", {
    from: governorAddr,
    args: [vault.address, assetAddresses.DAI],
  });

  const evilDAI = await ethers.getContract("MockEvilDAI");
  /* Mock oracle feeds report 0 for updatedAt data point. Set
   * maxStaleness to 100 years from epoch to make the Oracle
   * feeds valid
   */
  const maxStaleness = 24 * 60 * 60 * 365 * 100;

  await oracleRouter.setFeed(
    evilDAI.address,
    oracleAddresses.chainlink.DAI_USD,
    maxStaleness
  );
  await oracleRouter.cacheDecimals(evilDAI.address);

  await fixture.vault.connect(sGovernor).supportAsset(evilDAI.address, 0);

  fixture.evilDAI = evilDAI;

  return fixture;
}

/**
 * Configure a reborn hack attack
 */
async function rebornFixture() {
  const fixture = await defaultFixture();

  const assetAddresses = await getAssetAddresses(deployments);
  const { deploy } = deployments;
  const { governorAddr } = await getNamedAccounts();
  const { vault } = fixture;

  await deploy("Sanctum", {
    from: governorAddr,
    args: [assetAddresses.DAI, vault.address],
  });

  const sanctum = await ethers.getContract("Sanctum");

  const encodedCallbackAddress = defaultAbiCoder
    .encode(["address"], [sanctum.address])
    .slice(2);
  const initCode = (await ethers.getContractFactory("Reborner")).bytecode;
  const deployCode = `${initCode}${encodedCallbackAddress}`;

  await sanctum.deploy(12345, deployCode);
  const rebornAddress = await sanctum.computeAddress(12345, deployCode);
  const reborner = await ethers.getContractAt("Reborner", rebornAddress);

  const rebornAttack = async (shouldAttack = true, targetMethod = null) => {
    await sanctum.setShouldAttack(shouldAttack);
    if (targetMethod) await sanctum.setTargetMethod(targetMethod);
    await sanctum.setOUSDAddress(fixture.ousd.address);
    await sanctum.deploy(12345, deployCode);
  };

  fixture.reborner = reborner;
  fixture.rebornAttack = rebornAttack;

  return fixture;
}

async function replaceContractAt(targetAddress, mockContract) {
  const signer = (await hre.ethers.getSigners())[0];
  const mockCode = await signer.provider.getCode(mockContract.address);

  await hre.network.provider.request({
    method: "hardhat_setCode",
    params: [targetAddress, mockCode],
  });
}

<<<<<<< HEAD
/**
 * A fixture is a setup function that is run only the first time it's invoked. On subsequent invocations,
 * Hardhat will reset the state of the network to what it was at the point after the fixture was initially executed.
 * The returned `loadFixture` function is typically inlcuded in the beforeEach().
 * @example
 *   const loadFixture = createFixtureLoader(convexOETHMetaVaultFixture);
 *   beforeEach(async () => {
 *     fixture = await loadFixture();
 *   });
 * @example
 *   const loadFixture = createFixtureLoader(convexOETHMetaVaultFixture, {
 *     wethMintAmount: 5000,
 *     depositToStrategy: false,
 *   });
 *   beforeEach(async () => {
 *     fixture = await loadFixture();
 *   });
 * @param {*} fixture async function that sets up test data. eg users, contracts and protocols
 * @param {*} config optional config object passed to the fixture function
 * @returns loadFixture an async function that loads a fixture
 */
function createFixtureLoader(fixture, config) {
  return deployments.createFixture(async () => {
    return await fixture(config);
  });
}

/**
 * An async function that loads the default fixture for unit or fork tests
 * @example
 *   let fixture;
 *   beforeEach(async () => {
 *     fixture = await loadDefaultFixture();
 *   });
 */
async function loadDefaultFixture() {
  return await defaultFixture();
=======
function fluxStrategyFixtureSetup() {
  return deployments.createFixture(async () => {
    const fixture = await defaultFixture();

    const { fluxStrategy, timelock, vault, dai, usdt, usdc } = fixture;

    await vault
      .connect(timelock)
      .setAssetDefaultStrategy(dai.address, fluxStrategy.address);

    await vault
      .connect(timelock)
      .setAssetDefaultStrategy(usdt.address, fluxStrategy.address);

    await vault
      .connect(timelock)
      .setAssetDefaultStrategy(usdc.address, fluxStrategy.address);

    // Withdraw all from strategies and deposit it to Flux
    await vault.connect(timelock).withdrawAllFromStrategies();

    await vault.connect(timelock).rebase();

    return fixture;
  });
>>>>>>> eb36b359
}

module.exports = {
  createFixtureLoader,
  loadDefaultFixture,
  fundWith3Crv,
  resetAllowance,
  defaultFixture,
  oethDefaultFixture,
  mockVaultFixture,
  compoundFixture,
  compoundVaultFixture,
  multiStrategyVaultFixture,
  threepoolFixture,
  threepoolVaultFixture,
  convexVaultFixture,
  convexMetaVaultFixture,
  convexOETHMetaVaultFixture,
  convexGeneralizedMetaForkedFixture,
  convexLUSDMetaVaultFixture,
  morphoCompoundFixture,
  morphoAaveFixture,
  aaveVaultFixture,
  hackedVaultFixture,
  rebornFixture,
  withImpersonatedAccount,
  impersonateAndFundContract,
  impersonateAccount,
  fraxETHStrategyFixture,
  oethMorphoAaveFixture,
  mintWETH,
  replaceContractAt,
<<<<<<< HEAD
  oeth1InchSwapperFixture,
  oethCollateralSwapFixture,
=======
  oeth1InchSwapperFixtureSetup,
  oethCollateralSwapFixtureSetup,
  fluxStrategyFixtureSetup,
>>>>>>> eb36b359
};<|MERGE_RESOLUTION|>--- conflicted
+++ resolved
@@ -1611,6 +1611,31 @@
   return fixture;
 }
 
+async function fluxStrategyFixture() {
+  const fixture = await defaultFixture();
+
+  const { fluxStrategy, timelock, vault, dai, usdt, usdc } = fixture;
+
+  await vault
+    .connect(timelock)
+    .setAssetDefaultStrategy(dai.address, fluxStrategy.address);
+
+  await vault
+    .connect(timelock)
+    .setAssetDefaultStrategy(usdt.address, fluxStrategy.address);
+
+  await vault
+    .connect(timelock)
+    .setAssetDefaultStrategy(usdc.address, fluxStrategy.address);
+
+  // Withdraw all from strategies and deposit it to Flux
+  await vault.connect(timelock).withdrawAllFromStrategies();
+
+  await vault.connect(timelock).rebase();
+
+  return fixture;
+}
+
 async function replaceContractAt(targetAddress, mockContract) {
   const signer = (await hre.ethers.getSigners())[0];
   const mockCode = await signer.provider.getCode(mockContract.address);
@@ -1621,7 +1646,6 @@
   });
 }
 
-<<<<<<< HEAD
 /**
  * A fixture is a setup function that is run only the first time it's invoked. On subsequent invocations,
  * Hardhat will reset the state of the network to what it was at the point after the fixture was initially executed.
@@ -1659,33 +1683,6 @@
  */
 async function loadDefaultFixture() {
   return await defaultFixture();
-=======
-function fluxStrategyFixtureSetup() {
-  return deployments.createFixture(async () => {
-    const fixture = await defaultFixture();
-
-    const { fluxStrategy, timelock, vault, dai, usdt, usdc } = fixture;
-
-    await vault
-      .connect(timelock)
-      .setAssetDefaultStrategy(dai.address, fluxStrategy.address);
-
-    await vault
-      .connect(timelock)
-      .setAssetDefaultStrategy(usdt.address, fluxStrategy.address);
-
-    await vault
-      .connect(timelock)
-      .setAssetDefaultStrategy(usdc.address, fluxStrategy.address);
-
-    // Withdraw all from strategies and deposit it to Flux
-    await vault.connect(timelock).withdrawAllFromStrategies();
-
-    await vault.connect(timelock).rebase();
-
-    return fixture;
-  });
->>>>>>> eb36b359
 }
 
 module.exports = {
@@ -1718,12 +1715,7 @@
   oethMorphoAaveFixture,
   mintWETH,
   replaceContractAt,
-<<<<<<< HEAD
   oeth1InchSwapperFixture,
   oethCollateralSwapFixture,
-=======
-  oeth1InchSwapperFixtureSetup,
-  oethCollateralSwapFixtureSetup,
-  fluxStrategyFixtureSetup,
->>>>>>> eb36b359
+  fluxStrategyFixture,
 };