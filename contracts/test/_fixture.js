const hre = require("hardhat");

const addresses = require("../utils/addresses");
const fundAccounts = require("../utils/funding");
const { getAssetAddresses, daiUnits, isFork } = require("./helpers");
const { utils } = require("ethers");

const { airDropPayouts } = require("../scripts/staking/airDrop.js");
const testPayouts = require("../scripts/staking/rawAccountsToBeCompensated.json");
const { loadFixture, getOracleAddresses } = require("./helpers");

const daiAbi = require("./abi/dai.json").abi;
const usdtAbi = require("./abi/usdt.json").abi;
const tusdAbi = require("./abi/erc20.json");
const usdcAbi = require("./abi/erc20.json");
const compAbi = require("./abi/erc20.json");
const crvAbi = require("./abi/erc20.json");
const ognAbi = require("./abi/erc20.json");
const crvMinterAbi = require("./abi/crvMinter.json");

async function defaultFixture() {
  await deployments.fixture();

  const { governorAddr } = await getNamedAccounts();

  const ousdProxy = await ethers.getContract("OUSDProxy");
  const vaultProxy = await ethers.getContract("VaultProxy");
  const compoundStrategyProxy = await ethers.getContract(
    "CompoundStrategyProxy"
  );

  const ousd = await ethers.getContractAt("OUSD", ousdProxy.address);
  const vault = await ethers.getContractAt("IVault", vaultProxy.address);
  const governorContract = await ethers.getContract("Governor");
  const CompoundStrategyFactory = await ethers.getContractFactory(
    "CompoundStrategy"
  );
  const compoundStrategy = await ethers.getContractAt(
    "CompoundStrategy",
    compoundStrategyProxy.address
  );

  const threePoolStrategyProxy = await ethers.getContract(
    "ThreePoolStrategyProxy"
  );
  const threePoolStrategy = await ethers.getContractAt(
    "ThreePoolStrategy",
    threePoolStrategyProxy.address
  );

  const aaveStrategyProxy = await ethers.getContract("AaveStrategyProxy");
  const aaveStrategy = await ethers.getContractAt(
    "AaveStrategy",
    aaveStrategyProxy.address
  );

  const liquidityRewardOUSD_USDT = await ethers.getContractAt(
    "LiquidityReward",
    (await ethers.getContract("LiquidityRewardOUSD_USDTProxy")).address
  );

  const ognStaking = await ethers.getContractAt(
    "SingleAssetStaking",
    (await ethers.getContract("OGNStakingProxy")).address
  );

  const oracleRouter = await ethers.getContract("OracleRouter");

  const testPayoutsModified = {
    ...testPayouts,
    payouts: testPayouts.payouts.map((each) => {
      return { address: each[0], ogn_compensation: each[1] };
    }),
  };

  const signedPayouts = await airDropPayouts(
    ognStaking.address,
    testPayoutsModified
  );

  const compensationClaims = await ethers.getContract("CompensationClaims");

  const buyback = await ethers.getContract("Buyback");

  let usdt,
    dai,
    tusd,
    usdc,
    ogn,
    nonStandardToken,
    cusdt,
    cdai,
    cusdc,
    comp,
    adai,
    mockNonRebasing,
    mockNonRebasingTwo;

  let chainlinkOracleFeedDAI,
    chainlinkOracleFeedUSDT,
    chainlinkOracleFeedUSDC,
    crv,
    crvMinter,
    threePool,
    threePoolToken,
    threePoolGauge,
    aaveAddressProvider,
    uniswapPairOUSD_USDT,
    flipper;

  if (isFork) {
    usdt = await ethers.getContractAt(usdtAbi, addresses.mainnet.USDT);
    dai = await ethers.getContractAt(daiAbi, addresses.mainnet.DAI);
    tusd = await ethers.getContractAt(tusdAbi, addresses.mainnet.TUSD);
    usdc = await ethers.getContractAt(usdcAbi, addresses.mainnet.USDC);
    comp = await ethers.getContractAt(compAbi, addresses.mainnet.COMP);
    crv = await ethers.getContractAt(crvAbi, addresses.mainnet.CRV);
    ogn = await ethers.getContractAt(ognAbi, addresses.mainnet.OGN);
    crvMinter = await ethers.getContractAt(
      crvMinterAbi,
      addresses.mainnet.CRVMinter
    );
    aaveAddressProvider = await ethers.getContractAt(
      "ILendingPoolAddressesProvider",
      addresses.mainnet.AAVE_ADDRESS_PROVIDER
    );
  } else {
    usdt = await ethers.getContract("MockUSDT");
    dai = await ethers.getContract("MockDAI");
    tusd = await ethers.getContract("MockTUSD");
    usdc = await ethers.getContract("MockUSDC");
    ogn = await ethers.getContract("MockOGN");
    nonStandardToken = await ethers.getContract("MockNonStandardToken");

    cdai = await ethers.getContract("MockCDAI");
    cusdt = await ethers.getContract("MockCUSDT");
    cusdc = await ethers.getContract("MockCUSDC");
    comp = await ethers.getContract("MockCOMP");

    crv = await ethers.getContract("MockCRV");
    crvMinter = await ethers.getContract("MockCRVMinter");
    threePool = await ethers.getContract("MockCurvePool");
    threePoolToken = await ethers.getContract("Mock3CRV");
    threePoolGauge = await ethers.getContract("MockCurveGauge");

    adai = await ethers.getContract("MockADAI");

    const aave = await ethers.getContract("MockAave");
    // currently in test the mockAave is itself the address provder
    aaveAddressProvider = await ethers.getContractAt(
      "ILendingPoolAddressesProvider",
      aave.address
    );

    uniswapPairOUSD_USDT = await ethers.getContract("MockUniswapPairOUSD_USDT");

    chainlinkOracleFeedDAI = await ethers.getContract(
      "MockChainlinkOracleFeedDAI"
    );
    chainlinkOracleFeedUSDT = await ethers.getContract(
      "MockChainlinkOracleFeedUSDT"
    );
    chainlinkOracleFeedUSDC = await ethers.getContract(
      "MockChainlinkOracleFeedUSDC"
    );

    // Mock contracts for testing rebase opt out
    mockNonRebasing = await ethers.getContract("MockNonRebasing");
    await mockNonRebasing.setOUSD(ousd.address);
    mockNonRebasingTwo = await ethers.getContract("MockNonRebasingTwo");
    await mockNonRebasingTwo.setOUSD(ousd.address);

    flipper = await ethers.getContract("FlipperDev");
  }
  const assetAddresses = await getAssetAddresses(deployments);

  const sGovernor = await ethers.provider.getSigner(governorAddr);

  // Add TUSD in fixture, it is disabled by default in deployment
  await vault.connect(sGovernor).supportAsset(assetAddresses.TUSD);

  // Enable capital movement
  await vault.connect(sGovernor).unpauseCapital();

<<<<<<< HEAD
  // Add Buyback contract as trustee
  await vault.connect(sGovernor).setTrusteeAddress(buyback.address);

  await cOracle
    .connect(sGovernor)
    .registerFeed(chainlinkOracleFeedTUSD.address, "TUSD", false);

  //need to register now
  const mainOracle = await ethers.getContract("MixOracle");
  await mainOracle
    .connect(sGovernor)
    .registerTokenOracles("TUSD", [cOracle.address], []);

  if (nonStandardToken) {
    await cOracle
      .connect(sGovernor)
      .registerFeed(
        chainlinkOracleFeedNonStandardToken.address,
        "NonStandardToken",
        false
      );
    await mainOracle
      .connect(sGovernor)
      .registerTokenOracles("NonStandardToken", [cOracle.address], []);
  }

=======
>>>>>>> 279c5a68
  const signers = await hre.ethers.getSigners();
  const governor = signers[1];
  const strategist = signers[0];
  const adjuster = signers[0];
  const matt = signers[4];
  const josh = signers[5];
  const anna = signers[6];

  await fundAccounts();

  // Matt and Josh each have $100 OUSD
  for (const user of [matt, josh]) {
    await dai.connect(user).approve(vault.address, daiUnits("100"));
    await vault.connect(user).mint(dai.address, daiUnits("100"), 0);
  }

  return {
    // Accounts
    matt,
    josh,
    anna,
    governor,
    strategist,
    adjuster,
    // Contracts
    ousd,
    vault,
    mockNonRebasing,
    mockNonRebasingTwo,
    // Oracle
    chainlinkOracleFeedDAI,
    chainlinkOracleFeedUSDT,
    chainlinkOracleFeedUSDC,
    governorContract,
    compoundStrategy,
    oracleRouter,
    // Assets
    usdt,
    dai,
    tusd,
    usdc,
    ogn,
    nonStandardToken,
    // cTokens
    cdai,
    cusdc,
    cusdt,
    comp,
    // aTokens,
    adai,
    // CompoundStrategy contract factory to deploy
    CompoundStrategyFactory,
    // ThreePool
    crv,
    crvMinter,
    threePool,
    threePoolGauge,
    threePoolToken,
    threePoolStrategy,
    aaveStrategy,
    aaveAddressProvider,
    uniswapPairOUSD_USDT,
    liquidityRewardOUSD_USDT,
    ognStaking,
    signedPayouts,
    compensationClaims,
    flipper,
    buyback,
  };
}

/**
 * Configure the MockVault contract by initializing it and setting supported
 * assets and then upgrade the Vault implementation via VaultProxy.
 */
async function mockVaultFixture() {
  const fixture = await loadFixture(defaultFixture);

  const { governorAddr } = await getNamedAccounts();
  const sGovernor = ethers.provider.getSigner(governorAddr);

  // Initialize and configure MockVault
  const cMockVault = await ethers.getContract("MockVault");

  // There is no need to initialize and setup the mock vault because the
  // proxy itself is already setup and the proxy is the one with the storage

  // Upgrade Vault to MockVault via proxy
  const cVaultProxy = await ethers.getContract("VaultProxy");
  await cVaultProxy.connect(sGovernor).upgradeTo(cMockVault.address);

  fixture.mockVault = await ethers.getContractAt(
    "MockVault",
    cVaultProxy.address
  );

  return fixture;
}

/**
 * Configure a Vault with only the Compound strategy.
 */
async function compoundVaultFixture() {
  const fixture = await loadFixture(defaultFixture);

  const { governorAddr } = await getNamedAccounts();
  const sGovernor = await ethers.provider.getSigner(governorAddr);

  const assetAddresses = await getAssetAddresses(deployments);

  // Approve in Vault
  await fixture.vault
    .connect(sGovernor)
    .approveStrategy(fixture.compoundStrategy.address);
  // Add USDT
  await fixture.compoundStrategy
    .connect(sGovernor)
    .setPTokenAddress(assetAddresses.USDT, assetAddresses.cUSDT);
  await fixture.vault
    .connect(sGovernor)
    .setAssetDefaultStrategy(
      fixture.usdt.address,
      fixture.compoundStrategy.address
    );
  // Add USDC
  await fixture.compoundStrategy
    .connect(sGovernor)
    .setPTokenAddress(assetAddresses.USDC, assetAddresses.cUSDC);
  await fixture.vault
    .connect(sGovernor)
    .setAssetDefaultStrategy(
      fixture.usdc.address,
      fixture.compoundStrategy.address
    );
  // Add allocation mapping for DAI
  await fixture.vault
    .connect(sGovernor)
    .setAssetDefaultStrategy(
      fixture.dai.address,
      fixture.compoundStrategy.address
    );

  return fixture;
}

/**
 * Configure a Vault with only the 3Pool strategy.
 */
async function threepoolVaultFixture() {
  const fixture = await loadFixture(defaultFixture);

  const { governorAddr } = await getNamedAccounts();
  const sGovernor = await ethers.provider.getSigner(governorAddr);
  // Add 3Pool
  await fixture.vault
    .connect(sGovernor)
    .approveStrategy(fixture.threePoolStrategy.address);

  await fixture.vault
    .connect(sGovernor)
    .setAssetDefaultStrategy(
      fixture.usdt.address,
      fixture.threePoolStrategy.address
    );
  await fixture.vault
    .connect(sGovernor)
    .setAssetDefaultStrategy(
      fixture.usdc.address,
      fixture.threePoolStrategy.address
    );
  return fixture;
}

/**
 * Configure a Vault with only the Aave strategy.
 */
async function aaveVaultFixture() {
  const fixture = await loadFixture(defaultFixture);

  const { governorAddr } = await getNamedAccounts();
  const sGovernor = await ethers.provider.getSigner(governorAddr);
  // Add Aave which only supports DAI
  await fixture.vault
    .connect(sGovernor)
    .approveStrategy(fixture.aaveStrategy.address);
  // Add direct allocation of DAI to Aave
  await fixture.vault
    .connect(sGovernor)
    .setAssetDefaultStrategy(fixture.dai.address, fixture.aaveStrategy.address);
  return fixture;
}

/**
 * Configure a compound fixture with a false valt for testing
 */
async function compoundFixture() {
  const fixture = await loadFixture(defaultFixture);
  const assetAddresses = await getAssetAddresses(deployments);
  const { deploy } = deployments;
  const { governorAddr } = await getNamedAccounts();
  const sGovernor = await ethers.provider.getSigner(governorAddr);

  await deploy("StandaloneCompound", {
    from: governorAddr,
    contract: "CompoundStrategy",
  });

  fixture.cStandalone = await ethers.getContract("StandaloneCompound");

  // Set governor as vault
  await fixture.cStandalone.connect(sGovernor).initialize(
    addresses.dead,
    governorAddr, // Using Governor in place of Vault here
    assetAddresses.COMP,
    [assetAddresses.DAI, assetAddresses.USDC],
    [assetAddresses.cDAI, assetAddresses.cUSDC]
  );

  await fixture.usdc.transfer(
    await fixture.matt.getAddress(),
    utils.parseUnits("1000", 6)
  );

  return fixture;
}

/**
 * Configure a threepool fixture with the governer as vault for testing
 */
async function threepoolFixture() {
  const fixture = await loadFixture(defaultFixture);
  const assetAddresses = await getAssetAddresses(deployments);
  const { deploy } = deployments;
  const { governorAddr } = await getNamedAccounts();
  const sGovernor = await ethers.provider.getSigner(governorAddr);

  await deploy("StandaloneThreePool", {
    from: governorAddr,
    contract: "ThreePoolStrategy",
  });

  fixture.tpStandalone = await ethers.getContract("StandaloneThreePool");

  // Set governor as vault
  await fixture.tpStandalone
    .connect(sGovernor)
    ["initialize(address,address,address,address[],address[],address,address)"](
      assetAddresses.ThreePool,
      governorAddr, // Using Governor in place of Vault here
      assetAddresses.CRV,
      [assetAddresses.DAI, assetAddresses.USDC, assetAddresses.USDT],
      [
        assetAddresses.ThreePoolToken,
        assetAddresses.ThreePoolToken,
        assetAddresses.ThreePoolToken,
      ],
      assetAddresses.ThreePoolGauge,
      assetAddresses.CRVMinter
    );

  return fixture;
}

/**
 * Configure a Vault with two strategies
 */
async function multiStrategyVaultFixture() {
  const fixture = await compoundVaultFixture();
  const assetAddresses = await getAssetAddresses(deployments);
  const { deploy } = deployments;

  const { governorAddr } = await getNamedAccounts();
  const sGovernor = await ethers.provider.getSigner(governorAddr);

  await deploy("StrategyTwo", {
    from: governorAddr,
    contract: "CompoundStrategy",
  });

  const cStrategyTwo = await ethers.getContract("StrategyTwo");
  // Initialize the second strategy with DAI and USDC
  await cStrategyTwo
    .connect(sGovernor)
    .initialize(
      addresses.dead,
      fixture.vault.address,
      assetAddresses.COMP,
      [assetAddresses.DAI, assetAddresses.USDC],
      [assetAddresses.cDAI, assetAddresses.cUSDC]
    );
  // Add second strategy to Vault
  await fixture.vault.connect(sGovernor).approveStrategy(cStrategyTwo.address);
  // DAI to second strategy
  await fixture.vault
    .connect(sGovernor)
    .setAssetDefaultStrategy(fixture.dai.address, cStrategyTwo.address);

  // Set up third strategy
  await deploy("StrategyThree", {
    from: governorAddr,
    contract: "CompoundStrategy",
  });
  const cStrategyThree = await ethers.getContract("StrategyThree");
  // Initialize the third strategy with only DAI
  await cStrategyThree
    .connect(sGovernor)
    .initialize(
      addresses.dead,
      fixture.vault.address,
      assetAddresses.COMP,
      [assetAddresses.DAI],
      [assetAddresses.cDAI]
    );

  fixture.strategyTwo = cStrategyTwo;
  fixture.strategyThree = cStrategyThree;
  return fixture;
}

/**
 * Configure a hacked Vault
 */
async function hackedVaultFixture() {
  const fixture = await loadFixture(defaultFixture);
  const assetAddresses = await getAssetAddresses(deployments);
  const { deploy } = deployments;
  const { vault, oracleRouter } = fixture;
  const { governorAddr } = await getNamedAccounts();
  const sGovernor = await ethers.provider.getSigner(governorAddr);
  const oracleAddresses = await getOracleAddresses(hre.deployments);

  await deploy("MockEvilDAI", {
    from: governorAddr,
    args: [vault.address, assetAddresses.DAI],
  });

  const evilDAI = await ethers.getContract("MockEvilDAI");

  await oracleRouter.setFeed(
    evilDAI.address,
    oracleAddresses.chainlink.DAI_USD
  );
  await fixture.vault.connect(sGovernor).supportAsset(evilDAI.address);

  fixture.evilDAI = evilDAI;

  return fixture;
}

/**
 * Configure a reborn hack attack
 */
async function rebornFixture() {
  const fixture = await loadFixture(defaultFixture);
  const assetAddresses = await getAssetAddresses(deployments);
  const { deploy } = deployments;
  const { governorAddr } = await getNamedAccounts();
  const { vault } = fixture;

  await deploy("Sanctum", {
    from: governorAddr,
    args: [assetAddresses.DAI, vault.address],
  });

  const sanctum = await ethers.getContract("Sanctum");

  const encodedCallbackAddress = utils.defaultAbiCoder
    .encode(["address"], [sanctum.address])
    .slice(2);
  const initCode = (await ethers.getContractFactory("Reborner")).bytecode;
  const deployCode = `${initCode}${encodedCallbackAddress}`;

  await sanctum.deploy(12345, deployCode);
  const rebornAddress = await sanctum.computeAddress(12345, deployCode);
  const reborner = await ethers.getContractAt("Reborner", rebornAddress);

  const rebornAttack = async (shouldAttack = true, targetMethod = null) => {
    await sanctum.setShouldAttack(shouldAttack);
    if (targetMethod) await sanctum.setTargetMethod(targetMethod);
    await sanctum.setOUSDAddress(fixture.ousd.address);
    await sanctum.deploy(12345, deployCode);
  };

  fixture.reborner = reborner;
  fixture.rebornAttack = rebornAttack;

  return fixture;
}

module.exports = {
  defaultFixture,
  mockVaultFixture,
  compoundFixture,
  compoundVaultFixture,
  multiStrategyVaultFixture,
  threepoolFixture,
  threepoolVaultFixture,
  aaveVaultFixture,
  hackedVaultFixture,
  rebornFixture,
};<|MERGE_RESOLUTION|>--- conflicted
+++ resolved
@@ -182,7 +182,6 @@
   // Enable capital movement
   await vault.connect(sGovernor).unpauseCapital();
 
-<<<<<<< HEAD
   // Add Buyback contract as trustee
   await vault.connect(sGovernor).setTrusteeAddress(buyback.address);
 
@@ -209,8 +208,6 @@
       .registerTokenOracles("NonStandardToken", [cOracle.address], []);
   }
 
-=======
->>>>>>> 279c5a68
   const signers = await hre.ethers.getSigners();
   const governor = signers[1];
   const strategist = signers[0];
