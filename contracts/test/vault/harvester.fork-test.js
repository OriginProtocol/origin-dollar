const { expect } = require("chai");
const { utils } = require("ethers");

<<<<<<< HEAD
const { loadDefaultFixture } = require("./../fixture/_fixture");
const { forkOnlyDescribe, isCI } = require("./../helpers");
=======
const { loadDefaultFixture } = require("./../_fixture");
const { isCI } = require("./../helpers");
>>>>>>> 7931f7a9
const { MAX_UINT256 } = require("../../utils/constants");
const { parseUnits } = require("ethers").utils;

describe("ForkTest: Harvester", function () {
  this.timeout(0);

  // Retry up to 3 times on CI
  this.retries(isCI ? 3 : 0);

  let fixture;
  beforeEach(async () => {
    fixture = await loadDefaultFixture();
  });

  describe("Rewards Config", () => {
    it("Should have correct reward token config for CRV", async () => {
      const { harvester, crv } = fixture;

      const config = await harvester.rewardTokenConfigs(crv.address);

      expect(config.allowedSlippageBps).to.equal(300);
      expect(config.harvestRewardBps).to.equal(200);
      expect(config.uniswapV2CompatibleAddr).to.equal(
        "0xd9e1cE17f2641f24aE83637ab66a2cca9C378B9F"
      );
      expect(config.doSwapRewardToken).to.be.true;
      expect(config.liquidationLimit).to.equal(parseUnits("4000", 18));
    });

    it("Should have correct reward token config for CVX", async () => {
      const { harvester, cvx } = fixture;

      const config = await harvester.rewardTokenConfigs(cvx.address);

      expect(config.allowedSlippageBps).to.equal(300);
      expect(config.harvestRewardBps).to.equal(100);
      expect(config.uniswapV2CompatibleAddr).to.equal(
        "0xd9e1cE17f2641f24aE83637ab66a2cca9C378B9F"
      );
      expect(config.doSwapRewardToken).to.be.true;
      expect(config.liquidationLimit).to.equal(utils.parseEther("2500"));
    });

    it("Should have correct reward token config for COMP", async () => {
      const { harvester, comp } = fixture;

      const config = await harvester.rewardTokenConfigs(comp.address);

      expect(config.allowedSlippageBps).to.equal(300);
      expect(config.harvestRewardBps).to.equal(100);
      expect(config.uniswapV2CompatibleAddr).to.equal(
        "0xd9e1cE17f2641f24aE83637ab66a2cca9C378B9F"
      );
      expect(config.doSwapRewardToken).to.be.true;
      expect(config.liquidationLimit).to.equal(MAX_UINT256);
    });

    it("Should have correct reward token config for AAVE", async () => {
      const { harvester, aave } = fixture;

      const config = await harvester.rewardTokenConfigs(aave.address);

      expect(config.allowedSlippageBps).to.equal(300);
      expect(config.harvestRewardBps).to.equal(100);
      expect(config.uniswapV2CompatibleAddr).to.equal(
        "0xd9e1cE17f2641f24aE83637ab66a2cca9C378B9F"
      );
      expect(config.doSwapRewardToken).to.be.true;
      expect(config.liquidationLimit).to.equal(MAX_UINT256);
    });
  });

  describe("Harvest", () => {
    it("Should harvest from all strategies", async () => {
      const { harvester, timelock } = fixture;
      await harvester.connect(timelock)["harvest()"]();
    });

    it("Should swap all coins", async () => {
      const { harvester, timelock } = fixture;
      await harvester.connect(timelock).swap();
    });

    it.skip("Should harvest and swap from all strategies", async () => {
      // Skip this test because we don't call or use this method anywhere.
      // Also, because this test is flaky at times due to slippage and the
      // individual `harvest` and `swap` methods for each strategies are
      // covered in the tests above this.
      const { harvester, timelock } = fixture;
      await harvester.connect(timelock)["harvestAndSwap()"]();
    });

    it("Should swap CRV", async () => {
      const { harvester, timelock, crv } = fixture;
      await harvester.connect(timelock).swapRewardToken(crv.address);
    });

    it("Should swap CVX", async () => {
      const { harvester, timelock, cvx } = fixture;
      await harvester.connect(timelock).swapRewardToken(cvx.address);
    });

    it("Should swap COMP", async () => {
      const { harvester, timelock, comp } = fixture;
      await harvester.connect(timelock).swapRewardToken(comp.address);
    });

    it("Should swap AAVE", async () => {
      const { harvester, timelock, aave } = fixture;
      await harvester.connect(timelock).swapRewardToken(aave.address);
    });

    // TODO: Tests for `harvest(address)` for each strategy
  });
});<|MERGE_RESOLUTION|>--- conflicted
+++ resolved
@@ -1,13 +1,8 @@
 const { expect } = require("chai");
 const { utils } = require("ethers");
 
-<<<<<<< HEAD
 const { loadDefaultFixture } = require("./../fixture/_fixture");
-const { forkOnlyDescribe, isCI } = require("./../helpers");
-=======
-const { loadDefaultFixture } = require("./../_fixture");
 const { isCI } = require("./../helpers");
->>>>>>> 7931f7a9
 const { MAX_UINT256 } = require("../../utils/constants");
 const { parseUnits } = require("ethers").utils;
 
