const { expect } = require("chai");
const { utils } = require("ethers");

const addresses = require("../../utils/addresses");
const { loadDefaultFixture } = require("./../_fixture");
const {
  ousdUnits,
  usdtUnits,
  usdcUnits,
  usdsUnits,
  differenceInStrategyBalance,
  differenceInErc20TokenBalances,
  isCI,
} = require("./../helpers");
const { impersonateAndFund } = require("../../utils/signers");

const log = require("../../utils/logger")("test:fork:ousd:vault");

/**
 * Regarding hardcoded addresses:
 * The addresses are hardcoded in the test files (instead of
 * using them from addresses.js) intentionally. While importing and
 * using the variables from that file increases readability, it may
 * result in it being a single point of failure. Anyone can update
 * the addresses.js file and it may go unnoticed.
 *
 * Points against this: The on-chain data would still be correct,
 * making the tests to fail in case only addresses.js is updated.
 *
 * Still open to discussion.
 */

describe("ForkTest: Vault", function () {
  this.timeout(0);

  // Retry up to 3 times on CI
  this.retries(isCI ? 3 : 0);

  let fixture;
  beforeEach(async () => {
    fixture = await loadDefaultFixture();
  });

  describe("View functions", () => {
    // These tests use a transaction to call a view function so the gas usage can be reported.
    it("Should get total value", async () => {
      const { josh, vault } = fixture;

      const tx = await vault.connect(josh).populateTransaction.totalValue();
      await josh.sendTransaction(tx);
    });
    it("Should check asset balances", async () => {
      const { usds, usdc, usdt, josh, vault } = fixture;

      for (const asset of [usds, usdc, usdt]) {
        const tx = await vault
          .connect(josh)
          .populateTransaction.checkBalance(asset.address);
        await josh.sendTransaction(tx);
      }
    });
  });

  describe("Admin", () => {
    it("Should have the correct governor address set", async () => {
      const { vault } = fixture;
      expect(await vault.governor()).to.equal(addresses.mainnet.Timelock);
    });

    it("Should have the correct strategist address set", async () => {
      const { strategist, vault } = fixture;
      expect(await vault.strategistAddr()).to.equal(
        await strategist.getAddress()
      );
    });

    it("Should have the correct OUSD MetaStrategy address set", async () => {
      const { vault } = fixture;
      expect(await vault.ousdMetaStrategy()).to.equal(addresses.zero);
    });

    it("Should have supported assets", async () => {
      const { vault } = fixture;
      const assets = await vault.getAllAssets();
      expect(assets).to.have.length(3);
      expect(assets).to.include(addresses.mainnet.USDT);
      expect(assets).to.include(addresses.mainnet.USDC);
      expect(assets).to.include(addresses.mainnet.USDS);

      expect(await vault.isSupportedAsset(addresses.mainnet.USDT)).to.be.true;
      expect(await vault.isSupportedAsset(addresses.mainnet.USDC)).to.be.true;
      expect(await vault.isSupportedAsset(addresses.mainnet.USDS)).to.be.true;
    });
  });

  describe("Rebase", () => {
    it(`Shouldn't be paused`, async () => {
      const { vault } = fixture;
      expect(await vault.rebasePaused()).to.be.false;
    });

    it(`Should rebase`, async () => {
      const { vault } = fixture;
      await vault.rebase();
    });
  });

  describe("Capital", () => {
    it(`Shouldn't be paused`, async () => {
      const { vault } = fixture;
      expect(await vault.capitalPaused()).to.be.false;
    });

    it("Should allow to mint and redeem w/ USDT", async () => {
      const { ousd, vault, josh, usdt } = fixture;
      const balancePreMint = await ousd
        .connect(josh)
        .balanceOf(josh.getAddress());
      await vault.connect(josh).mint(usdt.address, usdtUnits("50000"), 0);

      const balancePostMint = await ousd
        .connect(josh)
        .balanceOf(josh.getAddress());

      const balanceDiff = balancePostMint.sub(balancePreMint);
      expect(balanceDiff).to.approxEqualTolerance(ousdUnits("50000"), 1);

      await vault.connect(josh).redeem(balanceDiff, 0);

      const balancePostRedeem = await ousd
        .connect(josh)
        .balanceOf(josh.getAddress());
      expect(balancePreMint).to.approxEqualTolerance(balancePostRedeem, 1);
    });

    it("Should allow to mint and redeem w/ USDC", async () => {
      const { ousd, vault, josh, usdc } = fixture;
      const balancePreMint = await ousd
        .connect(josh)
        .balanceOf(josh.getAddress());
      await vault.connect(josh).mint(usdc.address, usdcUnits("50000"), 0);

      const balancePostMint = await ousd
        .connect(josh)
        .balanceOf(josh.getAddress());

      const balanceDiff = balancePostMint.sub(balancePreMint);
      expect(balanceDiff).to.approxEqualTolerance(ousdUnits("50000"), 1);

      await vault.connect(josh).redeem(balanceDiff, 0);

      const balancePostRedeem = await ousd
        .connect(josh)
        .balanceOf(josh.getAddress());
      expect(balancePreMint).to.approxEqualTolerance(balancePostRedeem, 1);
    });

    it("Should allow to mint and redeem w/ USDS", async () => {
      const { ousd, vault, josh, usds } = fixture;
      const balancePreMint = await ousd
        .connect(josh)
        .balanceOf(josh.getAddress());
      await vault.connect(josh).mint(usds.address, usdsUnits("50000"), 0);

      const balancePostMint = await ousd
        .connect(josh)
        .balanceOf(josh.getAddress());

      const balanceDiff = balancePostMint.sub(balancePreMint);
      expect(balanceDiff).to.approxEqualTolerance(ousdUnits("50000"), 1);

      await vault.connect(josh).redeem(balanceDiff, 0);

      const balancePostRedeem = await ousd
        .connect(josh)
        .balanceOf(josh.getAddress());
      expect(balancePreMint).to.approxEqualTolerance(balancePostRedeem, 1);
    });

    it("should withdraw from and deposit to strategy", async () => {
      const { vault, josh, usdt, morphoGauntletPrimeUSDTStrategy } = fixture;
      await vault.connect(josh).mint(usdt.address, usdtUnits("90"), 0);
      const strategistSigner = await impersonateAndFund(
        await vault.strategistAddr()
      );

      let usdtBalanceDiff, usdtStratDiff;

      [usdtBalanceDiff] = await differenceInErc20TokenBalances(
        [vault.address],
        [usdt],
        async () => {
          [usdtStratDiff] = await differenceInStrategyBalance(
            [usdt.address],
            [morphoGauntletPrimeUSDTStrategy],
            async () => {
              await vault
                .connect(strategistSigner)
                .depositToStrategy(
                  morphoGauntletPrimeUSDTStrategy.address,
                  [usdt.address],
                  [usdtUnits("90")]
                );
            }
          );
        }
      );

      expect(usdtBalanceDiff).to.equal(usdtUnits("-90"));

      expect(usdtStratDiff).gte(usdtUnits("89.91"));

      [usdtBalanceDiff] = await differenceInErc20TokenBalances(
        [vault.address],
        [usdt],
        async () => {
          [usdtStratDiff] = await differenceInStrategyBalance(
            [usdt.address],
            [morphoGauntletPrimeUSDTStrategy],
            async () => {
              await vault
                .connect(strategistSigner)
                .withdrawFromStrategy(
                  morphoGauntletPrimeUSDTStrategy.address,
                  [usdt.address],
                  [usdtUnits("90")]
                );
            }
          );
        }
      );

      expect(usdtBalanceDiff).to.equal(usdtUnits("90"));

      expect(usdtStratDiff).to.lte(usdtUnits("-89.91"));
    });

    it("Should have vault buffer disabled", async () => {
      const { vault } = fixture;
      expect(await vault.vaultBuffer()).to.equal("0");
    });
  });

  describe("Oracle", () => {
    it("Should have correct Price Oracle address set", async () => {
      const { vault } = fixture;
      expect(await vault.priceProvider()).to.equal(
        "0x36CFB852d3b84afB3909BCf4ea0dbe8C82eE1C3c"
      );
    });

    it("Should return a price for minting with USDT", async () => {
      const { vault, usdt } = fixture;
      const price = await vault.priceUnitMint(usdt.address);

      log(`Price for minting with USDT: ${utils.formatEther(price, 6)}`);

      expect(price).to.be.lte(utils.parseEther("1"));
      expect(price).to.be.gt(utils.parseEther("0.998"));
    });

    it("Should return a price for minting with USDS", async () => {
      const { vault, usds } = fixture;
      const price = await vault.priceUnitMint(usds.address);

      log(`Price for minting with USDS: ${utils.formatEther(price, 18)}`);

      expect(price).to.be.lte(utils.parseEther("1"));
      expect(price).to.be.gt(utils.parseEther("0.999"));
    });

    it("Should return a price for minting with USDC", async () => {
      const { vault, usdc } = fixture;
      const price = await vault.priceUnitMint(usdc.address);

      log(`Price for minting with USDC: ${utils.formatEther(price, 6)}`);

      expect(price).to.be.lte(utils.parseEther("1"));
      expect(price).to.be.gt(utils.parseEther("0.999"));
    });

    it("Should return a price for redeem with USDT", async () => {
      const { vault, usdt } = fixture;
      const price = await vault.priceUnitRedeem(usdt.address);

      log(`Price for redeeming with USDT: ${utils.formatEther(price, 6)}`);

      expect(price).to.be.gte(utils.parseEther("1"));
    });

    it("Should return a price for redeem with USDS", async () => {
      const { vault, usds } = fixture;
      const price = await vault.priceUnitRedeem(usds.address);

      log(`Price for redeeming with USDS: ${utils.formatEther(price, 18)}`);

      expect(price).to.be.gte(utils.parseEther("1"));
    });

    it("Should return a price for redeem with USDC", async () => {
      const { vault, usdc } = fixture;
      const price = await vault.priceUnitRedeem(usdc.address);

      log(`Price for redeeming with USDC: ${utils.formatEther(price, 6)}`);

      expect(price).to.be.gte(utils.parseEther("1"));
    });
  });

  describe("Assets & Strategies", () => {
    it("Should NOT have any unknown assets", async () => {
      const { vault } = fixture;
      const assets = await vault.getAllAssets();

      const knownAssets = [
        // TODO: Update this every time a new asset is supported
        "0xdAC17F958D2ee523a2206206994597C13D831ec7", // USDT
        "0xdC035D45d973E3EC169d2276DDab16f1e407384F", // USDS
        "0xA0b86991c6218b36c1d19D4a2e9Eb0cE3606eB48", // USDC
      ];

      for (const a of assets) {
        expect(knownAssets).to.include(a, `Unknown asset: ${a}`);
      }

      for (const a of knownAssets) {
        expect(assets).to.include(a, `Known asset missing from contract: ${a}`);
      }
    });

    it("Should NOT have any unknown strategies", async () => {
      const { vault } = fixture;
      const strategies = await vault.getAllStrategies();

      const knownStrategies = [
        // Update this every time a new strategy is added. Below are mainnet addresses
<<<<<<< HEAD
        "0x79F2188EF9350A1dC11A062cca0abE90684b0197", // MorphoAaveStrategy
        // TODO: Change after SSR strategy is deployed
        "0x5Bd9AF9c2506D29B6d79cB878284A270190EaEAa", // Maker SSR Strategy
=======
        "0x6b69B755C629590eD59618A2712d8a2957CA98FC", // Maker DSR Strategy
>>>>>>> 1c0beb29
        "0x603CDEAEC82A60E3C4A10dA6ab546459E5f64Fa0", // Meta Morpho USDC
        "0x2B8f37893EE713A4E9fF0cEb79F27539f20a32a1", // Morpho Gauntlet Prime USDC
        "0xe3ae7C80a1B02Ccd3FB0227773553AEB14e32F26", // Morpho Gauntlet Prime USDT
      ];

      for (const s of strategies) {
        expect(knownStrategies).to.include(
          s,
          `Unknown strategy with address: ${s}`
        );
      }

      for (const s of knownStrategies) {
        expect(strategies).to.include(
          s,
          `Known strategy missing from contract: ${s}`
        );
      }
    });

    it("Should have correct default strategy set for USDT", async () => {
      const { vault, usdt } = fixture;

      expect([
        "0xe3ae7C80a1B02Ccd3FB0227773553AEB14e32F26", // Morpho Gauntlet Prime USDT
      ]).to.include(await vault.assetDefaultStrategies(usdt.address));
    });

    it("Should have correct default strategy set for USDC", async () => {
      const { vault, usdc } = fixture;

      expect([
        "0x603CDEAEC82A60E3C4A10dA6ab546459E5f64Fa0", // Meta Morpho USDC
      ]).to.include(await vault.assetDefaultStrategies(usdc.address));
    });

    it("Should have correct default strategy set for USDS", async () => {
      const { vault, usds } = fixture;

      expect([
<<<<<<< HEAD
        "0x5Bd9AF9c2506D29B6d79cB878284A270190EaEAa", // Maker SSR Strategy
      ]).to.include(await vault.assetDefaultStrategies(usds.address));
=======
        "0x6b69B755C629590eD59618A2712d8a2957CA98FC", // Maker DSR
      ]).to.include(await vault.assetDefaultStrategies(dai.address));
>>>>>>> 1c0beb29
    });

    it("Should be able to withdraw from all strategies", async () => {
      const { vault, timelock } = fixture;
      await vault.connect(timelock).withdrawAllFromStrategies();
    });
  });

  // We no longer have any strategies that harvest these reward tokens
  // shouldHaveRewardTokensConfigured(() => ({
  //   vault: fixture.vault,
  //   harvester: fixture.harvester,
  //   expectedConfigs: {
  //     [fixture.aave.address]: {
  //       allowedSlippageBps: 300,
  //       harvestRewardBps: 100,
  //       swapPlatformAddr: "0xE592427A0AEce92De3Edee1F18E0157C05861564",
  //       doSwapRewardToken: true,
  //       swapPlatform: 1,
  //       liquidationLimit: 0,
  //       uniswapV3Path:
  //         "0x7fc66500c84a76ad7e9c93437bfc5ac33e2ddae9002710c02aaa39b223fe8d0a0e5c4f27ead9083c756cc20001f4dac17f958d2ee523a2206206994597c13d831ec7",
  //     },
  //     [fixture.cvx.address]: {
  //       allowedSlippageBps: 300,
  //       harvestRewardBps: 100,
  //       swapPlatformAddr: "0xE592427A0AEce92De3Edee1F18E0157C05861564",
  //       doSwapRewardToken: true,
  //       swapPlatform: 1,
  //       liquidationLimit: ousdUnits("2500"),
  //       uniswapV3Path:
  //         "0x4e3fbd56cd56c3e72c1403e103b45db9da5b9d2b002710c02aaa39b223fe8d0a0e5c4f27ead9083c756cc20001f4dac17f958d2ee523a2206206994597c13d831ec7",
  //     },
  //     [fixture.crv.address]: {
  //       allowedSlippageBps: 300,
  //       harvestRewardBps: 200,
  //       swapPlatformAddr: "0xE592427A0AEce92De3Edee1F18E0157C05861564",
  //       doSwapRewardToken: true,
  //       swapPlatform: 1,
  //       liquidationLimit: ousdUnits("4000"),
  //       uniswapV3Path:
  //         "0xd533a949740bb3306d119cc777fa900ba034cd52000bb8c02aaa39b223fe8d0a0e5c4f27ead9083c756cc20001f4dac17f958d2ee523a2206206994597c13d831ec7",
  //     },
  //   },
  // }));
});<|MERGE_RESOLUTION|>--- conflicted
+++ resolved
@@ -334,13 +334,7 @@
 
       const knownStrategies = [
         // Update this every time a new strategy is added. Below are mainnet addresses
-<<<<<<< HEAD
-        "0x79F2188EF9350A1dC11A062cca0abE90684b0197", // MorphoAaveStrategy
-        // TODO: Change after SSR strategy is deployed
         "0x5Bd9AF9c2506D29B6d79cB878284A270190EaEAa", // Maker SSR Strategy
-=======
-        "0x6b69B755C629590eD59618A2712d8a2957CA98FC", // Maker DSR Strategy
->>>>>>> 1c0beb29
         "0x603CDEAEC82A60E3C4A10dA6ab546459E5f64Fa0", // Meta Morpho USDC
         "0x2B8f37893EE713A4E9fF0cEb79F27539f20a32a1", // Morpho Gauntlet Prime USDC
         "0xe3ae7C80a1B02Ccd3FB0227773553AEB14e32F26", // Morpho Gauntlet Prime USDT
@@ -381,13 +375,8 @@
       const { vault, usds } = fixture;
 
       expect([
-<<<<<<< HEAD
         "0x5Bd9AF9c2506D29B6d79cB878284A270190EaEAa", // Maker SSR Strategy
       ]).to.include(await vault.assetDefaultStrategies(usds.address));
-=======
-        "0x6b69B755C629590eD59618A2712d8a2957CA98FC", // Maker DSR
-      ]).to.include(await vault.assetDefaultStrategies(dai.address));
->>>>>>> 1c0beb29
     });
 
     it("Should be able to withdraw from all strategies", async () => {
