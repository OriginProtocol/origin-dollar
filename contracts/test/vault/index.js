const { defaultFixture } = require("../_fixture");
const chai = require("chai");
const { solidity } = require("ethereum-waffle");
const { utils } = require("ethers");

const {
  ousdUnits,
  daiUnits,
  usdcUnits,
  usdtUnits,
  tusdUnits,
  setOracleTokenPriceUsd,
  loadFixture,
  isFork,
} = require("../helpers");

// Support BigNumber and all that with ethereum-waffle
chai.use(solidity);
const expect = chai.expect;

describe("Vault", function () {
  if (isFork) {
    this.timeout(0);
  }

  it("Should support an asset", async () => {
    const { vault, ousd, governor } = await loadFixture(defaultFixture);
    const origAssetCount = await vault.connect(governor).getAssetCount();
    expect(await vault.isSupportedAsset(ousd.address)).to.be.false;
    await expect(vault.connect(governor).supportAsset(ousd.address)).to.emit(
      vault,
      "AssetSupported"
    );
    expect(await vault.getAssetCount()).to.equal(origAssetCount.add(1));
    const assets = await vault.connect(governor).getAllAssets();
    expect(assets.length).to.equal(origAssetCount.add(1));
    expect(await vault["checkBalance(address)"](ousd.address)).to.equal(0);
    expect(await vault.isSupportedAsset(ousd.address)).to.be.true;
  });

  it("Should revert when adding an asset that is already supported", async function () {
    const { vault, usdt, governor } = await loadFixture(defaultFixture);
    expect(await vault.isSupportedAsset(usdt.address)).to.be.true;
    await expect(
      vault.connect(governor).supportAsset(usdt.address)
    ).to.be.revertedWith("Asset already supported");
  });

  it("Should revert when attempting to support an asset and not governor", async function () {
    const { vault, usdt } = await loadFixture(defaultFixture);
    await expect(vault.supportAsset(usdt.address)).to.be.revertedWith(
      "Caller is not the Governor"
    );
  });

  it("Should revert when adding a strategy that is already added", async function () {
    const { vault, governor, compoundStrategy } = await loadFixture(
      defaultFixture
    );
    await vault
      .connect(governor)
      .addStrategy(compoundStrategy.address, utils.parseUnits("1", 18));
    await expect(
      vault
        .connect(governor)
        .addStrategy(compoundStrategy.address, utils.parseUnits("1", 18))
    ).to.be.revertedWith("Strategy already added");
  });

  it("Should revert when attempting to add a strategy and not Governor", async function () {
    const { vault, josh, compoundStrategy } = await loadFixture(defaultFixture);

    await expect(
      vault
        .connect(josh)
        .addStrategy(compoundStrategy.address, utils.parseUnits("1", 18))
    ).to.be.revertedWith("Caller is not the Governor");
  });

  it("Should correctly ratio deposited currencies of differing decimals", async function () {
    const { ousd, vault, usdc, dai, matt } = await loadFixture(defaultFixture);

    await expect(matt).has.a.balanceOf("100.00", ousd);

    // Matt deposits USDC, 6 decimals
    await usdc.connect(matt).approve(vault.address, usdcUnits("2.0"));
    await vault.connect(matt).mint(usdc.address, usdcUnits("2.0"));
    await expect(matt).has.a.balanceOf("102.00", ousd);

    // Matt deposits DAI, 18 decimals
    await dai.connect(matt).approve(vault.address, daiUnits("4.0"));
    await vault.connect(matt).mint(dai.address, daiUnits("4.0"));
    await expect(matt).has.a.balanceOf("106.00", ousd);
  });

  it("Should correctly handle a deposit of DAI (18 decimals)", async function () {
    const { ousd, vault, dai, anna } = await loadFixture(defaultFixture);
    await expect(anna).has.a.balanceOf("0.00", ousd);
    // We limit to paying to $1 OUSD for for one stable coin,
    // so this will deposit at a rate of $1.
    await setOracleTokenPriceUsd("DAI", "1.50");
    await dai.connect(anna).approve(vault.address, daiUnits("3.0"));
    await vault.connect(anna).mint(dai.address, daiUnits("3.0"));
    await expect(anna).has.a.balanceOf("3.00", ousd);
  });

  it("Should correctly handle a deposit of USDC (6 decimals)", async function () {
    const { ousd, vault, usdc, anna } = await loadFixture(defaultFixture);
    await expect(anna).has.a.balanceOf("0.00", ousd);
    await setOracleTokenPriceUsd("USDC", "0.80");
    await usdc.connect(anna).approve(vault.address, usdcUnits("50.0"));
    await vault.connect(anna).mint(usdc.address, usdcUnits("50.0"));
    await expect(anna).has.a.balanceOf("40.00", ousd);
  });

  it("Should correctly handle a deposit failure of Non-Standard ERC20 Token", async function () {
    const { ousd, vault, anna, nonStandardToken, governor } = await loadFixture(
      defaultFixture
    );

    await vault.connect(governor).supportAsset(nonStandardToken.address);

    await expect(anna).has.a.balanceOf("1000.00", nonStandardToken);
    await setOracleTokenPriceUsd("NonStandardToken", "1.30");
    await nonStandardToken
      .connect(anna)
      .approve(vault.address, usdtUnits("1500.0"));

    // Anna has a balance of 1000 tokens and she is trying to
    // transfer 1500 tokens. The contract doesn't throw but
    // fails silently, so Anna's OUSD balance should be zero.
    try {
      await vault
        .connect(anna)
        .mint(nonStandardToken.address, usdtUnits("1500.0"));
    } catch (err) {
      expect(
        /revert SafeERC20: ERC20 operation did not succeed/gi.test(err.message)
      ).to.be.true;
    } finally {
      // Make sure nothing got affected
      await expect(anna).has.a.balanceOf("0.00", ousd);
      await expect(anna).has.a.balanceOf("1000.00", nonStandardToken);
    }
  });

  it("Should correctly handle a deposit of Non-Standard ERC20 Token", async function () {
    const { ousd, vault, anna, nonStandardToken, governor } = await loadFixture(
      defaultFixture
    );
    await vault.connect(governor).supportAsset(nonStandardToken.address);

    await expect(anna).has.a.balanceOf("1000.00", nonStandardToken);
    await setOracleTokenPriceUsd("NonStandardToken", "1.00");

    await nonStandardToken
      .connect(anna)
      .approve(vault.address, usdtUnits("100.0"));
    await vault
      .connect(anna)
      .mint(nonStandardToken.address, usdtUnits("100.0"));
    await expect(anna).has.a.balanceOf("100.00", ousd);
    await expect(anna).has.a.balanceOf("900.00", nonStandardToken);
  });

  it("Should calculate the balance correctly with DAI", async () => {
    const { viewVault } = await loadFixture(defaultFixture);
    // Vault already has DAI from default ficture
    await expect(await viewVault.totalValue()).to.equal(
      utils.parseUnits("200", 18)
    );
  });

  it("Should calculate the balance correctly with USDC", async () => {
    const { vault, viewVault, usdc, matt } = await loadFixture(defaultFixture);

    // Matt deposits USDC, 6 decimals
    await usdc.connect(matt).approve(vault.address, usdcUnits("2.0"));
    await vault.connect(matt).mint(usdc.address, usdcUnits("2.0"));
    // Fixture loads 200 DAI, so result should be 202
    await expect(await viewVault.totalValue()).to.equal(
      utils.parseUnits("202", 18)
    );
  });

  it("Should calculate the balance correctly with USDT", async () => {
    const { vault, viewVault, usdt, matt } = await loadFixture(defaultFixture);

    // Matt deposits USDT, 6 decimals
    await usdt.connect(matt).approve(vault.address, usdtUnits("5.0"));
    await vault.connect(matt).mint(usdt.address, usdtUnits("5.0"));
    // Fixture loads 200 DAI, so result should be 205
    await expect(await viewVault.totalValue()).to.equal(
      utils.parseUnits("205", 18)
    );
  });

  it("Should calculate the balance correctly with TUSD", async () => {
    const { vault, viewVault, tusd, matt } = await loadFixture(defaultFixture);

    // Matt deposits TUSD, 18 decimals
    await tusd.connect(matt).approve(vault.address, tusdUnits("9.0"));
    await vault.connect(matt).mint(tusd.address, tusdUnits("9.0"));
    // Fixture loads 200 DAI, so result should be 209
    await expect(await viewVault.totalValue()).to.equal(
      utils.parseUnits("209", 18)
    );
  });

  it("Should calculate the balance correctly with DAI, USDC, USDT, TUSD", async () => {
    const { vault, viewVault, usdc, usdt, tusd, matt } = await loadFixture(
      defaultFixture
    );

    // Matt deposits USDC, 6 decimals
    await usdc.connect(matt).approve(vault.address, usdcUnits("8.0"));
    await vault.connect(matt).mint(usdc.address, usdcUnits("8.0"));
    // Matt deposits USDT, 6 decimals
    await usdt.connect(matt).approve(vault.address, usdtUnits("20.0"));
    await vault.connect(matt).mint(usdt.address, usdtUnits("20.0"));
    // Matt deposits TUSD, 18 decimals
    await tusd.connect(matt).approve(vault.address, tusdUnits("9.0"));
    await vault.connect(matt).mint(tusd.address, tusdUnits("9.0"));
    // Fixture loads 200 DAI, so result should be 237
    await expect(await viewVault.totalValue()).to.equal(
      utils.parseUnits("237", 18)
    );
  });

  it("Should allow transfer of arbitrary token by Governor", async () => {
    const { vault, ousd, usdc, matt, governor } = await loadFixture(
      defaultFixture
    );
    // Matt deposits USDC, 6 decimals
    await usdc.connect(matt).approve(vault.address, usdcUnits("8.0"));
    await vault.connect(matt).mint(usdc.address, usdcUnits("8.0"));
    // Matt sends his OUSD directly to Vault
    await ousd.connect(matt).transfer(vault.address, ousdUnits("8.0"));
    // Matt asks Governor for help
    await vault.connect(governor).transferToken(ousd.address, ousdUnits("8.0"));
    await expect(governor).has.a.balanceOf("8.0", ousd);
  });

  it("Should not allow transfer of arbitrary token by non-Governor", async () => {
    const { vault, ousd, matt } = await loadFixture(defaultFixture);
    // Naughty Matt
    await expect(
      vault.connect(matt).transferToken(ousd.address, ousdUnits("8.0"))
    ).to.be.revertedWith("Caller is not the Governor");
  });

  it("Should allow Governor to add Strategy", async () => {
    const { vault, governor, ousd } = await loadFixture(defaultFixture);
    // Pretend OUSD is a strategy and add its address
    await vault
      .connect(governor)
      .addStrategy(ousd.address, utils.parseUnits("1", 18));
  });

  it("Should revert when removing a Strategy that has not been added", async () => {
    const { vault, governor, ousd } = await loadFixture(defaultFixture);
    // Pretend OUSD is a strategy and remove its address
    await expect(
      vault.connect(governor).removeStrategy(ousd.address)
    ).to.be.revertedWith("Strategy not added");
  });

  it("Should correctly handle a mint with auto rebase", async function () {
    const { ousd, vault, usdc, matt, anna } = await loadFixture(defaultFixture);
    await expect(anna).has.a.balanceOf("0.00", ousd);
    await expect(matt).has.a.balanceOf("100.00", ousd);
    await usdc.connect(anna).mint(usdcUnits("5000.0"));
    await usdc.connect(anna).approve(vault.address, usdcUnits("5000.0"));
    await vault.connect(anna).mint(usdc.address, usdcUnits("5000.0"));
    await expect(anna).has.a.balanceOf("5000.00", ousd);
    await expect(matt).has.a.balanceOf("100.00", ousd);
  });

  it("Should mint for multiple tokens in a single call", async () => {
    const { vault, matt, ousd, dai, usdt } = await loadFixture(defaultFixture);

    await usdt.connect(matt).approve(vault.address, usdtUnits("50.0"));
    await dai.connect(matt).approve(vault.address, daiUnits("25.0"));

    await vault
      .connect(matt)
      .mintMultiple(
        [usdt.address, dai.address],
        [usdtUnits("50"), daiUnits("25")]
      );

    await expect(matt).has.a.balanceOf("175.00", ousd);
    expect(await ousd.totalSupply()).to.eq(ousdUnits("275.0"));
  });

  it("Should mint for multiple tokens in a single call with auto rebase", async () => {
    const { vault, matt, anna, ousd, dai, usdt } = await loadFixture(
      defaultFixture
    );

    await expect(anna).has.a.balanceOf("0.00", ousd);
    await expect(matt).has.a.balanceOf("100.00", ousd);

    await usdt.connect(anna).mint(usdtUnits("2500.00"));
    await usdt.connect(anna).approve(vault.address, usdtUnits("2500.00"));
    await dai.connect(anna).mint(daiUnits("2500.00"));
    await dai.connect(anna).approve(vault.address, daiUnits("2500.00"));

    await vault
      .connect(anna)
      .mintMultiple(
        [usdt.address, dai.address],
        [usdtUnits("2500.00"), daiUnits("2500.00")]
      );

    await expect(anna).has.a.balanceOf("5000.00", ousd);
    await expect(matt).has.a.balanceOf("100.00", ousd);
    expect(await ousd.totalSupply()).to.eq(ousdUnits("5200.0"));
  });

  it("Should revert mint for multiple tokens if any transfer fails", async () => {
    const { vault, matt, ousd, dai, usdt } = await loadFixture(defaultFixture);

    await usdt.connect(matt).approve(vault.address, usdtUnits("50.0"));
    await dai.connect(matt).approve(vault.address, daiUnits("25.0"));

    await expect(
      vault
        .connect(matt)
        .mintMultiple(
          [usdt.address, dai.address],
          [usdtUnits("50"), daiUnits("250")]
        )
    ).to.be.reverted;

    await expect(matt).has.a.balanceOf("100.00", ousd);
    expect(await ousd.totalSupply()).to.eq(ousdUnits("200.0"));
  });

  it("Should handle mintMultiple with duplicate tokens correctly", async () => {
    const { ousd, vault, josh, dai } = await loadFixture(defaultFixture);
    // 900 DAI because 100 was used to mint OUSD in the fixture
    await expect(josh).has.a.balanceOf("900", dai);
    await dai.connect(josh).approve(vault.address, daiUnits("247"));
    await vault
      .connect(josh)
      .mintMultiple(
        [dai.address, dai.address, dai.address],
        [daiUnits("105"), daiUnits("50"), daiUnits("92")]
      );
    // Josh had 100 OUSD from the fixture
    await expect(josh).has.a.balanceOf("347", ousd);
    await expect(josh).has.a.balanceOf("653", dai);
  });

  it("Should not mint OUSD for unsupported assets in mintMultiple", async () => {
    const { ousd, vault, josh, nonStandardToken, dai } = await loadFixture(
      defaultFixture
    );
    // 900 DAI because 100 was used to mint OUSD in the fixture
    await expect(josh).has.a.balanceOf("900", dai);
    await expect(josh).has.a.balanceOf("1000.00", nonStandardToken);
    await setOracleTokenPriceUsd("NonStandardToken", "1.00");

    await nonStandardToken
      .connect(josh)
      .approve(vault.address, usdtUnits("100.0"));
    await dai.connect(josh).approve(vault.address, daiUnits("50"));
    await vault
      .connect(josh)
      .mintMultiple(
        [nonStandardToken.address, dai.address],
        [usdtUnits("100.0"), daiUnits("50")]
      );
    // Josh had 100 OUSD from the fixture
    await expect(josh).has.a.balanceOf("150", ousd);
    await expect(josh).has.a.balanceOf("850", dai);
    // Josh doesn't get OUSD for her non standard token
    // TODO the Vault should not take the token off Josh if it is not supported
    // OR the transaction should revert
    await expect(josh).has.a.balanceOf("900.00", nonStandardToken);
  });

  it("Should allow transfer of arbitrary token by Governor", async () => {
    const { vault, ousd, usdc, matt, governor } = await loadFixture(
      defaultFixture
    );
    // Matt deposits USDC, 6 decimals
    await usdc.connect(matt).approve(vault.address, usdcUnits("8.0"));
    await vault.connect(matt).mint(usdc.address, usdcUnits("8.0"));
    // Matt sends his OUSD directly to Vault
    await ousd.connect(matt).transfer(vault.address, ousdUnits("8.0"));
    // Matt asks Governor for help
    await vault.connect(governor).transferToken(ousd.address, ousdUnits("8.0"));
    await expect(governor).has.a.balanceOf("8.0", ousd);
  });

  it("Should not allow transfer of arbitrary token by non-Governor", async () => {
    const { vault, ousd, matt } = await loadFixture(defaultFixture);
    // Naughty Matt
    await expect(
      vault.connect(matt).transferToken(ousd.address, ousdUnits("8.0"))
    ).to.be.revertedWith("Caller is not the Governor");
  });

  it("Should allow governor to change rebase threshold", async () => {
    const { vault, governor } = await loadFixture(defaultFixture);
    await vault.connect(governor).setRebaseThreshold(ousdUnits("400"));
  });

  it("Should not allow non-governor to change rebase threshold", async () => {
    const { vault } = await loadFixture(defaultFixture);
    expect(vault.setRebaseThreshold(ousdUnits("400"))).to.be.revertedWith(
      "Caller is not the Governor"
    );
  });

<<<<<<< HEAD
  it("Should allow governor to change Strategist address", async () => {
    const { vault, governor, josh } = await loadFixture(defaultFixture);
    await vault.connect(governor).setStrategistAddr(await josh.getAddress());
  });

  it("Should not allow non-governor to change Strategist address", async () => {
    const { vault, josh, matt } = await loadFixture(defaultFixture);
    await expect(
      vault.connect(matt).setStrategistAddr(await josh.getAddress())
    ).to.be.revertedWith("Caller is not the Governor");
  });

  it("Should allow the Governor to call reallocate", async () => {
    const {
      vault,
      governor,
      dai,
      josh,
      compoundStrategy,
      aaveStrategy,
    } = await loadFixture(defaultFixture);

    await vault
      .connect(governor)
      .addStrategy(compoundStrategy.address, utils.parseUnits("1", 18));

    await dai.connect(josh).approve(vault.address, daiUnits("200"));
    await vault.connect(josh).mint(dai.address, daiUnits("200"));
    await vault.connect(governor).allocate();

    await vault
      .connect(governor)
      .addStrategy(aaveStrategy.address, utils.parseUnits("1", 18));

    await vault
      .connect(governor)
      .reallocate(
        compoundStrategy.address,
        aaveStrategy.address,
        [dai.address],
        [daiUnits("200")]
      );
  });

  it("Should allow the Strategist to call reallocate", async () => {
    const {
      vault,
      governor,
      dai,
      josh,
      compoundStrategy,
      aaveStrategy,
    } = await loadFixture(defaultFixture);

    await vault.connect(governor).setStrategistAddr(await josh.getAddress());

    await vault
      .connect(governor)
      .addStrategy(compoundStrategy.address, utils.parseUnits("1", 18));

    await dai.connect(josh).approve(vault.address, daiUnits("200"));
    await vault.connect(josh).mint(dai.address, daiUnits("200"));
    await vault.connect(governor).allocate();

    await vault
      .connect(governor)
      .addStrategy(aaveStrategy.address, utils.parseUnits("1", 18));

    await vault
      .connect(josh)
      .reallocate(
        compoundStrategy.address,
        aaveStrategy.address,
        [dai.address],
        [daiUnits("200")]
      );
  });

  it("Should not allow non-Governor and non-Strategist to call reallocate", async () => {
    const { vault, dai, josh } = await loadFixture(defaultFixture);

    await expect(
      vault.connect(josh).reallocate(
        vault.address, // Args don't matter because it doesn't reach checks
        vault.address,
        [dai.address],
        [daiUnits("200")]
      )
    ).to.be.revertedWith("Caller is not the Strategist or Governor");
=======
  it("Should allow setting a valid vaultBuffer", async () => {
    const { vault, governor } = await loadFixture(defaultFixture);
    await vault.connect(governor).setVaultBuffer(utils.parseUnits("5", 17));
  });

  it("Should not allow setting a vaultBuffer > 1e18", async () => {
    const { vault, governor } = await loadFixture(defaultFixture);
    await expect(
      vault.connect(governor).setVaultBuffer(utils.parseUnits("2", 19))
    ).to.be.revertedWith("Invalid value");
>>>>>>> f741c68d
  });
});<|MERGE_RESOLUTION|>--- conflicted
+++ resolved
@@ -415,7 +415,6 @@
     );
   });
 
-<<<<<<< HEAD
   it("Should allow governor to change Strategist address", async () => {
     const { vault, governor, josh } = await loadFixture(defaultFixture);
     await vault.connect(governor).setStrategistAddr(await josh.getAddress());
@@ -505,7 +504,8 @@
         [daiUnits("200")]
       )
     ).to.be.revertedWith("Caller is not the Strategist or Governor");
-=======
+  });
+
   it("Should allow setting a valid vaultBuffer", async () => {
     const { vault, governor } = await loadFixture(defaultFixture);
     await vault.connect(governor).setVaultBuffer(utils.parseUnits("5", 17));
@@ -516,6 +516,5 @@
     await expect(
       vault.connect(governor).setVaultBuffer(utils.parseUnits("2", 19))
     ).to.be.revertedWith("Invalid value");
->>>>>>> f741c68d
   });
 });