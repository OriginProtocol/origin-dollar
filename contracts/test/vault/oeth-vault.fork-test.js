const { expect } = require("chai");
const { formatUnits, parseUnits } = require("ethers/lib/utils");

const addresses = require("../../utils/addresses");
const { createFixtureLoader, oethDefaultFixture } = require("../_fixture");
const { isCI, oethUnits } = require("../helpers");
const { impersonateAndFund } = require("../../utils/signers");
const {
  shouldHaveRewardTokensConfigured,
} = require("../behaviour/reward-tokens.fork");

const log = require("../../utils/logger")("test:fork:oeth:vault");

const { oethWhaleAddress } = addresses.mainnet;

const loadFixture = createFixtureLoader(oethDefaultFixture);
describe("ForkTest: OETH Vault", function () {
  this.timeout(0);

  // Retry up to 3 times on CI
  this.retries(isCI ? 3 : 0);

  let fixture;
  beforeEach(async () => {
    fixture = await loadFixture();
  });

  describe("post deployment", () => {
<<<<<<< HEAD
=======
    const loadFixture = createFixtureLoader(oethDefaultFixture);
    beforeEach(async () => {
      fixture = await loadFixture();
    });

>>>>>>> d4dcd4ab
    it("Should have the correct governor address set", async () => {
      const {
        oethVault,
        oethDripper,
        convexEthMetaStrategy,
        fraxEthStrategy,
        oeth,
        woeth,
        oethHarvester,
      } = fixture;

      const oethContracts = [
        oethVault,
        oethDripper,
        convexEthMetaStrategy,
        fraxEthStrategy,
        oeth,
        woeth,
        oethHarvester,
      ];

      for (let i = 0; i < oethContracts.length; i++) {
        expect(await oethContracts[i].governor()).to.equal(
          addresses.mainnet.Timelock
        );
      }
<<<<<<< HEAD
    });
  });
  describe("user operations", () => {
    let oethWhaleSigner;
    beforeEach(async () => {
      oethWhaleSigner = await impersonateAndFund(oethWhaleAddress);
    });
=======
    });
  });

  describe("user operations", () => {
    let oethWhaleSigner;
    const loadFixture = createFixtureLoader(oethDefaultFixture);
    beforeEach(async () => {
      fixture = await loadFixture();

      oethWhaleSigner = await impersonateAndFund(oethWhaleAddress);
    });
>>>>>>> d4dcd4ab

    it("should mint using each asset", async () => {
      const { oethVault, oethOracleRouter, weth, frxETH, stETH, reth, josh } =
        fixture;

      const amount = parseUnits("1", 18);
      const minOeth = parseUnits("0.8", 18);

      for (const asset of [weth, frxETH, stETH, reth]) {
        await asset.connect(josh).approve(oethVault.address, amount);

        const price = await oethOracleRouter.price(asset.address);
        if (price.gt(parseUnits("0.998"))) {
          const tx = await oethVault
            .connect(josh)
            .mint(asset.address, amount, minOeth);

          if (asset === weth) {
            await expect(tx)
              .to.emit(oethVault, "Mint")
              .withArgs(josh.address, amount);
          } else {
            // Oracle price means 1 asset != 1 OETH
            await expect(tx)
              .to.emit(oethVault, "Mint")
              .withNamedArgs({ _addr: josh.address });
          }
        } else {
          const tx = oethVault
            .connect(josh)
            .mint(asset.address, amount, minOeth);
          await expect(tx).to.revertedWith("Asset price below peg");
        }
      }
    });
    it("should partially redeem", async () => {
      const { oeth, oethVault } = fixture;

      expect(await oeth.balanceOf(oethWhaleAddress)).to.gt(10);

      const amount = parseUnits("10", 18);
      const minEth = parseUnits("9.94", 18);
<<<<<<< HEAD

      const tx = await oethVault
        .connect(oethWhaleSigner)
        .redeem(amount, minEth);
      await expect(tx)
        .to.emit(oethVault, "Redeem")
        .withNamedArgs({ _addr: oethWhaleAddress });
    });
    it("OETH whale can not full redeem due to liquidity", async () => {
      const { oeth, oethVault } = fixture;

      const oethWhaleBalance = await oeth.balanceOf(oethWhaleAddress);
      expect(oethWhaleBalance, "no longer an OETH whale").to.gt(
        parseUnits("100", 18)
      );

=======

      const tx = await oethVault
        .connect(oethWhaleSigner)
        .redeem(amount, minEth);
      await expect(tx)
        .to.emit(oethVault, "Redeem")
        .withNamedArgs({ _addr: oethWhaleAddress });
    });
    it("OETH whale can not full redeem due to liquidity", async () => {
      const { oeth, oethVault } = fixture;

      const oethWhaleBalance = await oeth.balanceOf(oethWhaleAddress);
      expect(oethWhaleBalance, "no longer an OETH whale").to.gt(
        parseUnits("100", 18)
      );

>>>>>>> d4dcd4ab
      const tx = oethVault.connect(oethWhaleSigner).redeem(oethWhaleBalance, 0);
      await expect(tx).to.revertedWith("Liquidity error");
    });
    it("OETH whale can redeem after withdraw from all strategies", async () => {
      const { oeth, oethVault, timelock } = fixture;

      const oethWhaleBalance = await oeth.balanceOf(oethWhaleAddress);
      log(`OETH whale balance: ${formatUnits(oethWhaleBalance)}`);
      expect(oethWhaleBalance, "no longer an OETH whale").to.gt(
        parseUnits("1000", 18)
      );

      await oethVault.connect(timelock).withdrawAllFromStrategies();

      const tx = await oethVault
        .connect(oethWhaleSigner)
        .redeem(oethWhaleBalance, 0);
      await expect(tx)
        .to.emit(oethVault, "Redeem")
        .withNamedArgs({ _addr: oethWhaleAddress });
    });
    it("OETH whale redeem 100 OETH", async () => {
      const { oethVault } = fixture;

      const amount = parseUnits("100", 18);
      const minEth = parseUnits("99.4", 18);

      const tx = await oethVault
        .connect(oethWhaleSigner)
        .redeem(amount, minEth);
      await expect(tx)
        .to.emit(oethVault, "Redeem")
        .withNamedArgs({ _addr: oethWhaleAddress });
    });
  });

  shouldHaveRewardTokensConfigured(() => ({
    vault: fixture.oethVault,
    harvester: fixture.oethHarvester,
    expectedConfigs: {
      [fixture.cvx.address]: {
        allowedSlippageBps: 300,
        harvestRewardBps: 200,
        swapRouterAddr: "0xB576491F1E6e5E62f1d8F26062Ee822B40B0E0d4",
        doSwapRewardToken: true,
        platform: 3,
        liquidationLimit: oethUnits("2500"),
        curvePoolData: [1, 0],
      },
      [fixture.crv.address]: {
        allowedSlippageBps: 300,
        harvestRewardBps: 200,
        swapRouterAddr: "0x4eBdF703948ddCEA3B11f675B4D1Fba9d2414A14",
        doSwapRewardToken: true,
        platform: 3,
        liquidationLimit: oethUnits("4000"),
        curvePoolData: [2, 1],
      },
      [fixture.bal.address]: {
        allowedSlippageBps: 300,
        harvestRewardBps: 200,
        swapRouterAddr: "0xBA12222222228d8Ba445958a75a0704d566BF2C8",
        doSwapRewardToken: true,
        platform: 2,
        liquidationLimit: oethUnits("100"),
        balancerPoolId:
          "0x5c6ee304399dbdb9c8ef030ab642b10820db8f56000200000000000000000014",
      },
      [fixture.aura.address]: {
        allowedSlippageBps: 300,
        harvestRewardBps: 200,
        swapRouterAddr: "0xBA12222222228d8Ba445958a75a0704d566BF2C8",
        doSwapRewardToken: true,
        platform: 2,
        liquidationLimit: oethUnits("500"),
        balancerPoolId:
          "0xcfca23ca9ca720b6e98e3eb9b6aa0ffc4a5c08b9000200000000000000000274",
      },
    },
  }));
});<|MERGE_RESOLUTION|>--- conflicted
+++ resolved
@@ -26,14 +26,6 @@
   });
 
   describe("post deployment", () => {
-<<<<<<< HEAD
-=======
-    const loadFixture = createFixtureLoader(oethDefaultFixture);
-    beforeEach(async () => {
-      fixture = await loadFixture();
-    });
-
->>>>>>> d4dcd4ab
     it("Should have the correct governor address set", async () => {
       const {
         oethVault,
@@ -60,27 +52,14 @@
           addresses.mainnet.Timelock
         );
       }
-<<<<<<< HEAD
     });
   });
+
   describe("user operations", () => {
     let oethWhaleSigner;
     beforeEach(async () => {
       oethWhaleSigner = await impersonateAndFund(oethWhaleAddress);
     });
-=======
-    });
-  });
-
-  describe("user operations", () => {
-    let oethWhaleSigner;
-    const loadFixture = createFixtureLoader(oethDefaultFixture);
-    beforeEach(async () => {
-      fixture = await loadFixture();
-
-      oethWhaleSigner = await impersonateAndFund(oethWhaleAddress);
-    });
->>>>>>> d4dcd4ab
 
     it("should mint using each asset", async () => {
       const { oethVault, oethOracleRouter, weth, frxETH, stETH, reth, josh } =
@@ -123,7 +102,6 @@
 
       const amount = parseUnits("10", 18);
       const minEth = parseUnits("9.94", 18);
-<<<<<<< HEAD
 
       const tx = await oethVault
         .connect(oethWhaleSigner)
@@ -140,7 +118,32 @@
         parseUnits("100", 18)
       );
 
-=======
+      const tx = oethVault.connect(oethWhaleSigner).redeem(oethWhaleBalance, 0);
+      await expect(tx).to.revertedWith("Liquidity error");
+    });
+    it("OETH whale can redeem after withdraw from all strategies", async () => {
+      const { oeth, oethVault, timelock } = fixture;
+
+      const oethWhaleBalance = await oeth.balanceOf(oethWhaleAddress);
+      log(`OETH whale balance: ${formatUnits(oethWhaleBalance)}`);
+      expect(oethWhaleBalance, "no longer an OETH whale").to.gt(
+        parseUnits("1000", 18)
+      );
+
+      await oethVault.connect(timelock).withdrawAllFromStrategies();
+
+      const tx = await oethVault
+        .connect(oethWhaleSigner)
+        .redeem(oethWhaleBalance, 0);
+      await expect(tx)
+        .to.emit(oethVault, "Redeem")
+        .withNamedArgs({ _addr: oethWhaleAddress });
+    });
+    it("OETH whale redeem 100 OETH", async () => {
+      const { oethVault } = fixture;
+
+      const amount = parseUnits("100", 18);
+      const minEth = parseUnits("99.4", 18);
 
       const tx = await oethVault
         .connect(oethWhaleSigner)
@@ -149,49 +152,6 @@
         .to.emit(oethVault, "Redeem")
         .withNamedArgs({ _addr: oethWhaleAddress });
     });
-    it("OETH whale can not full redeem due to liquidity", async () => {
-      const { oeth, oethVault } = fixture;
-
-      const oethWhaleBalance = await oeth.balanceOf(oethWhaleAddress);
-      expect(oethWhaleBalance, "no longer an OETH whale").to.gt(
-        parseUnits("100", 18)
-      );
-
->>>>>>> d4dcd4ab
-      const tx = oethVault.connect(oethWhaleSigner).redeem(oethWhaleBalance, 0);
-      await expect(tx).to.revertedWith("Liquidity error");
-    });
-    it("OETH whale can redeem after withdraw from all strategies", async () => {
-      const { oeth, oethVault, timelock } = fixture;
-
-      const oethWhaleBalance = await oeth.balanceOf(oethWhaleAddress);
-      log(`OETH whale balance: ${formatUnits(oethWhaleBalance)}`);
-      expect(oethWhaleBalance, "no longer an OETH whale").to.gt(
-        parseUnits("1000", 18)
-      );
-
-      await oethVault.connect(timelock).withdrawAllFromStrategies();
-
-      const tx = await oethVault
-        .connect(oethWhaleSigner)
-        .redeem(oethWhaleBalance, 0);
-      await expect(tx)
-        .to.emit(oethVault, "Redeem")
-        .withNamedArgs({ _addr: oethWhaleAddress });
-    });
-    it("OETH whale redeem 100 OETH", async () => {
-      const { oethVault } = fixture;
-
-      const amount = parseUnits("100", 18);
-      const minEth = parseUnits("99.4", 18);
-
-      const tx = await oethVault
-        .connect(oethWhaleSigner)
-        .redeem(amount, minEth);
-      await expect(tx)
-        .to.emit(oethVault, "Redeem")
-        .withNamedArgs({ _addr: oethWhaleAddress });
-    });
   });
 
   shouldHaveRewardTokensConfigured(() => ({
