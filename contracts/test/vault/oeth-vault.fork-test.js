--- conflicted
+++ resolved
@@ -70,11 +70,7 @@
       oethWhaleSigner = await impersonateAndFund(oethWhaleAddress);
     });
 
-<<<<<<< HEAD
-    it("should mint with WETH and no allocation", async () => {
-=======
     it("should mint with 1 WETH then no allocation", async () => {
->>>>>>> 1d2691c1
       const { oethVault, weth, josh } = fixture;
 
       const amount = parseUnits("1", 18);
@@ -93,11 +89,7 @@
         .withArgs(josh.address, amount);
     });
 
-<<<<<<< HEAD
-    it("should mint with WETH and auto allocate", async () => {
-=======
     it("should mint with 11 WETH then auto allocate", async () => {
->>>>>>> 1d2691c1
       const { oethVault, weth, josh } = fixture;
 
       const amount = parseUnits("11", 18);
@@ -111,7 +103,6 @@
 
       await logTxDetails(tx, "mint");
 
-<<<<<<< HEAD
       await expect(tx)
         .to.emit(oethVault, "Mint")
         .withArgs(josh.address, amount);
@@ -139,8 +130,6 @@
 
       await logTxDetails(tx, "mint");
 
-=======
->>>>>>> 1d2691c1
       await expect(tx)
         .to.emit(oethVault, "Mint")
         .withArgs(josh.address, amount);
