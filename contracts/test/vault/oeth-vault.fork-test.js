--- conflicted
+++ resolved
@@ -23,9 +23,12 @@
     fixture = await loadFixture();
   });
 
-<<<<<<< HEAD
   describe("OETH Vault", () => {
     describe("post deployment", () => {
+      const loadFixture = createFixtureLoader(oethDefaultFixture);
+      beforeEach(async () => {
+        fixture = await loadFixture();
+      });
       it("Should have the correct governor address set", async () => {
         const {
           oethVault,
@@ -120,76 +123,7 @@
         await josh.sendTransaction(tx);
       });
     });
-    describe("user operations", () => {
-      let oethWhaleSigner;
-      beforeEach(async () => {
-        fixture = await loadFixture();
-
-        oethWhaleSigner = await impersonateAndFund(oethWhaleAddress);
-      });
-
-      it("should mint using each asset", async () => {
-        const { oethVault, oethOracleRouter, weth, frxETH, stETH, reth, josh } =
-          fixture;
-
-        const amount = parseUnits("1", 18);
-        const minOeth = parseUnits("0.8", 18);
-
-        for (const asset of [weth, frxETH, stETH, reth]) {
-          await asset.connect(josh).approve(oethVault.address, amount);
-
-          const price = await oethOracleRouter.price(asset.address);
-          if (price.gt(parseUnits("0.998"))) {
-            const tx = await oethVault
-              .connect(josh)
-              .mint(asset.address, amount, minOeth);
-
-            if (asset === weth) {
-              await expect(tx)
-                .to.emit(oethVault, "Mint")
-                .withArgs(josh.address, amount);
-            } else {
-              // Oracle price means 1 asset != 1 OETH
-              await expect(tx)
-                .to.emit(oethVault, "Mint")
-                .withNamedArgs({ _addr: josh.address });
-            }
-=======
-  describe("post deployment", () => {
-    const loadFixture = createFixtureLoader(oethDefaultFixture);
-    beforeEach(async () => {
-      fixture = await loadFixture();
-    });
-
-    it("Should have the correct governor address set", async () => {
-      const {
-        oethVault,
-        oethDripper,
-        convexEthMetaStrategy,
-        fraxEthStrategy,
-        oeth,
-        woeth,
-        oethHarvester,
-      } = fixture;
-
-      const oethContracts = [
-        oethVault,
-        oethDripper,
-        convexEthMetaStrategy,
-        fraxEthStrategy,
-        oeth,
-        woeth,
-        oethHarvester,
-      ];
-
-      for (let i = 0; i < oethContracts.length; i++) {
-        expect(await oethContracts[i].governor()).to.equal(
-          addresses.mainnet.Timelock
-        );
-      }
-    });
   });
-
   describe("user operations", () => {
     let oethWhaleSigner;
     const loadFixture = createFixtureLoader(oethDefaultFixture);
@@ -219,7 +153,6 @@
             await expect(tx)
               .to.emit(oethVault, "Mint")
               .withArgs(josh.address, amount);
->>>>>>> fccf68b0
           } else {
             // Oracle price means 1 asset != 1 OETH
             await expect(tx)
