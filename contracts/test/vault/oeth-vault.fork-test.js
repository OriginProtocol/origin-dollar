--- conflicted
+++ resolved
@@ -2,16 +2,8 @@
 const { formatUnits, parseUnits } = require("ethers/lib/utils");
 
 const addresses = require("../../utils/addresses");
-<<<<<<< HEAD
-const {
-  createFixtureLoader,
-  oethDefaultFixture,
-} = require("../fixture/_fixture");
-const { isCI } = require("../helpers");
-=======
-const { createFixtureLoader, oethDefaultFixture } = require("../_fixture");
+const { createFixtureLoader, oethDefaultFixture } = require("../fixture/_fixture");
 const { isCI, oethUnits } = require("../helpers");
->>>>>>> a4510bb9
 const { impersonateAndFund } = require("../../utils/signers");
 const {
   shouldHaveRewardTokensConfigured,
