--- conflicted
+++ resolved
@@ -310,18 +310,9 @@
         "0xEA2Ef2e2E5A749D4A66b41Db9aD85a38Aa264cb3", // Convex
         "0x89Eb88fEdc50FC77ae8a18aAD1cA0ac27f777a90", // OUSD MetaStrategy
         "0x5A4eEe58744D1430876d5cA93cAB5CcB763C037D", // Morpho MetaStrategy
-<<<<<<< HEAD
-        // TODO: Move addressed above this comment after they are deployed
-        // Below are the addresses for test environments
-        "0xb12C3410C44854054c217fbF79dFf38ffD1C0676", // alUSD MetaStrategy
-        "0xC83Cb4F34874E0Ef4c58b4e77D4935F8F819d203", // mUSD MetaStrategy
-        "0x85094b52754591A3dE0002AD97F433584389aea0", // USDD MetaStrategy
-        "0x9cc71E23839F95B596550D37f1Ca8a889c933258", // BUSD MetaStrategy
-=======
         "0x7A192DD9Cc4Ea9bdEdeC9992df74F1DA55e60a19", // LUSD MetaStrategy
         // TODO: Hard-code these after deploy
         //"0x7A192DD9Cc4Ea9bdEdeC9992df74F1DA55e60a19", // LUSD MetaStrategy
->>>>>>> c4958f49
       ];
 
       for (const s of strategies) {
