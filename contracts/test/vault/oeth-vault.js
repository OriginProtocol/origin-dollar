const { expect } = require("chai");
const hre = require("hardhat");

const { createFixtureLoader, oethDefaultFixture } = require("../_fixture");
const { parseUnits } = require("ethers/lib/utils");
const { deployWithConfirmation } = require("../../utils/deploy");
const { oethUnits, advanceTime } = require("../helpers");
const { impersonateAndFund } = require("../../utils/signers");
const addresses = require("../../utils/addresses");

const oethFixture = createFixtureLoader(oethDefaultFixture);

describe("OETH Vault", function () {
  let fixture;
  beforeEach(async () => {
    fixture = await oethFixture();
  });

  const snapData = async (fixture) => {
    const { oeth, oethVault, weth, user } = fixture;

    const oethTotalSupply = await oeth.totalSupply();
    const oethTotalValue = await oethVault.totalValue();
    const vaultCheckBalance = await oethVault.checkBalance(weth.address);
    const userOeth = await oeth.balanceOf(user.address);
    const userWeth = await weth.balanceOf(user.address);
    const vaultWeth = await weth.balanceOf(oethVault.address);
    const queue = await oethVault.withdrawalQueueMetadata();

    return {
      oethTotalSupply,
      oethTotalValue,
      vaultCheckBalance,
      userOeth,
      userWeth,
      vaultWeth,
      queue,
    };
  };

  const assertChangedData = async (dataBefore, delta, fixture) => {
    const { oeth, oethVault, weth, user } = fixture;

    expect(await oeth.totalSupply(), "OETH Total Supply").to.equal(
      dataBefore.oethTotalSupply.add(delta.oethTotalSupply)
    );
    expect(await oethVault.totalValue(), "Vault Total Value").to.equal(
      dataBefore.oethTotalValue.add(delta.oethTotalValue)
    );
    expect(
      await oethVault.checkBalance(weth.address),
      "Vault Check Balance of WETH"
    ).to.equal(dataBefore.vaultCheckBalance.add(delta.vaultCheckBalance));
    expect(await oeth.balanceOf(user.address), "user's OETH balance").to.equal(
      dataBefore.userOeth.add(delta.userOeth)
    );
    expect(await weth.balanceOf(user.address), "user's WETH balance").to.equal(
      dataBefore.userWeth.add(delta.userWeth)
    );
    expect(
      await weth.balanceOf(oethVault.address),
      "Vault WETH balance"
    ).to.equal(dataBefore.vaultWeth.add(delta.vaultWeth));

    const queueAfter = await oethVault.withdrawalQueueMetadata();
<<<<<<< HEAD
    expect(queueAfter.queued, "Queued").to.equal(
      dataBefore.queue.queued.add(delta.queued)
    );
    expect(queueAfter.claimable, "Claimable").to.equal(
      dataBefore.queue.claimable.add(delta.claimable)
    );
    expect(queueAfter.claimed, "Claimed").to.equal(
      dataBefore.queue.claimed.add(delta.claimed)
    );
    expect(queueAfter.nextWithdrawalIndex, "nextWithdrawalIndex").to.equal(
      dataBefore.queue.nextWithdrawalIndex.add(delta.nextWithdrawalIndex)
=======
    expect(queueAfter.queued).to.equal(
      dataBefore.queue.queued.add(delta.queued),
      "WithdrawalQueueMetadata.queued mismatch"
    );
    expect(queueAfter.claimable).to.equal(
      dataBefore.queue.claimable.add(delta.claimable),
      "WithdrawalQueueMetadata.claimable mismatch"
    );
    expect(queueAfter.claimed).to.equal(
      dataBefore.queue.claimed.add(delta.claimed),
      "WithdrawalQueueMetadata.claimed mismatch"
    );
    expect(queueAfter.nextWithdrawalIndex).to.equal(
      dataBefore.queue.nextWithdrawalIndex.add(delta.nextWithdrawalIndex),
      "WithdrawalQueueMetadata.queued nextWithdrawalInded"
>>>>>>> e86fa112
    );
  };

  describe("Mint", () => {
    it("should mint with WETH", async () => {
      const { oethVault, weth, josh } = fixture;

      const fixtureWithUser = { ...fixture, user: josh };
      const dataBefore = await snapData(fixtureWithUser);

      const amount = parseUnits("1", 18);
      const minOeth = parseUnits("0.8", 18);

      await weth.connect(josh).approve(oethVault.address, amount);

      const tx = await oethVault
        .connect(josh)
        .mint(weth.address, amount, minOeth);

      await expect(tx)
        .to.emit(oethVault, "Mint")
        .withArgs(josh.address, amount);

      await assertChangedData(
        dataBefore,
        {
          oethTotalSupply: amount,
          oethTotalValue: amount,
          vaultCheckBalance: amount,
          userOeth: amount,
          userWeth: amount.mul(-1),
          vaultWeth: amount,
          queued: 0,
          claimable: 0,
          claimed: 0,
          nextWithdrawalIndex: 0,
        },
        fixtureWithUser
      );
    });

    it("should not mint with any other asset", async () => {
      const { oethVault, frxETH, stETH, reth, josh } = fixture;

      const amount = parseUnits("1", 18);
      const minOeth = parseUnits("0.8", 18);

      for (const asset of [frxETH, stETH, reth]) {
        await asset.connect(josh).approve(oethVault.address, amount);
        const tx = oethVault.connect(josh).mint(asset.address, amount, minOeth);

        await expect(tx).to.be.revertedWith("Unsupported asset for minting");
      }
    });

    it("should revert if mint amount is zero", async () => {
      const { oethVault, weth, josh } = fixture;

      const tx = oethVault.connect(josh).mint(weth.address, "0", "0");
      await expect(tx).to.be.revertedWith("Amount must be greater than 0");
    });

    it("should revert if capital is paused", async () => {
      const { oethVault, weth, governor } = fixture;

      await oethVault.connect(governor).pauseCapital();
      expect(await oethVault.capitalPaused()).to.equal(true);

      const tx = oethVault
        .connect(governor)
        .mint(weth.address, oethUnits("10"), "0");
      await expect(tx).to.be.revertedWith("Capital paused");
    });

    it("Should allocate if beyond allocate threshold", async () => {
      const { oethVault, weth, domen, governor } = fixture;

      const mockStrategy = await deployWithConfirmation("MockStrategy");
      await oethVault.connect(governor).approveStrategy(mockStrategy.address);
      await oethVault
        .connect(governor)
        .setAssetDefaultStrategy(weth.address, mockStrategy.address);

      const fixtureWithUser = { ...fixture, user: domen };
      const dataBefore = await snapData(fixtureWithUser);

      // Mint some WETH
      await weth.connect(domen).approve(oethVault.address, oethUnits("10000"));
      const mintAmount = oethUnits("100");
      await oethVault.connect(domen).mint(weth.address, mintAmount, "0");

      expect(await weth.balanceOf(mockStrategy.address)).to.eq(
        mintAmount,
        "Strategy has the WETH"
      );

      await assertChangedData(
        dataBefore,
        {
          oethTotalSupply: mintAmount,
          oethTotalValue: mintAmount,
          vaultCheckBalance: mintAmount,
          userOeth: mintAmount,
          userWeth: mintAmount.mul(-1),
          vaultWeth: 0,
          queued: 0,
          claimable: 0,
          claimed: 0,
          nextWithdrawalIndex: 0,
        },
        fixtureWithUser
      );
    });
  });

  describe("Redeem", () => {
    it("should return only WETH in redeem calculations", async () => {
      const { oethVault, weth } = fixture;

      const outputs = await oethVault.calculateRedeemOutputs(
        oethUnits("1234.43")
      );

      const assets = await oethVault.getAllAssets();

      expect(assets.length).to.equal(outputs.length);

      for (let i = 0; i < assets.length; i++) {
        expect(outputs[i]).to.equal(
          assets[i] == weth.address ? oethUnits("1234.43") : "0"
        );
      }
    });

    it("should revert if WETH index isn't cached", async () => {
      const { frxETH, weth } = fixture;

      await deployWithConfirmation("MockOETHVault", [weth.address]);
      const mockVault = await hre.ethers.getContract("MockOETHVault");

      await mockVault.supportAsset(frxETH.address);

      const tx = mockVault.calculateRedeemOutputs(oethUnits("12343"));
      await expect(tx).to.be.revertedWith("WETH Asset index not cached");
    });

    it("should update total supply correctly without redeem fee", async () => {
      const { oethVault, oeth, weth, daniel } = fixture;
      await oethVault.connect(daniel).mint(weth.address, oethUnits("10"), "0");

      const userBalanceBefore = await weth.balanceOf(daniel.address);
      const vaultBalanceBefore = await weth.balanceOf(oethVault.address);
      const supplyBefore = await oeth.totalSupply();

      await oethVault.connect(daniel).redeem(oethUnits("10"), "0");

      const userBalanceAfter = await weth.balanceOf(daniel.address);
      const vaultBalanceAfter = await weth.balanceOf(oethVault.address);
      const supplyAfter = await oeth.totalSupply();

      // Make sure the total supply went down
      expect(userBalanceAfter.sub(userBalanceBefore)).to.eq(oethUnits("10"));
      expect(vaultBalanceBefore.sub(vaultBalanceAfter)).to.eq(oethUnits("10"));
      expect(supplyBefore.sub(supplyAfter)).to.eq(oethUnits("10"));
    });

    it("should update total supply correctly with redeem fee", async () => {
      const { oethVault, oeth, weth, daniel } = fixture;
      await oethVault.connect(daniel).mint(weth.address, oethUnits("10"), "0");

      await oethVault
        .connect(await impersonateAndFund(await oethVault.governor()))
        .setRedeemFeeBps(100);

      const userBalanceBefore = await weth.balanceOf(daniel.address);
      const vaultBalanceBefore = await weth.balanceOf(oethVault.address);
      const supplyBefore = await oeth.totalSupply();

      await oethVault.connect(daniel).redeem(oethUnits("10"), "0");

      const userBalanceAfter = await weth.balanceOf(daniel.address);
      const vaultBalanceAfter = await weth.balanceOf(oethVault.address);
      const supplyAfter = await oeth.totalSupply();

      // Make sure the total supply went down
      expect(userBalanceAfter.sub(userBalanceBefore)).to.eq(
        oethUnits("10").sub(oethUnits("0.1"))
      );
      expect(vaultBalanceBefore.sub(vaultBalanceAfter)).to.eq(
        oethUnits("10").sub(oethUnits("0.1"))
      );
      expect(supplyBefore.sub(supplyAfter)).to.eq(oethUnits("10"));
    });

    it("Should withdraw from strategy if necessary", async () => {
      const { oethVault, weth, domen, governor } = fixture;

      const mockStrategy = await deployWithConfirmation("MockStrategy");
      await oethVault.connect(governor).approveStrategy(mockStrategy.address);
      await oethVault
        .connect(governor)
        .setAssetDefaultStrategy(weth.address, mockStrategy.address);

      // Mint some WETH
      await weth.connect(domen).approve(oethVault.address, oethUnits("10000"));
      await oethVault.connect(domen).mint(weth.address, oethUnits("100"), "0");

      // Mint a small amount that won't get allocated to the strategy
      await oethVault.connect(domen).mint(weth.address, oethUnits("1.23"), "0");

      const vaultBalanceBefore = await weth.balanceOf(oethVault.address);
      const stratBalanceBefore = await weth.balanceOf(mockStrategy.address);
      const userBalanceBefore = await weth.balanceOf(domen.address);

      // Withdraw something more than what the Vault holds
      await oethVault.connect(domen).redeem(oethUnits("12.55"), "0");

      const vaultBalanceAfter = await weth.balanceOf(oethVault.address);
      const stratBalanceAfter = await weth.balanceOf(mockStrategy.address);
      const userBalanceAfter = await weth.balanceOf(domen.address);

      expect(userBalanceAfter.sub(userBalanceBefore)).to.eq(oethUnits("12.55"));

      expect(stratBalanceBefore.sub(stratBalanceAfter)).to.eq(
        oethUnits("12.55")
      );

      expect(vaultBalanceBefore).to.eq(vaultBalanceAfter);
    });

    it("should redeem zero amount without revert", async () => {
      const { oethVault, daniel } = fixture;

      await oethVault.connect(daniel).redeem(0, 0);
    });

    it("should revert on liquidity error", async () => {
      const { oethVault, daniel } = fixture;
      const tx = oethVault
        .connect(daniel)
        .redeem(oethUnits("1023232323232"), "0");
      await expect(tx).to.be.revertedWith("Liquidity error");
    });
  });

  describe("Config", () => {
    it("should allow caching WETH index", async () => {
      const { oethVault, weth, governor } = fixture;

      await oethVault.connect(governor).cacheWETHAssetIndex();

      const index = (await oethVault.wethAssetIndex()).toNumber();

      const assets = await oethVault.getAllAssets();

      expect(assets[index]).to.equal(weth.address);
    });

    it("should not allow anyone other than Governor to change cached index", async () => {
      const { oethVault, strategist } = fixture;

      const tx = oethVault.connect(strategist).cacheWETHAssetIndex();
      await expect(tx).to.be.revertedWith("Caller is not the Governor");
    });

    it("should revert if WETH is not an supported asset", async () => {
      const { frxETH, weth } = fixture;
      const { deployerAddr } = await hre.getNamedAccounts();
      const sDeployer = hre.ethers.provider.getSigner(deployerAddr);

      await deployWithConfirmation("MockOETHVault", [weth.address]);
      const mockVault = await hre.ethers.getContract("MockOETHVault");

      await mockVault.supportAsset(frxETH.address);

      const tx = mockVault.connect(sDeployer).cacheWETHAssetIndex();
      await expect(tx).to.be.revertedWith("Invalid WETH Asset Index");
    });

    it("should return all strategies", async () => {
      // Mostly to increase coverage

      const { oethVault, weth, governor } = fixture;

      // Empty list
      await expect((await oethVault.getAllStrategies()).length).to.equal(0);

      // Add a strategy
      await oethVault.connect(governor).approveStrategy(weth.address);

      // Check the strategy list
      await expect(await oethVault.getAllStrategies()).to.deep.equal([
        weth.address,
      ]);
    });
  });

  describe("Remove Asset", () => {
    it("should allow removing a single asset", async () => {
      const { oethVault, frxETH, governor } = fixture;

      const vaultAdmin = await ethers.getContractAt(
        "OETHVaultAdmin",
        oethVault.address
      );
      const assetCount = (await oethVault.getAssetCount()).toNumber();

      const tx = await oethVault.connect(governor).removeAsset(frxETH.address);

      await expect(tx)
        .to.emit(vaultAdmin, "AssetRemoved")
        .withArgs(frxETH.address);
      await expect(tx)
        .to.emit(vaultAdmin, "AssetDefaultStrategyUpdated")
        .withArgs(frxETH.address, addresses.zero);

      expect(await oethVault.isSupportedAsset(frxETH.address)).to.be.false;
      expect(await oethVault.checkBalance(frxETH.address)).to.equal(0);
      expect(await oethVault.assetDefaultStrategies(frxETH.address)).to.equal(
        addresses.zero
      );

      const allAssets = await oethVault.getAllAssets();
      expect(allAssets.length).to.equal(assetCount - 1);

      expect(allAssets).to.not.contain(frxETH.address);

      const config = await oethVault.getAssetConfig(frxETH.address);
      expect(config.isSupported).to.be.false;
    });

    it("should only allow governance to remove assets", async () => {
      const { oethVault, weth, strategist, josh } = fixture;

      for (const signer of [strategist, josh]) {
        let tx = oethVault.connect(signer).removeAsset(weth.address);
        await expect(tx).to.be.revertedWith("Caller is not the Governor");

        tx = oethVault.connect(signer).removeAsset(weth.address);
        await expect(tx).to.be.revertedWith("Caller is not the Governor");
      }
    });

    it("should revert if asset is not supported", async () => {
      const { oethVault, dai, governor } = fixture;
      const tx = oethVault.connect(governor).removeAsset(dai.address);

      await expect(tx).to.be.revertedWith("Asset not supported");
    });

    it("should revert if vault still holds the asset", async () => {
      const { oethVault, weth, governor, daniel } = fixture;

      await oethVault.connect(daniel).mint(weth.address, oethUnits("1"), "0");

      const tx = oethVault.connect(governor).removeAsset(weth.address);

      await expect(tx).to.be.revertedWith("Vault still holds asset");
    });

    it("should not revert for smaller dust", async () => {
      const { oethVault, weth, governor, daniel } = fixture;

      await oethVault.connect(daniel).mint(weth.address, "500000000000", "0");

      const tx = oethVault.connect(governor).removeAsset(weth.address);

      await expect(tx).to.not.be.revertedWith("Vault still holds asset");
    });

    it("should allow strategy to burnForStrategy", async () => {
      const { oethVault, oeth, weth, governor, daniel } = fixture;

      await oethVault.connect(governor).setOusdMetaStrategy(daniel.address);

      // First increase netOusdMintForStrategyThreshold
      await oethVault
        .connect(governor)
        .setNetOusdMintForStrategyThreshold(oethUnits("100"));

      // Then mint for strategy
      await oethVault.connect(daniel).mint(weth.address, oethUnits("10"), "0");

      await expect(await oeth.balanceOf(daniel.address)).to.equal(
        oethUnits("10")
      );

      // Then burn for strategy
      await oethVault.connect(daniel).burnForStrategy(oethUnits("10"));

      await expect(await oeth.balanceOf(daniel.address)).to.equal(
        oethUnits("0")
      );
    });

    it("Fail when burnForStrategy because Amoount too high", async () => {
      const { oethVault, governor, daniel } = fixture;

      await oethVault.connect(governor).setOusdMetaStrategy(daniel.address);
      const tx = oethVault
        .connect(daniel)
        .burnForStrategy(parseUnits("10", 76));

      await expect(tx).to.be.revertedWith("Amount too high");
    });

    it("Fail when burnForStrategy because Attempting to burn too much OUSD.", async () => {
      const { oethVault, governor, daniel } = fixture;

      await oethVault.connect(governor).setOusdMetaStrategy(daniel.address);

      // Then try to burn more than authorized
      const tx = oethVault.connect(daniel).burnForStrategy(oethUnits("0"));

      await expect(tx).to.be.revertedWith("Attempting to burn too much OUSD.");
    });
  });

  describe("Withdrawal Queue", () => {
    const delayPeriod = 30 * 60; // 30 minutes
    describe("with all 60 WETH in the vault", () => {
      beforeEach(async () => {
        const { oethVault, weth, daniel, josh, matt } = fixture;
        // Mint some OETH to three users
        await oethVault
          .connect(daniel)
          .mint(weth.address, oethUnits("10"), "0");
        await oethVault.connect(josh).mint(weth.address, oethUnits("20"), "0");
        await oethVault.connect(matt).mint(weth.address, oethUnits("30"), "0");
        await oethVault
          .connect(await impersonateAndFund(await oethVault.governor()))
          .setMaxSupplyDiff(oethUnits("0.03"));
      });
      const firstRequestAmount = oethUnits("5");
      const secondRequestAmount = oethUnits("18");
      it("should request first withdrawal by Daniel", async () => {
        const { oethVault, daniel } = fixture;
        const fixtureWithUser = { ...fixture, user: daniel };
        const dataBefore = await snapData(fixtureWithUser);

        const tx = await oethVault
          .connect(daniel)
          .requestWithdrawal(firstRequestAmount);

        await expect(tx)
          .to.emit(oethVault, "WithdrawalRequested")
          .withArgs(daniel.address, 0, firstRequestAmount, firstRequestAmount);

        await assertChangedData(
          dataBefore,
          {
            oethTotalSupply: firstRequestAmount.mul(-1),
            oethTotalValue: firstRequestAmount.mul(-1),
            vaultCheckBalance: firstRequestAmount.mul(-1),
            userOeth: firstRequestAmount.mul(-1),
            userWeth: 0,
            vaultWeth: 0,
            queued: firstRequestAmount,
            claimable: 0,
            claimed: 0,
            nextWithdrawalIndex: 1,
          },
          fixtureWithUser
        );
      });
      it("should request withdrawal of zero amount", async () => {
        const { oethVault, josh } = fixture;
        const fixtureWithUser = { ...fixture, user: josh };
        await oethVault.connect(josh).requestWithdrawal(firstRequestAmount);
        const dataBefore = await snapData(fixtureWithUser);

        const tx = await oethVault.connect(josh).requestWithdrawal(0);

        await expect(tx)
          .to.emit(oethVault, "WithdrawalRequested")
          .withArgs(josh.address, 1, 0, firstRequestAmount);

        await assertChangedData(
          dataBefore,
          {
            oethTotalSupply: 0,
            oethTotalValue: 0,
            vaultCheckBalance: 0,
            userOeth: 0,
            userWeth: 0,
            vaultWeth: 0,
            queued: 0,
            claimable: 0,
            claimed: 0,
            nextWithdrawalIndex: 1,
          },
          fixtureWithUser
        );
      });
      it("should request first and second withdrawals with no WETH in the Vault", async () => {
        const { oethVault, governor, josh, matt, weth } = fixture;
        const fixtureWithUser = { ...fixture, user: josh };

        const mockStrategy = await deployWithConfirmation("MockStrategy");
        await oethVault.connect(governor).approveStrategy(mockStrategy.address);

        // Deposit all 10 + 20 + 30 = 60 WETH to strategy
        await oethVault
          .connect(governor)
          .depositToStrategy(
            mockStrategy.address,
            [weth.address],
            [oethUnits("60")]
          );

        const dataBefore = await snapData(fixtureWithUser);

        await oethVault.connect(josh).requestWithdrawal(firstRequestAmount);
        const tx = await oethVault
          .connect(matt)
          .requestWithdrawal(secondRequestAmount);

        await expect(tx)
          .to.emit(oethVault, "WithdrawalRequested")
          .withArgs(
            matt.address,
            1,
            secondRequestAmount,
            firstRequestAmount.add(secondRequestAmount)
          );

        await assertChangedData(
          dataBefore,
          {
            oethTotalSupply: firstRequestAmount
              .add(secondRequestAmount)
              .mul(-1),
            oethTotalValue: firstRequestAmount.add(secondRequestAmount).mul(-1),
            vaultCheckBalance: firstRequestAmount
              .add(secondRequestAmount)
              .mul(-1),
            userOeth: firstRequestAmount.mul(-1),
            userWeth: 0,
            vaultWeth: 0,
            queued: firstRequestAmount.add(secondRequestAmount),
            claimable: 0,
            claimed: 0,
            nextWithdrawalIndex: 2,
          },
          fixtureWithUser
        );
      });
<<<<<<< HEAD
      it("should request second withdrawal by matt", async () => {
        const { oethVault, daniel, matt } = fixture;
        const fixtureWithUser = { ...fixture, user: matt };
        await oethVault.connect(daniel).requestWithdrawal(firstRequestAmount);
        const dataBefore = await snapData(fixtureWithUser);
=======
      it("should not deposit allocated WETH during allocate", async () => {
        const { oethVault, governor, weth } = fixture;

        // Set mock strategy as default strategy
        await oethVault
          .connect(governor)
          .setAssetDefaultStrategy(weth.address, mockStrategy.address);

        // and buffer to 10%
        await oethVault.connect(governor).setVaultBuffer(oethUnits("0.1"));

        // WETH in strategy = 15  WETH
        // WETH in the vault = 60 - 15 = 45 WETH
        // Unallocated WETH in the vault = 45 - 23 = 22 WETH

        await oethVault.connect(governor).allocate();

        expect(await weth.balanceOf(mockStrategy.address)).to.approxEqual(
          // 60 - 23 = 37 Unreserved WETH
          // 90% of 37 = 33.3 WETH for allocation
          oethUnits("33.3"),
          "Strategy has the reserved WETH"
        );

        expect(await weth.balanceOf(oethVault.address)).to.approxEqual(
          // 10% of 37 = 3.7 WETH for Vault buffer
          // + 23 reserved WETH
          oethUnits("23").add(oethUnits("3.7")),
          "Vault doesn't have enough WETH"
        );
      });

      it("Should deposit unallocated WETH to a strategy", async () => {
        const { oethVault, weth, governor } = fixture;
>>>>>>> e86fa112

        const tx = await oethVault
          .connect(matt)
          .requestWithdrawal(secondRequestAmount);

        await expect(tx)
          .to.emit(oethVault, "WithdrawalRequested")
          .withArgs(
            matt.address,
            1,
            secondRequestAmount,
            firstRequestAmount.add(secondRequestAmount)
          );

        await assertChangedData(
          dataBefore,
          {
            oethTotalSupply: secondRequestAmount.mul(-1),
            oethTotalValue: secondRequestAmount.mul(-1),
            vaultCheckBalance: secondRequestAmount.mul(-1),
            userOeth: secondRequestAmount.mul(-1),
            userWeth: 0,
            vaultWeth: 0,
            queued: secondRequestAmount,
            claimable: 0,
            claimed: 0,
            nextWithdrawalIndex: 1,
          },
          fixtureWithUser
        );
      });
      it("Should add claimable liquidity to the withdrawal queue", async () => {
        const { oethVault, daniel, josh } = fixture;
        const fixtureWithUser = { ...fixture, user: josh };
        await oethVault.connect(daniel).requestWithdrawal(firstRequestAmount);
        await oethVault.connect(josh).requestWithdrawal(secondRequestAmount);
        const dataBefore = await snapData(fixtureWithUser);

        const tx = await oethVault.connect(josh).addWithdrawalQueueLiquidity();

        await expect(tx)
          .to.emit(oethVault, "WithdrawalClaimable")
          .withArgs(
            firstRequestAmount.add(secondRequestAmount),
            firstRequestAmount.add(secondRequestAmount)
          );

        await assertChangedData(
          dataBefore,
          {
            oethTotalSupply: 0,
            oethTotalValue: 0,
            vaultCheckBalance: 0,
            userOeth: 0,
            userWeth: 0,
            vaultWeth: 0,
            queued: 0,
            claimable: firstRequestAmount.add(secondRequestAmount),
            claimed: 0,
            nextWithdrawalIndex: 0,
          },
          fixtureWithUser
        );
      });
      it("Should claim second request with enough liquidity", async () => {
        const { oethVault, daniel, josh } = fixture;
        const fixtureWithUser = { ...fixture, user: josh };
        await oethVault.connect(daniel).requestWithdrawal(firstRequestAmount);
        await oethVault.connect(josh).requestWithdrawal(secondRequestAmount);
        const requestId = 1; // ids start at 0 so the second request is at index 1
        const dataBefore = await snapData(fixtureWithUser);

        await advanceTime(delayPeriod); // Advance in time to ensure time delay between request and claim.

        const tx = await oethVault.connect(josh).claimWithdrawal(requestId);

        await expect(tx)
          .to.emit(oethVault, "WithdrawalClaimed")
          .withArgs(josh.address, requestId, secondRequestAmount);
        await expect(tx)
          .to.emit(oethVault, "WithdrawalClaimable")
          .withArgs(
            firstRequestAmount.add(secondRequestAmount),
            firstRequestAmount.add(secondRequestAmount)
          );

        await assertChangedData(
          dataBefore,
          {
            oethTotalSupply: 0,
            oethTotalValue: 0,
            vaultCheckBalance: 0,
            userOeth: 0,
            userWeth: secondRequestAmount,
            vaultWeth: secondRequestAmount.mul(-1),
            queued: 0,
            claimable: firstRequestAmount.add(secondRequestAmount),
            claimed: secondRequestAmount,
            nextWithdrawalIndex: 0,
          },
          fixtureWithUser
        );
      });
      it("Should claim multiple requests with enough liquidity", async () => {
        const { oethVault, matt } = fixture;
        const fixtureWithUser = { ...fixture, user: matt };
        await oethVault.connect(matt).requestWithdrawal(firstRequestAmount);
        await oethVault.connect(matt).requestWithdrawal(secondRequestAmount);
        const dataBefore = await snapData(fixtureWithUser);

        await advanceTime(delayPeriod); // Advance in time to ensure time delay between request and claim.

        const tx = await oethVault.connect(matt).claimWithdrawals([0, 1]);

        await expect(tx)
          .to.emit(oethVault, "WithdrawalClaimed")
          .withArgs(matt.address, 0, firstRequestAmount);
        await expect(tx)
          .to.emit(oethVault, "WithdrawalClaimed")
          .withArgs(matt.address, 1, secondRequestAmount);
        await expect(tx)
          .to.emit(oethVault, "WithdrawalClaimable")
          .withArgs(
            firstRequestAmount.add(secondRequestAmount),
            firstRequestAmount.add(secondRequestAmount)
          );

        await assertChangedData(
          dataBefore,
          {
            oethTotalSupply: 0,
            oethTotalValue: 0,
            vaultCheckBalance: 0,
            userOeth: 0,
            userWeth: firstRequestAmount.add(secondRequestAmount),
            vaultWeth: firstRequestAmount.add(secondRequestAmount).mul(-1),
            queued: 0,
            claimable: firstRequestAmount.add(secondRequestAmount),
            claimed: firstRequestAmount.add(secondRequestAmount),
            nextWithdrawalIndex: 0,
          },
          fixtureWithUser
        );
      });
      it("Should claim single big request as a whale", async () => {
        const { oethVault, oeth, matt } = fixture;

        const oethBalanceBefore = await oeth.balanceOf(matt.address);
        const totalValueBefore = await oethVault.totalValue();

        await oethVault.connect(matt).requestWithdrawal(oethUnits("30"));

        const oethBalanceAfter = await oeth.balanceOf(matt.address);
        const totalValueAfter = await oethVault.totalValue();
        await expect(oethBalanceBefore).to.equal(oethUnits("30"));
        await expect(oethBalanceAfter).to.equal(oethUnits("0"));
        await expect(totalValueBefore.sub(totalValueAfter)).to.equal(
          oethUnits("30")
        );

        const oethTotalSupply = await oeth.totalSupply();
        await advanceTime(delayPeriod); // Advance in time to ensure time delay between request and claim.
        const tx = await oethVault.connect(matt).claimWithdrawal(0); // Claim withdrawal for 50% of the supply

        await expect(tx)
          .to.emit(oethVault, "WithdrawalClaimed")
          .withArgs(matt.address, 0, oethUnits("30"));

        await expect(oethTotalSupply).to.equal(await oeth.totalSupply());
        await expect(totalValueAfter).to.equal(await oethVault.totalValue());
      });

      it("Fail to claim request because of not enough time passed", async () => {
        const { oethVault, daniel } = fixture;

        // Daniel requests 5 OETH to be withdrawn
        await oethVault.connect(daniel).requestWithdrawal(firstRequestAmount);
        const requestId = 0;

        // Daniel claimWithdraw request in the same block as the request
        const tx = oethVault.connect(daniel).claimWithdrawal(requestId);

        await expect(tx).to.revertedWith("Claim delay not met");
      });
      it("Fail to request withdrawal because of solvency check too high", async () => {
        const { oethVault, daniel, weth } = fixture;

        await weth.connect(daniel).transfer(oethVault.address, oethUnits("10"));

        const tx = oethVault
          .connect(daniel)
          .requestWithdrawal(firstRequestAmount);

        await expect(tx).to.revertedWith("Backing supply liquidity error");
      });
      it("Fail to claim request because of solvency check too high", async () => {
        const { oethVault, daniel, weth } = fixture;

        // Request withdrawal of 5 OETH
        await oethVault.connect(daniel).requestWithdrawal(firstRequestAmount);

        // Transfer 10 WETH to the vault
        await weth.connect(daniel).transfer(oethVault.address, oethUnits("10"));

        await advanceTime(delayPeriod); // Advance in time to ensure time delay between request and claim.

        // Claim the withdrawal
        const tx = oethVault.connect(daniel).claimWithdrawal(0);

        await expect(tx).to.revertedWith("Backing supply liquidity error");
      });
      it("Fail multiple claim requests because of solvency check too high", async () => {
        const { oethVault, matt, weth } = fixture;

        // Request withdrawal of 5 OETH
        await oethVault.connect(matt).requestWithdrawal(firstRequestAmount);
        await oethVault.connect(matt).requestWithdrawal(secondRequestAmount);

        // Transfer 10 WETH to the vault
        await weth.connect(matt).transfer(oethVault.address, oethUnits("10"));

        await advanceTime(delayPeriod); // Advance in time to ensure time delay between request and claim.

        // Claim the withdrawal
        const tx = oethVault.connect(matt).claimWithdrawals([0, 1]);

        await expect(tx).to.revertedWith("Backing supply liquidity error");
      });

      it("Fail request withdrawal because of solvency check too low", async () => {
        const { oethVault, daniel, weth } = fixture;

        // Simulate a loss of funds from the vault
        await weth
          .connect(await impersonateAndFund(oethVault.address))
          .transfer(daniel.address, oethUnits("10"));

        const tx = oethVault
          .connect(daniel)
          .requestWithdrawal(firstRequestAmount);

        await expect(tx).to.revertedWith("Backing supply liquidity error");
      });

      describe("when deposit 15 WETH to a strategy, leaving 60 - 15 = 45 WETH in the vault; request withdrawal of 5 + 18 = 23 OETH, leaving 45 - 23 = 22 WETH unallocated", () => {
        let mockStrategy;
        beforeEach(async () => {
          const { oethVault, weth, governor, daniel, josh } = fixture;

          const dMockStrategy = await deployWithConfirmation("MockStrategy");
          mockStrategy = await ethers.getContractAt(
            "MockStrategy",
            dMockStrategy.address
          );
          await mockStrategy.setWithdrawAll(weth.address, oethVault.address);
          await oethVault
            .connect(governor)
            .approveStrategy(mockStrategy.address);

          // Deposit 15 WETH of 10 + 20 + 30 = 60 WETH to strategy
          // This leave 60 - 15 = 45 WETH in the vault
          await oethVault
            .connect(governor)
            .depositToStrategy(
              mockStrategy.address,
              [weth.address],
              [oethUnits("15")]
            );
          // Request withdrawal of 5 + 18 = 23 OETH
          // This leave 45 - 23 = 22 WETH unallocated to the withdrawal queue
          await oethVault.connect(daniel).requestWithdrawal(firstRequestAmount);
          await oethVault.connect(josh).requestWithdrawal(secondRequestAmount);
        });
        it("Should not deposit allocated WETH to a strategy", async () => {
          const { oethVault, weth, governor } = fixture;

          // WETH in the vault = 60 - 15 = 45 WETH
          // unallocated WETH in the Vault = 45 - 23 = 22 WETH
          // 23 WETH to deposit > the 22 WETH available so it should revert
          const depositAmount = oethUnits("23");
          const tx = oethVault
            .connect(governor)
            .depositToStrategy(
              mockStrategy.address,
              [weth.address],
              [depositAmount]
            );
          await expect(tx).to.be.revertedWith("Not enough WETH available");
        });
        it("Should deposit unallocated WETH to a strategy", async () => {
          const { oethVault, weth, governor } = fixture;

          // WETH in the vault = 60 - 15 = 45 WETH
          // unallocated WETH in the Vault = 45 - 23 = 22 WETH
          const depositAmount = oethUnits("22");
          await oethVault
            .connect(governor)
            .depositToStrategy(
              mockStrategy.address,
              [weth.address],
              [depositAmount]
            );
        });
        it("Should claim first request with enough liquidity", async () => {
          const { oethVault, daniel } = fixture;
          const fixtureWithUser = { ...fixture, user: daniel };
          const dataBefore = await snapData(fixtureWithUser);

          await advanceTime(delayPeriod); // Advance in time to ensure time delay between request and claim.

          const tx = await oethVault.connect(daniel).claimWithdrawal(0);

          await expect(tx)
            .to.emit(oethVault, "WithdrawalClaimed")
            .withArgs(daniel.address, 0, firstRequestAmount);

          await assertChangedData(
            dataBefore,
            {
              oethTotalSupply: 0,
              oethTotalValue: 0,
              vaultCheckBalance: 0,
              userOeth: 0,
              userWeth: firstRequestAmount,
              vaultWeth: firstRequestAmount.mul(-1),
              queued: 0,
              claimable: firstRequestAmount.add(secondRequestAmount),
              claimed: firstRequestAmount,
              nextWithdrawalIndex: 0,
            },
            fixtureWithUser
          );
        });
        it("Should claim a new request with enough WETH liquidity", async () => {
          const { oethVault, matt } = fixture;
          const fixtureWithUser = { ...fixture, user: matt };

          // Set the claimable amount to the queued amount
          await oethVault.addWithdrawalQueueLiquidity();

          // WETH in the vault = 60 - 15 = 45 WETH
          // unallocated WETH in the Vault = 45 - 23 = 22 WETH
          // Matt request all unallocated WETH to be withdrawn
          const requestAmount = oethUnits("22");
          await oethVault.connect(matt).requestWithdrawal(requestAmount);

          const dataBefore = await snapData(fixtureWithUser);

          await advanceTime(delayPeriod); // Advance in time to ensure time delay between request and claim.

          const tx = await oethVault.connect(matt).claimWithdrawal(2);

          await expect(tx)
            .to.emit(oethVault, "WithdrawalClaimed")
            .withArgs(matt.address, 2, requestAmount);

          await assertChangedData(
            dataBefore,
            {
              oethTotalSupply: 0,
              oethTotalValue: 0,
              vaultCheckBalance: 0,
              userOeth: 0,
              userWeth: requestAmount,
              vaultWeth: requestAmount.mul(-1),
              queued: 0,
              claimable: requestAmount,
              claimed: requestAmount,
              nextWithdrawalIndex: 0,
            },
            fixtureWithUser
          );
        });
        it("Fail to claim a new request with NOT enough WETH liquidity", async () => {
          const { oethVault, matt } = fixture;

          // Matt request 23 OETH to be withdrawn when only 22 WETH is unallocated to existing requests
          const requestAmount = oethUnits("23");
          await oethVault.connect(matt).requestWithdrawal(requestAmount);

          await advanceTime(delayPeriod); // Advance in time to ensure time delay between request and claim.

          const tx = oethVault.connect(matt).claimWithdrawal(2);
          await expect(tx).to.be.revertedWith("Queue pending liquidity");
        });
        it("Should claim a new request after withdraw from strategy adds enough liquidity", async () => {
          const { oethVault, daniel, matt, strategist, weth } = fixture;

          // Set the claimable amount to the queued amount
          await oethVault.addWithdrawalQueueLiquidity();

          // Matt requests all 30 OETH to be withdrawn which is currently 8 WETH short
          const requestAmount = oethUnits("30");
          await oethVault.connect(matt).requestWithdrawal(requestAmount);

          const fixtureWithUser = { ...fixture, user: daniel };
          const dataBeforeMint = await snapData(fixtureWithUser);

          // WETH in the vault = 60 - 15 = 45 WETH
          // unallocated WETH in the Vault = 45 - 23 = 22 WETH
          // Add another 8 WETH so the unallocated WETH is 22 + 8 = 30 WETH
          const withdrawAmount = oethUnits("8");
          await oethVault
            .connect(strategist)
            .withdrawFromStrategy(
              mockStrategy.address,
              [weth.address],
              [withdrawAmount]
            );

          await assertChangedData(
            dataBeforeMint,
            {
              oethTotalSupply: 0,
              oethTotalValue: 0,
              vaultCheckBalance: 0,
              userOeth: 0,
              userWeth: 0,
              vaultWeth: withdrawAmount,
              queued: 0,
              claimable: requestAmount,
              claimed: 0,
              nextWithdrawalIndex: 0,
            },
            fixtureWithUser
          );

          await advanceTime(delayPeriod); // Advance in time to ensure time delay between request and claim.

          await oethVault.connect(matt).claimWithdrawal(2);
        });
        it("Should claim a new request after withdrawAllFromStrategy adds enough liquidity", async () => {
          const { oethVault, daniel, matt, strategist, weth } = fixture;

          // Set the claimable amount to the queued amount
          await oethVault.addWithdrawalQueueLiquidity();

          // Matt requests all 30 OETH to be withdrawn which is currently 8 WETH short
          const requestAmount = oethUnits("30");
          await oethVault.connect(matt).requestWithdrawal(requestAmount);

          const fixtureWithUser = { ...fixture, user: daniel };
          const dataBeforeMint = await snapData(fixtureWithUser);
          const strategyBalanceBefore = await weth.balanceOf(
            mockStrategy.address
          );

          // WETH in the vault = 60 - 15 = 45 WETH
          // unallocated WETH in the Vault = 45 - 23 = 22 WETH
          // Add another 8 WETH so the unallocated WETH is 22 + 8 = 30 WETH
          await oethVault
            .connect(strategist)
            .withdrawAllFromStrategy(mockStrategy.address);

          await assertChangedData(
            dataBeforeMint,
            {
              oethTotalSupply: 0,
              oethTotalValue: 0,
              vaultCheckBalance: 0,
              userOeth: 0,
              userWeth: 0,
              vaultWeth: strategyBalanceBefore,
              queued: 0,
              claimable: requestAmount,
              claimed: 0,
              nextWithdrawalIndex: 0,
            },
            fixtureWithUser
          );

          await advanceTime(delayPeriod); // Advance in time to ensure time delay between request and claim.

          await oethVault.connect(matt).claimWithdrawal(2);
        });
        it("Should claim a new request after withdrawAll from strategies adds enough liquidity", async () => {
          const { oethVault, daniel, matt, strategist, weth } = fixture;

          // Set the claimable amount to the queued amount
          await oethVault.addWithdrawalQueueLiquidity();

          // Matt requests all 30 OETH to be withdrawn which is currently 8 WETH short
          const requestAmount = oethUnits("30");
          await oethVault.connect(matt).requestWithdrawal(requestAmount);

          const fixtureWithUser = { ...fixture, user: daniel };
          const dataBeforeMint = await snapData(fixtureWithUser);
          const strategyBalanceBefore = await weth.balanceOf(
            mockStrategy.address
          );

          // WETH in the vault = 60 - 15 = 45 WETH
          // unallocated WETH in the Vault = 45 - 23 = 22 WETH
          // Add another 8 WETH so the unallocated WETH is 22 + 8 = 30 WETH
          await oethVault.connect(strategist).withdrawAllFromStrategies();

          await assertChangedData(
            dataBeforeMint,
            {
              oethTotalSupply: 0,
              oethTotalValue: 0,
              vaultCheckBalance: 0,
              userOeth: 0,
              userWeth: 0,
              vaultWeth: strategyBalanceBefore,
              queued: 0,
              claimable: requestAmount,
              claimed: 0,
              nextWithdrawalIndex: 0,
            },
            fixtureWithUser
          );

          await advanceTime(delayPeriod); // Advance in time to ensure time delay between request and claim.

          await oethVault.connect(matt).claimWithdrawal(2);
        });
        it("Fail to claim a new request after mint with NOT enough liquidity", async () => {
          const { oethVault, daniel, matt, weth } = fixture;

          // Matt requests all 30 OETH to be withdrawn which is not enough liquidity
          const requestAmount = oethUnits("30");
          await oethVault.connect(matt).requestWithdrawal(requestAmount);

          // WETH in the vault = 60 - 15 = 45 WETH
          // unallocated WETH in the Vault = 45 - 23 = 22 WETH
          // Add another 6 WETH so the unallocated WETH is 22 + 6 = 28 WETH
          await oethVault.connect(daniel).mint(weth.address, oethUnits("6"), 0);

          await advanceTime(delayPeriod); // Advance in time to ensure time delay between request and claim.

          const tx = oethVault.connect(matt).claimWithdrawal(2);
          await expect(tx).to.be.revertedWith("Queue pending liquidity");
        });
        it("Should claim a new request after mint adds enough liquidity", async () => {
          const { oethVault, daniel, matt, weth } = fixture;

          // Set the claimable amount to the queued amount
          await oethVault.addWithdrawalQueueLiquidity();

          // Matt requests all 30 OETH to be withdrawn which is currently 8 WETH short
          const requestAmount = oethUnits("30");
          await oethVault.connect(matt).requestWithdrawal(requestAmount);

          const fixtureWithUser = { ...fixture, user: daniel };
          const dataBeforeMint = await snapData(fixtureWithUser);

          // WETH in the vault = 60 - 15 = 45 WETH
          // unallocated WETH in the Vault = 45 - 23 = 22 WETH
          // Add another 8 WETH so the unallocated WETH is 22 + 8 = 30 WETH
          const mintAmount = oethUnits("8");
          await oethVault.connect(daniel).mint(weth.address, mintAmount, 0);

          await assertChangedData(
            dataBeforeMint,
            {
              oethTotalSupply: mintAmount,
              oethTotalValue: mintAmount,
              vaultCheckBalance: mintAmount,
              userOeth: mintAmount,
              userWeth: mintAmount.mul(-1),
              vaultWeth: mintAmount,
              queued: 0,
              claimable: requestAmount,
              claimed: 0,
              nextWithdrawalIndex: 0,
            },
            fixtureWithUser
          );

          await advanceTime(delayPeriod); // Advance in time to ensure time delay between request and claim.

          await oethVault.connect(matt).claimWithdrawal(2);
        });
      });

      describe("Fail when", () => {
        it("request doesn't have enough OETH", async () => {
          const { oethVault, josh } = fixture;
          const fixtureWithUser = { ...fixture, user: josh };
          const dataBefore = await snapData(fixtureWithUser);

          const tx = oethVault
            .connect(josh)
            .requestWithdrawal(dataBefore.userOeth.add(1));

          await expect(tx).to.revertedWith("Remove exceeds balance");
        });
        it("capital is paused", async () => {
          const { oethVault, governor, josh } = fixture;

          await oethVault.connect(governor).pauseCapital();

          const tx = oethVault
            .connect(josh)
            .requestWithdrawal(firstRequestAmount);

          await expect(tx).to.be.revertedWith("Capital paused");
        });
      });
    });
    describe("with 1% vault buffer, 30 WETH in the queue, 15 WETH in the vault, 85 WETH in the strategy, 5 WETH already claimed", () => {
      let mockStrategy;
      beforeEach(async () => {
        const { governor, oethVault, weth, daniel, domen, josh, matt } =
          fixture;
        // Mint 105 OETH to four users
        await oethVault
          .connect(daniel)
          .mint(weth.address, oethUnits("15"), "0");
        await oethVault.connect(josh).mint(weth.address, oethUnits("20"), "0");
        await oethVault.connect(matt).mint(weth.address, oethUnits("30"), "0");
        await oethVault.connect(domen).mint(weth.address, oethUnits("40"), "0");
        await oethVault
          .connect(await impersonateAndFund(await oethVault.governor()))
          .setMaxSupplyDiff(oethUnits("0.03"));

        // Request and claim 2 + 3 = 5 WETH from Vault
        await oethVault.connect(daniel).requestWithdrawal(oethUnits("2"));
        await oethVault.connect(josh).requestWithdrawal(oethUnits("3"));
        await advanceTime(delayPeriod); // Advance in time to ensure time delay between request and claim.
        await oethVault.connect(daniel).claimWithdrawal(0);
        await oethVault.connect(josh).claimWithdrawal(1);

        // Deploy a mock strategy
        mockStrategy = await deployWithConfirmation("MockStrategy");
        await oethVault.connect(governor).approveStrategy(mockStrategy.address);

        // Deposit 85 WETH to strategy
        await oethVault
          .connect(governor)
          .depositToStrategy(
            mockStrategy.address,
            [weth.address],
            [oethUnits("85")]
          );

        // Set vault buffer to 1%
        await oethVault.connect(governor).setVaultBuffer(oethUnits("0.01"));

        // Have 4 + 12 + 16 = 32 WETH outstanding requests
        await oethVault.connect(daniel).requestWithdrawal(oethUnits("4"));
        await oethVault.connect(josh).requestWithdrawal(oethUnits("12"));
        await oethVault.connect(matt).requestWithdrawal(oethUnits("16"));

        await oethVault.connect(josh).addWithdrawalQueueLiquidity();
      });
      describe("Fail to claim", () => {
        it("a previously claimed withdrawal", async () => {
          const { oethVault, daniel } = fixture;

          const tx = oethVault.connect(daniel).claimWithdrawal(0);

          await expect(tx).to.be.revertedWith("Already claimed");
        });
        it("the first withdrawal with wrong withdrawer", async () => {
          const { oethVault, matt } = fixture;

          const tx = oethVault.connect(matt).claimWithdrawal(2);

          await expect(tx).to.be.revertedWith("Not requester");
        });
        it("the first withdrawal request in the queue before 30 minutes", async () => {
          const { oethVault, daniel } = fixture;

          const tx = oethVault.connect(daniel).claimWithdrawal(2);

          await expect(tx).to.be.revertedWith("Claim delay not met");
        });
      });
      describe("when waited 30 minutes", () => {
        beforeEach(async () => {
          // Advance in time to ensure time delay between request and claim.
          await advanceTime(delayPeriod);
        });
        it("Fail to claim the first withdrawal with wrong withdrawer", async () => {
          const { oethVault, matt } = fixture;

          const tx = oethVault.connect(matt).claimWithdrawal(2);

          await expect(tx).to.be.revertedWith("Not requester");
        });
        it("Should claim the first withdrawal request in the queue after 30 minutes", async () => {
          const { oethVault, daniel } = fixture;
          const fixtureWithUser = { ...fixture, user: daniel };
          const dataBefore = await snapData(fixtureWithUser);

          const tx = await oethVault.connect(daniel).claimWithdrawal(2);

          await expect(tx)
            .to.emit(oethVault, "WithdrawalClaimed")
            .withArgs(daniel.address, 2, oethUnits("4"));

          await assertChangedData(
            dataBefore,
            {
              oethTotalSupply: 0,
              oethTotalValue: 0,
              vaultCheckBalance: 0,
              userOeth: 0,
              userWeth: oethUnits("4"),
              vaultWeth: oethUnits("4").mul(-1),
              queued: 0,
              claimable: 0,
              claimed: oethUnits("4"),
              nextWithdrawalIndex: 0,
            },
            fixtureWithUser
          );
        });
        it("Fail to claim the second withdrawal request in the queue after 30 minutes", async () => {
          const { oethVault, josh } = fixture;

          const tx = oethVault.connect(josh).claimWithdrawal(3);

          await expect(tx).to.be.revertedWith("Queue pending liquidity");
        });
        it("Fail to claim the last (3rd) withdrawal request in the queue", async () => {
          const { oethVault, matt } = fixture;

          const tx = oethVault.connect(matt).claimWithdrawal(4);

          await expect(tx).to.be.revertedWith("Queue pending liquidity");
        });
      });
      describe("when mint covers exactly outstanding requests (32 - 15 = 17 OETH)", () => {
        beforeEach(async () => {
          const { oethVault, daniel, weth } = fixture;
          await oethVault
            .connect(daniel)
            .mint(weth.address, oethUnits("17"), "0");

          // Advance in time to ensure time delay between request and claim.
          await advanceTime(delayPeriod);
        });
        it("Should claim the 2nd and 3rd withdrawal requests in the queue", async () => {
          const { oethVault, daniel, josh } = fixture;
          const fixtureWithUser = { ...fixture, user: daniel };
          const dataBefore = await snapData(fixtureWithUser);

          const tx1 = await oethVault.connect(daniel).claimWithdrawal(2);

          await expect(tx1)
            .to.emit(oethVault, "WithdrawalClaimed")
            .withArgs(daniel.address, 2, oethUnits("4"));

          const tx2 = await oethVault.connect(josh).claimWithdrawal(3);

          await expect(tx2)
            .to.emit(oethVault, "WithdrawalClaimed")
            .withArgs(josh.address, 3, oethUnits("12"));

          await assertChangedData(
            dataBefore,
            {
              oethTotalSupply: 0,
              oethTotalValue: 0,
              vaultCheckBalance: 0,
              userOeth: 0,
              userWeth: oethUnits("4"),
              vaultWeth: oethUnits("16").mul(-1),
              queued: 0,
              claimable: 0,
              claimed: oethUnits("16"),
              nextWithdrawalIndex: 0,
            },
            fixtureWithUser
          );
        });
        it("Fail to deposit 1 WETH to the default strategy", async () => {
          const { oethVault, weth, governor } = fixture;

          const tx = oethVault
            .connect(governor)
            .depositToStrategy(
              mockStrategy.address,
              [weth.address],
              [oethUnits("1")]
            );

          await expect(tx).to.be.revertedWith("Not enough WETH available");
        });
        it("Should not allocate any WETH to the default strategy", async () => {
          const { oethVault, domen } = fixture;

          const tx = await oethVault.connect(domen).allocate();

          await expect(tx).to.not.emit(oethVault, "AssetAllocated");
        });
      });
      describe("when mint covers exactly outstanding requests and vault buffer (31 OETH)", () => {
        beforeEach(async () => {
          const { oethVault, daniel, weth } = fixture;
          await oethVault
            .connect(daniel)
            .mint(weth.address, oethUnits("31"), "0");
        });
        it("Fail to deposit 1 WETH to the default strategy", async () => {});
        it("Should not allocate any WETH to the default strategy", async () => {});
      });
      describe("when mint more than covers outstanding requests and vault buffer (40 OETH)", () => {
        beforeEach(async () => {
          const { oethVault, daniel, weth } = fixture;
          await oethVault
            .connect(daniel)
            .mint(weth.address, oethUnits("40"), "0");
        });
        it("Should deposit 1 WETH to the default strategy", async () => {});
        it("Fail to deposit 10 WETH to the default strategy", async () => {});
        it("Should allocate WETH to the default strategy", async () => {});
      });
    });
  });
});<|MERGE_RESOLUTION|>--- conflicted
+++ resolved
@@ -63,7 +63,6 @@
     ).to.equal(dataBefore.vaultWeth.add(delta.vaultWeth));
 
     const queueAfter = await oethVault.withdrawalQueueMetadata();
-<<<<<<< HEAD
     expect(queueAfter.queued, "Queued").to.equal(
       dataBefore.queue.queued.add(delta.queued)
     );
@@ -75,23 +74,6 @@
     );
     expect(queueAfter.nextWithdrawalIndex, "nextWithdrawalIndex").to.equal(
       dataBefore.queue.nextWithdrawalIndex.add(delta.nextWithdrawalIndex)
-=======
-    expect(queueAfter.queued).to.equal(
-      dataBefore.queue.queued.add(delta.queued),
-      "WithdrawalQueueMetadata.queued mismatch"
-    );
-    expect(queueAfter.claimable).to.equal(
-      dataBefore.queue.claimable.add(delta.claimable),
-      "WithdrawalQueueMetadata.claimable mismatch"
-    );
-    expect(queueAfter.claimed).to.equal(
-      dataBefore.queue.claimed.add(delta.claimed),
-      "WithdrawalQueueMetadata.claimed mismatch"
-    );
-    expect(queueAfter.nextWithdrawalIndex).to.equal(
-      dataBefore.queue.nextWithdrawalIndex.add(delta.nextWithdrawalIndex),
-      "WithdrawalQueueMetadata.queued nextWithdrawalInded"
->>>>>>> e86fa112
     );
   };
 
@@ -639,48 +621,11 @@
           fixtureWithUser
         );
       });
-<<<<<<< HEAD
       it("should request second withdrawal by matt", async () => {
         const { oethVault, daniel, matt } = fixture;
         const fixtureWithUser = { ...fixture, user: matt };
         await oethVault.connect(daniel).requestWithdrawal(firstRequestAmount);
         const dataBefore = await snapData(fixtureWithUser);
-=======
-      it("should not deposit allocated WETH during allocate", async () => {
-        const { oethVault, governor, weth } = fixture;
-
-        // Set mock strategy as default strategy
-        await oethVault
-          .connect(governor)
-          .setAssetDefaultStrategy(weth.address, mockStrategy.address);
-
-        // and buffer to 10%
-        await oethVault.connect(governor).setVaultBuffer(oethUnits("0.1"));
-
-        // WETH in strategy = 15  WETH
-        // WETH in the vault = 60 - 15 = 45 WETH
-        // Unallocated WETH in the vault = 45 - 23 = 22 WETH
-
-        await oethVault.connect(governor).allocate();
-
-        expect(await weth.balanceOf(mockStrategy.address)).to.approxEqual(
-          // 60 - 23 = 37 Unreserved WETH
-          // 90% of 37 = 33.3 WETH for allocation
-          oethUnits("33.3"),
-          "Strategy has the reserved WETH"
-        );
-
-        expect(await weth.balanceOf(oethVault.address)).to.approxEqual(
-          // 10% of 37 = 3.7 WETH for Vault buffer
-          // + 23 reserved WETH
-          oethUnits("23").add(oethUnits("3.7")),
-          "Vault doesn't have enough WETH"
-        );
-      });
-
-      it("Should deposit unallocated WETH to a strategy", async () => {
-        const { oethVault, weth, governor } = fixture;
->>>>>>> e86fa112
 
         const tx = await oethVault
           .connect(matt)
@@ -970,6 +915,37 @@
             );
           await expect(tx).to.be.revertedWith("Not enough WETH available");
         });
+        it("should not deposit allocated WETH during allocate", async () => {
+          const { oethVault, governor, weth } = fixture;
+
+          // Set mock strategy as default strategy
+          await oethVault
+            .connect(governor)
+            .setAssetDefaultStrategy(weth.address, mockStrategy.address);
+
+          // and buffer to 10%
+          await oethVault.connect(governor).setVaultBuffer(oethUnits("0.1"));
+
+          // WETH in strategy = 15  WETH
+          // WETH in the vault = 60 - 15 = 45 WETH
+          // Unallocated WETH in the vault = 45 - 23 = 22 WETH
+
+          await oethVault.connect(governor).allocate();
+
+          expect(await weth.balanceOf(mockStrategy.address)).to.approxEqual(
+            // 60 - 23 = 37 Unreserved WETH
+            // 90% of 37 = 33.3 WETH for allocation
+            oethUnits("33.3"),
+            "Strategy has the reserved WETH"
+          );
+
+          expect(await weth.balanceOf(oethVault.address)).to.approxEqual(
+            // 10% of 37 = 3.7 WETH for Vault buffer
+            // + 23 reserved WETH
+            oethUnits("23").add(oethUnits("3.7")),
+            "Vault doesn't have enough WETH"
+          );
+        });
         it("Should deposit unallocated WETH to a strategy", async () => {
           const { oethVault, weth, governor } = fixture;
 
