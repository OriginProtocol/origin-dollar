const { expect } = require("chai");
const { utils, BigNumber } = require("ethers");

const { units, daiUnits, usdtUnits } = require("../helpers");
const {
  createFixtureLoader,
  oethCollateralSwapFixture,
  ousdCollateralSwapFixture,
  oeth1InchSwapperFixture,
} = require("../_fixture");
const {
  SWAP_SELECTOR,
  UNISWAP_SELECTOR,
  UNISWAPV3_SELECTOR,
} = require("../../utils/1Inch");
const { impersonateAndFund } = require("../../utils/signers");

const log = require("../../utils/logger")("test:oeth:swapper");

describe("1Inch Swapper", () => {
  describe("No OETH Collateral Swaps", () => {
    let fixture;
    const loadFixture = createFixtureLoader(oethCollateralSwapFixture);
    beforeEach(async () => {
      fixture = await loadFixture();
    });

    it("Should revert stETH to WETH swap", async () => {
      const { weth, stETH, oethVault, strategist } = fixture;
      const fromAmount = utils.parseEther("100");
      const toAmount = utils.parseEther("100");

      // Call swap method
      const tx = oethVault
        .connect(strategist)
        .swapCollateral(stETH.address, weth.address, fromAmount, toAmount, []);

      await expect(tx).to.be.revertedWith("Collateral swap not supported");
    });

    it("Should revert stETH to WETH swap", async () => {
      const { stETH, weth, oethVault, strategist } = fixture;
      const fromAmount = utils.parseEther("100");
      const toAmount = utils.parseEther("100");

      // Call swap method
      const tx = oethVault
        .connect(strategist)
        .swapCollateral(stETH.address, weth.address, fromAmount, toAmount, []);

      await expect(tx).to.be.revertedWith("Collateral swap not supported");
    });
  });
  describe.skip("OETH Collateral Swaps", () => {
    let fixture;
    const loadFixture = createFixtureLoader(oethCollateralSwapFixture);
    beforeEach(async () => {
      fixture = await loadFixture();
    });

    it("Should allow Governor to set slippage for assets", async () => {
      const { governor, oethVault, weth } = fixture;

      const tx = oethVault
        .connect(governor)
        .setOracleSlippage(weth.address, 123);
      await expect(tx)
        .to.emit(oethVault, "SwapSlippageChanged")
        .withArgs(weth.address, 123);
    });

    it("Should not allow Governor to set slippage for unsupported assets", async () => {
      const { governor, oethVault, dai } = fixture;

      const tx = oethVault
        .connect(governor)
        .setOracleSlippage(dai.address, 123);
      await expect(tx).to.be.revertedWith("Asset not supported");
    });

    it("Should not allow anyone else to set slippage for assets", async () => {
      const { strategist, josh, oethVault, weth } = fixture;

      for (const user of [strategist, josh]) {
        const tx = oethVault.connect(user).setOracleSlippage(weth.address, 123);
        await expect(tx).to.be.revertedWith("Caller is not the Governor");
      }
    });

    it("Should not allow Governor to set slippage above 10%", async () => {
      const { governor, oethVault, weth } = fixture;

      const tx = oethVault
        .connect(governor)
        .setOracleSlippage(weth.address, 1100);
      await expect(tx).to.be.revertedWith("Slippage too high");
    });

    it("Should allow to change Swapper address", async () => {
      const { governor, oethVault, weth } = fixture;

      // Pretend WETH is swapper address
      const tx = oethVault.connect(governor).setSwapper(weth.address);

      await expect(tx)
        .to.emit(oethVault, "SwapperChanged")
        .withArgs(weth.address);

      expect(await oethVault.swapper()).to.equal(weth.address);
    });

    it("Should not allow anyone else to set swapper address", async () => {
      const { strategist, josh, oethVault, weth } = fixture;

      for (const user of [strategist, josh]) {
        const tx = oethVault.connect(user).setSwapper(weth.address);
        await expect(tx).to.be.revertedWith("Caller is not the Governor");
      }
    });

    it("Should allow the governor to change allowed swap undervalue", async () => {
      const { governor, oethVault } = fixture;

      const tx = oethVault.connect(governor).setSwapAllowedUndervalue(10);

      await expect(tx)
        .to.emit(oethVault, "SwapAllowedUndervalueChanged")
        .withArgs(10);

      expect(await oethVault.allowedSwapUndervalue()).to.equal(10);
    });

    it("Should not allow anyone else to set allowed swap undervalue", async () => {
      const { strategist, josh, oethVault } = fixture;

      for (const user of [strategist, josh]) {
        const tx = oethVault.connect(user).setSwapAllowedUndervalue(10);
        await expect(tx).to.be.revertedWith("Caller is not the Governor");
      }
    });

    it("Should allow the governor to set allowed swap undervalue to 100%", async () => {
      const { governor, oethVault } = fixture;

      const hundredPercent = 10000;
      const tx = oethVault
        .connect(governor)
        .setSwapAllowedUndervalue(hundredPercent);

      await expect(tx)
        .to.emit(oethVault, "SwapAllowedUndervalueChanged")
        .withArgs(hundredPercent);

      expect(await oethVault.allowedSwapUndervalue()).to.equal(hundredPercent);
    });

    it("Should not allow setting undervalue percentage over 100%", async () => {
      const { governor, oethVault } = fixture;

      const tx = oethVault.connect(governor).setSwapAllowedUndervalue(10001);

      await expect(tx).to.be.revertedWith("Invalid basis points");
    });

    it("Should allow to swap tokens", async () => {
      const { weth, reth, stETH, oethVault, strategist } = fixture;

      const fromAmount = utils.parseEther("20");

      for (const fromAsset of [reth, stETH]) {
        for (const toAsset of [weth]) {
          const toAmount = utils.parseEther("24");
          log(
            `swapping 20 ${await fromAsset.symbol()} to ${await toAsset.symbol()}`
          );

          // Call swap method
          const tx = await oethVault
            .connect(strategist)
            .swapCollateral(
              fromAsset.address,
              toAsset.address,
              fromAmount,
              toAmount,
              []
            );

          expect(tx)
            .to.emit(oethVault, "Swapped")
            .withArgs(fromAsset.address, toAsset.address, fromAmount, toAmount);
        }
      }
    });

    it("Should revert swap if received less tokens than strategist desired", async () => {
      const { weth, stETH, oethVault, strategist, mockSwapper } = fixture;

      // Mock to return lower than slippage next time
      await mockSwapper
        .connect(strategist)
        .setNextOutAmount(utils.parseEther("18"));

      const fromAmount = utils.parseEther("20");
      const toAmount = utils.parseEther("20");

      // Call swap method
      const tx = oethVault
        .connect(strategist)
        .swapCollateral(stETH.address, weth.address, fromAmount, toAmount, []);

      await expect(tx).to.be.revertedWith("Strategist slippage limit");
    });

    it("Should revert swap if received less tokens than Oracle slippage", async () => {
      const { weth, stETH, oethVault, strategist } = fixture;

      const fromAmount = utils.parseEther("20");
      const toAmount = utils.parseEther("16");

      // Call swap method
      const tx = oethVault
        .connect(strategist)
        .swapCollateral(stETH.address, weth.address, fromAmount, toAmount, []);

      await expect(tx).to.be.revertedWith("Oracle slippage limit exceeded");
    });

    it.skip("Should revert swap if value is under supply", async () => {
      const {
        weth,
        stETH,
        oeth,
        oethVault,
        governor,
        strategist,
        mockSwapper,
      } = fixture;

      // Mock to return lower than slippage next time
      await mockSwapper
        .connect(strategist)
        .setNextOutAmount(utils.parseEther("180"));
      // increase the allowed Oracle slippage per asset to 9.99%
      await oethVault.connect(governor).setOracleSlippage(weth.address, 999);
      await oethVault.connect(governor).setOracleSlippage(stETH.address, 999);

      const fromAmount = utils.parseEther("200");
      const toAmount = utils.parseEther("170");

      log(`total supply: ${await oeth.totalSupply()}`);
      log(`total value : ${await oethVault.totalValue()}`);

      // Call swap method
      const tx = oethVault
        .connect(strategist)
        .swapCollateral(stETH.address, weth.address, fromAmount, toAmount, []);

      await expect(tx).to.be.revertedWith("Allowed value < supply");

      log(`total supply: ${await oeth.totalSupply()}`);
      log(`total value : ${await oethVault.totalValue()}`);
    });
    it("Should allow swap if value is under supply by less than the allowed percentage", async () => {
      const {
        weth,
        stETH,
        oeth,
        oethVault,
        governor,
        strategist,
        mockSwapper,
      } = fixture;

      // Mock to return lower than slippage next time
      await mockSwapper
        .connect(strategist)
        .setNextOutAmount(utils.parseEther("19"));
      // increase the allowed Oracle slippage per asset to 9.99%
      await oethVault.connect(governor).setOracleSlippage(weth.address, 999);
      await oethVault.connect(governor).setOracleSlippage(stETH.address, 999);

      const fromAmount = utils.parseEther("20");
      const toAmount = utils.parseEther("17");

      log(`total supply: ${await oeth.totalSupply()}`);
      log(`total value : ${await oethVault.totalValue()}`);

      // Call swap method
      const tx = await oethVault
        .connect(strategist)
        .swapCollateral(stETH.address, weth.address, fromAmount, toAmount, []);

      await expect(tx).to.emit(oethVault, "Swapped");

      log(`total supply: ${await oeth.totalSupply()}`);
      log(`total value : ${await oethVault.totalValue()}`);
    });

    it("Should revert if fromAsset is not supported", async () => {
      const { weth, dai, oethVault, strategist } = fixture;
      const fromAmount = utils.parseEther("100");
      const toAmount = utils.parseEther("100");

      // Call swap method
      const tx = oethVault
        .connect(strategist)
        .swapCollateral(dai.address, weth.address, fromAmount, toAmount, []);

      await expect(tx).to.be.revertedWith("Collateral swap not supported");
    });

    it("Should revert if toAsset is not supported", async () => {
      const { stETH, dai, oethVault, strategist } = fixture;
      const fromAmount = utils.parseEther("100");
      const toAmount = utils.parseEther("100");

      // Call swap method
      const tx = oethVault
        .connect(strategist)
        .swapCollateral(stETH.address, dai.address, fromAmount, toAmount, []);

<<<<<<< HEAD
      await expect(tx).to.be.revertedWith("Only swap to WETH");
=======
      await expect(tx).to.be.revertedWith("Collateral swap not supported");
>>>>>>> 6308b064
    });

    it("Should swap if capital is paused", async () => {
      const { weth, stETH, oethVault, strategist } = fixture;
      const fromAmount = utils.parseEther("100");
      const toAmount = utils.parseEther("100");

      // Fund Vault with some assets
      const vaultSigner = await impersonateAndFund(oethVault.address);
      await weth.connect(vaultSigner).mint(fromAmount);

      await oethVault.connect(strategist).pauseCapital();

      // Call swap method
      const tx = await oethVault
        .connect(strategist)
        .swapCollateral(stETH.address, weth.address, fromAmount, toAmount, []);

      expect(tx).to.emit(oethVault, "Swapped");
    });

    it("Should revert if not called by Governor or Strategist", async () => {
      const { weth, stETH, oethVault, josh } = fixture;
      const fromAmount = utils.parseEther("100");
      const toAmount = utils.parseEther("100");

      // Call swap method
      const tx = oethVault
        .connect(josh)
        .swapCollateral(stETH.address, weth.address, fromAmount, toAmount, []);

      await expect(tx).to.be.revertedWith(
        "Caller is not the Strategist or Governor"
      );
    });
  });
  describe("OUSD Collateral Swaps", () => {
    let fixture;
    const loadFixture = createFixtureLoader(ousdCollateralSwapFixture);
    beforeEach(async () => {
      fixture = await loadFixture();
    });

    it("Should allow Governor to set slippage for assets", async () => {
      const { dai, governor, vault } = fixture;

      const tx = vault.connect(governor).setOracleSlippage(dai.address, 123);
      await expect(tx)
        .to.emit(vault, "SwapSlippageChanged")
        .withArgs(dai.address, 123);
    });

    it("Should not allow Governor to set slippage for unsupported assets", async () => {
      const { governor, vault, weth } = fixture;

      const tx = vault.connect(governor).setOracleSlippage(weth.address, 123);
      await expect(tx).to.be.revertedWith("Asset not supported");
    });

    it("Should not allow anyone else to set slippage for assets", async () => {
      const { dai, strategist, josh, vault } = fixture;

      for (const user of [strategist, josh]) {
        const tx = vault.connect(user).setOracleSlippage(dai.address, 123);
        await expect(tx).to.be.revertedWith("Caller is not the Governor");
      }
    });

    it("Should not allow Governor to set slippage above 10%", async () => {
      const { dai, governor, vault } = fixture;

      const tx = vault.connect(governor).setOracleSlippage(dai.address, 1100);
      await expect(tx).to.be.revertedWith("Slippage too high");
    });

    it("Should allow to change Swapper address", async () => {
      const { governor, vault, weth } = fixture;

      // Pretend WETH is swapper address
      const tx = vault.connect(governor).setSwapper(weth.address);

      await expect(tx).to.emit(vault, "SwapperChanged").withArgs(weth.address);

      expect(await vault.swapper()).to.equal(weth.address);
    });

    it("Should not allow anyone else to set swapper address", async () => {
      const { strategist, josh, vault, weth } = fixture;

      for (const user of [strategist, josh]) {
        const tx = vault.connect(user).setSwapper(weth.address);
        await expect(tx).to.be.revertedWith("Caller is not the Governor");
      }
    });

    it("Should allow the governor to change allowed swap undervalue", async () => {
      const { governor, vault } = fixture;

      const tx = vault.connect(governor).setSwapAllowedUndervalue(10);

      await expect(tx)
        .to.emit(vault, "SwapAllowedUndervalueChanged")
        .withArgs(10);

      expect(await vault.allowedSwapUndervalue()).to.equal(10);
    });

    it("Should not allow anyone else to set allowed swap undervalue", async () => {
      const { strategist, josh, vault } = fixture;

      for (const user of [strategist, josh]) {
        const tx = vault.connect(user).setSwapAllowedUndervalue(10);
        await expect(tx).to.be.revertedWith("Caller is not the Governor");
      }
    });

    it("Should allow the governor to set allowed swap undervalue to 100%", async () => {
      const { governor, vault } = fixture;

      const hundredPercent = 10000;
      const tx = vault
        .connect(governor)
        .setSwapAllowedUndervalue(hundredPercent);

      await expect(tx)
        .to.emit(vault, "SwapAllowedUndervalueChanged")
        .withArgs(hundredPercent);

      expect(await vault.allowedSwapUndervalue()).to.equal(hundredPercent);
    });

    it("Should not allow setting undervalue percentage over 100%", async () => {
      const { governor, vault } = fixture;

      const tx = vault.connect(governor).setSwapAllowedUndervalue(10001);

      await expect(tx).to.be.revertedWith("Invalid basis points");
    });

    it("Should allow to swap tokens", async () => {
      const { dai, usdc, usdt, vault, strategist } = fixture;

      for (const fromAsset of [dai, usdc, usdt]) {
        for (const toAsset of [dai, usdc, usdt]) {
          if (fromAsset.address === toAsset.address) continue;
          const fromAmount = await units("20", fromAsset);
          const toAmount = await units("21", toAsset);
          log(
            `swapping 20 ${await fromAsset.symbol()} to ${await toAsset.symbol()}`
          );
          expect(await fromAsset.balanceOf(vault.address)).to.gte(fromAmount);

          // Call swap method
          const tx = await vault
            .connect(strategist)
            .swapCollateral(
              fromAsset.address,
              toAsset.address,
              fromAmount,
              toAmount,
              []
            );

          expect(tx)
            .to.emit(vault, "Swapped")
            .withArgs(fromAsset.address, toAsset.address, fromAmount, toAmount);
        }
      }
    });

    it("Should revert swap if received less tokens than strategist desired", async () => {
      const { dai, usdt, vault, strategist, mockSwapper } = fixture;

      // Mock to return lower than slippage next time
      await mockSwapper.connect(strategist).setNextOutAmount(daiUnits("18"));

      const fromAmount = usdtUnits("20");
      const toAmount = daiUnits("20");

      // Call swap method
      const tx = vault
        .connect(strategist)
        .swapCollateral(usdt.address, dai.address, fromAmount, toAmount, []);

      await expect(tx).to.be.revertedWith("Strategist slippage limit");
    });

    it("Should revert swap if received less tokens than Oracle slippage", async () => {
      const { dai, usdt, vault, strategist } = fixture;

      const fromAmount = usdtUnits("20");
      const toAmount = daiUnits("16");

      // Call swap method
      const tx = vault
        .connect(strategist)
        .swapCollateral(usdt.address, dai.address, fromAmount, toAmount, []);

      await expect(tx).to.be.revertedWith("Oracle slippage limit exceeded");
    });

    it("Should revert swap if value is under supply", async () => {
      const { dai, usdt, oeth, vault, governor, strategist, mockSwapper } =
        fixture;

      // Mock to return lower than slippage next time
      await mockSwapper
        .connect(strategist)
        .setNextOutAmount(utils.parseEther("180"));
      // increase the allowed Oracle slippage per asset to 9.99%
      await vault.connect(governor).setOracleSlippage(dai.address, 999);
      await vault.connect(governor).setOracleSlippage(usdt.address, 999);

      const fromAmount = usdtUnits("200");
      const toAmount = daiUnits("170");

      log(`total supply: ${await oeth.totalSupply()}`);
      log(`total value : ${await vault.totalValue()}`);

      // Call swap method
      const tx = vault
        .connect(strategist)
        .swapCollateral(usdt.address, dai.address, fromAmount, toAmount, []);

      await expect(tx).to.be.revertedWith("Allowed value < supply");

      log(`total supply: ${await oeth.totalSupply()}`);
      log(`total value : ${await vault.totalValue()}`);
    });

    it("Should allow swap if value is under supply by less than the allowed percentage", async () => {
      const { dai, usdt, oeth, vault, governor, strategist, mockSwapper } =
        fixture;

      // Mock to return lower than slippage next time
      await mockSwapper.connect(strategist).setNextOutAmount(daiUnits("19"));
      // increase the allowed Oracle slippage per asset to 9.99%
      await vault.connect(governor).setOracleSlippage(dai.address, 999);
      await vault.connect(governor).setOracleSlippage(usdt.address, 999);

      const fromAmount = usdtUnits("20");
      const toAmount = daiUnits("17");

      log(`total supply: ${await oeth.totalSupply()}`);
      log(`total value : ${await vault.totalValue()}`);

      // Call swap method
      const tx = await vault
        .connect(strategist)
        .swapCollateral(usdt.address, dai.address, fromAmount, toAmount, []);

      await expect(tx).to.emit(vault, "Swapped");

      log(`total supply: ${await oeth.totalSupply()}`);
      log(`total value : ${await vault.totalValue()}`);
    });

    it("Should revert if fromAsset is not supported", async () => {
      const { dai, weth, vault, strategist } = fixture;
      const fromAmount = utils.parseEther("100");
      const toAmount = daiUnits("100");

      // Call swap method
      const tx = vault
        .connect(strategist)
        .swapCollateral(weth.address, dai.address, fromAmount, toAmount, []);

      await expect(tx).to.be.revertedWith("From asset is not supported");
    });

    it("Should revert if toAsset is not supported", async () => {
      const { weth, dai, vault, strategist } = fixture;
      const fromAmount = daiUnits("100");
      const toAmount = utils.parseEther("100");

      // Call swap method
      const tx = vault
        .connect(strategist)
        .swapCollateral(dai.address, weth.address, fromAmount, toAmount, []);

      await expect(tx).to.be.revertedWith("To asset is not supported");
    });

    it("Should swap if capital is paused", async () => {
      const { dai, usdt, vault, strategist } = fixture;
      const fromAmount = daiUnits("100");
      const toAmount = usdtUnits("100");

      // Fund Vault with some assets
      const vaultSigner = await impersonateAndFund(vault.address);
      await dai.connect(vaultSigner).mint(fromAmount);

      await vault.connect(strategist).pauseCapital();

      // Call swap method
      const tx = await vault
        .connect(strategist)
        .swapCollateral(dai.address, usdt.address, fromAmount, toAmount, []);

      expect(tx).to.emit(vault, "Swapped");
    });

    it("Should revert if not called by Governor or Strategist", async () => {
      const { dai, usdt, vault, josh } = fixture;
      const fromAmount = daiUnits("100");
      const toAmount = usdtUnits("100");

      // Call swap method
      const tx = vault
        .connect(josh)
        .swapCollateral(dai.address, usdt.address, fromAmount, toAmount, []);

      await expect(tx).to.be.revertedWith(
        "Caller is not the Strategist or Governor"
      );
    });
  });

  describe.skip("1inch Swapper", () => {
    let fixture;
    const loadFixture = createFixtureLoader(oeth1InchSwapperFixture);
    beforeEach(async () => {
      fixture = await loadFixture();
    });

    it("Should swap assets using 1inch router", async () => {
      const { swapper1Inch, strategist, weth, frxETH, mock1InchSwapRouter } =
        fixture;

      const deadAddr = "0x1111111111222222222233333333334444444444";

      const data = utils.defaultAbiCoder.encode(
        ["bytes4", "address", "bytes"],
        [utils.arrayify(SWAP_SELECTOR), deadAddr, utils.arrayify("0xdead")]
      );

      const fromAmount = utils.parseEther("100");
      const toAmount = utils.parseEther("100");

      await weth
        .connect(strategist)
        .mintTo(swapper1Inch.address, fromAmount.mul(2));
      await frxETH
        .connect(strategist)
        .mintTo(mock1InchSwapRouter.address, toAmount.mul(2));

      const tx = swapper1Inch
        .connect(strategist)
        .swap(weth.address, frxETH.address, fromAmount, toAmount, data);

      await expect(tx)
        .to.emit(mock1InchSwapRouter, "MockSwapDesc")
        .withArgs(
          weth.address,
          frxETH.address,
          deadAddr,
          strategist.address,
          fromAmount,
          toAmount,
          4
        );

      await expect(tx).to.emit(
        mock1InchSwapRouter,
        "MockSwap"
        // ).withArgs(
        //   deadAddr,
        //   ['0', 'x'],
        //   utils.arrayify("0xdead")
      );

      const r = await (await tx).wait();
      expect(r.logs[3].data).to.equal(
        "0x00000000000000000000000011111111112222222222333333333344444444440000000000000000000000000000000000000000000000000000000000000060000000000000000000000000000000000000000000000000000000000000008000000000000000000000000000000000000000000000000000000000000000000000000000000000000000000000000000000000000000000000000000000002dead000000000000000000000000000000000000000000000000000000000000"
      );
    });

    it("Should swap assets using Uniswap executor", async () => {
      const { swapper1Inch, strategist, weth, frxETH, mock1InchSwapRouter } =
        fixture;

      const data = utils.defaultAbiCoder.encode(
        ["bytes4", "uint256[]"],
        [
          utils.arrayify(UNISWAP_SELECTOR),
          [BigNumber.from("123"), BigNumber.from("456")],
        ]
      );

      const fromAmount = utils.parseEther("100");
      const toAmount = utils.parseEther("100");

      await weth
        .connect(strategist)
        .mintTo(swapper1Inch.address, fromAmount.mul(2));
      await frxETH
        .connect(strategist)
        .mintTo(swapper1Inch.address, toAmount.mul(2));

      const tx = swapper1Inch
        .connect(strategist)
        .swap(weth.address, frxETH.address, fromAmount, toAmount, data);

      await expect(tx)
        .to.emit(mock1InchSwapRouter, "MockUnoswapTo")
        .withArgs(strategist.address, weth.address, fromAmount, toAmount, [
          BigNumber.from("123"),
          BigNumber.from("456"),
        ]);
    });

    it("Should swap assets using Uniswap V3 executor", async () => {
      const { swapper1Inch, strategist, weth, frxETH, mock1InchSwapRouter } =
        fixture;

      const data = utils.defaultAbiCoder.encode(
        ["bytes4", "uint256[]"],
        [
          utils.arrayify(UNISWAPV3_SELECTOR),
          [BigNumber.from("123"), BigNumber.from("456")],
        ]
      );

      const fromAmount = utils.parseEther("100");
      const toAmount = utils.parseEther("100");

      await weth
        .connect(strategist)
        .mintTo(swapper1Inch.address, fromAmount.mul(2));
      await frxETH
        .connect(strategist)
        .mintTo(swapper1Inch.address, toAmount.mul(2));

      const tx = swapper1Inch
        .connect(strategist)
        .swap(weth.address, frxETH.address, fromAmount, toAmount, data);

      await expect(tx)
        .to.emit(mock1InchSwapRouter, "MockUniswapV3SwapTo")
        .withArgs(strategist.address, fromAmount, toAmount, [
          BigNumber.from("123"),
          BigNumber.from("456"),
        ]);
    });

    it("Should revert swap if fromAsset is insufficient ", async () => {
      const { swapper1Inch, strategist, weth, frxETH } = fixture;

      const deadAddr = "0x1111111111222222222233333333334444444444";

      const data = utils.defaultAbiCoder.encode(
        ["bytes4", "address", "bytes"],
        [utils.arrayify(SWAP_SELECTOR), deadAddr, utils.arrayify("0xdead")]
      );

      const fromAmount = utils.parseEther("100");
      const toAmount = utils.parseEther("100");

      await frxETH
        .connect(strategist)
        .mintTo(swapper1Inch.address, toAmount.mul(2));

      const tx = swapper1Inch
        .connect(strategist)
        .swap(weth.address, frxETH.address, fromAmount, toAmount, data);

      await expect(tx).to.be.revertedWith(
        "ERC20: transfer amount exceeds balance"
      );
    });

    it("Should revert swap if router allowance is insufficient ", async () => {
      const { swapper1Inch, strategist, weth, frxETH, mock1InchSwapRouter } =
        fixture;

      const deadAddr = "0x1111111111222222222233333333334444444444";

      const data = utils.defaultAbiCoder.encode(
        ["bytes4", "address", "bytes"],
        [utils.arrayify(SWAP_SELECTOR), deadAddr, utils.arrayify("0xdead")]
      );

      const fromAmount = utils.parseEther("100");
      const toAmount = utils.parseEther("100");

      await weth
        .connect(strategist)
        .mintTo(swapper1Inch.address, toAmount.mul(2));
      await frxETH
        .connect(strategist)
        .mintTo(swapper1Inch.address, toAmount.mul(2));

      // Reset allowance
      await weth
        .connect(await impersonateAndFund(swapper1Inch.address))
        .approve(mock1InchSwapRouter.address, 0);

      const tx = swapper1Inch
        .connect(strategist)
        .swap(weth.address, frxETH.address, fromAmount, toAmount, data);

      await expect(tx).to.be.revertedWith(
        "ERC20: transfer amount exceeds allowance"
      );
    });
  });
});<|MERGE_RESOLUTION|>--- conflicted
+++ resolved
@@ -319,11 +319,7 @@
         .connect(strategist)
         .swapCollateral(stETH.address, dai.address, fromAmount, toAmount, []);
 
-<<<<<<< HEAD
-      await expect(tx).to.be.revertedWith("Only swap to WETH");
-=======
       await expect(tx).to.be.revertedWith("Collateral swap not supported");
->>>>>>> 6308b064
     });
 
     it("Should swap if capital is paused", async () => {
