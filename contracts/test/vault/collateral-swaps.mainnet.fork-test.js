const { expect } = require("chai");
const { parseUnits, formatUnits } = require("ethers/lib/utils");

const {
  createFixtureLoader,
  defaultFixture,
  oethDefaultFixture,
  oethCollateralSwapFixture,
  ousdCollateralSwapFixture,
} = require("../_fixture");
const { getIInchSwapData, recodeSwapData } = require("../../utils/1Inch");
const { decimalsFor, isCI } = require("../helpers");
const { resolveAsset } = require("../../utils/resolvers");

const log = require("../../utils/logger")("test:fork:swaps");

<<<<<<< HEAD
// Skipping as the OETH vault should now only contain WETH so no more swaps
=======
>>>>>>> ecbc7a6b
describe.skip("ForkTest: OETH Vault", function () {
  this.timeout(0);

  // Retry up to 3 times on CI
  this.retries(isCI ? 3 : 0);

  let fixture;

  describe("post swap deployment", () => {
    const loadFixture = createFixtureLoader(oethDefaultFixture);
    beforeEach(async () => {
      fixture = await loadFixture();
    });
    it("should have swapper set", async () => {
      const { oethVault, swapper } = fixture;

      expect(await oethVault.swapper()).to.equal(swapper.address);
    });
    it("assets should have allowed slippage", async () => {
      const { oethVault, weth, reth, stETH } = fixture;

      const assets = [weth, stETH, reth];
      const expectedConversions = [0, 0, 1];
      const expectedSlippage = [20, 70, 200];

      for (let i = 0; i < assets.length; i++) {
        const config = await oethVault.getAssetConfig(assets[i].address);

        expect(config.decimals, `decimals ${i}`).to.equal(18);
        expect(config.isSupported, `isSupported ${i}`).to.be.true;
        expect(config.unitConversion, `unitConversion ${i}`).to.be.equal(
          expectedConversions[i]
        );
        expect(
          config.allowedOracleSlippageBps,
          `allowedOracleSlippageBps ${i}`
        ).to.equal(expectedSlippage[i]);
      }
    });
  });

  describe("Collateral swaps (Happy paths)", async () => {
    const loadFixture = createFixtureLoader(oethCollateralSwapFixture);
    beforeEach(async () => {
      fixture = await loadFixture();
    });

    const tests = [
      {
        from: "rETH",
        to: "WETH",
        fromAmount: 10,
        minToAssetAmount: "10.7",
        slippage: 0.3,
      },

      // Skipping since this keeps failing and we are already
      // in the process getting rid of all LSTs from the Vault

      // {
      //   from: "stETH",
      //   to: "WETH",
      //   fromAmount: 1,
      //   minToAssetAmount: 0.99,
      //   approxFromBalance: true,
      //   protocols: ['UNISWAP_V3']
      // },
    ];
    for (const test of tests) {
      it(`should be able to swap ${test.fromAmount} ${test.from} for a min of ${
        test.minToAssetAmount
      } ${test.to} using ${test.protocols || "all"} protocols`, async () => {
        const fromAsset = await resolveAsset(test.from);
        const toAsset = await resolveAsset(test.to);

        await assertSwap(
          {
            ...test,
            fromAsset,
            toAsset,
            vault: fixture.oethVault,
          },
          fixture
        );
      });
    }
  });
});

describe.skip("ForkTest: OUSD Vault", function () {
  this.timeout(0);

  // Retry up to 3 times on CI
  this.retries(isCI ? 3 : 0);

  let fixture;

  describe("post deployment", () => {
    const loadFixture = createFixtureLoader(defaultFixture);
    beforeEach(async () => {
      fixture = await loadFixture();
    });

    it("should have swapper set", async () => {
      const { vault, swapper } = fixture;

      expect(await vault.swapper()).to.equal(swapper.address);
    });
    it("assets should have allowed slippage", async () => {
      const { vault, dai, usdc, usdt } = fixture;

      const assets = [dai, usdc, usdt];
      const expectedDecimals = [18, 6, 6];
      const expectedConversions = [0, 0, 0];
      const expectedSlippage = [25, 25, 25];

      for (let i = 0; i < assets.length; i++) {
        const config = await vault.getAssetConfig(assets[i].address);

        expect(config.decimals, `decimals ${i}`).to.equal(expectedDecimals[i]);
        expect(config.isSupported, `isSupported ${i}`).to.be.true;
        expect(config.unitConversion, `unitConversion ${i}`).to.be.equal(
          expectedConversions[i]
        );
        expect(
          config.allowedOracleSlippageBps,
          `allowedOracleSlippageBps ${i}`
        ).to.equal(expectedSlippage[i]);
      }
    });
  });

  describe("Collateral swaps (Happy paths)", async () => {
    const loadFixture = createFixtureLoader(ousdCollateralSwapFixture);
    beforeEach(async () => {
      fixture = await loadFixture();
    });

    const tests = [
      {
        from: "DAI",
        to: "USDT",
        fromAmount: 1000000,
        minToAssetAmount: 990000,
      },
      {
        from: "DAI",
        to: "USDC",
        fromAmount: 1000000,
        minToAssetAmount: 999900,
        slippage: 0.1, // Max 1Inch slippage
      },
      {
        from: "USDT",
        to: "DAI",
        fromAmount: 1000000,
        minToAssetAmount: 998000,
      },
      {
        from: "USDT",
        to: "USDC",
        fromAmount: 1000000,
        minToAssetAmount: 998000,
      },
      {
        from: "USDC",
        to: "DAI",
        fromAmount: 1000000,
        minToAssetAmount: 999900,
        slippage: 0.05, // Max 1Inch slippage
      },
      {
        from: "USDC",
        to: "USDT",
        fromAmount: 1000000,
        minToAssetAmount: "990000",
        slippage: 0.02,
        approxFromBalance: true,
      },
    ];
    for (const test of tests) {
      it(`should be able to swap ${test.fromAmount} ${test.from} for a min of ${
        test.minToAssetAmount
      } ${test.to} using ${test.protocols || "all"} protocols`, async () => {
        const fromAsset = await resolveAsset(test.from);
        const toAsset = await resolveAsset(test.to);
        await assertSwap(
          {
            ...test,
            fromAsset,
            toAsset,
            vault: fixture.vault,
          },
          fixture
        );
      });
    }
  });

  describe("Collateral swaps (Unhappy paths)", async () => {
    const loadFixture = createFixtureLoader(ousdCollateralSwapFixture);
    beforeEach(async () => {
      fixture = await loadFixture();
    });

    const tests = [
      {
        error: "",
        from: "DAI",
        to: "USDC",
        fromAmount: 100,
        minToAssetAmount: 105,
      },
      {
        error: "From asset is not supported",
        from: "WETH",
        to: "USDT",
        fromAmount: 20,
        minToAssetAmount: 1,
      },
      {
        error: "To asset is not supported",
        from: "DAI",
        to: "WETH",
        fromAmount: 20,
        minToAssetAmount: 1,
      },
      {
        error: "Dai/insufficient-balance",
        from: "DAI",
        to: "USDC",
        fromAmount: 30000000,
        minToAssetAmount: 29000000,
      },
      {
        error: "SafeERC20: low-level call failed",
        from: "USDT",
        to: "USDC",
        fromAmount: 50000000,
        minToAssetAmount: 49900000,
      },
      {
        error: "ERC20: transfer amount exceeds balance",
        from: "USDC",
        to: "DAI",
        fromAmount: 30000000,
        minToAssetAmount: 29900000,
      },
    ];

    for (const test of tests) {
      it(`should fail to swap ${test.fromAmount} ${test.from} for ${
        test.to
      } using ${test.protocols || "all"} protocols: error ${
        test.error
      }`, async () => {
        const fromAsset = await resolveAsset(test.from);
        const toAsset = await resolveAsset(test.to);
        await assertFailedSwap(
          {
            ...test,
            fromAsset,
            toAsset,
            vault: fixture.vault,
          },
          fixture
        );
      });
    }
  });
});
const assertSwap = async (
  {
    fromAsset,
    toAsset,
    fromAmount,
    minToAssetAmount,
    slippage,
    protocols,
    approxFromBalance,
    vault,
  },
  fixture
) => {
  const { strategist, swapper } = fixture;

  const fromAssetDecimals = await decimalsFor(fromAsset);
  fromAmount = await parseUnits(fromAmount.toString(), fromAssetDecimals);
  const toAssetDecimals = await decimalsFor(toAsset);
  minToAssetAmount = await parseUnits(
    minToAssetAmount.toString(),
    toAssetDecimals
  );

  const apiEncodedData = await getIInchSwapData({
    vault: vault,
    fromAsset,
    toAsset,
    fromAmount,
    slippage,
    protocols,
  });

  // re-encode the 1Inch tx.data from their swap API to the executer data
  const swapData = await recodeSwapData(apiEncodedData);

  const fromBalanceBefore = await fromAsset.balanceOf(vault.address);
  log(
    `from asset balance before ${formatUnits(
      fromBalanceBefore,
      fromAssetDecimals
    )}`
  );
  const toBalanceBefore = await toAsset.balanceOf(vault.address);

  const tx = vault
    .connect(strategist)
    .swapCollateral(
      fromAsset.address,
      toAsset.address,
      fromAmount,
      minToAssetAmount,
      swapData
    );

  // Asset events
  await expect(tx).to.emit(vault, "Swapped").withNamedArgs({
    _fromAsset: fromAsset.address,
    _toAsset: toAsset.address,
    _fromAssetAmount: fromAmount,
  });
  await expect(tx)
    .to.emit(fromAsset, "Transfer")
    .withArgs(vault.address, swapper.address, fromAmount);

  // Asset balances
  const fromBalanceAfter = await fromAsset.balanceOf(vault.address);
  if (approxFromBalance) {
    expect(
      fromBalanceBefore.sub(fromBalanceAfter),
      "from asset approx bal"
    ).to.approxEqualTolerance(fromAmount, 0.01);
  } else {
    expect(fromBalanceBefore.sub(fromBalanceAfter), "from asset bal").to.eq(
      fromAmount
    );
  }
  const toBalanceAfter = await toAsset.balanceOf(vault.address);
  log(
    `to assets purchased ${formatUnits(
      toBalanceAfter.sub(toBalanceBefore),
      toAssetDecimals
    )}`
  );
  const toAmount = toBalanceAfter.sub(toBalanceBefore);
  expect(toAmount, "to asset bal").to.gt(minToAssetAmount);
  log(
    `swapped ${formatUnits(fromAmount, fromAssetDecimals)} for ${formatUnits(
      toAmount,
      toAssetDecimals
    )}`
  );
};
const assertFailedSwap = async (
  {
    fromAsset,
    toAsset,
    fromAmount,
    minToAssetAmount,
    slippage,
    protocols,
    error,
    vault,
  },
  fixture
) => {
  const { strategist } = fixture;

  const fromAssetDecimals = await decimalsFor(fromAsset);
  fromAmount = await parseUnits(fromAmount.toString(), fromAssetDecimals);
  const toAssetDecimals = await decimalsFor(toAsset);
  minToAssetAmount = parseUnits(minToAssetAmount.toString(), toAssetDecimals);

  const apiEncodedData = await getIInchSwapData({
    vault,
    fromAsset,
    toAsset,
    fromAmount,
    slippage,
    protocols,
  });

  // re-encode the 1Inch tx.data from their swap API to the executer data
  const swapData = await recodeSwapData(apiEncodedData);

  const tx = vault
    .connect(strategist)
    .swapCollateral(
      fromAsset.address,
      toAsset.address,
      fromAmount,
      minToAssetAmount,
      swapData
    );

  await expect(tx).to.be.revertedWith(error);
};<|MERGE_RESOLUTION|>--- conflicted
+++ resolved
@@ -14,10 +14,7 @@
 
 const log = require("../../utils/logger")("test:fork:swaps");
 
-<<<<<<< HEAD
 // Skipping as the OETH vault should now only contain WETH so no more swaps
-=======
->>>>>>> ecbc7a6b
 describe.skip("ForkTest: OETH Vault", function () {
   this.timeout(0);
 
