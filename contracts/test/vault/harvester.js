--- conflicted
+++ resolved
@@ -1,22 +1,7 @@
 const { createFixtureLoader, harvesterFixture } = require("./../_fixture");
 const { shouldBehaveLikeHarvester } = require("../behaviour/harvester");
 
-<<<<<<< HEAD
-const {
-  createFixtureLoader,
-  compoundVaultFixture,
-} = require("./../fixture/_fixture");
-const {
-  isFork,
-  setOracleTokenPriceUsd,
-  changeInBalance,
-  usdtUnits,
-} = require("./../helpers");
-const addresses = require("./../../utils/addresses");
-const { MAX_UINT256 } = require("../../utils/constants");
-=======
 const loadFixture = createFixtureLoader(harvesterFixture);
->>>>>>> 3f8c91cb
 
 describe("Harvester", function () {
   let fixture;
