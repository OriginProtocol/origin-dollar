const { multiStrategyVaultFixture } = require("../_fixture");
const { expect } = require("chai");
const { utils } = require("ethers");

const { daiUnits, usdtUnits, loadFixture, isFork } = require("../helpers");

describe("Vault with two strategies", function () {
  if (isFork) {
    this.timeout(0);
  }

<<<<<<< HEAD
  it("Should allocate correctly with equally weighted strategies", async () => {
    const {
      vault,
      josh,
      dai,
      governor,
      compoundStrategy,
      strategyTwo,
    } = await loadFixture(multiStrategyVaultFixture);

    expect(await vault.totalValue()).to.approxEqual(
      utils.parseUnits("200", 18)
    );

    await vault.allocate();

    // First strategy should have 0 balance because vault allocates to last
    // strategy furtherest from weight
    expect(await compoundStrategy.checkBalance(dai.address)).to.equal(
      daiUnits("0")
    );
    expect(await strategyTwo.checkBalance(dai.address)).to.equal(
      daiUnits("200")
    );

    // Josh deposits DAI, 18 decimals
    await dai.connect(josh).approve(vault.address, daiUnits("22"));
    await vault.connect(josh).mint(dai.address, daiUnits("22"));
    await vault.connect(governor).allocate();

    // Vault should select first Strategy attempting to match second at 50%
    expect(await compoundStrategy.checkBalance(dai.address)).to.equal(
      daiUnits("22")
    );

    // Vault should select the first Strategy again because it is below 50%
    await dai.connect(josh).approve(vault.address, daiUnits("178"));
    await vault.connect(josh).mint(dai.address, daiUnits("178"));
    await vault.connect(governor).allocate();

    expect(await compoundStrategy.checkBalance(dai.address)).to.equal(
      daiUnits("200")
    );

    await dai.connect(josh).approve(vault.address, daiUnits("1"));
    await vault.connect(josh).mint(dai.address, daiUnits("1"));
    await vault.connect(governor).allocate();

    expect(await strategyTwo.checkBalance(dai.address)).to.equal(
      daiUnits("201")
    );
  });

=======
>>>>>>> b42bb57c
  it("Should reallocate from one strategy to another", async () => {
    const {
      vault,
      dai,
      governor,
      compoundStrategy,
      strategyTwo,
    } = await loadFixture(multiStrategyVaultFixture);

    expect(await vault.totalValue()).to.approxEqual(
      utils.parseUnits("200", 18)
    );

    await vault.allocate();

    expect(await compoundStrategy.checkBalance(dai.address)).to.equal(
      daiUnits("0")
    );
    expect(await strategyTwo.checkBalance(dai.address)).to.equal(
      daiUnits("200")
    );

    await vault
      .connect(governor)
      .reallocate(
        strategyTwo.address,
        compoundStrategy.address,
        [dai.address],
        [daiUnits("200")]
      );

    expect(await compoundStrategy.checkBalance(dai.address)).to.equal(
      daiUnits("200")
    );
    expect(await strategyTwo.checkBalance(dai.address)).to.equal(daiUnits("0"));
  });

  it("Should not reallocate to a strategy that does not support the asset", async () => {
    const {
      vault,
      usdt,
      josh,
      governor,
      compoundStrategy,
      strategyTwo,
    } = await loadFixture(multiStrategyVaultFixture);

    expect(await vault.totalValue()).to.approxEqual(
      utils.parseUnits("200", 18)
    );

    // CompoundStrategy supports DAI, USDT and USDC but StrategyTwo only
    // supports DAI and USDC, see compoundVaultFixture() and
    // multiStrategyVaultFixture() in test/_fixture.js

    // Stick 200 USDT in CompoundStrategy via mint and allocate
    await usdt.connect(josh).approve(vault.address, usdtUnits("200"));
    await vault.connect(josh).mint(usdt.address, usdtUnits("200"));
    await vault.allocate();

    expect(await compoundStrategy.checkBalance(usdt.address)).to.equal(
      usdtUnits("200")
    );

    await expect(
      vault
        .connect(governor)
        .reallocate(
          compoundStrategy.address,
          strategyTwo.address,
          [usdt.address],
          [usdtUnits("200")]
        )
    ).to.be.revertedWith("Asset unsupported");
  });

  it("Should not reallocate to strategy that has not been added to the Vault", async () => {
    const {
      vault,
      dai,
      governor,
      compoundStrategy,
      strategyThree,
    } = await loadFixture(multiStrategyVaultFixture);
    await expect(
      vault
        .connect(governor)
        .reallocate(
          compoundStrategy.address,
          strategyThree.address,
          [dai.address],
          [daiUnits("200")]
        )
    ).to.be.revertedWith("Invalid to Strategy");
  });

  it("Should not reallocate from strategy that has not been added to the Vault", async () => {
    const {
      vault,
      dai,
      governor,
      compoundStrategy,
      strategyThree,
    } = await loadFixture(multiStrategyVaultFixture);
    await expect(
      vault
        .connect(governor)
        .reallocate(
          strategyThree.address,
          compoundStrategy.address,
          [dai.address],
          [daiUnits("200")]
        )
    ).to.be.revertedWith("Invalid from Strategy");
  });
<<<<<<< HEAD

  it("Should allocate correctly with equally weighted strategies and varying decimals", async () => {
    const {
      vault,
      josh,
      dai,
      usdc,
      governor,
      compoundStrategy,
      strategyTwo,
    } = await loadFixture(multiStrategyVaultFixture);

    expect(await vault.totalValue()).to.approxEqual(
      utils.parseUnits("200", 18)
    );

    await vault.allocate();

    // First strategy should have 0 balance because vault allocates to last
    // strategy furtherest from weight
    expect(await compoundStrategy.checkBalance(dai.address)).to.equal(
      daiUnits("0")
    );
    expect(await strategyTwo.checkBalance(dai.address)).to.equal(
      daiUnits("200")
    );

    // Josh deposits USDC, 6 decimals
    await usdc.connect(josh).approve(vault.address, usdcUnits("22"));
    await vault.connect(josh).mint(usdc.address, usdcUnits("22"));
    await vault.connect(governor).allocate();

    // Vault should select first Strategy attempting to match second at 50%
    expect(await compoundStrategy.checkBalance(usdc.address)).to.equal(
      usdcUnits("22")
    );

    // Vault should select the first Strategy again because it is below 50%
    await usdc.connect(josh).approve(vault.address, usdcUnits("178"));
    await vault.connect(josh).mint(usdc.address, usdcUnits("178"));
    await vault.connect(governor).allocate();

    expect(await compoundStrategy.checkBalance(usdc.address)).to.equal(
      usdcUnits("200")
    );

    await usdc.connect(josh).approve(vault.address, usdcUnits("1"));
    await vault.connect(josh).mint(usdc.address, usdcUnits("1"));
    await vault.connect(governor).allocate();

    expect(await strategyTwo.checkBalance(usdc.address)).to.equal(
      usdcUnits("1")
    );
  });

  it("Should withdraw from overweight strategy first", async () => {
    const {
      vault,
      josh,
      dai,
      governor,
      compoundStrategy,
      strategyTwo,
    } = await loadFixture(multiStrategyVaultFixture);

    expect(await vault.totalValue()).to.approxEqual(
      utils.parseUnits("200", 18)
    );

    await vault.allocate();

    // First strategy should have 0 balance because vault allocates to last
    // strategy furtherest from weight
    expect(await compoundStrategy.checkBalance(dai.address)).to.equal(
      daiUnits("0")
    );
    expect(await strategyTwo.checkBalance(dai.address)).to.equal(
      daiUnits("200")
    );

    // Josh deposits DAI, 18 decimals
    await dai.connect(josh).approve(vault.address, daiUnits("210"));
    await vault.connect(josh).mint(dai.address, daiUnits("210"));
    await vault.connect(governor).allocate();

    expect(await compoundStrategy.checkBalance(dai.address)).to.equal(
      daiUnits("210")
    );
    expect(await strategyTwo.checkBalance(dai.address)).to.equal(
      daiUnits("200")
    );

    await vault.connect(josh).redeem(ousdUnits("20"), 0);

    // Should withdraw from the heaviest strategy first
    expect(await compoundStrategy.checkBalance(dai.address)).to.equal(
      daiUnits("190")
    );

    await vault.connect(josh).redeem(ousdUnits("20"), 0);

    expect(await strategyTwo.checkBalance(dai.address)).to.equal(
      daiUnits("180")
    );
  });

  it("Should withdraw from correct strategy with varying decimals", async () => {
    const {
      vault,
      josh,
      dai,
      usdc,
      governor,
      compoundStrategy,
      strategyTwo,
    } = await loadFixture(multiStrategyVaultFixture);

    expect(await vault.totalValue()).to.approxEqual(
      utils.parseUnits("200", 18)
    );

    await vault.allocate();

    // First strategy should have 0 balance because vault allocates to last
    // strategy furtherest from weight
    expect(await compoundStrategy.checkBalance(dai.address)).to.equal(
      daiUnits("0")
    );
    expect(await strategyTwo.checkBalance(dai.address)).to.equal(
      daiUnits("200")
    );

    // Josh deposits USDC, 6 decimals
    await usdc.connect(josh).approve(vault.address, usdcUnits("210"));
    await vault.connect(josh).mint(usdc.address, usdcUnits("210"));
    await vault.connect(governor).allocate();

    expect(await compoundStrategy.checkBalance(usdc.address)).to.equal(
      usdcUnits("210")
    );
    expect(await strategyTwo.checkBalance(dai.address)).to.equal(
      daiUnits("200")
    );

    await vault.connect(josh).redeem(ousdUnits("20"), 0);

    // Although compoundStrategy is the heaviest strategy, we don't withdraw
    // the full amount because the outputs calculation dictates we must withdraw
    // some of each currency
    // 210 - 210e6/410e6 * 20
    expect(await compoundStrategy.checkBalance(usdc.address)).to.equal(
      usdcUnits("199.756098")
    );

    await vault.connect(josh).redeem(ousdUnits("20"), 0);
  });

  it("Should allocate to both strategies even if their weights are lopsided", async () => {
    const {
      vault,
      josh,
      dai,
      usdc,
      governor,
      compoundStrategy,
      strategyTwo,
      strategyThree,
    } = await loadFixture(multiStrategyVaultFixture);

    await vault
      .connect(governor)
      .addStrategy(strategyThree.address, utils.parseUnits("1", 18));

    await vault
      .connect(governor)
      .setStrategyWeights(
        [compoundStrategy.address, strategyTwo.address, strategyThree.address],
        ["0", "0", utils.parseUnits("1", 18)]
      );

    expect(await vault.totalValue()).to.approxEqual(
      utils.parseUnits("200", 18)
    );
    await dai.connect(josh).approve(vault.address, daiUnits("200"));
    await vault.connect(josh).mint(dai.address, daiUnits("200"));
    await vault.connect(governor).allocate();

    // This is to simulate a large allocation to a strategy handling only one token DAI
    expect(await strategyThree.checkBalance(dai.address)).to.equal(
      daiUnits("400")
    );

    // give strategy two 50% and compound strategy 5%
    // minting usdc so strategyThree doesn't matter since it only supports Dai
    await vault
      .connect(governor)
      .setStrategyWeights(
        [compoundStrategy.address, strategyTwo.address],
        [utils.parseUnits("5", 16), utils.parseUnits("5", 17)]
      );

    // Josh deposits USDC, 6 decimals
    await usdc.connect(josh).approve(vault.address, usdcUnits("20"));
    await vault.connect(josh).mint(usdc.address, usdcUnits("20"));
    await vault.connect(governor).allocate();

    // Strategy Two should have 200 because it should have 10x more than Compound Strategy
    expect(await strategyTwo.checkBalance(usdc.address)).to.equal(
      usdcUnits("20")
    );

    await usdc.connect(josh).approve(vault.address, usdcUnits("2"));
    await vault.connect(josh).mint(usdc.address, usdcUnits("2"));
    await vault.connect(governor).allocate();

    // compound should get the next allocate because it'll stay at 10x less than strategy two
    expect(await strategyTwo.checkBalance(usdc.address)).to.equal(
      usdcUnits("20")
    );
    expect(await compoundStrategy.checkBalance(usdc.address)).to.equal(
      usdcUnits("2")
    );
  });
=======
>>>>>>> b42bb57c
});<|MERGE_RESOLUTION|>--- conflicted
+++ resolved
@@ -9,62 +9,6 @@
     this.timeout(0);
   }
 
-<<<<<<< HEAD
-  it("Should allocate correctly with equally weighted strategies", async () => {
-    const {
-      vault,
-      josh,
-      dai,
-      governor,
-      compoundStrategy,
-      strategyTwo,
-    } = await loadFixture(multiStrategyVaultFixture);
-
-    expect(await vault.totalValue()).to.approxEqual(
-      utils.parseUnits("200", 18)
-    );
-
-    await vault.allocate();
-
-    // First strategy should have 0 balance because vault allocates to last
-    // strategy furtherest from weight
-    expect(await compoundStrategy.checkBalance(dai.address)).to.equal(
-      daiUnits("0")
-    );
-    expect(await strategyTwo.checkBalance(dai.address)).to.equal(
-      daiUnits("200")
-    );
-
-    // Josh deposits DAI, 18 decimals
-    await dai.connect(josh).approve(vault.address, daiUnits("22"));
-    await vault.connect(josh).mint(dai.address, daiUnits("22"));
-    await vault.connect(governor).allocate();
-
-    // Vault should select first Strategy attempting to match second at 50%
-    expect(await compoundStrategy.checkBalance(dai.address)).to.equal(
-      daiUnits("22")
-    );
-
-    // Vault should select the first Strategy again because it is below 50%
-    await dai.connect(josh).approve(vault.address, daiUnits("178"));
-    await vault.connect(josh).mint(dai.address, daiUnits("178"));
-    await vault.connect(governor).allocate();
-
-    expect(await compoundStrategy.checkBalance(dai.address)).to.equal(
-      daiUnits("200")
-    );
-
-    await dai.connect(josh).approve(vault.address, daiUnits("1"));
-    await vault.connect(josh).mint(dai.address, daiUnits("1"));
-    await vault.connect(governor).allocate();
-
-    expect(await strategyTwo.checkBalance(dai.address)).to.equal(
-      daiUnits("201")
-    );
-  });
-
-=======
->>>>>>> b42bb57c
   it("Should reallocate from one strategy to another", async () => {
     const {
       vault,
@@ -180,230 +124,4 @@
         )
     ).to.be.revertedWith("Invalid from Strategy");
   });
-<<<<<<< HEAD
-
-  it("Should allocate correctly with equally weighted strategies and varying decimals", async () => {
-    const {
-      vault,
-      josh,
-      dai,
-      usdc,
-      governor,
-      compoundStrategy,
-      strategyTwo,
-    } = await loadFixture(multiStrategyVaultFixture);
-
-    expect(await vault.totalValue()).to.approxEqual(
-      utils.parseUnits("200", 18)
-    );
-
-    await vault.allocate();
-
-    // First strategy should have 0 balance because vault allocates to last
-    // strategy furtherest from weight
-    expect(await compoundStrategy.checkBalance(dai.address)).to.equal(
-      daiUnits("0")
-    );
-    expect(await strategyTwo.checkBalance(dai.address)).to.equal(
-      daiUnits("200")
-    );
-
-    // Josh deposits USDC, 6 decimals
-    await usdc.connect(josh).approve(vault.address, usdcUnits("22"));
-    await vault.connect(josh).mint(usdc.address, usdcUnits("22"));
-    await vault.connect(governor).allocate();
-
-    // Vault should select first Strategy attempting to match second at 50%
-    expect(await compoundStrategy.checkBalance(usdc.address)).to.equal(
-      usdcUnits("22")
-    );
-
-    // Vault should select the first Strategy again because it is below 50%
-    await usdc.connect(josh).approve(vault.address, usdcUnits("178"));
-    await vault.connect(josh).mint(usdc.address, usdcUnits("178"));
-    await vault.connect(governor).allocate();
-
-    expect(await compoundStrategy.checkBalance(usdc.address)).to.equal(
-      usdcUnits("200")
-    );
-
-    await usdc.connect(josh).approve(vault.address, usdcUnits("1"));
-    await vault.connect(josh).mint(usdc.address, usdcUnits("1"));
-    await vault.connect(governor).allocate();
-
-    expect(await strategyTwo.checkBalance(usdc.address)).to.equal(
-      usdcUnits("1")
-    );
-  });
-
-  it("Should withdraw from overweight strategy first", async () => {
-    const {
-      vault,
-      josh,
-      dai,
-      governor,
-      compoundStrategy,
-      strategyTwo,
-    } = await loadFixture(multiStrategyVaultFixture);
-
-    expect(await vault.totalValue()).to.approxEqual(
-      utils.parseUnits("200", 18)
-    );
-
-    await vault.allocate();
-
-    // First strategy should have 0 balance because vault allocates to last
-    // strategy furtherest from weight
-    expect(await compoundStrategy.checkBalance(dai.address)).to.equal(
-      daiUnits("0")
-    );
-    expect(await strategyTwo.checkBalance(dai.address)).to.equal(
-      daiUnits("200")
-    );
-
-    // Josh deposits DAI, 18 decimals
-    await dai.connect(josh).approve(vault.address, daiUnits("210"));
-    await vault.connect(josh).mint(dai.address, daiUnits("210"));
-    await vault.connect(governor).allocate();
-
-    expect(await compoundStrategy.checkBalance(dai.address)).to.equal(
-      daiUnits("210")
-    );
-    expect(await strategyTwo.checkBalance(dai.address)).to.equal(
-      daiUnits("200")
-    );
-
-    await vault.connect(josh).redeem(ousdUnits("20"), 0);
-
-    // Should withdraw from the heaviest strategy first
-    expect(await compoundStrategy.checkBalance(dai.address)).to.equal(
-      daiUnits("190")
-    );
-
-    await vault.connect(josh).redeem(ousdUnits("20"), 0);
-
-    expect(await strategyTwo.checkBalance(dai.address)).to.equal(
-      daiUnits("180")
-    );
-  });
-
-  it("Should withdraw from correct strategy with varying decimals", async () => {
-    const {
-      vault,
-      josh,
-      dai,
-      usdc,
-      governor,
-      compoundStrategy,
-      strategyTwo,
-    } = await loadFixture(multiStrategyVaultFixture);
-
-    expect(await vault.totalValue()).to.approxEqual(
-      utils.parseUnits("200", 18)
-    );
-
-    await vault.allocate();
-
-    // First strategy should have 0 balance because vault allocates to last
-    // strategy furtherest from weight
-    expect(await compoundStrategy.checkBalance(dai.address)).to.equal(
-      daiUnits("0")
-    );
-    expect(await strategyTwo.checkBalance(dai.address)).to.equal(
-      daiUnits("200")
-    );
-
-    // Josh deposits USDC, 6 decimals
-    await usdc.connect(josh).approve(vault.address, usdcUnits("210"));
-    await vault.connect(josh).mint(usdc.address, usdcUnits("210"));
-    await vault.connect(governor).allocate();
-
-    expect(await compoundStrategy.checkBalance(usdc.address)).to.equal(
-      usdcUnits("210")
-    );
-    expect(await strategyTwo.checkBalance(dai.address)).to.equal(
-      daiUnits("200")
-    );
-
-    await vault.connect(josh).redeem(ousdUnits("20"), 0);
-
-    // Although compoundStrategy is the heaviest strategy, we don't withdraw
-    // the full amount because the outputs calculation dictates we must withdraw
-    // some of each currency
-    // 210 - 210e6/410e6 * 20
-    expect(await compoundStrategy.checkBalance(usdc.address)).to.equal(
-      usdcUnits("199.756098")
-    );
-
-    await vault.connect(josh).redeem(ousdUnits("20"), 0);
-  });
-
-  it("Should allocate to both strategies even if their weights are lopsided", async () => {
-    const {
-      vault,
-      josh,
-      dai,
-      usdc,
-      governor,
-      compoundStrategy,
-      strategyTwo,
-      strategyThree,
-    } = await loadFixture(multiStrategyVaultFixture);
-
-    await vault
-      .connect(governor)
-      .addStrategy(strategyThree.address, utils.parseUnits("1", 18));
-
-    await vault
-      .connect(governor)
-      .setStrategyWeights(
-        [compoundStrategy.address, strategyTwo.address, strategyThree.address],
-        ["0", "0", utils.parseUnits("1", 18)]
-      );
-
-    expect(await vault.totalValue()).to.approxEqual(
-      utils.parseUnits("200", 18)
-    );
-    await dai.connect(josh).approve(vault.address, daiUnits("200"));
-    await vault.connect(josh).mint(dai.address, daiUnits("200"));
-    await vault.connect(governor).allocate();
-
-    // This is to simulate a large allocation to a strategy handling only one token DAI
-    expect(await strategyThree.checkBalance(dai.address)).to.equal(
-      daiUnits("400")
-    );
-
-    // give strategy two 50% and compound strategy 5%
-    // minting usdc so strategyThree doesn't matter since it only supports Dai
-    await vault
-      .connect(governor)
-      .setStrategyWeights(
-        [compoundStrategy.address, strategyTwo.address],
-        [utils.parseUnits("5", 16), utils.parseUnits("5", 17)]
-      );
-
-    // Josh deposits USDC, 6 decimals
-    await usdc.connect(josh).approve(vault.address, usdcUnits("20"));
-    await vault.connect(josh).mint(usdc.address, usdcUnits("20"));
-    await vault.connect(governor).allocate();
-
-    // Strategy Two should have 200 because it should have 10x more than Compound Strategy
-    expect(await strategyTwo.checkBalance(usdc.address)).to.equal(
-      usdcUnits("20")
-    );
-
-    await usdc.connect(josh).approve(vault.address, usdcUnits("2"));
-    await vault.connect(josh).mint(usdc.address, usdcUnits("2"));
-    await vault.connect(governor).allocate();
-
-    // compound should get the next allocate because it'll stay at 10x less than strategy two
-    expect(await strategyTwo.checkBalance(usdc.address)).to.equal(
-      usdcUnits("20")
-    );
-    expect(await compoundStrategy.checkBalance(usdc.address)).to.equal(
-      usdcUnits("2")
-    );
-  });
-=======
->>>>>>> b42bb57c
 });