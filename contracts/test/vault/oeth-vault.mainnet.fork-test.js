--- conflicted
+++ resolved
@@ -188,13 +188,9 @@
         .to.emit(oethVault, "Redeem")
         .withNamedArgs({ _addr: oethWhaleAddress });
     });
-<<<<<<< HEAD
-    // Skipping as this depends on the WETH available in the Vault
-=======
 
     // Skipping this test since right now we have too much of
     // WETH sitting in the Vault waiting to be deposited
->>>>>>> 51868b35
     it.skip("should not do full redeem by OETH whale", async () => {
       const { oeth, oethVault } = fixture;
 
