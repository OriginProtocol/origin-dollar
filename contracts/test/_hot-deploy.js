/* This file contains functions that hot deploy a contract or a set of contracts. Should/can be
 * used for fork-contract development process where the standalone (separate terminal) node
 * doesn't need to be restarted to pick up code and ABI changes.
 */
const { ethers } = hre;

const { isFork, isCI } = require("./helpers");
const addresses = require("../utils/addresses");
const {
  balancer_rETH_WETH_PID,
  balancer_wstETH_sfrxETH_rETH_PID,
  oethPoolLpPID,
} = require("../utils/constants");
const { replaceContractAt } = require("../utils/hardhat");
const { impersonateAndFund } = require("../utils/signers");

const log = require("../utils/logger")("test:fixtures:hot-deploy");

// based on a contract name create new implementation
async function constructNewContract(
  fixture,
  fixtureStrategyVarName,
  implContractName
) {
  const { deploy } = deployments;

  const getConstructorArguments = async () => {
    if (
      ["BalancerMetaPoolTestStrategy", "BalancerMetaPoolStrategy"].includes(
        implContractName
      )
    ) {
      return [
        [addresses.mainnet.rETH_WETH_BPT, addresses.mainnet.OETHVaultProxy],
        [
          addresses.mainnet.rETH,
          addresses.mainnet.stETH,
          addresses.mainnet.wstETH,
          addresses.mainnet.frxETH,
          addresses.mainnet.sfrxETH,
          addresses.mainnet.balancerVault, // Address of the Balancer vault
          balancer_rETH_WETH_PID, // Pool ID of the Balancer pool
        ],
        addresses.mainnet.rETH_WETH_AuraRewards, // Address of the Aura rewards contract
      ];
    } else if (implContractName === "BalancerComposablePoolTestStrategy") {
      return [
        [
          addresses.mainnet.wstETH_sfrxETH_rETH_BPT,
          addresses.mainnet.OETHVaultProxy,
        ],
        [
          addresses.mainnet.rETH,
          addresses.mainnet.stETH,
          addresses.mainnet.wstETH,
          addresses.mainnet.frxETH,
          addresses.mainnet.sfrxETH,
          addresses.mainnet.balancerVault, // Address of the Balancer vault
          balancer_wstETH_sfrxETH_rETH_PID, // Pool ID of the Balancer pool
        ],
        addresses.mainnet.wstETH_sfrxETH_rETH_AuraRewards, // Address of the Aura rewards contract
      ];
    } else if (implContractName === "MorphoCompoundStrategy") {
      return [
        [
          addresses.zero, // platformAddres not used by the strategy
          addresses.mainnet.VaultProxy,
        ],
      ];
    } else if (implContractName === "FraxETHStrategy") {
      return [
        [addresses.mainnet.sfrxETH, addresses.mainnet.OETHVaultProxy],
        addresses.mainnet.frxETH,
      ];
    } else if (implContractName === "ConvexEthMetaStrategy") {
      return [
        [addresses.mainnet.CurveOETHMetaPool, addresses.mainnet.OETHVaultProxy],
        [
          addresses.mainnet.CVXBooster,
          addresses.mainnet.CVXETHRewardsPool,
          oethPoolLpPID,
          addresses.mainnet.OETHProxy,
          addresses.mainnet.WETH,
        ],
      ];
    } else if (implContractName === "NativeStakingSSVStrategy") {
      const feeAccumulatorAddress = await fixture[
        fixtureStrategyVarName
      ].FEE_ACCUMULATOR_ADDRESS();
      return [
        [addresses.zero, addresses.mainnet.OETHVaultProxy],
        addresses.mainnet.WETH,
        addresses.mainnet.SSV,
        addresses.mainnet.SSVNetwork,
<<<<<<< HEAD
=======
        500,
>>>>>>> fae1a656
        feeAccumulatorAddress,
        addresses.mainnet.beaconChainDepositContract,
      ];
    }
  };

  log(`Deploying new "${implContractName}" contract implementation.`);

  // deploy this contract that exposes internal function
  await deploy(implContractName, {
    from: addresses.mainnet.Timelock, // doesn't matter which address deploys it
    contract: implContractName,
    args: await getConstructorArguments(),
  });

  log(`Deployed`);
  return await ethers.getContract(implContractName);
}

/* Hot deploy a fixture if the environment vars demand so
 */
async function hotDeployOption(
  fixture,
  fixtureName,
  config = { isOethFixture: false }
) {
  // Disable Hot Deploy on CI and for unit tests
  if (!isFork || isCI) return;

  const hotDeployOptions = (process.env.HOT_DEPLOY || "")
    .split(",")
    .map((item) => item.trim());

  if (!hotDeployOptions.length) return;

  const { isOethFixture } = config;
  const deployStrat = hotDeployOptions.includes("strategy");
  const deployVaultCore = hotDeployOptions.includes("vaultCore");
  const deployVaultAdmin = hotDeployOptions.includes("vaultAdmin");
  const deployHarvester = hotDeployOptions.includes("harvester");
  const deployOracleRouter = hotDeployOptions.includes("oracleRouter");
  const deployBuyback = hotDeployOptions.includes("buyback");

  log(`Running fixture hot deployment w/ config; isOethFixture:${isOethFixture} strategy:${!!deployStrat} 
    vaultCore:${!!deployVaultCore} vaultAdmin:${!!deployVaultAdmin} harvester:${!!deployHarvester}`);

  if (deployStrat) {
    if (fixtureName === "balancerREthFixture") {
      await hotDeployFixture(
        fixture, // fixture
        "balancerREthStrategy", // fixtureStrategyVarName
        "BalancerMetaPoolStrategy" // implContractName
      );
    } else if (fixtureName === "morphoCompoundFixture") {
      await hotDeployFixture(
        fixture, // fixture
        "morphoCompoundStrategy", // fixtureStrategyVarName
        "MorphoCompoundStrategy" // implContractName
      );
    } else if (fixtureName === "fraxETHStrategyFixture") {
      await hotDeployFixture(
        fixture, // fixture
        "fraxEthStrategy", // fixtureStrategyVarName
        "FraxETHStrategy" // implContractName
      );
    } else if (fixtureName === "convexOETHMetaVaultFixture") {
      await hotDeployFixture(
        fixture, // fixture
        "convexEthMetaStrategy", // fixtureStrategyVarName
        "ConvexEthMetaStrategy" // implContractName
      );
    } else if (fixtureName === "nativeStakingSSVStrategyFixture") {
      await hotDeployFixture(
        fixture, // fixture
        "nativeStakingSSVStrategy", // fixtureStrategyVarName
        "NativeStakingSSVStrategy" // implContractName
      );
    }
  }

  if (deployVaultCore || deployVaultAdmin) {
    await hotDeployVaultAdmin(
      fixture,
      deployVaultAdmin,
      deployVaultCore,
      isOethFixture
    );
  }
  if (deployHarvester) {
    await hotDeployHarvester(fixture, isOethFixture);
  }
  if (deployOracleRouter) {
    await hotDeployOracleRouter(fixture, isOethFixture);
  }

  if (deployBuyback) {
    await hotDeployBuyback(fixture, isOethFixture);
  }
}

async function hotDeployVaultAdmin(
  fixture,
  deployVaultAdmin,
  deployVaultCore,
  isOeth
) {
  const { deploy } = deployments;
  const vaultProxyName = `${isOeth ? "OETH" : ""}VaultProxy`;
  const vaultCoreName = `${isOeth ? "OETH" : ""}VaultCore`;
  const vaultAdminName = `${isOeth ? "OETH" : ""}VaultAdmin`;
  const vaultVariableName = `${isOeth ? "oethVault" : "vault"}`;

  const cVaultProxy = await ethers.getContract(vaultProxyName);

  if (deployVaultAdmin) {
    log(`Deploying new ${vaultAdminName} implementation`);

    // deploy this contract that exposes internal function
    await deploy(vaultAdminName, {
      from: addresses.mainnet.Timelock, // doesn't matter which address deploys it
      contract: vaultAdminName,
      args: isOeth ? [fixture.weth.address] : [],
    });

    const implementation = await ethers.getContract(vaultAdminName);
    const cVault = await ethers.getContractAt(
      vaultCoreName,
      cVaultProxy.address
    );
    // TODO: this might be faster by replacing bytecode of existing implementation contract
    const signerTimelock = await impersonateAndFund(addresses.mainnet.Timelock);
    await cVault.connect(signerTimelock).setAdminImpl(implementation.address);

    fixture[vaultVariableName] = await ethers.getContractAt(
      "IVault",
      cVaultProxy.address
    );
  }
  if (deployVaultCore) {
    log(`Deploying new ${vaultCoreName} implementation`);
    // deploy this contract that exposes internal function
    await deploy(vaultCoreName, {
      from: addresses.mainnet.Timelock, // doesn't matter which address deploys it
      contract: vaultCoreName,
      args: isOeth ? [fixture.weth.address] : [],
    });
    const implementation = await ethers.getContract(vaultCoreName);

    const cVault = await ethers.getContractAt(
      "InitializeGovernedUpgradeabilityProxy",
      cVaultProxy.address
    );
    const liveImplContractAddress = await cVault.implementation();

    log(
      `Replacing implementation at ${liveImplContractAddress} with the fresh bytecode`
    );

    await replaceContractAt(liveImplContractAddress, implementation);
  }
}

async function hotDeployHarvester(fixture, forOETH) {
  const { deploy } = deployments;
  const harvesterName = `${forOETH ? "OETH" : ""}Harvester`;
  const harvesterProxyName = `${forOETH ? "OETH" : ""}HarvesterProxy`;
  const vault = forOETH ? fixture.oethVault : fixture.vault;
  const baseToken = forOETH ? fixture.weth : fixture.usdt;

  const cHarvesterProxy = await ethers.getContract(harvesterProxyName);

  log(`Deploying new ${harvesterName} implementation`);
  await deploy(harvesterName, {
    from: addresses.mainnet.Timelock,
    contract: harvesterName,
    args: [vault.address, baseToken.address],
  });
  const implementation = await ethers.getContract(harvesterName);
  const liveImplContractAddress = await cHarvesterProxy.implementation();
  log(
    `Replacing implementation at ${liveImplContractAddress} with the fresh bytecode`
  );
  await replaceContractAt(liveImplContractAddress, implementation);
}

async function hotDeployOracleRouter(fixture, forOETH) {
  const { deploy } = deployments;
  const routerName = `${forOETH ? "OETH" : ""}OracleRouter`;

  const cRouter = await ethers.getContract(routerName);

  if (forOETH) {
    await deploy("AuraWETHPriceFeed", {
      from: await fixture.strategist.getAddress(),
      args: [addresses.mainnet.AuraWeightedOraclePool],
    });
    const auraPriceFeed = await ethers.getContract("AuraWETHPriceFeed");

    await deploy(routerName, {
      from: await fixture.strategist.getAddress(),
      args: [auraPriceFeed.address],
    });
  } else {
    await deploy(routerName, {
      from: await fixture.strategist.getAddress(),
      args: [],
    });
  }

  const implementation = await ethers.getContract(routerName);
  log(`Replacing implementation at ${cRouter.address} with the fresh bytecode`);
  await replaceContractAt(cRouter.address, implementation);
}

async function hotDeployBuyback(fixture, forOETH) {
  const { deploy } = deployments;
  const proxyName = `${forOETH ? "OETH" : ""}BuybackProxy`;
  const contractName = `${forOETH ? "OETH" : "OUSD"}Buyback`;

  const proxy = await ethers.getContract(proxyName);
  const oldImplAddr = await proxy.implementation();

  await deploy(contractName, {
    from: await fixture.strategist.getAddress(),
    args: [
      forOETH ? addresses.mainnet.OETHProxy : addresses.mainnet.OUSDProxy,
      addresses.mainnet.OGV,
      addresses.mainnet.CVX,
      addresses.mainnet.CVXLocker,
    ],
  });

  const newImpl = await ethers.getContract(contractName);
  log(
    `Replacing ${proxyName} implementation at ${oldImplAddr} with the fresh bytecode`
  );
  await replaceContractAt(oldImplAddr, newImpl);
}

/* Run the fixture and replace the main strategy contract(s) of the fixture
 * with the freshly compiled implementation.
 */
async function hotDeployFixture(
  fixture,
  fixtureStrategyVarName,
  implContractName
) {
  /* Because of the way hardhat fixture caching works it is vital that
   * the fixtures are loaded before the hot-deployment of contracts. If the
   * contracts are hot-deployed and fixture load happens afterwards the deployed
   * contract is not visible in deployments.
   */
  const strategyProxy = fixture[fixtureStrategyVarName];

  const newlyCompiledImplContract = await constructNewContract(
    fixture,
    fixtureStrategyVarName,
    implContractName
  );
  log(`New contract deployed at ${newlyCompiledImplContract.address}`);

  // fetch the contract with proxy ABI
  const proxyContract = await ethers.getContractAt(
    "InitializeGovernedUpgradeabilityProxy",
    strategyProxy.address
  );

  const liveImplContractAddress = await proxyContract.implementation();

  log(
    `Replacing implementation at ${liveImplContractAddress} with the fresh bytecode`
  );
  // replace current implementation
  await replaceContractAt(liveImplContractAddress, newlyCompiledImplContract);

  return fixture;
}

module.exports = {
  hotDeployOption,
};<|MERGE_RESOLUTION|>--- conflicted
+++ resolved
@@ -92,10 +92,7 @@
         addresses.mainnet.WETH,
         addresses.mainnet.SSV,
         addresses.mainnet.SSVNetwork,
-<<<<<<< HEAD
-=======
         500,
->>>>>>> fae1a656
         feeAccumulatorAddress,
         addresses.mainnet.beaconChainDepositContract,
       ];
