--- conflicted
+++ resolved
@@ -1,17 +1,10 @@
 const mocha = require("mocha");
 
 const {
-<<<<<<< HEAD
   isArbFork,
   isHoleskyFork,
   isBaseFork,
-  isForkTest,
-=======
   isMainnetForkTest,
-  isArbFork,
-  isHoleskyFork,
-  isBaseFork,
->>>>>>> f58d41fd
 } = require("./helpers");
 
 const _chunkId = Number(process.env.CHUNK_ID);
@@ -47,24 +40,6 @@
   // If you are running unit tests, scrape out all fork tests.
   // For fork tests, scrape out all unit tests.
   root.suites = root.suites.filter((s) => {
-<<<<<<< HEAD
-    const isMainnetForkTestFile = s.file.endsWith(".fork-test.js");
-    const isHoleskyTestFile = s.file.endsWith(".holesky-fork-test.js");
-    const isArbTestFile = s.file.endsWith(".arb.fork-test.js");
-    const isBaseTestFile = s.file.endsWith(".base.fork-test.js");
-
-    if (isHoleskyFork) {
-      return isHoleskyTestFile;
-    } else if (isArbFork) {
-      return isArbTestFile;
-    } else if (isBaseFork) {
-      return isBaseTestFile;
-    } else if (isForkTest) {
-      return isMainnetForkTestFile && !isArbTestFile && !isBaseTestFile;
-    } else {
-      // else is unit test
-      return !isMainnetForkTestFile && !isHoleskyTestFile;
-=======
     const isMainnetForkTestFile = s.file.endsWith("mainnet.fork-test.js");
     const isHoleskyTestFile = s.file.endsWith(".holesky.fork-test.js");
     const isArbTestFile = s.file.endsWith(".arb.fork-test.js");
@@ -82,7 +57,6 @@
     } else {
       // else is unit test
       return unitTest;
->>>>>>> f58d41fd
     }
   });
 
