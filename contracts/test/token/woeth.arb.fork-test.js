--- conflicted
+++ resolved
@@ -92,12 +92,8 @@
   it("Should not allow anyone else to burn", async () => {
     const { woeth, rafael, nick, minter } = fixture;
 
-<<<<<<< HEAD
     for (const signer of [rafael, nick, minter]) {
-=======
-    for (const signer of [governor, rafael, nick, minter]) {
       // prettier-ignore
->>>>>>> e62e9259
       await expect(
         woeth
           .connect(signer)["burn(address,uint256)"](signer.address, oethUnits("1"))
