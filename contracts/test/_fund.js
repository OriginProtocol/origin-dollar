const {
  setBalance,
  setStorageAt,
  getStorageAt,
} = require("@nomicfoundation/hardhat-network-helpers");
const ethrs = require("ethers");
const {
  parseEther,
  defaultAbiCoder,
  keccak256,
  hexlify,
  zeroPad,
  solidityKeccak256,
} = ethrs.utils;
const { units } = require("../utils/units");
const erc20Abi = require("./abi/erc20.json");
const addresses = require("../utils/addresses");

const log = require("../utils/logger")("test:_fund");

const mappedFundingSlots = {};
const balancesContractSlotCache = {
  [addresses.mainnet.stETH.toLowerCase()]: [0, false],
  [addresses.mainnet.frxETH.toLowerCase()]: [0, false],
  [addresses.mainnet.WETH.toLowerCase()]: [3, false],
  [addresses.mainnet.rETH.toLowerCase()]: [1, false],
  [addresses.mainnet.sfrxETH.toLowerCase()]: [3, false],
  [addresses.mainnet.ThreePoolToken.toLowerCase()]: [3, true],
  [addresses.mainnet.DAI.toLowerCase()]: [2, false],
  [addresses.mainnet.USDC.toLowerCase()]: [9, false],
  [addresses.mainnet.USDT.toLowerCase()]: [2, false],
  [addresses.mainnet.TUSD.toLowerCase()]: [14, false],
  [addresses.mainnet.OGN.toLowerCase()]: [0, true],
};

/**
 *
 * Based on https://blog.euler.finance/brute-force-storage-layout-discovery-in-erc20-contracts-with-hardhat-7ff9342143ed
 * @export
 * @param {string} tokenAddress
 * @return {*}  {Promise<[number, boolean]>}
 */
const findBalancesSlot = async (tokenAddress) => {
  tokenAddress = tokenAddress.toLowerCase();
  if (balancesContractSlotCache[tokenAddress]) {
    return balancesContractSlotCache[tokenAddress];
  }

  const { ethers } = (await import("hardhat")).default;

  const encode = (types, values) => defaultAbiCoder.encode(types, values);

  const account = ethrs.constants.AddressZero;
  const probeA = encode(
    ["uint"],
    [parseEther("99999999999999999999999999999999")]
  );
  const probeB = encode(
    ["uint"],
    [parseEther("77777777777777777777777777777777")]
  );

  const token = await ethers.getContractAt(erc20Abi, tokenAddress);

  for (let i = 0; i < 100; i += 1) {
    const slots = [
      keccak256(encode(["address", "uint"], [account, i])),
      keccak256(encode(["uint", "address"], [i, account])),
    ];
    for (const probedSlot of slots) {
      if (probedSlot.startsWith("0x0")) continue;
      // remove padding for JSON RPC
      // while (probedSlot.startsWith("0x0")) {
      //     probedSlot = `0x${probedSlot.slice(3)}`
      // }

      const prev = await getStorageAt(tokenAddress, probedSlot, "latest");

      // make sure the probe will change the slot value
      const probe = prev === probeA ? probeB : probeA;

      await setStorageAt(tokenAddress, probedSlot, probe);

      const balance = await token.balanceOf(account);

      // reset to previous value
      await setStorageAt(tokenAddress, probedSlot, prev);

      // For certain tokens with computed balances (aka rebasing tokens),
      // balance == probe won't be always true.
      if (
        balance.eq(ethrs.BigNumber.from(probe))
        // || balance.gt(ethrs.BigNumber.from(prev))
      ) {
        const isVyper = probedSlot == slots[1];
        balancesContractSlotCache[tokenAddress] = [i, isVyper];
        return [i, isVyper];
      }
    }
  }
  throw new Error(`Balances slot not found for ${tokenAddress}`);
};

const toBytes32 = (bn) => hexlify(zeroPad(bn.toHexString(), 32));

/**
 * Set the Balance of a user under an ERC20 token
 *
 * @param {string} userAddress
 * @param {object} tokenContract
 * @param {BN} amount
 * @param {string} [slotIndex]
 * @return {*}  {Promise<void>}
 */
const setTokenBalance = async (
  userAddress,
  tokenContract,
  amount,
  slotIndex = undefined
) => {
  const amountBn = ethrs.BigNumber.isBigNumber(amount)
    ? amount
    : await units(amount, tokenContract);
  let index = slotIndex;
  if (slotIndex === undefined) {
    const [balanceSlot, isVyper] = await findBalancesSlot(
      tokenContract.address
    );
    // key, slot
    index = solidityKeccak256(
      ["uint256", "uint256"],
      isVyper ? [balanceSlot, userAddress] : [userAddress, balanceSlot]
    );

    if (!mappedFundingSlots[tokenContract.address])
      mappedFundingSlots[tokenContract.address] = {};

    mappedFundingSlots[tokenContract.address][userAddress] = index;
  }

  log(
    `Setting balance of user ${userAddress} with token ${tokenContract.address}`
  );
  await setStorageAt(
    tokenContract.address,
    toBytes32(ethrs.BigNumber.from(index)),
    toBytes32(amountBn).toString()
  );
};

/**
 * Sets ETH balance of an account
 *
 * @param {Account} account to set balance
 * @param {number} [amount=10000] Amount of ETH to set
 */
async function hardhatSetBalance(address, amount = "10000") {
  await setBalance(address, parseEther(amount));
}

/**
 * Sets balance to a given account
 *
 * @param {Account} account to set balance
 * @param {[ERC20]} tokensTransfer Tokens that sets the balance by token.transfer tx
 * @param {number} [amount=10000] Amount of tokens to set
 */
const setERC20TokenBalance = async (account, token, amount = "10000") => {
  /* Format:
   * config = {
   *   tokenContract.address1: {
   *     userAddress1: slotIndex1,
   *     userAddress2: slotIndex2
   *   }
   * },
   *   tokenContract.address1: {...}
   *
   */
  const config = {
    "0x6B175474E89094C44Da98b954EedeAC495271d0F": {
      "0x1974f84881Af4204a21f18c43D7c4d9Dee331Bb5":
        "0x69b24394dd5fcb36e2323a72fa862921f86bb0b4a80e3cb9dcb0c57a59c9bdf9",
      "0x8e097ed5FC6B357Ff15a9a7f3D41cDF5B4a05553":
        "0xd109c2b690fc11f278729dca2fbda42000bf7dbdfe3e71e42ca94d1022236be2",
      "0xFc1850fDd03F596867318EbD303d6256150d657e":
        "0xe66d2125d91fcfc00d713020bf264edffb947787b8184b8a4acadcf7a8170a60",
    },
    "0xdAC17F958D2ee523a2206206994597C13D831ec7": {
      "0x1974f84881Af4204a21f18c43D7c4d9Dee331Bb5":
        "0x69b24394dd5fcb36e2323a72fa862921f86bb0b4a80e3cb9dcb0c57a59c9bdf9",
      "0x8e097ed5FC6B357Ff15a9a7f3D41cDF5B4a05553":
        "0xd109c2b690fc11f278729dca2fbda42000bf7dbdfe3e71e42ca94d1022236be2",
      "0xFc1850fDd03F596867318EbD303d6256150d657e":
        "0xe66d2125d91fcfc00d713020bf264edffb947787b8184b8a4acadcf7a8170a60",
    },
    "0xA0b86991c6218b36c1d19D4a2e9Eb0cE3606eB48": {
      "0x1974f84881Af4204a21f18c43D7c4d9Dee331Bb5":
        "0xf60c83e9a7db0106e80d1a4ade9d8823b6302c5b429ac7ab1c1626fb3145cc57",
      "0x8e097ed5FC6B357Ff15a9a7f3D41cDF5B4a05553":
        "0xb440dfcd6fa4d87862365c517b4c9011a5db4d027c7bfe1fbba53769e3340de1",
    },
  };

  // Set balance directly by manipulating the contract storage
  await setTokenBalance(
    account,
    token,
    amount,
<<<<<<< HEAD
    config[token.address.toLowerCase()]
      ? config[token.address][account]
      : undefined
=======
    config[token.address] ? config[token.address][account] : undefined,
    hre
>>>>>>> 07f2f4f8
  );

  // // Print out mapped slots and add them to config above
  // console.log(balancesContractSlotCache);
};

module.exports = {
  setERC20TokenBalance,
  hardhatSetBalance,
};<|MERGE_RESOLUTION|>--- conflicted
+++ resolved
@@ -206,14 +206,8 @@
     account,
     token,
     amount,
-<<<<<<< HEAD
-    config[token.address.toLowerCase()]
-      ? config[token.address][account]
-      : undefined
-=======
     config[token.address] ? config[token.address][account] : undefined,
     hre
->>>>>>> 07f2f4f8
   );
 
   // // Print out mapped slots and add them to config above
