const { expect } = require("chai");
const { parseUnits } = require("ethers/lib/utils");

<<<<<<< HEAD
const { createFixtureLoader, convexVaultFixture } = require("../fixture/_fixture");
=======
const { createFixtureLoader, convexVaultFixture } = require("../_fixture");
>>>>>>> e4801abb
const { shouldBehaveLikeGovernable } = require("../behaviour/governable");
const { shouldBehaveLikeHarvester } = require("../behaviour/harvester");
const { shouldBehaveLikeStrategy } = require("../behaviour/strategy");

const { ousdUnits, units, expectApproxSupply, isFork } = require("../helpers");

describe("Convex Strategy", function () {
  if (isFork) {
    this.timeout(0);
  }

  const loadFixture = createFixtureLoader(convexVaultFixture);
  let fixture;
  beforeEach(async function () {
    fixture = await loadFixture();
  });

  shouldBehaveLikeGovernable(() => ({
    ...fixture,
    strategy: fixture.convexStrategy,
  }));

  shouldBehaveLikeHarvester(() => ({
    ...fixture,
    strategy: fixture.convexStrategy,
    dripAsset: fixture.usdt,
    rewards: [
      { asset: fixture.crv, expected: parseUnits("2") },
      { asset: fixture.cvx, expected: parseUnits("3") },
    ],
  }));

  shouldBehaveLikeStrategy(() => ({
    ...fixture,
    strategy: fixture.convexStrategy,
    assets: [fixture.dai, fixture.usdc, fixture.usdt],
    vault: fixture.vault,
  }));

  const mint = async (amount, asset) => {
    const { anna, vault } = fixture;
    await asset.connect(anna).mint(await units(amount, asset));
    await asset
      .connect(anna)
      .approve(vault.address, await units(amount, asset));
    return await vault
      .connect(anna)
      .mint(asset.address, await units(amount, asset), 0);
  };

  describe("Setup", () => {
    it("Should have immutables set", async () => {
      const { dai, usdc, usdt, convexStrategy } = fixture;
<<<<<<< HEAD
      expect(await convexStrategy.CURVE_BASE_ASSETS()).to.equal(3);
=======
      expect(await convexStrategy.CURVE_POOL_ASSETS_COUNT()).to.equal(3);
>>>>>>> e4801abb
      expect(await convexStrategy.coin0()).to.equal(dai.address);
      expect(await convexStrategy.coin1()).to.equal(usdc.address);
      expect(await convexStrategy.coin2()).to.equal(usdt.address);
      expect(await convexStrategy.decimals0()).to.equal(18);
      expect(await convexStrategy.decimals1()).to.equal(6);
      expect(await convexStrategy.decimals2()).to.equal(6);
    });
  });

  describe("Mint", function () {
    it("Should stake USDT in Curve gauge via 3pool", async function () {
      const { ousd, usdt, anna, cvxBooster, threePoolToken } = fixture;
      await expectApproxSupply(ousd, ousdUnits("200"));
      await mint("30000.00", usdt);
      await expectApproxSupply(ousd, ousdUnits("30200"));
      await expect(anna).to.have.a.balanceOf("30000", ousd);
      await expect(cvxBooster).has.an.approxBalanceOf("30000", threePoolToken);
    });

    it("Should stake USDC in Curve gauge via 3pool", async function () {
      const { ousd, usdc, anna, cvxBooster, threePoolToken } = fixture;
      await expectApproxSupply(ousd, ousdUnits("200"));
      await mint("50000.00", usdc);
      await expectApproxSupply(ousd, ousdUnits("50200"));
      await expect(anna).to.have.a.balanceOf("50000", ousd);
      await expect(cvxBooster).has.an.approxBalanceOf("50000", threePoolToken);
    });

    it("Should use a minimum LP token amount when depositing USDT into 3pool", async function () {
      const { usdt } = fixture;
      await expect(mint("29000", usdt)).to.be.revertedWith(
        "Slippage ruined your day"
      );
    });

    it("Should use a minimum LP token amount when depositing USDC into 3pool", async function () {
      const { usdc } = fixture;
      await expect(mint("29000", usdc)).to.be.revertedWith(
        "Slippage ruined your day"
      );
    });
  });
});<|MERGE_RESOLUTION|>--- conflicted
+++ resolved
@@ -1,11 +1,7 @@
 const { expect } = require("chai");
 const { parseUnits } = require("ethers/lib/utils");
 
-<<<<<<< HEAD
 const { createFixtureLoader, convexVaultFixture } = require("../fixture/_fixture");
-=======
-const { createFixtureLoader, convexVaultFixture } = require("../_fixture");
->>>>>>> e4801abb
 const { shouldBehaveLikeGovernable } = require("../behaviour/governable");
 const { shouldBehaveLikeHarvester } = require("../behaviour/harvester");
 const { shouldBehaveLikeStrategy } = require("../behaviour/strategy");
@@ -59,11 +55,7 @@
   describe("Setup", () => {
     it("Should have immutables set", async () => {
       const { dai, usdc, usdt, convexStrategy } = fixture;
-<<<<<<< HEAD
-      expect(await convexStrategy.CURVE_BASE_ASSETS()).to.equal(3);
-=======
       expect(await convexStrategy.CURVE_POOL_ASSETS_COUNT()).to.equal(3);
->>>>>>> e4801abb
       expect(await convexStrategy.coin0()).to.equal(dai.address);
       expect(await convexStrategy.coin1()).to.equal(usdc.address);
       expect(await convexStrategy.coin2()).to.equal(usdt.address);
