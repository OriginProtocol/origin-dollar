const { expect } = require("chai");
const { formatUnits } = require("ethers").utils;
const { BigNumber } = require("ethers");

const addresses = require("../../utils/addresses");
const { balancer_rETH_WETH_PID } = require("../../utils/constants");
const { units, oethUnits, forkOnlyDescribe, isCI } = require("../helpers");
const {
  balancerREthFixture,
  balancerWstEthFixture,
  impersonateAndFundContract,
  createFixtureLoader,
  mineBlocks,
} = require("../fixture/_fixture");

const { tiltPool, unTiltPool } = require("../fixture/_pool_tilt");

const temporaryFork = require("../../utils/temporaryFork");

const log = require("../../utils/logger")("test:fork:strategy:balancer");

const loadBalancerREthFixtureDefault = createFixtureLoader(
  balancerREthFixture,
  {
    defaultStrategy: true,
  }
);

const loadBalancerREthFixtureNotDefault = createFixtureLoader(
  balancerREthFixture,
  {
    defaultStrategy: false,
  }
);

const loadBalancerWstEthFixture = createFixtureLoader(balancerWstEthFixture);

forkOnlyDescribe(
  "ForkTest: Balancer MetaStablePool rETH/WETH Strategy",
  function () {
    this.timeout(0);
    this.retries(isCI ? 3 : 0);

    let fixture;

    describe("Post deployment", () => {
      beforeEach(async () => {
        fixture = await loadBalancerREthFixtureDefault();
      });
      it("Should have the correct initial state", async function () {
        const { balancerREthStrategy, oethVault } = fixture;

        // Platform and OToken Vault
        expect(await balancerREthStrategy.platformAddress()).to.equal(
          addresses.mainnet.rETH_WETH_BPT
        );
        expect(await balancerREthStrategy.vaultAddress()).to.equal(
          oethVault.address
        );

        // Balancer and Aura config
        expect(await balancerREthStrategy.balancerVault()).to.equal(
          addresses.mainnet.balancerVault
        );
        expect(await balancerREthStrategy.balancerPoolId()).to.equal(
          balancer_rETH_WETH_PID
        );
        expect(await balancerREthStrategy.auraRewardPoolAddress()).to.equal(
          addresses.mainnet.rETH_WETH_AuraRewards
        );

        // Check deviation values
        expect(await balancerREthStrategy.maxDepositDeviation()).to.equal(
          oethUnits("0.01")
        );
        expect(await balancerREthStrategy.maxWithdrawalDeviation()).to.equal(
          oethUnits("0.01")
        );

        // Check addresses
        expect(await balancerREthStrategy.rETH()).to.equal(
          addresses.mainnet.rETH
        );
        expect(await balancerREthStrategy.wstETH()).to.equal(
          addresses.mainnet.wstETH
        );
        expect(await balancerREthStrategy.stETH()).to.equal(
          addresses.mainnet.stETH
        );
        expect(await balancerREthStrategy.sfrxETH()).to.equal(
          addresses.mainnet.sfrxETH
        );
        expect(await balancerREthStrategy.frxETH()).to.equal(
          addresses.mainnet.frxETH
        );
      });

      it("Should safeApproveAllTokens", async function () {
        const { reth, rEthBPT, weth, balancerREthStrategy, timelock } = fixture;
        const balancerVault = await balancerREthStrategy.balancerVault();
        const auraRewardPool =
          await balancerREthStrategy.auraRewardPoolAddress();

        const MAX = BigNumber.from(
          "0xffffffffffffffffffffffffffffffffffffffffffffffffffffffffffffffff"
        );
        const ZERO = BigNumber.from(0);
        const expectAllowanceRaw = async (expected, asset, owner, spender) => {
          const allowance = await asset.allowance(owner, spender);
          await expect(allowance).to.eq(expected);
        };

        const resetAllowance = async (asset, spender) => {
          // strategy needs some ETH so it can execute the transactions
          const strategySigner = await impersonateAndFundContract(
            balancerREthStrategy.address,
            "10"
          );
          await asset.connect(strategySigner).approve(spender, ZERO);
        };

        await resetAllowance(reth, balancerVault);
        await resetAllowance(weth, balancerVault);
        await resetAllowance(rEthBPT, balancerVault);
        await resetAllowance(rEthBPT, auraRewardPool);

        await expectAllowanceRaw(
          ZERO,
          reth,
          balancerREthStrategy.address,
          balancerVault
        );
        await expectAllowanceRaw(
          ZERO,
          weth,
          balancerREthStrategy.address,
          balancerVault
        );
        await expectAllowanceRaw(
          ZERO,
          rEthBPT,
          balancerREthStrategy.address,
          balancerVault
        );
        await expectAllowanceRaw(
          ZERO,
          rEthBPT,
          balancerREthStrategy.address,
          auraRewardPool
        );

        await balancerREthStrategy.connect(timelock).safeApproveAllTokens();

        await expectAllowanceRaw(
          MAX,
          reth,
          balancerREthStrategy.address,
          balancerVault
        );
        await expectAllowanceRaw(
          MAX,
          weth,
          balancerREthStrategy.address,
          balancerVault
        );
        await expectAllowanceRaw(
          MAX,
          rEthBPT,
          balancerREthStrategy.address,
          balancerVault
        );
        await expectAllowanceRaw(
          MAX,
          rEthBPT,
          balancerREthStrategy.address,
          auraRewardPool
        );
      });
    });

    describe("Deposit", function () {
      beforeEach(async () => {
        fixture = await loadBalancerREthFixtureNotDefault();
      });
      it("Should deposit 5 WETH and 5 rETH in Balancer MetaStablePool strategy", async function () {
        const { reth, rEthBPT, weth } = fixture;
        await depositTest(fixture, [5, 5], [weth, reth], rEthBPT);
      });
      it("Should deposit 12 WETH in Balancer MetaStablePool strategy", async function () {
        const { reth, rEthBPT, weth } = fixture;
        await depositTest(fixture, [12, 0], [weth, reth], rEthBPT);
      });
      it("Should deposit 30 rETH in Balancer MetaStablePool strategy", async function () {
        const { reth, rEthBPT, weth } = fixture;
        await depositTest(fixture, [0, 30], [weth, reth], rEthBPT);
      });
      it("Should deposit all WETH and rETH in strategy to pool", async function () {
        const { balancerREthStrategy, oethVault, reth, weth } = fixture;

        const rethInVaultBefore = await reth.balanceOf(oethVault.address);
        const wethInVaultBefore = await weth.balanceOf(oethVault.address);
        const strategyValueBefore = await balancerREthStrategy[
          "checkBalance()"
        ]();

        const oethVaultSigner = await impersonateAndFundContract(
          oethVault.address
        );

        const rethUnits = oethUnits("7");
        const rethValue = await reth.getEthValue(rethUnits);
        await reth
          .connect(oethVaultSigner)
          .transfer(balancerREthStrategy.address, rethUnits);
        const wethUnits = oethUnits("8");
        await weth
          .connect(oethVaultSigner)
          .transfer(balancerREthStrategy.address, wethUnits);

        await balancerREthStrategy.connect(oethVaultSigner).depositAll();

        const rethInVaultAfter = await reth.balanceOf(oethVault.address);
        const wethInVaultAfter = await weth.balanceOf(oethVault.address);
        const strategyValueAfter = await balancerREthStrategy[
          "checkBalance()"
        ]();

        expect(rethInVaultBefore.sub(rethInVaultAfter)).to.equal(rethUnits);
        expect(wethInVaultBefore.sub(wethInVaultAfter)).to.equal(wethUnits);
        expect(
          strategyValueAfter.sub(strategyValueBefore)
        ).to.approxEqualTolerance(rethValue.add(wethUnits), 0.01);
      });

      it("Should be able to deposit with higher deposit deviation", async function () {});

      it("Should revert when read-only re-entrancy is triggered", async function () {
        /* - needs to be an asset default strategy
         * - needs pool that supports native ETH
         * - attacker needs to try to deposit to Balancer pool and withdraw
         * - while withdrawing and receiving ETH attacker should take over the execution flow
         *   and try calling mint/redeem with the strategy default asset on the OethVault
         * - transaction should revert because of the `whenNotInVaultContext` modifier
         */
      });

      it("Should check balance for gas usage", async () => {
        const { balancerREthStrategy, josh, weth } = fixture;

        // Check balance in a transaction so the gas usage can be measured
        await balancerREthStrategy["checkBalance(address)"](weth.address);
        const tx = await balancerREthStrategy
          .connect(josh)
          .populateTransaction["checkBalance(address)"](weth.address);
        await josh.sendTransaction(tx);
      });

      it("Should not return invalid balance of unsupported asset", async () => {
        // Deposit something
        const { reth, rEthBPT, weth, balancerREthStrategy, frxETH, stETH } =
          fixture;
        await depositTest(fixture, [5, 5], [weth, reth], rEthBPT);

        // Check balance
        for (const unsupportedAsset of [frxETH, stETH]) {
          await expect(
            balancerREthStrategy["checkBalance(address)"](
              unsupportedAsset.address
            )
          ).to.be.revertedWith("Unsupported asset");
        }
      });
    });

    describe("Withdraw", function () {
      beforeEach(async () => {
        fixture = await loadBalancerREthFixtureNotDefault();
        const { balancerREthStrategy, oethVault, strategist, reth, weth } =
          fixture;

        await oethVault
          .connect(strategist)
          .depositToStrategy(
            balancerREthStrategy.address,
            [weth.address, reth.address],
            [oethUnits("32"), oethUnits("32")]
          );
      });

      // a list of WETH/RETH pairs
      const withdrawalTestCases = [
        ["10", "0"],
        ["0", "8"],
        ["11", "14"],
        ["2.9543", "9.234"],
        ["1.0001", "0"],
        ["9.99998", "0"],
        ["0", "7.00123"],
        ["0", "0.210002"],
        ["38.432", "12.5643"],
        ["5.123452", "29.00123"],
        ["22.1232", "30.12342"],
      ];

      for (const [wethAmount, rethAmount] of withdrawalTestCases) {
        it(`Should be able to withdraw ${wethAmount} WETH and ${rethAmount} RETH from the pool`, async function () {
          const { reth, balancerREthStrategy, oethVault, weth } = fixture;

          const vaultWethBalanceBefore = await weth.balanceOf(
            oethVault.address
          );
          const vaultRethBalanceBefore = await reth.balanceOf(
            oethVault.address
          );
          const wethWithdrawAmount = await units(wethAmount, weth);
          const rethWithdrawAmount = await units(rethAmount, reth);

          const oethVaultSigner = await impersonateAndFundContract(
            oethVault.address
          );

          // prettier-ignore
          await balancerREthStrategy
            .connect(oethVaultSigner)["withdraw(address,address[],uint256[])"](
              oethVault.address,
              [weth.address, reth.address],
              [wethWithdrawAmount, rethWithdrawAmount]
            );

          expect(
            (await weth.balanceOf(oethVault.address)).sub(
              vaultWethBalanceBefore
            )
          ).to.approxEqualTolerance(wethWithdrawAmount, 0.01);
          expect(
            (await reth.balanceOf(oethVault.address)).sub(
              vaultRethBalanceBefore
            )
          ).to.approxEqualTolerance(rethWithdrawAmount, 0.01);
        });
      }

      it("Should be able to withdraw all of pool liquidity", async function () {
        const { oethVault, weth, reth, balancerREthStrategy } = fixture;

        const wethBalanceBefore = await balancerREthStrategy[
          "checkBalance(address)"
        ](weth.address);
        const stEthBalanceBefore = await balancerREthStrategy[
          "checkBalance(address)"
        ](reth.address);

        const oethVaultSigner = await impersonateAndFundContract(
          oethVault.address
        );

        await balancerREthStrategy.connect(oethVaultSigner).withdrawAll();

        const wethBalanceDiff = wethBalanceBefore.sub(
          await balancerREthStrategy["checkBalance(address)"](weth.address)
        );
        const stEthBalanceDiff = stEthBalanceBefore.sub(
          await balancerREthStrategy["checkBalance(address)"](reth.address)
        );

        expect(wethBalanceDiff).to.be.gte(await units("15", weth), 1);
        expect(stEthBalanceDiff).to.be.gte(await units("15", reth), 1);
      });

      it("Should be able to withdraw with higher withdrawal deviation", async function () {});
    });

    describe("Large withdraw", function () {
      const depositAmount = 30000;
      let depositAmountUnits, oethVaultSigner;
      beforeEach(async () => {
        fixture = await loadBalancerREthFixtureNotDefault();
        const {
          balancerREthStrategy,
          balancerREthPID,
          balancerVault,
          josh,
          oethVault,
          oethZapper,
          strategist,
          reth,
          weth,
        } = fixture;

        oethVaultSigner = await impersonateAndFundContract(oethVault.address);

        await getPoolBalances(balancerVault, balancerREthPID);

        // Mint 100k oETH using WETH
        depositAmountUnits = oethUnits(depositAmount.toString());
        await oethZapper.connect(josh).deposit({ value: depositAmountUnits });

        // Mint 100k of oETH using RETH
        await reth.connect(josh).approve(oethVault.address, depositAmountUnits);
        await oethVault.connect(josh).mint(reth.address, depositAmountUnits, 0);

        await oethVault
          .connect(strategist)
          .depositToStrategy(
            balancerREthStrategy.address,
            [weth.address, reth.address],
            [depositAmountUnits, depositAmountUnits]
          );

        log(
          `Vault deposited ${depositAmount} WETH and ${depositAmount} RETH to Balancer strategy`
        );
      });
      it(`withdraw all ${depositAmount} of both assets together using withdrawAll`, async () => {
        const { balancerREthStrategy, oethVault } = fixture;

        const stratValueBefore = await oethVault.totalValue();
        log(`Vault total value before: ${formatUnits(stratValueBefore)}`);

        // Withdraw all
        await balancerREthStrategy.connect(oethVaultSigner).withdrawAll();
        log(`Vault withdraws all WETH and RETH`);

        const stratValueAfter = await oethVault.totalValue();
        log(`Vault total value after: ${formatUnits(stratValueAfter)}`);

        const diff = stratValueBefore.sub(stratValueAfter);
        const baseUnits = depositAmountUnits.mul(2);
        const diffPercent = diff.mul(100000000).div(baseUnits);
        log(
          `Vault's ETH value change: ${formatUnits(diff)} ETH ${formatUnits(
            diffPercent,
            6
          )}%`
        );
      });
      it(`withdraw close to ${depositAmount} of both assets using multi asset withdraw`, async () => {
        const {
          auraPool,
          balancerREthStrategy,
          rEthBPT,
          oethVault,
          reth,
          weth,
        } = fixture;

        const withdrawAmount = 29690;
        const withdrawAmountUnits = oethUnits(withdrawAmount.toString(), 18);

        const stratValueBefore = await oethVault.totalValue();
        log(`Vault total value before: ${formatUnits(stratValueBefore)}`);

        // Withdraw all
        // prettier-ignore
        await balancerREthStrategy
          .connect(oethVaultSigner)["withdraw(address,address[],uint256[])"](
            oethVault.address,
            [weth.address, reth.address],
            [withdrawAmountUnits, withdrawAmountUnits]
          );
        log(
          `Vault withdraws ${withdrawAmount} WETH and ${withdrawAmount} RETH together`
        );

        const bptAfterReth = await auraPool.balanceOf(
          balancerREthStrategy.address
        );
        log(`Aura BPTs after withdraw: ${formatUnits(bptAfterReth)}`);
        log(
          `Strategy BPTs after withdraw: ${formatUnits(
            await rEthBPT.balanceOf(balancerREthStrategy.address)
          )}`
        );

        const stratValueAfter = await oethVault.totalValue();
        log(`Vault total value after: ${formatUnits(stratValueAfter)}`);

        const diff = stratValueBefore.sub(stratValueAfter);
        const baseUnits = withdrawAmountUnits.mul(2);
        const diffPercent = diff.mul(100000000).div(baseUnits);
        log(
          `Vault's ETH value change: ${formatUnits(diff)} ETH ${formatUnits(
            diffPercent,
            6
          )}%`
        );
      });
      it(`withdraw ${depositAmount} of each asset in separate calls`, async () => {
        const {
          balancerREthStrategy,
          rEthBPT,
          oethVault,
          reth,
          weth,
          auraPool,
        } = fixture;

        const stratValueBefore = await oethVault.totalValue();
        log(`Vault total value before: ${formatUnits(stratValueBefore)}`);

        const bptBefore = await auraPool.balanceOf(
          balancerREthStrategy.address
        );
        log(`Aura BPTs before: ${formatUnits(bptBefore)}`);

        const withdrawAmount = 29700;
        const withdrawAmountUnits = oethUnits(withdrawAmount.toString(), 18);

        // Withdraw WETH
        // prettier-ignore
        await balancerREthStrategy
          .connect(oethVaultSigner)["withdraw(address,address,uint256)"](
            oethVault.address,
            weth.address,
            withdrawAmountUnits
          );

        log(`Vault withdraws ${withdrawAmount} WETH`);

        const stratValueAfterWeth = await oethVault.totalValue();
        log(
          `Vault total value after WETH withdraw: ${formatUnits(
            stratValueAfterWeth
          )}`
        );
        const bptAfterWeth = await auraPool.balanceOf(
          balancerREthStrategy.address
        );
        log(`Aura BPTs after WETH withdraw: ${formatUnits(bptAfterWeth)}`);
        log(
          `Strategy BPTs after WETH withdraw: ${formatUnits(
            await rEthBPT.balanceOf(balancerREthStrategy.address)
          )}`
        );

        // Withdraw RETH
        // prettier-ignore
        await balancerREthStrategy
          .connect(oethVaultSigner)["withdraw(address,address,uint256)"](
            oethVault.address,
            reth.address,
            withdrawAmountUnits
          );

        log(`Vault withdraws ${withdrawAmount} RETH`);

        const bptAfterReth = await auraPool.balanceOf(
          balancerREthStrategy.address
        );
        log(`Aura BPTs after RETH withdraw: ${formatUnits(bptAfterReth)}`);
        log(
          `Strategy BPTs after RETH withdraw: ${formatUnits(
            await rEthBPT.balanceOf(balancerREthStrategy.address)
          )}`
        );

        const stratValueAfterReth = await oethVault.totalValue();
        log(
          `Vault total value after RETH withdraw: ${formatUnits(
            stratValueAfterReth
          )}`
        );

        const diff = stratValueBefore.sub(stratValueAfterReth);
        const baseUnits = withdrawAmountUnits.mul(2);
        const diffPercent = diff.mul(100000000).div(baseUnits);
        log(
          `Vault's ETH value change: ${formatUnits(diff)} ETH ${formatUnits(
            diffPercent,
            6
          )}%`
        );
      });
    });

    describe("Harvest rewards", function () {
      beforeEach(async () => {
        fixture = await loadBalancerREthFixtureDefault();
      });

      it("Should be able to collect reward tokens", async function () {
        const {
          weth,
          reth,
          rEthBPT,
          balancerREthStrategy,
          oethHarvester,
          bal,
          aura,
        } = fixture;

        const sHarvester = await impersonateAndFundContract(
          oethHarvester.address
        );
        expect(await bal.balanceOf(oethHarvester.address)).to.equal(
          oethUnits("0")
        );
        expect(await aura.balanceOf(oethHarvester.address)).to.equal(
          oethUnits("0")
        );

        await depositTest(fixture, [5, 5], [weth, reth], rEthBPT);
        await mineBlocks(1000);

        await balancerREthStrategy.connect(sHarvester).collectRewardTokens();

        expect(await bal.balanceOf(oethHarvester.address)).to.be.gte(
          oethUnits("0")
        );
        expect(await aura.balanceOf(oethHarvester.address)).to.be.gte(
          oethUnits("0")
        );
      });

      it("Should be able to collect and swap reward tokens", async function () {
        const {
          josh,
          balancerREthStrategy,
          weth,
          reth,
          oethHarvester,
          rEthBPT,
          oethDripper,
        } = fixture;

        await depositTest(fixture, [5, 5], [weth, reth], rEthBPT);
        await mineBlocks(1000);

        const wethBalanceBefore = await weth.balanceOf(oethDripper.address);
        await oethHarvester.connect(josh)[
          // eslint-disable-next-line
          "harvestAndSwap(address)"
        ](balancerREthStrategy.address);

        const wethBalanceDiff = wethBalanceBefore.sub(
          await weth.balanceOf(oethDripper.address)
        );

        expect(wethBalanceDiff).to.be.gte(oethUnits("0"));
      });
    });
  }
);

forkOnlyDescribe(
  "ForkTest: Balancer MetaStablePool wstETH/WETH Strategy",
  function () {
    describe("Deposit", function () {
      let fixture;

      beforeEach(async () => {
        fixture = await loadBalancerWstEthFixture();
        const { timelock, stETH, weth, oethVault } = fixture;
        await oethVault
          .connect(timelock)
          .setAssetDefaultStrategy(stETH.address, addresses.zero);
        await oethVault
          .connect(timelock)
          .setAssetDefaultStrategy(weth.address, addresses.zero);
      });

      it("Should deposit 5 WETH and 5 stETH in Balancer MetaStablePool strategy", async function () {
        const { stETH, stEthBPT, weth } = fixture;
        await wstETHDepositTest(fixture, [5, 5], [weth, stETH], stEthBPT);
      });
      it("Should deposit 12 WETH in Balancer MetaStablePool strategy", async function () {
        const { stETH, stEthBPT, weth } = fixture;
        await wstETHDepositTest(fixture, [12, 0], [weth, stETH], stEthBPT);
      });

      it("Should deposit 30 stETH in Balancer MetaStablePool strategy", async function () {
        const { stETH, stEthBPT, weth } = fixture;
        await wstETHDepositTest(fixture, [0, 30], [weth, stETH], stEthBPT);
      });

      it("Should check balance for gas usage", async () => {
        const { balancerWstEthStrategy, josh, weth } = fixture;

        // Check balance in a transaction so the gas usage can be measured
        await balancerWstEthStrategy["checkBalance(address)"](weth.address);
        const tx = await balancerWstEthStrategy
          .connect(josh)
          .populateTransaction["checkBalance(address)"](weth.address);
        await josh.sendTransaction(tx);
      });
    });

    describe("Withdraw", function () {
      let fixture;

      beforeEach(async () => {
        fixture = await loadBalancerWstEthFixture();
        const { balancerWstEthStrategy, oethVault, strategist, stETH, weth } =
          fixture;

        await oethVault
          .connect(strategist)
          .depositToStrategy(
            balancerWstEthStrategy.address,
            [weth.address, stETH.address],
            [units("35", weth), oethUnits("35")]
          );
      });

      // a list of WETH/STeth pairs
      const withdrawalTestCases = [
        ["10", "0"],
        ["0", "8"],
        ["11", "14"],
        ["2.9543", "9.234"],
        ["1.0001", "0"],
        ["9.99998", "0"],
        ["0", "7.00123"],
        ["0", "0.210002"],
        ["38.432", "12.5643"],
        ["5.123452", "29.00123"],
        ["22.1232", "30.12342"],
      ];

      for (const [wethAmount, stETHAmount] of withdrawalTestCases) {
        it(`Should be able to withdraw ${wethAmount} WETH and ${stETHAmount} stETH from the pool`, async function () {
          const { stETH, balancerWstEthStrategy, oethVault, weth } = fixture;

          const vaultWethBalanceBefore = await weth.balanceOf(
            oethVault.address
          );
          const vaultstEthBalanceBefore = await stETH.balanceOf(
            oethVault.address
          );
          const wethWithdrawAmount = await units(wethAmount, weth);
          const stETHWithdrawAmount = await units(stETHAmount, stETH);

          const oethVaultSigner = await impersonateAndFundContract(
            oethVault.address
          );

          // prettier-ignore
          await balancerWstEthStrategy
            .connect(oethVaultSigner)["withdraw(address,address[],uint256[])"](
              oethVault.address,
              [weth.address, stETH.address],
              [wethWithdrawAmount, stETHWithdrawAmount]
            );

          expect(
            (await weth.balanceOf(oethVault.address)).sub(
              vaultWethBalanceBefore
            )
          ).to.approxEqualTolerance(wethWithdrawAmount, 1);
          expect(
            (await stETH.balanceOf(oethVault.address)).sub(
              vaultstEthBalanceBefore
            )
          ).to.approxEqualTolerance(stETHWithdrawAmount, 1);
        });
      }

      it("Should be able to withdraw all of pool liquidity", async function () {
        const { oethVault, weth, stETH, balancerWstEthStrategy } = fixture;

        const wethBalanceBefore = await balancerWstEthStrategy[
          "checkBalance(address)"
        ](weth.address);
        const stEthBalanceBefore = await balancerWstEthStrategy[
          "checkBalance(address)"
        ](stETH.address);

        const oethVaultSigner = await impersonateAndFundContract(
          oethVault.address
        );

        await balancerWstEthStrategy.connect(oethVaultSigner).withdrawAll();

        const wethBalanceDiff = wethBalanceBefore.sub(
          await balancerWstEthStrategy["checkBalance(address)"](weth.address)
        );
        const stEthBalanceDiff = stEthBalanceBefore.sub(
          await balancerWstEthStrategy["checkBalance(address)"](stETH.address)
        );

        expect(wethBalanceDiff).to.be.gte(await units("15", weth), 1);
        expect(stEthBalanceDiff).to.be.gte(await units("15", stETH), 1);
      });
    });

    describe("Harvest rewards", function () {
      it("Should be able to collect reward tokens", async function () {
        const { josh, balancerWstEthStrategy, oethHarvester } =
          await loadBalancerWstEthFixture();

        await oethHarvester.connect(josh)[
          // eslint-disable-next-line
          "harvestAndSwap(address)"
        ](balancerWstEthStrategy.address);
      });
    });

    describe("work in MEV environment", function () {
      let fixture;

      beforeEach(async () => {
        fixture = await loadBalancerREthFixtureNotDefault();
<<<<<<< HEAD
=======
        const { oethVault, balancerREthStrategy, strategist } = fixture;
        await oethVault
          .connect(strategist)
          .withdrawAllFromStrategy(balancerREthStrategy.address);

        attackerAddress = "0xd8dA6BF26964aF9D7eEd9e03E53415D37aA96045";
        sAttacker = await impersonateAndFundContract(attackerAddress);
        await mintWETH(fixture.weth, sAttacker, "500000");
>>>>>>> fc2976d7
      });

      it("deposit should fail if pool is being manipulated", async function () {
        const {
          balancerREthStrategy,
          oethVault,
          oethVaultValueChecker,
          oeth,
          weth,
          reth,
          rEthBPT,
          josh,
        } = fixture;
        let forkedStratBalance = 0;
        const { vaultChange, profit } = await temporaryFork({
          temporaryAction: async () => {
            await depositTest(fixture, [5, 5], [weth, reth], rEthBPT);
            forkedStratBalance = await balancerREthStrategy["checkBalance()"]();
          },
          vaultContract: oethVault,
          oTokenContract: oeth,
        });

        expect(forkedStratBalance).to.be.gte(await oethUnits("0"), 1);
        const stratBalance = await balancerREthStrategy["checkBalance()"]();
        expect(stratBalance).to.equal(await oethUnits("0"), 1);

        const { profit: profitWithTilt } = await temporaryFork({
          temporaryAction: async () => {
            await tiltPool({
              fixture,
              tiltTvlFactor: 300,
              attackAsset: weth, // asset used to tilt the pool
              poolContract: rEthBPT,
            });

            await oethVaultValueChecker.connect(josh).takeSnapshot();
            await depositTest(fixture, [5, 5], [weth, reth], rEthBPT, 20);

            await expect(
              oethVaultValueChecker.connect(josh).checkDelta(
                profit, // expected profit
                oethUnits("0.1"), // profit variance
                vaultChange, // expected vaultChange
                oethUnits("0.1") // expected vaultChange variance
              )
            ).to.be.revertedWith("Profit too high");
          },
          vaultContract: oethVault,
          oTokenContract: oeth,
        });

        const profitDiff = profitWithTilt.sub(profit);
        expect(profitDiff).to.be.gte(oethUnits("0.3"), 1);
      });

      it("withdrawal should fail if pool is being manipulated maxWithdrawalDeviation catching the issue", async function () {
        const { balancerREthStrategy, oethVault, oeth, weth, reth, rEthBPT } =
          fixture;

        const wethWithdrawAmount = oethUnits("0");
        const rethWithdrawAmount = oethUnits("7");

        const oethVaultSigner = await impersonateAndFundContract(
          oethVault.address
        );

        await depositTest(fixture, [10, 10], [weth, reth], rEthBPT);

        await temporaryFork({
          temporaryAction: async () => {
            await tiltPool({
              fixture,
              tiltTvlFactor: 300,
              attackAsset: weth, // asset used to tilt the pool
              poolContract: rEthBPT,
            });

            // prettier-ignore
            expect(
              balancerREthStrategy
                .connect(oethVaultSigner)["withdraw(address,address[],uint256[])"](
                  oethVault.address,
                  [reth.address, weth.address],
                  [rethWithdrawAmount, wethWithdrawAmount]
                )
              // not enough BPT supplied
            ).to.be.revertedWith("BAL#207");
          },
          vaultContract: oethVault,
          oTokenContract: oeth,
        });
      });

      it("withdrawal should fail if pool is being manipulated maxWithdrawalDeviation NOT catching the issue and Vault Value checker catching it", async function () {
        const {
          balancerREthStrategy,
          oethVault,
          oethVaultValueChecker,
          oeth,
          weth,
          reth,
          rEthBPT,
          josh,
          strategist,
        } = fixture;

        const wethWithdrawAmount = oethUnits("0");
        const rethWithdrawAmount = oethUnits("5");

        const oethVaultSigner = await impersonateAndFundContract(
          oethVault.address
        );

        await depositTest(fixture, [10, 10], [weth, reth], rEthBPT);

        // set max withdrawal deviation to 100%
        await balancerREthStrategy
          .connect(strategist)
          .setMaxWithdrawalDeviation(oethUnits("1")); // 100%

        const { vaultChange, profit } = await temporaryFork({
          temporaryAction: async () => {
            // prettier-ignore
            await balancerREthStrategy
              .connect(oethVaultSigner)["withdraw(address,address[],uint256[])"](
                oethVault.address,
                [reth.address, weth.address],
                [rethWithdrawAmount, wethWithdrawAmount]
              );
          },
          vaultContract: oethVault,
          oTokenContract: oeth,
        });

        const { profit: profitWithTilt } = await temporaryFork({
          temporaryAction: async () => {
            await tiltPool({
              fixture,
              tiltTvlFactor: 300,
              attackAsset: weth, // asset used to tilt the pool
              poolContract: rEthBPT,
            });

            await oethVaultValueChecker.connect(josh).takeSnapshot();

            // prettier-ignore
            await balancerREthStrategy
              .connect(oethVaultSigner)["withdraw(address,address[],uint256[])"](
                oethVault.address,
                [reth.address, weth.address],
                [rethWithdrawAmount, wethWithdrawAmount]
              );

            await expect(
              oethVaultValueChecker.connect(josh).checkDelta(
                profit, // expected profit
                oethUnits("0.1"), // profit variance
                vaultChange, // expected vaultChange
                oethUnits("0.1") // expected vaultChange variance
              )
            ).to.be.revertedWith("Profit too low");
          },
          vaultContract: oethVault,
          oTokenContract: oeth,
        });

        const profitDiff = profitWithTilt.sub(profit);
        expect(profitDiff).to.be.lte(oethUnits("-0.5"), 1);
      });

      // consists of test cases with variable tilt percentage and expected balance diff
      const checkBalanceTestCases = [
        /* +100% tilt & 0.012 expected change means:
         *  - pool has been tilted using WETH deposit that equals 100% of pools current
         *    liquidity. Meaning if pool has 10k WETH & 10k RETH the tilt action will be
         *    depositing additional 20k WETH totaling pool to: 30k WETH & 10k RETH
         *  - 0.012 expected change means 0.012 diff between pre-tilt checkBalance and after
         *    tilt checkBalance call. Strategy has roughly ~100 units deposited so 0.012
         *    change would equal 0.012/100 = 0.00012 change if 1 is a whole. Or 0.012%
         */
        [100, "0.015"],
<<<<<<< HEAD
        [200, "0.016"],
        [300, "0.018"],
        [400, "0.02"],
        [500, "0.02"],
=======
        [200, "0.019"],
        [300, "0.023"],
        [400, "0.025"],
        [500, "0.025"],
>>>>>>> fc2976d7
      ];

      for (const testCase of checkBalanceTestCases) {
        const tiltAmount = testCase[0];
        const maxDiff = testCase[1];

        it(`checkBalance with ~100 units should at most have ${maxDiff} absolute diff when performing WETH pool tilt at ${tiltAmount}% of pool's TVL`, async function () {
          const {
            oeth,
            oethVault,
            balancerREthPID,
            balancerREthStrategy,
            weth,
            reth,
            rEthBPT,
            balancerVault,
          } = fixture;

          const logParams = {
            oeth,
            oethVault,
            bpt: rEthBPT,
            balancerVault,
            strategy: balancerREthStrategy,
            allAssets: [weth, reth],
            pid: balancerREthPID,
            reth,
          };

          const balancesBefore = await logBalances(logParams);

          await depositTest(fixture, [50, 50], [weth, reth], rEthBPT);

          const checkBalanceAmount = await balancerREthStrategy[
            "checkBalance()"
          ]();
          expect(checkBalanceAmount).to.be.gte(oethUnits("0"), 1);

          await tiltPool({
            fixture,
            tiltTvlFactor: 300,
            attackAsset: weth, // asset used to tilt the pool
            poolContract: rEthBPT,
          });

          const checkBalanceAmountAfterTilt = await balancerREthStrategy[
            "checkBalance()"
          ]();
          expect(checkBalanceAmountAfterTilt).to.be.gte(
            await oethUnits("0"),
            1
          );

          const checkBalanceDiff =
            checkBalanceAmountAfterTilt.sub(checkBalanceAmount);
          // ~100 units in pool liquidity should have less than 0.02 effect == 0.02%
          expect(checkBalanceDiff).to.be.lte(oethUnits(maxDiff));

          await unTiltPool({
            fixture,
            attackAsset: weth, // asset used to tilt the pool
            poolContract: rEthBPT,
          });

          const checkBalanceAmountAfterAttack = await balancerREthStrategy[
            "checkBalance()"
          ]();

          // check balance should report larger balance after attack comparing
          // to the middle of the attack. Since the attacker has encountered
          // fees with un-tilting.
          expect(checkBalanceAmountAfterAttack).to.be.gt(
            checkBalanceAmountAfterTilt
          );

          const oethVaultSigner = await impersonateAndFundContract(
            oethVault.address
          );
          await balancerREthStrategy.connect(oethVaultSigner).withdrawAll();

          const balancesAfter = await logBalances(logParams);

          const rethDiff =
            parseFloat(balancesAfter.vaultAssets.rETH.toString()) -
            parseFloat(balancesBefore.vaultAssets.rETH.toString());
          const wethDiff =
            parseFloat(balancesAfter.vaultAssets.WETH.toString()) -
            parseFloat(balancesBefore.vaultAssets.WETH.toString());
          const rethExchangeRate =
            parseFloat(await reth.getExchangeRate()) / 1e18;
          const unitDiff = rethDiff * rethExchangeRate + wethDiff;

          /* confirm that the profits gained by the attacker's pool tilt
           * action can be extracted by withdrawing the funds.
           */
          expect(unitDiff / 1e18).to.be.gte(parseFloat(maxDiff));
        });
      }
    });
  }
);

async function getPoolValues(strategy, allAssets, reth) {
  const result = {
    sum: BigNumber.from(0),
  };

  for (const asset of allAssets) {
    const assetSymbol = await asset.symbol();
    const strategyAssetBalance = await strategy["checkBalance(address)"](
      asset.address
    );
    log(
      `Balancer ${assetSymbol} balance: ${formatUnits(strategyAssetBalance)}`
    );
    const strategyAssetValue =
      asset.address === reth.address
        ? await reth.getEthValue(strategyAssetBalance)
        : strategyAssetBalance;
    result.sum = result.sum.add(strategyAssetValue);
    log(`Balancer ${assetSymbol} value: ${formatUnits(strategyAssetValue)}`);
    result[assetSymbol] = strategyAssetBalance;
  }
  log(`Balancer sum values: ${formatUnits(result.sum)}`);

  result.value = await strategy["checkBalance()"]();
  log(`Balancer value: ${formatUnits(result.value)}`);

  return result;
}

async function getPoolBalances(balancerVault, pid) {
  const result = {};
  const { tokens, balances } = await balancerVault.getPoolTokens(pid);
  let i = 0;
  for (const balance of balances) {
    const assetAddr = tokens[i++];
    log(`${assetAddr} pool balance: ${formatUnits(balance)}`);
    result[assetAddr] = balance;
  }
  return result;
}

async function depositTest(
  fixture,
  amounts,
  allAssets,
  bpt,
  strategyValueDiffPct = 1
) {
  const {
    oethVault,
    oeth,
    balancerREthStrategy,
    balancerVault,
    balancerREthPID,
    reth,
    strategist,
  } = fixture;
  const logParams = {
    oeth,
    oethVault,
    bpt,
    balancerVault,
    strategy: balancerREthStrategy,
    allAssets,
    pid: balancerREthPID,
    reth,
  };

  const unitAmounts = amounts.map((amount) => oethUnits(amount.toString()));
  const ethAmounts = await Promise.all(
    allAssets.map((asset, i) =>
      asset.address === reth.address
        ? reth.getEthValue(unitAmounts[i])
        : unitAmounts[i]
    )
  );
  const sumEthAmounts = ethAmounts.reduce(
    (a, b) => a.add(b),
    BigNumber.from(0)
  );

  const before = await logBalances(logParams);

  await oethVault.connect(strategist).depositToStrategy(
    balancerREthStrategy.address,
    allAssets.map((asset) => asset.address),
    unitAmounts
  );

  const after = await logBalances(logParams);

  // Should have liquidity in Balancer
  const strategyValuesDiff = after.strategyValues.sum.sub(
    before.strategyValues.sum
  );
  expect(strategyValuesDiff).to.approxEqualTolerance(
    sumEthAmounts,
    strategyValueDiffPct
  );
  expect(
    after.strategyValues.value,
    "strategy total value = sum of asset values"
  ).to.approxEqualTolerance(after.strategyValues.sum, 0.01);
}

async function wstETHDepositTest(fixture, amounts, allAssets, bpt) {
  const {
    oethVault,
    oeth,
    balancerWstEthStrategy,
    balancerVault,
    balancerWstEthPID,
    strategist,
    reth,
  } = fixture;
  const logParams = {
    oeth,
    oethVault,
    bpt,
    balancerVault,
    strategy: balancerWstEthStrategy,
    allAssets,
    pid: balancerWstEthPID,
    reth,
  };

  const unitAmounts = amounts.map((amount) => oethUnits(amount.toString()));
  const ethAmounts = unitAmounts;
  const sumEthAmounts = ethAmounts.reduce(
    (a, b) => a.add(b),
    BigNumber.from(0)
  );

  const before = await logBalances(logParams);

  await oethVault.connect(strategist).depositToStrategy(
    balancerWstEthStrategy.address,
    allAssets.map((asset) => asset.address),
    unitAmounts
  );

  const after = await logBalances(logParams);

  // Should have liquidity in Balancer
  const strategyValuesDiff = after.strategyValues.sum.sub(
    before.strategyValues.sum
  );
  expect(strategyValuesDiff).to.approxEqualTolerance(sumEthAmounts, 1);
  expect(
    after.strategyValues.value,
    "strategy total value = sum of asset values"
  ).to.approxEqualTolerance(after.strategyValues.sum, 1);
}

async function logBalances({
  oeth,
  oethVault,
  bpt,
  balancerVault,
  pid,
  strategy,
  allAssets,
  reth,
}) {
  const oethSupply = await oeth.totalSupply();
  const bptSupply = await bpt.totalSupply();

  log(`\nOETH total supply: ${formatUnits(oethSupply)}`);
  log(`BPT total supply : ${formatUnits(bptSupply)}`);

  const vaultAssets = {};
  for (const asset of allAssets) {
    const vaultAssetAmount = await asset.balanceOf(oethVault.address);
    const symbol = await asset.symbol();
    log(`${symbol} in vault ${formatUnits(vaultAssetAmount)}`);
    vaultAssets[symbol] = vaultAssetAmount;
  }

  const strategyValues = await getPoolValues(strategy, allAssets, reth);

  const poolBalances = await getPoolBalances(balancerVault, pid);

  return {
    oethSupply,
    bptSupply,
    strategyValues,
    poolBalances,
    vaultAssets,
  };
}<|MERGE_RESOLUTION|>--- conflicted
+++ resolved
@@ -800,17 +800,10 @@
 
       beforeEach(async () => {
         fixture = await loadBalancerREthFixtureNotDefault();
-<<<<<<< HEAD
-=======
         const { oethVault, balancerREthStrategy, strategist } = fixture;
         await oethVault
           .connect(strategist)
           .withdrawAllFromStrategy(balancerREthStrategy.address);
-
-        attackerAddress = "0xd8dA6BF26964aF9D7eEd9e03E53415D37aA96045";
-        sAttacker = await impersonateAndFundContract(attackerAddress);
-        await mintWETH(fixture.weth, sAttacker, "500000");
->>>>>>> fc2976d7
       });
 
       it("deposit should fail if pool is being manipulated", async function () {
@@ -993,17 +986,10 @@
          *    change would equal 0.012/100 = 0.00012 change if 1 is a whole. Or 0.012%
          */
         [100, "0.015"],
-<<<<<<< HEAD
-        [200, "0.016"],
-        [300, "0.018"],
-        [400, "0.02"],
-        [500, "0.02"],
-=======
         [200, "0.019"],
         [300, "0.023"],
         [400, "0.025"],
         [500, "0.025"],
->>>>>>> fc2976d7
       ];
 
       for (const testCase of checkBalanceTestCases) {
