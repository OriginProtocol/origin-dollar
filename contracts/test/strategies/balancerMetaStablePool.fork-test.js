const { expect } = require("chai");
const { formatUnits } = require("ethers").utils;
const { BigNumber } = require("ethers");
const { mine } = require("@nomicfoundation/hardhat-network-helpers");

const addresses = require("../../utils/addresses");
const { balancer_rETH_WETH_PID } = require("../../utils/constants");
const { units, oethUnits, isCI } = require("../helpers");
const {
  balancerREthFixture,
  balancerWstEthFixture,
  balancerRethWETHExposeFunctionFixture,
  createFixtureLoader,
} = require("../fixture/_fixture");

const { tiltPool, unTiltPool } = require("../fixture/_pool_tilt");

const temporaryFork = require("../../utils/temporaryFork");
const { impersonateAndFund } = require("../../utils/signers");

const log = require("../../utils/logger")("test:fork:strategy:balancer");

const loadBalancerREthFixtureDefault = createFixtureLoader(
  balancerREthFixture,
  {
    defaultStrategy: true,
  }
);

const loadBalancerREthFixtureNotDefault = createFixtureLoader(
  balancerREthFixture,
  {
    defaultStrategy: false,
  }
);

const loadBalancerWstEthFixture = createFixtureLoader(balancerWstEthFixture);

describe("ForkTest: Balancer MetaStablePool rETH/WETH Strategy", function () {
  this.timeout(0);
  this.retries(isCI ? 3 : 0);

  let fixture;

  describe("Post deployment", () => {
    beforeEach(async () => {
      fixture = await loadBalancerREthFixtureDefault();
    });
    it("Should have the correct initial state", async function () {
      const { balancerREthStrategy, oethVault } = fixture;

      // Platform and OToken Vault
      expect(await balancerREthStrategy.platformAddress()).to.equal(
        addresses.mainnet.rETH_WETH_BPT
      );
      expect(await balancerREthStrategy.vaultAddress()).to.equal(
        oethVault.address
      );

      // Balancer and Aura config
      expect(await balancerREthStrategy.balancerVault()).to.equal(
        addresses.mainnet.balancerVault
      );
      expect(await balancerREthStrategy.balancerPoolId()).to.equal(
        balancer_rETH_WETH_PID
      );
      expect(await balancerREthStrategy.auraRewardPoolAddress()).to.equal(
        addresses.mainnet.rETH_WETH_AuraRewards
      );

      // Check deviation values
      expect(await balancerREthStrategy.maxDepositDeviation()).to.equal(
        oethUnits("0.01")
      );
      expect(await balancerREthStrategy.maxWithdrawalDeviation()).to.equal(
        oethUnits("0.01")
      );

      // Check addresses
      expect(await balancerREthStrategy.rETH()).to.equal(
        addresses.mainnet.rETH
      );
      expect(await balancerREthStrategy.wstETH()).to.equal(
        addresses.mainnet.wstETH
      );
      expect(await balancerREthStrategy.stETH()).to.equal(
        addresses.mainnet.stETH
      );
      expect(await balancerREthStrategy.sfrxETH()).to.equal(
        addresses.mainnet.sfrxETH
      );
      expect(await balancerREthStrategy.frxETH()).to.equal(
        addresses.mainnet.frxETH
      );
    });

    it("Should safeApproveAllTokens", async function () {
      const { reth, rEthBPT, weth, balancerREthStrategy, timelock } = fixture;
      const balancerVault = await balancerREthStrategy.balancerVault();
      const auraRewardPool = await balancerREthStrategy.auraRewardPoolAddress();

      const MAX = BigNumber.from(
        "0xffffffffffffffffffffffffffffffffffffffffffffffffffffffffffffffff"
      );
      const ZERO = BigNumber.from(0);
      const expectAllowanceRaw = async (expected, asset, owner, spender) => {
        const allowance = await asset.allowance(owner, spender);
        await expect(allowance).to.eq(expected);
      };

      const resetAllowance = async (asset, spender) => {
        // strategy needs some ETH so it can execute the transactions
        const strategySigner = await impersonateAndFund(
          balancerREthStrategy.address,
          "10"
        );
        await asset.connect(strategySigner).approve(spender, ZERO);
      };

      await resetAllowance(reth, balancerVault);
      await resetAllowance(weth, balancerVault);
      await resetAllowance(rEthBPT, balancerVault);
      await resetAllowance(rEthBPT, auraRewardPool);

      await expectAllowanceRaw(
        ZERO,
        reth,
        balancerREthStrategy.address,
        balancerVault
      );
      await expectAllowanceRaw(
        ZERO,
        weth,
        balancerREthStrategy.address,
        balancerVault
      );
      await expectAllowanceRaw(
        ZERO,
        rEthBPT,
        balancerREthStrategy.address,
        balancerVault
      );
      await expectAllowanceRaw(
        ZERO,
        rEthBPT,
        balancerREthStrategy.address,
        auraRewardPool
      );

      await balancerREthStrategy.connect(timelock).safeApproveAllTokens();

      await expectAllowanceRaw(
        MAX,
        reth,
        balancerREthStrategy.address,
        balancerVault
      );
      await expectAllowanceRaw(
        MAX,
        weth,
        balancerREthStrategy.address,
        balancerVault
      );
      await expectAllowanceRaw(
        MAX,
        rEthBPT,
        balancerREthStrategy.address,
        balancerVault
      );
      await expectAllowanceRaw(
        MAX,
        rEthBPT,
        balancerREthStrategy.address,
        auraRewardPool
      );
    });
  });

  describe("Deposit", function () {
    beforeEach(async () => {
      fixture = await loadBalancerREthFixtureNotDefault();
    });
    it("Should fail when depositing with an unsupported asset", async function () {
      const { frxETH, oethVault, strategist, balancerREthStrategy } = fixture;

      await expect(
        oethVault
          .connect(strategist)
          .depositToStrategy(
            balancerREthStrategy.address,
            [frxETH.address],
            [oethUnits("1")]
          )
      ).to.be.revertedWith("Asset unsupported");
    });
    it("Should deposit 5 WETH and 5 rETH in Balancer MetaStablePool strategy", async function () {
      const { reth, rEthBPT, weth } = fixture;
      await depositTest(fixture, [5, 5], [weth, reth], rEthBPT);
    });
    it("Should deposit 12 WETH in Balancer MetaStablePool strategy", async function () {
      const { reth, rEthBPT, weth } = fixture;
      await depositTest(fixture, [12, 0], [weth, reth], rEthBPT);
    });
    it("Should deposit 30 rETH in Balancer MetaStablePool strategy", async function () {
      const { reth, rEthBPT, weth } = fixture;
      await depositTest(fixture, [0, 30], [weth, reth], rEthBPT);
    });
    it("Should deposit all WETH and rETH in strategy to pool", async function () {
      const { balancerREthStrategy, oethVault, reth, weth } = fixture;

      const rethInVaultBefore = await reth.balanceOf(oethVault.address);
      const wethInVaultBefore = await weth.balanceOf(oethVault.address);
      const strategyValueBefore = await balancerREthStrategy[
        "checkBalance()"
      ]();

      const oethVaultSigner = await impersonateAndFund(oethVault.address);

      const rethUnits = oethUnits("7");
      const rethValue = await reth.getEthValue(rethUnits);
      await reth
        .connect(oethVaultSigner)
        .transfer(balancerREthStrategy.address, rethUnits);
      const wethUnits = oethUnits("8");
      await weth
        .connect(oethVaultSigner)
        .transfer(balancerREthStrategy.address, wethUnits);

      await balancerREthStrategy.connect(oethVaultSigner).depositAll();

      const rethInVaultAfter = await reth.balanceOf(oethVault.address);
      const wethInVaultAfter = await weth.balanceOf(oethVault.address);
      const strategyValueAfter = await balancerREthStrategy["checkBalance()"]();

      expect(rethInVaultBefore.sub(rethInVaultAfter)).to.equal(rethUnits);
      expect(wethInVaultBefore.sub(wethInVaultAfter)).to.equal(wethUnits);
      expect(
        strategyValueAfter.sub(strategyValueBefore)
        /* can in theory be up to ~2% off when calculating rETH value since the
         * chainlink oracle allows for 2% deviation: https://data.chain.link/ethereum/mainnet/crypto-eth/reth-eth
         *
         * Since we are also depositing WETH that 2% deviation should be diluted to
         * roughly ~1% when pricing value in the strategy. We are choosing 0.5% here for now
         * and will adjust to more if needed.
         */
      ).to.approxEqualTolerance(rethValue.add(wethUnits), 2);
    });

    it("Should be able to deposit with higher deposit deviation", async function () {});

    it("Should revert when read-only re-entrancy is triggered", async function () {
      /* - needs to be an asset default strategy
       * - needs pool that supports native ETH
       * - attacker needs to try to deposit to Balancer pool and withdraw
       * - while withdrawing and receiving ETH attacker should take over the execution flow
       *   and try calling mint/redeem with the strategy default asset on the OethVault
       * - transaction should revert because of the `whenNotInVaultContext` modifier
       */
    });

    it("Should check balance for gas usage", async () => {
      const { balancerREthStrategy, josh, weth } = fixture;

<<<<<<< HEAD
        await expectAllowanceRaw(
          MAX,
          reth,
          balancerREthStrategy.address,
          balancerVault
        );
        await expectAllowanceRaw(
          MAX,
          weth,
          balancerREthStrategy.address,
          balancerVault
        );
        await expectAllowanceRaw(
          MAX,
          rEthBPT,
          balancerREthStrategy.address,
          balancerVault
        );
        await expectAllowanceRaw(
          MAX,
          rEthBPT,
          balancerREthStrategy.address,
          auraRewardPool
        );
      });

      // Un-skip once we re-deploy the strategy
      it.skip("Shouldn't be able to cache assets twice", async function () {
        const { balancerREthStrategy, josh } = fixture;

        await expect(
          balancerREthStrategy.connect(josh).cachePoolAssets()
        ).to.be.revertedWith("Assets already cached");
      });
=======
      // Check balance in a transaction so the gas usage can be measured
      await balancerREthStrategy["checkBalance(address)"](weth.address);
      const tx = await balancerREthStrategy
        .connect(josh)
        .populateTransaction["checkBalance(address)"](weth.address);
      await josh.sendTransaction(tx);
>>>>>>> 292db7a5
    });

    it("Should not return invalid balance of unsupported asset", async () => {
      // Deposit something
      const { reth, rEthBPT, weth, balancerREthStrategy, frxETH, stETH } =
        fixture;
      await depositTest(fixture, [5, 5], [weth, reth], rEthBPT);

      // Check balance
      for (const unsupportedAsset of [frxETH, stETH]) {
        await expect(
          balancerREthStrategy["checkBalance(address)"](
            unsupportedAsset.address
          )
        ).to.be.revertedWith("Unsupported asset");
      }
    });
  });

  describe("Withdraw", function () {
    beforeEach(async () => {
      fixture = await loadBalancerREthFixtureNotDefault();
      const { balancerREthStrategy, oethVault, strategist, reth, weth } =
        fixture;

      await oethVault
        .connect(strategist)
        .depositToStrategy(
          balancerREthStrategy.address,
          [weth.address, reth.address],
          [oethUnits("32"), oethUnits("32")]
        );
    });

    // a list of WETH/RETH pairs
    const withdrawalTestCases = [
      ["10", "0"],
      ["0", "8"],
      ["11", "14"],
      ["2.9543", "9.234"],
      ["1.0001", "0"],
      ["9.99998", "0"],
      ["0", "7.00123"],
      ["0", "0.210002"],
      ["38.432", "12.5643"],
      ["5.123452", "29.00123"],
      ["22.1232", "30.12342"],
    ];

    for (const [wethAmount, rethAmount] of withdrawalTestCases) {
      it(`Should be able to withdraw ${wethAmount} WETH and ${rethAmount} RETH from the pool`, async function () {
        const { reth, balancerREthStrategy, oethVault, weth } = fixture;

        const vaultWethBalanceBefore = await weth.balanceOf(oethVault.address);
        const vaultRethBalanceBefore = await reth.balanceOf(oethVault.address);
        const wethWithdrawAmount = await units(wethAmount, weth);
        const rethWithdrawAmount = await units(rethAmount, reth);

        const oethVaultSigner = await impersonateAndFund(oethVault.address);

        // prettier-ignore
        await balancerREthStrategy
            .connect(oethVaultSigner)["withdraw(address,address[],uint256[])"](
              oethVault.address,
              [weth.address, reth.address],
              [wethWithdrawAmount, rethWithdrawAmount]
            );

        expect(
          (await weth.balanceOf(oethVault.address)).sub(vaultWethBalanceBefore)
        ).to.approxEqualTolerance(wethWithdrawAmount, 0.01);
        expect(
          (await reth.balanceOf(oethVault.address)).sub(vaultRethBalanceBefore)
        ).to.approxEqualTolerance(rethWithdrawAmount, 0.01);
      });
    }

    it("Should be able to withdraw all of pool liquidity", async function () {
      const { oethVault, weth, reth, balancerREthStrategy } = fixture;

      const wethBalanceBefore = await balancerREthStrategy[
        "checkBalance(address)"
      ](weth.address);
      const stEthBalanceBefore = await balancerREthStrategy[
        "checkBalance(address)"
      ](reth.address);

      const oethVaultSigner = await impersonateAndFund(oethVault.address);

      await balancerREthStrategy.connect(oethVaultSigner).withdrawAll();

      const wethBalanceDiff = wethBalanceBefore.sub(
        await balancerREthStrategy["checkBalance(address)"](weth.address)
      );
      const stEthBalanceDiff = stEthBalanceBefore.sub(
        await balancerREthStrategy["checkBalance(address)"](reth.address)
      );

      expect(wethBalanceDiff).to.be.gte(await units("15", weth), 1);
      expect(stEthBalanceDiff).to.be.gte(await units("15", reth), 1);
    });

    it("Should be able to withdraw with higher withdrawal deviation", async function () {});
  });

  describe("Large withdraw", function () {
    const depositAmount = 30000;
    let depositAmountUnits, oethVaultSigner;
    beforeEach(async () => {
      fixture = await loadBalancerREthFixtureNotDefault();
      const {
        balancerREthStrategy,
        balancerREthPID,
        balancerVault,
        josh,
        oethVault,
        oethZapper,
        strategist,
        reth,
        weth,
      } = fixture;

      oethVaultSigner = await impersonateAndFund(oethVault.address);

      await getPoolBalances(balancerVault, balancerREthPID);

      // Mint 100k oETH using WETH
      depositAmountUnits = oethUnits(depositAmount.toString());
      await oethZapper.connect(josh).deposit({ value: depositAmountUnits });

      // Mint 100k of oETH using RETH
      await reth.connect(josh).approve(oethVault.address, depositAmountUnits);
      await oethVault.connect(josh).mint(reth.address, depositAmountUnits, 0);

      await oethVault
        .connect(strategist)
        .depositToStrategy(
          balancerREthStrategy.address,
          [weth.address, reth.address],
          [depositAmountUnits, depositAmountUnits]
        );

      log(
        `Vault deposited ${depositAmount} WETH and ${depositAmount} RETH to Balancer strategy`
      );
    });
    it(`withdraw all ${depositAmount} of both assets together using withdrawAll`, async () => {
      const { balancerREthStrategy, oethVault } = fixture;

      const stratValueBefore = await oethVault.totalValue();
      log(`Vault total value before: ${formatUnits(stratValueBefore)}`);

      // Withdraw all
      await balancerREthStrategy.connect(oethVaultSigner).withdrawAll();
      log(`Vault withdraws all WETH and RETH`);

      const stratValueAfter = await oethVault.totalValue();
      log(`Vault total value after: ${formatUnits(stratValueAfter)}`);

      const diff = stratValueBefore.sub(stratValueAfter);
      const baseUnits = depositAmountUnits.mul(2);
      const diffPercent = diff.mul(100000000).div(baseUnits);
      log(
        `Vault's ETH value change: ${formatUnits(diff)} ETH ${formatUnits(
          diffPercent,
          6
        )}%`
      );
    });
    it(`withdraw close to ${depositAmount} of both assets using multi asset withdraw`, async () => {
      const { auraPool, balancerREthStrategy, rEthBPT, oethVault, reth, weth } =
        fixture;

      const withdrawAmount = 29690;
      const withdrawAmountUnits = oethUnits(withdrawAmount.toString(), 18);

      const stratValueBefore = await oethVault.totalValue();
      log(`Vault total value before: ${formatUnits(stratValueBefore)}`);

      // Withdraw all
      // prettier-ignore
      await balancerREthStrategy
          .connect(oethVaultSigner)["withdraw(address,address[],uint256[])"](
            oethVault.address,
            [weth.address, reth.address],
            [withdrawAmountUnits, withdrawAmountUnits]
          );
      log(
        `Vault withdraws ${withdrawAmount} WETH and ${withdrawAmount} RETH together`
      );

      const bptAfterReth = await auraPool.balanceOf(
        balancerREthStrategy.address
      );
      log(`Aura BPTs after withdraw: ${formatUnits(bptAfterReth)}`);
      log(
        `Strategy BPTs after withdraw: ${formatUnits(
          await rEthBPT.balanceOf(balancerREthStrategy.address)
        )}`
      );

      const stratValueAfter = await oethVault.totalValue();
      log(`Vault total value after: ${formatUnits(stratValueAfter)}`);

      const diff = stratValueBefore.sub(stratValueAfter);
      const baseUnits = withdrawAmountUnits.mul(2);
      const diffPercent = diff.mul(100000000).div(baseUnits);
      log(
        `Vault's ETH value change: ${formatUnits(diff)} ETH ${formatUnits(
          diffPercent,
          6
        )}%`
      );
    });
    it(`withdraw ${depositAmount} of each asset in separate calls`, async () => {
      const { balancerREthStrategy, rEthBPT, oethVault, reth, weth, auraPool } =
        fixture;

      const stratValueBefore = await oethVault.totalValue();
      log(`Vault total value before: ${formatUnits(stratValueBefore)}`);

      const bptBefore = await auraPool.balanceOf(balancerREthStrategy.address);
      log(`Aura BPTs before: ${formatUnits(bptBefore)}`);

      const withdrawAmount = 29700;
      const withdrawAmountUnits = oethUnits(withdrawAmount.toString(), 18);

      // Withdraw WETH
      // prettier-ignore
      await balancerREthStrategy
          .connect(oethVaultSigner)["withdraw(address,address,uint256)"](
            oethVault.address,
            weth.address,
            withdrawAmountUnits
          );

      log(`Vault withdraws ${withdrawAmount} WETH`);

      const stratValueAfterWeth = await oethVault.totalValue();
      log(
        `Vault total value after WETH withdraw: ${formatUnits(
          stratValueAfterWeth
        )}`
      );
      const bptAfterWeth = await auraPool.balanceOf(
        balancerREthStrategy.address
      );
      log(`Aura BPTs after WETH withdraw: ${formatUnits(bptAfterWeth)}`);
      log(
        `Strategy BPTs after WETH withdraw: ${formatUnits(
          await rEthBPT.balanceOf(balancerREthStrategy.address)
        )}`
      );

      // Withdraw RETH
      // prettier-ignore
      await balancerREthStrategy
          .connect(oethVaultSigner)["withdraw(address,address,uint256)"](
            oethVault.address,
            reth.address,
            withdrawAmountUnits
          );

      log(`Vault withdraws ${withdrawAmount} RETH`);

      const bptAfterReth = await auraPool.balanceOf(
        balancerREthStrategy.address
      );
      log(`Aura BPTs after RETH withdraw: ${formatUnits(bptAfterReth)}`);
      log(
        `Strategy BPTs after RETH withdraw: ${formatUnits(
          await rEthBPT.balanceOf(balancerREthStrategy.address)
        )}`
      );

      const stratValueAfterReth = await oethVault.totalValue();
      log(
        `Vault total value after RETH withdraw: ${formatUnits(
          stratValueAfterReth
        )}`
      );

      const diff = stratValueBefore.sub(stratValueAfterReth);
      const baseUnits = withdrawAmountUnits.mul(2);
      const diffPercent = diff.mul(100000000).div(baseUnits);
      log(
        `Vault's ETH value change: ${formatUnits(diff)} ETH ${formatUnits(
          diffPercent,
          6
        )}%`
      );
    });
  });

  describe("Harvest rewards", function () {
    beforeEach(async () => {
      fixture = await loadBalancerREthFixtureDefault();
    });

    it("Should be able to collect reward tokens", async function () {
      const {
        weth,
        reth,
        rEthBPT,
        balancerREthStrategy,
        oethHarvester,
        bal,
        aura,
      } = fixture;

      const sHarvester = await impersonateAndFund(oethHarvester.address);
      expect(await bal.balanceOf(oethHarvester.address)).to.equal(
        oethUnits("0")
      );
      expect(await aura.balanceOf(oethHarvester.address)).to.equal(
        oethUnits("0")
      );

      await depositTest(fixture, [5, 5], [weth, reth], rEthBPT);
      await mine(1000);

      await balancerREthStrategy.connect(sHarvester).collectRewardTokens();

      expect(await bal.balanceOf(oethHarvester.address)).to.be.gte(
        oethUnits("0")
      );
      expect(await aura.balanceOf(oethHarvester.address)).to.be.gte(
        oethUnits("0")
      );
    });

    it("Should be able to collect and swap reward tokens", async function () {
      const {
        josh,
        balancerREthStrategy,
        weth,
        reth,
        oethHarvester,
        rEthBPT,
        oethDripper,
      } = fixture;

      await depositTest(fixture, [5, 5], [weth, reth], rEthBPT);
      await mine(1000);

      const wethBalanceBefore = await weth.balanceOf(oethDripper.address);
      await oethHarvester.connect(josh)[
        // eslint-disable-next-line
        "harvestAndSwap(address)"
      ](balancerREthStrategy.address);

      const wethBalanceDiff = wethBalanceBefore.sub(
        await weth.balanceOf(oethDripper.address)
      );

      expect(wethBalanceDiff).to.be.gte(oethUnits("0"));
    });
  });
});

describe("ForkTest: Balancer MetaStablePool wstETH/WETH Strategy", function () {
  describe("Deposit", function () {
    let fixture;

    beforeEach(async () => {
      fixture = await loadBalancerWstEthFixture();
      const { timelock, stETH, weth, oethVault } = fixture;
      await oethVault
        .connect(timelock)
        .setAssetDefaultStrategy(stETH.address, addresses.zero);
      await oethVault
        .connect(timelock)
        .setAssetDefaultStrategy(weth.address, addresses.zero);
    });

    it("Should fail when depositing with an unsupported asset", async function () {
      const { frxETH, oethVault, strategist, balancerWstEthStrategy } = fixture;

      await expect(
        oethVault
          .connect(strategist)
          .depositToStrategy(
            balancerWstEthStrategy.address,
            [frxETH.address],
            [oethUnits("1")]
          )
      ).to.be.revertedWith("Asset unsupported");
    });
    it("Should deposit 5 WETH and 5 stETH in Balancer MetaStablePool strategy", async function () {
      const { stETH, stEthBPT, weth } = fixture;
      await wstETHDepositTest(fixture, [5, 5], [weth, stETH], stEthBPT);
    });
    it("Should deposit 12 WETH in Balancer MetaStablePool strategy", async function () {
      const { stETH, stEthBPT, weth } = fixture;
      await wstETHDepositTest(fixture, [12, 0], [weth, stETH], stEthBPT);
    });

    it("Should deposit 30 stETH in Balancer MetaStablePool strategy", async function () {
      const { stETH, stEthBPT, weth } = fixture;
      await wstETHDepositTest(fixture, [0, 30], [weth, stETH], stEthBPT);
    });

    it("Should check balance for gas usage", async () => {
      const { balancerWstEthStrategy, josh, weth } = fixture;

      // Check balance in a transaction so the gas usage can be measured
      await balancerWstEthStrategy["checkBalance(address)"](weth.address);
      const tx = await balancerWstEthStrategy
        .connect(josh)
        .populateTransaction["checkBalance(address)"](weth.address);
      await josh.sendTransaction(tx);
    });
  });

  describe("Withdraw", function () {
    let fixture;

    beforeEach(async () => {
      fixture = await loadBalancerWstEthFixture();
      const { balancerWstEthStrategy, oethVault, strategist, stETH, weth } =
        fixture;

      await oethVault
        .connect(strategist)
        .depositToStrategy(
          balancerWstEthStrategy.address,
          [weth.address, stETH.address],
          [units("35", weth), oethUnits("35")]
        );
    });

    it("Should fail when withdrawing with an unsupported asset", async function () {
      const { frxETH, oethVault, strategist, balancerWstEthStrategy } = fixture;

      // prettier-ignore
      await expect(
          oethVault
            .connect(strategist)
            // eslint-disable-next-line
            ["withdrawFromStrategy(address,address[],uint256[])"](
              balancerWstEthStrategy.address,
              [frxETH.address],
              [oethUnits("1")]
            )
        ).to.be.revertedWith("Unsupported asset");
    });

    // a list of WETH/STeth pairs
    const withdrawalTestCases = [
      ["10", "0"],
      ["0", "8"],
      ["11", "14"],
      ["2.9543", "9.234"],
      ["1.0001", "0"],
      ["9.99998", "0"],
      ["0", "7.00123"],
      ["0", "0.210002"],
      ["38.432", "12.5643"],
      ["5.123452", "29.00123"],
      ["22.1232", "30.12342"],
    ];

    for (const [wethAmount, stETHAmount] of withdrawalTestCases) {
      it(`Should be able to withdraw ${wethAmount} WETH and ${stETHAmount} stETH from the pool`, async function () {
        const { stETH, balancerWstEthStrategy, oethVault, weth } = fixture;

        const vaultWethBalanceBefore = await weth.balanceOf(oethVault.address);
        const vaultstEthBalanceBefore = await stETH.balanceOf(
          oethVault.address
        );
        const wethWithdrawAmount = await units(wethAmount, weth);
        const stETHWithdrawAmount = await units(stETHAmount, stETH);

        const oethVaultSigner = await impersonateAndFund(oethVault.address);

        // prettier-ignore
        await balancerWstEthStrategy
            // eslint-disable-next-line
            .connect(oethVaultSigner)["withdraw(address,address[],uint256[])"](
              oethVault.address,
              [weth.address, stETH.address],
              [wethWithdrawAmount, stETHWithdrawAmount]
            );

        expect(
          (await weth.balanceOf(oethVault.address)).sub(vaultWethBalanceBefore)
        ).to.approxEqualTolerance(wethWithdrawAmount, 1);
        expect(
          (await stETH.balanceOf(oethVault.address)).sub(
            vaultstEthBalanceBefore
          )
        ).to.approxEqualTolerance(stETHWithdrawAmount, 1);
      });
    }

    it("Should be able to withdraw all of pool liquidity", async function () {
      const { oethVault, weth, stETH, balancerWstEthStrategy } = fixture;

      const wethBalanceBefore = await balancerWstEthStrategy[
        "checkBalance(address)"
      ](weth.address);
      const stEthBalanceBefore = await balancerWstEthStrategy[
        "checkBalance(address)"
      ](stETH.address);

      const oethVaultSigner = await impersonateAndFund(oethVault.address);

      await balancerWstEthStrategy.connect(oethVaultSigner).withdrawAll();

      const wethBalanceDiff = wethBalanceBefore.sub(
        await balancerWstEthStrategy["checkBalance(address)"](weth.address)
      );
      const stEthBalanceDiff = stEthBalanceBefore.sub(
        await balancerWstEthStrategy["checkBalance(address)"](stETH.address)
      );

      expect(wethBalanceDiff).to.be.gte(await units("15", weth), 1);
      expect(stEthBalanceDiff).to.be.gte(await units("15", stETH), 1);
    });
  });

  describe("Harvest rewards", function () {
    it("Should be able to collect reward tokens", async function () {
      const { josh, balancerWstEthStrategy, oethHarvester } =
        await loadBalancerWstEthFixture();

      await oethHarvester.connect(josh)[
        // eslint-disable-next-line
        "harvestAndSwap(address)"
      ](balancerWstEthStrategy.address);
    });
  });

  describe("work in MEV environment", function () {
    let fixture;

    beforeEach(async () => {
      fixture = await loadBalancerREthFixtureNotDefault();
      const { oethVault, balancerREthStrategy, strategist } = fixture;
      await oethVault
        .connect(strategist)
        .withdrawAllFromStrategy(balancerREthStrategy.address);
    });

    it("deposit should fail if pool is being manipulated", async function () {
      const {
        balancerREthStrategy,
        oethVault,
        oethVaultValueChecker,
        oeth,
        weth,
        reth,
        rEthBPT,
        josh,
      } = fixture;
      let forkedStratBalance = 0;
      const { vaultChange, profit } = await temporaryFork({
        temporaryAction: async () => {
          await depositTest(fixture, [5, 5], [weth, reth], rEthBPT);
          forkedStratBalance = await balancerREthStrategy["checkBalance()"]();
        },
        vaultContract: oethVault,
        oTokenContract: oeth,
      });

      expect(forkedStratBalance).to.be.gte(await oethUnits("0"), 1);
      const stratBalance = await balancerREthStrategy["checkBalance()"]();
      expect(stratBalance).to.equal(await oethUnits("0"), 1);

      const { profit: profitWithTilt } = await temporaryFork({
        temporaryAction: async () => {
          await tiltPool({
            fixture,
            tiltTvlFactor: 300,
            attackAsset: weth, // asset used to tilt the pool
            poolContract: rEthBPT,
          });

          await oethVaultValueChecker.connect(josh).takeSnapshot();
          await depositTest(fixture, [5, 5], [weth, reth], rEthBPT, 20);

          await expect(
            oethVaultValueChecker.connect(josh).checkDelta(
              profit, // expected profit
              oethUnits("0.1"), // profit variance
              vaultChange, // expected vaultChange
              oethUnits("0.1") // expected vaultChange variance
            )
          ).to.be.revertedWith("Profit too high");
        },
        vaultContract: oethVault,
        oTokenContract: oeth,
      });

      const profitDiff = profitWithTilt.sub(profit);
      expect(profitDiff).to.be.gte(oethUnits("0.3"), 1);
    });

    it("withdrawal should fail if pool is being manipulated maxWithdrawalDeviation catching the issue", async function () {
      const { balancerREthStrategy, oethVault, oeth, weth, reth, rEthBPT } =
        fixture;

      const wethWithdrawAmount = oethUnits("0");
      const rethWithdrawAmount = oethUnits("7");

      const oethVaultSigner = await impersonateAndFund(oethVault.address);

      await depositTest(fixture, [10, 10], [weth, reth], rEthBPT);

      await temporaryFork({
        temporaryAction: async () => {
          await tiltPool({
            fixture,
            tiltTvlFactor: 300,
            attackAsset: weth, // asset used to tilt the pool
            poolContract: rEthBPT,
          });

          // prettier-ignore
          expect(
              balancerREthStrategy
                .connect(oethVaultSigner)["withdraw(address,address[],uint256[])"](
                  oethVault.address,
                  [reth.address, weth.address],
                  [rethWithdrawAmount, wethWithdrawAmount]
                )
              // not enough BPT supplied
            ).to.be.revertedWith("BAL#207");
        },
        vaultContract: oethVault,
        oTokenContract: oeth,
      });
    });

    it("withdrawal should fail if pool is being manipulated maxWithdrawalDeviation NOT catching the issue and Vault Value checker catching it", async function () {
      const {
        balancerREthStrategy,
        oethVault,
        oethVaultValueChecker,
        oeth,
        weth,
        reth,
        rEthBPT,
        josh,
        strategist,
      } = fixture;

      const wethWithdrawAmount = oethUnits("0");
      const rethWithdrawAmount = oethUnits("5");

      const oethVaultSigner = await impersonateAndFund(oethVault.address);

      await depositTest(fixture, [10, 10], [weth, reth], rEthBPT);

      // set max withdrawal deviation to 100%
      await balancerREthStrategy
        .connect(strategist)
        .setMaxWithdrawalDeviation(oethUnits("1")); // 100%

      const { vaultChange, profit } = await temporaryFork({
        temporaryAction: async () => {
          // prettier-ignore
          await balancerREthStrategy
              .connect(oethVaultSigner)["withdraw(address,address[],uint256[])"](
                oethVault.address,
                [reth.address, weth.address],
                [rethWithdrawAmount, wethWithdrawAmount]
              );
        },
        vaultContract: oethVault,
        oTokenContract: oeth,
      });

      const { profit: profitWithTilt } = await temporaryFork({
        temporaryAction: async () => {
          await tiltPool({
            fixture,
            tiltTvlFactor: 300,
            attackAsset: weth, // asset used to tilt the pool
            poolContract: rEthBPT,
          });

          await oethVaultValueChecker.connect(josh).takeSnapshot();

          // prettier-ignore
          await balancerREthStrategy
              .connect(oethVaultSigner)["withdraw(address,address[],uint256[])"](
                oethVault.address,
                [reth.address, weth.address],
                [rethWithdrawAmount, wethWithdrawAmount]
              );

          await expect(
            oethVaultValueChecker.connect(josh).checkDelta(
              profit, // expected profit
              oethUnits("0.1"), // profit variance
              vaultChange, // expected vaultChange
              oethUnits("0.1") // expected vaultChange variance
            )
          ).to.be.revertedWith("Profit too low");
        },
        vaultContract: oethVault,
        oTokenContract: oeth,
      });

      const profitDiff = profitWithTilt.sub(profit);
      expect(profitDiff).to.be.lte(oethUnits("-0.5"), 1);
    });

    // consists of test cases with variable tilt percentage and expected balance diff
    const checkBalanceTestCases = [
      /* +100% tilt & 0.012 expected change means:
       *  - pool has been tilted using WETH deposit that equals 100% of pools current
       *    liquidity. Meaning if pool has 10k WETH & 10k RETH the tilt action will be
       *    depositing additional 20k WETH totaling pool to: 30k WETH & 10k RETH
       *  - 0.012 expected change means 0.012 diff between pre-tilt checkBalance and after
       *    tilt checkBalance call. Strategy has roughly ~100 units deposited so 0.012
       *    change would equal 0.012/100 = 0.00012 change if 1 is a whole. Or 0.012%
       */
      [100, "0.016"],
      [200, "0.019"],
      [300, "0.023"],
      [400, "0.025"],
      [500, "0.025"],
    ];

    for (const testCase of checkBalanceTestCases) {
      const tiltAmount = testCase[0];
      const maxDiff = testCase[1];

      it(`checkBalance with ~100 units should at most have ${maxDiff} absolute diff when performing WETH pool tilt at ${tiltAmount}% of pool's TVL`, async function () {
        const {
          oeth,
          oethVault,
          balancerREthPID,
          balancerREthStrategy,
          weth,
          reth,
          rEthBPT,
          balancerVault,
        } = fixture;

        const logParams = {
          oeth,
          oethVault,
          bpt: rEthBPT,
          balancerVault,
          strategy: balancerREthStrategy,
          allAssets: [weth, reth],
          pid: balancerREthPID,
          reth,
        };

        const balancesBefore = await logBalances(logParams);

        await depositTest(fixture, [50, 50], [weth, reth], rEthBPT);

        const checkBalanceAmount = await balancerREthStrategy[
          "checkBalance()"
        ]();
        expect(checkBalanceAmount).to.be.gte(oethUnits("0"), 1);

        const context = await tiltPool({
          fixture,
          tiltTvlFactor: 300,
          attackAsset: weth, // asset used to tilt the pool
          poolContract: rEthBPT,
        });

        const checkBalanceAmountAfterTilt = await balancerREthStrategy[
          "checkBalance()"
        ]();
        expect(checkBalanceAmountAfterTilt).to.be.gte(await oethUnits("0"), 1);

        const checkBalanceDiff =
          checkBalanceAmountAfterTilt.sub(checkBalanceAmount);
        // ~100 units in pool liquidity should have less than 0.02 effect == 0.02%
        expect(checkBalanceDiff).to.be.lte(oethUnits(maxDiff));

        await unTiltPool({
          fixture,
          context,
          attackAsset: weth, // asset used to tilt the pool
          poolContract: rEthBPT,
        });

        const checkBalanceAmountAfterAttack = await balancerREthStrategy[
          "checkBalance()"
        ]();

        // check balance should report larger balance after attack comparing
        // to the middle of the attack. Since the attacker has encountered
        // fees with un-tilting.
        expect(checkBalanceAmountAfterAttack).to.be.gt(
          checkBalanceAmountAfterTilt
        );

        const oethVaultSigner = await impersonateAndFund(oethVault.address);
        await balancerREthStrategy.connect(oethVaultSigner).withdrawAll();

        const balancesAfter = await logBalances(logParams);

        const rethDiff =
          parseFloat(balancesAfter.vaultAssets.rETH.toString()) -
          parseFloat(balancesBefore.vaultAssets.rETH.toString());
        const wethDiff =
          parseFloat(balancesAfter.vaultAssets.WETH.toString()) -
          parseFloat(balancesBefore.vaultAssets.WETH.toString());
        const rethExchangeRate =
          parseFloat(await reth.getExchangeRate()) / 1e18;
        const unitDiff = rethDiff * rethExchangeRate + wethDiff;

        /* confirm that the profits gained by the attacker's pool tilt
         * action can be extracted by withdrawing the funds.
         */
        expect(unitDiff / 1e18).to.be.gte(parseFloat(maxDiff));
      });
    }
  });

  describe("return correct rate provider rates", function () {
    let fixture;
    beforeEach(async () => {
      fixture = await balancerRethWETHExposeFunctionFixture();
    });

    it("should throw an exception for an unsupported asset", async function () {
      const { balancerREthStrategy } = fixture;

      await expect(
        balancerREthStrategy.getRateProviderRate(addresses.mainnet.DAI)
      ).to.be.revertedWith("Asset unsupported");
    });

    it("should return a fixed rate for WETH", async function () {
      const { balancerREthStrategy } = fixture;

      const rate = await balancerREthStrategy.getRateProviderRate(
        addresses.mainnet.WETH
      );
      expect(rate).to.equal(await oethUnits("1"));
    });

    it("should return a valid rate for rEth", async function () {
      const { balancerREthStrategy } = fixture;

      const rate = await balancerREthStrategy.getRateProviderRate(
        addresses.mainnet.rETH
      );
      expect(rate).to.be.gte(await oethUnits("1.01"));
    });
  });
});

async function getPoolValues(strategy, allAssets, reth) {
  const result = {
    sum: BigNumber.from(0),
  };

  for (const asset of allAssets) {
    const assetSymbol = await asset.symbol();
    const strategyAssetBalance = await strategy["checkBalance(address)"](
      asset.address
    );
    log(
      `Balancer ${assetSymbol} balance: ${formatUnits(strategyAssetBalance)}`
    );
    const strategyAssetValue =
      asset.address === reth.address
        ? await reth.getEthValue(strategyAssetBalance)
        : strategyAssetBalance;
    result.sum = result.sum.add(strategyAssetValue);
    log(`Balancer ${assetSymbol} value: ${formatUnits(strategyAssetValue)}`);
    result[assetSymbol] = strategyAssetBalance;
  }
  log(`Balancer sum values: ${formatUnits(result.sum)}`);

  result.value = await strategy["checkBalance()"]();
  log(`Balancer value: ${formatUnits(result.value)}`);

  return result;
}

async function getPoolBalances(balancerVault, pid) {
  const result = {};
  const { tokens, balances } = await balancerVault.getPoolTokens(pid);
  let i = 0;
  for (const balance of balances) {
    const assetAddr = tokens[i++];
    log(`${assetAddr} pool balance: ${formatUnits(balance)}`);
    result[assetAddr] = balance;
  }
  return result;
}

async function depositTest(
  fixture,
  amounts,
  allAssets,
  bpt,
  strategyValueDiffPct = 3
) {
  const {
    oethVault,
    oeth,
    balancerREthStrategy,
    balancerVault,
    balancerREthPID,
    reth,
    strategist,
  } = fixture;
  const logParams = {
    oeth,
    oethVault,
    bpt,
    balancerVault,
    strategy: balancerREthStrategy,
    allAssets,
    pid: balancerREthPID,
    reth,
  };

  const unitAmounts = amounts.map((amount) => oethUnits(amount.toString()));
  const ethAmounts = await Promise.all(
    allAssets.map((asset, i) =>
      asset.address === reth.address
        ? reth.getEthValue(unitAmounts[i])
        : unitAmounts[i]
    )
  );
  const sumEthAmounts = ethAmounts.reduce(
    (a, b) => a.add(b),
    BigNumber.from(0)
  );

  const before = await logBalances(logParams);

  await oethVault.connect(strategist).depositToStrategy(
    balancerREthStrategy.address,
    allAssets.map((asset) => asset.address),
    unitAmounts
  );

  const after = await logBalances(logParams);

  // Should have liquidity in Balancer
  const strategyValuesDiff = after.strategyValues.sum.sub(
    before.strategyValues.sum
  );
  expect(strategyValuesDiff).to.approxEqualTolerance(
    sumEthAmounts,
    strategyValueDiffPct
  );
  expect(
    after.strategyValues.value,
    "strategy total value = sum of asset values"
  ).to.approxEqualTolerance(after.strategyValues.sum, 0.01);
}

async function wstETHDepositTest(fixture, amounts, allAssets, bpt) {
  const {
    oethVault,
    oeth,
    balancerWstEthStrategy,
    balancerVault,
    balancerWstEthPID,
    strategist,
    reth,
  } = fixture;
  const logParams = {
    oeth,
    oethVault,
    bpt,
    balancerVault,
    strategy: balancerWstEthStrategy,
    allAssets,
    pid: balancerWstEthPID,
    reth,
  };

  const unitAmounts = amounts.map((amount) => oethUnits(amount.toString()));
  const ethAmounts = unitAmounts;
  const sumEthAmounts = ethAmounts.reduce(
    (a, b) => a.add(b),
    BigNumber.from(0)
  );

  const before = await logBalances(logParams);

  await oethVault.connect(strategist).depositToStrategy(
    balancerWstEthStrategy.address,
    allAssets.map((asset) => asset.address),
    unitAmounts
  );

  const after = await logBalances(logParams);

  // Should have liquidity in Balancer
  const strategyValuesDiff = after.strategyValues.sum.sub(
    before.strategyValues.sum
  );
  expect(strategyValuesDiff).to.approxEqualTolerance(sumEthAmounts, 1);
  expect(
    after.strategyValues.value,
    "strategy total value = sum of asset values"
  ).to.approxEqualTolerance(after.strategyValues.sum, 1);
}

async function logBalances({
  oeth,
  oethVault,
  bpt,
  balancerVault,
  pid,
  strategy,
  allAssets,
  reth,
}) {
  const oethSupply = await oeth.totalSupply();
  const bptSupply = await bpt.totalSupply();

  log(`\nOETH total supply: ${formatUnits(oethSupply)}`);
  log(`BPT total supply : ${formatUnits(bptSupply)}`);

  const vaultAssets = {};
  for (const asset of allAssets) {
    const vaultAssetAmount = await asset.balanceOf(oethVault.address);
    const symbol = await asset.symbol();
    log(`${symbol} in vault ${formatUnits(vaultAssetAmount)}`);
    vaultAssets[symbol] = vaultAssetAmount;
  }

  const strategyValues = await getPoolValues(strategy, allAssets, reth);

  const poolBalances = await getPoolBalances(balancerVault, pid);

  return {
    oethSupply,
    bptSupply,
    strategyValues,
    poolBalances,
    vaultAssets,
  };
}<|MERGE_RESOLUTION|>--- conflicted
+++ resolved
@@ -173,6 +173,15 @@
         balancerREthStrategy.address,
         auraRewardPool
       );
+    });
+
+    // Un-skip once we re-deploy the strategy
+    it.skip("Shouldn't be able to cache assets twice", async function () {
+      const { balancerREthStrategy, josh } = fixture;
+
+      await expect(
+        balancerREthStrategy.connect(josh).cachePoolAssets()
+      ).to.be.revertedWith("Assets already cached");
     });
   });
 
@@ -261,49 +270,12 @@
     it("Should check balance for gas usage", async () => {
       const { balancerREthStrategy, josh, weth } = fixture;
 
-<<<<<<< HEAD
-        await expectAllowanceRaw(
-          MAX,
-          reth,
-          balancerREthStrategy.address,
-          balancerVault
-        );
-        await expectAllowanceRaw(
-          MAX,
-          weth,
-          balancerREthStrategy.address,
-          balancerVault
-        );
-        await expectAllowanceRaw(
-          MAX,
-          rEthBPT,
-          balancerREthStrategy.address,
-          balancerVault
-        );
-        await expectAllowanceRaw(
-          MAX,
-          rEthBPT,
-          balancerREthStrategy.address,
-          auraRewardPool
-        );
-      });
-
-      // Un-skip once we re-deploy the strategy
-      it.skip("Shouldn't be able to cache assets twice", async function () {
-        const { balancerREthStrategy, josh } = fixture;
-
-        await expect(
-          balancerREthStrategy.connect(josh).cachePoolAssets()
-        ).to.be.revertedWith("Assets already cached");
-      });
-=======
       // Check balance in a transaction so the gas usage can be measured
       await balancerREthStrategy["checkBalance(address)"](weth.address);
       const tx = await balancerREthStrategy
         .connect(josh)
         .populateTransaction["checkBalance(address)"](weth.address);
       await josh.sendTransaction(tx);
->>>>>>> 292db7a5
     });
 
     it("Should not return invalid balance of unsupported asset", async () => {
