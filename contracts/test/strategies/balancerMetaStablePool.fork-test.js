--- conflicted
+++ resolved
@@ -179,6 +179,19 @@
   describe("Deposit", function () {
     beforeEach(async () => {
       fixture = await loadBalancerREthFixtureNotDefault();
+    });
+    it("Should fail when depositing with an unsupported asset", async function () {
+      const { frxETH, oethVault, strategist, balancerREthStrategy } = fixture;
+
+      await expect(
+        oethVault
+          .connect(strategist)
+          .depositToStrategy(
+            balancerREthStrategy.address,
+            [frxETH.address],
+            [oethUnits("1")]
+          )
+      ).to.be.revertedWith("Asset unsupported");
     });
     it("Should deposit 5 WETH and 5 rETH in Balancer MetaStablePool strategy", async function () {
       const { reth, rEthBPT, weth } = fixture;
@@ -290,45 +303,6 @@
         );
     });
 
-<<<<<<< HEAD
-    describe("Deposit", function () {
-      beforeEach(async () => {
-        fixture = await loadBalancerREthFixtureNotDefault();
-      });
-      it("Should fail when depositing with an unsupported asset", async function () {
-        const { frxETH, oethVault, strategist, balancerREthStrategy } = fixture;
-
-        await expect(
-          oethVault
-            .connect(strategist)
-            .depositToStrategy(
-              balancerREthStrategy.address,
-              [frxETH.address],
-              [oethUnits("1")]
-            )
-        ).to.be.revertedWith("Asset unsupported");
-      });
-      it("Should deposit 5 WETH and 5 rETH in Balancer MetaStablePool strategy", async function () {
-        const { reth, rEthBPT, weth } = fixture;
-        await depositTest(fixture, [5, 5], [weth, reth], rEthBPT);
-      });
-      it("Should deposit 12 WETH in Balancer MetaStablePool strategy", async function () {
-        const { reth, rEthBPT, weth } = fixture;
-        await depositTest(fixture, [12, 0], [weth, reth], rEthBPT);
-      });
-      it("Should deposit 30 rETH in Balancer MetaStablePool strategy", async function () {
-        const { reth, rEthBPT, weth } = fixture;
-        await depositTest(fixture, [0, 30], [weth, reth], rEthBPT);
-      });
-      it("Should deposit all WETH and rETH in strategy to pool", async function () {
-        const { balancerREthStrategy, oethVault, reth, weth } = fixture;
-
-        const rethInVaultBefore = await reth.balanceOf(oethVault.address);
-        const wethInVaultBefore = await weth.balanceOf(oethVault.address);
-        const strategyValueBefore = await balancerREthStrategy[
-          "checkBalance()"
-        ]();
-=======
     // a list of WETH/RETH pairs
     const withdrawalTestCases = [
       ["10", "0"],
@@ -352,7 +326,6 @@
         const vaultRethBalanceBefore = await reth.balanceOf(oethVault.address);
         const wethWithdrawAmount = await units(wethAmount, weth);
         const rethWithdrawAmount = await units(rethAmount, reth);
->>>>>>> 7931f7a9
 
         const oethVaultSigner = await impersonateAndFundContract(
           oethVault.address
@@ -677,47 +650,19 @@
         .setAssetDefaultStrategy(weth.address, addresses.zero);
     });
 
-<<<<<<< HEAD
-forkOnlyDescribe(
-  "ForkTest: Balancer MetaStablePool wstETH/WETH Strategy",
-  function () {
-    describe("Deposit", function () {
-      let fixture;
-
-      beforeEach(async () => {
-        fixture = await loadBalancerWstEthFixture();
-        const { timelock, stETH, weth, oethVault } = fixture;
-        await oethVault
-          .connect(timelock)
-          .setAssetDefaultStrategy(stETH.address, addresses.zero);
-        await oethVault
-          .connect(timelock)
-          .setAssetDefaultStrategy(weth.address, addresses.zero);
-      });
-
-      it("Should fail when depositing with an unsupported asset", async function () {
-        const { frxETH, oethVault, strategist, balancerWstEthStrategy } =
-          fixture;
-
-        await expect(
-          oethVault
-            .connect(strategist)
-            .depositToStrategy(
-              balancerWstEthStrategy.address,
-              [frxETH.address],
-              [oethUnits("1")]
-            )
-        ).to.be.revertedWith("Asset unsupported");
-      });
-      it("Should deposit 5 WETH and 5 stETH in Balancer MetaStablePool strategy", async function () {
-        const { stETH, stEthBPT, weth } = fixture;
-        await wstETHDepositTest(fixture, [5, 5], [weth, stETH], stEthBPT);
-      });
-      it("Should deposit 12 WETH in Balancer MetaStablePool strategy", async function () {
-        const { stETH, stEthBPT, weth } = fixture;
-        await wstETHDepositTest(fixture, [12, 0], [weth, stETH], stEthBPT);
-      });
-=======
+    it("Should fail when depositing with an unsupported asset", async function () {
+      const { frxETH, oethVault, strategist, balancerWstEthStrategy } = fixture;
+
+      await expect(
+        oethVault
+          .connect(strategist)
+          .depositToStrategy(
+            balancerWstEthStrategy.address,
+            [frxETH.address],
+            [oethUnits("1")]
+          )
+      ).to.be.revertedWith("Asset unsupported");
+    });
     it("Should deposit 5 WETH and 5 stETH in Balancer MetaStablePool strategy", async function () {
       const { stETH, stEthBPT, weth } = fixture;
       await wstETHDepositTest(fixture, [5, 5], [weth, stETH], stEthBPT);
@@ -726,7 +671,6 @@
       const { stETH, stEthBPT, weth } = fixture;
       await wstETHDepositTest(fixture, [12, 0], [weth, stETH], stEthBPT);
     });
->>>>>>> 7931f7a9
 
     it("Should deposit 30 stETH in Balancer MetaStablePool strategy", async function () {
       const { stETH, stEthBPT, weth } = fixture;
@@ -762,13 +706,11 @@
         );
     });
 
-<<<<<<< HEAD
-      it("Should fail when withdrawing with an unsupported asset", async function () {
-        const { frxETH, oethVault, strategist, balancerWstEthStrategy } =
-          fixture;
-
-        // prettier-ignore
-        await expect(
+    it("Should fail when withdrawing with an unsupported asset", async function () {
+      const { frxETH, oethVault, strategist, balancerWstEthStrategy } = fixture;
+
+      // prettier-ignore
+      await expect(
           oethVault
             .connect(strategist)
             // eslint-disable-next-line
@@ -778,36 +720,8 @@
               [oethUnits("1")]
             )
         ).to.be.revertedWith("Unsupported asset");
-      });
-
-      // a list of WETH/STeth pairs
-      const withdrawalTestCases = [
-        ["10", "0"],
-        ["0", "8"],
-        ["11", "14"],
-        ["2.9543", "9.234"],
-        ["1.0001", "0"],
-        ["9.99998", "0"],
-        ["0", "7.00123"],
-        ["0", "0.210002"],
-        ["38.432", "12.5643"],
-        ["5.123452", "29.00123"],
-        ["22.1232", "30.12342"],
-      ];
-
-      for (const [wethAmount, stETHAmount] of withdrawalTestCases) {
-        it(`Should be able to withdraw ${wethAmount} WETH and ${stETHAmount} stETH from the pool`, async function () {
-          const { stETH, balancerWstEthStrategy, oethVault, weth } = fixture;
-
-          const vaultWethBalanceBefore = await weth.balanceOf(
-            oethVault.address
-          );
-          const vaultstEthBalanceBefore = await stETH.balanceOf(
-            oethVault.address
-          );
-          const wethWithdrawAmount = await units(wethAmount, weth);
-          const stETHWithdrawAmount = await units(stETHAmount, stETH);
-=======
+    });
+
     // a list of WETH/STeth pairs
     const withdrawalTestCases = [
       ["10", "0"],
@@ -833,20 +747,14 @@
         );
         const wethWithdrawAmount = await units(wethAmount, weth);
         const stETHWithdrawAmount = await units(stETHAmount, stETH);
->>>>>>> 7931f7a9
 
         const oethVaultSigner = await impersonateAndFundContract(
           oethVault.address
         );
 
-<<<<<<< HEAD
-          // prettier-ignore
-          await balancerWstEthStrategy
-            // eslint-disable-next-line
-=======
         // prettier-ignore
         await balancerWstEthStrategy
->>>>>>> 7931f7a9
+            // eslint-disable-next-line
             .connect(oethVaultSigner)["withdraw(address,address[],uint256[])"](
               oethVault.address,
               [weth.address, stETH.address],
@@ -905,8 +813,6 @@
   });
 
   describe("work in MEV environment", function () {
-    let attackerAddress;
-    let sAttacker;
     let fixture;
 
     beforeEach(async () => {
@@ -915,74 +821,8 @@
       await oethVault
         .connect(strategist)
         .withdrawAllFromStrategy(balancerREthStrategy.address);
-
-      attackerAddress = "0xd8dA6BF26964aF9D7eEd9e03E53415D37aA96045";
-      sAttacker = await impersonateAndFundContract(attackerAddress);
-      await mintWETH(fixture.weth, sAttacker, "500000");
-    });
-
-<<<<<<< HEAD
-    describe("work in MEV environment", function () {
-      let fixture;
-
-      beforeEach(async () => {
-        fixture = await loadBalancerREthFixtureNotDefault();
-        const { oethVault, balancerREthStrategy, strategist } = fixture;
-        await oethVault
-          .connect(strategist)
-          .withdrawAllFromStrategy(balancerREthStrategy.address);
-      });
-
-      it("deposit should fail if pool is being manipulated", async function () {
-        const {
-          balancerREthStrategy,
-          oethVault,
-          oethVaultValueChecker,
-          oeth,
-          weth,
-          reth,
-          rEthBPT,
-          josh,
-        } = fixture;
-        let forkedStratBalance = 0;
-        const { vaultChange, profit } = await temporaryFork({
-          temporaryAction: async () => {
-            await depositTest(fixture, [5, 5], [weth, reth], rEthBPT);
-            forkedStratBalance = await balancerREthStrategy["checkBalance()"]();
-          },
-          vaultContract: oethVault,
-          oTokenContract: oeth,
-        });
-
-        expect(forkedStratBalance).to.be.gte(await oethUnits("0"), 1);
-        const stratBalance = await balancerREthStrategy["checkBalance()"]();
-        expect(stratBalance).to.equal(await oethUnits("0"), 1);
-
-        const { profit: profitWithTilt } = await temporaryFork({
-          temporaryAction: async () => {
-            await tiltPool({
-              fixture,
-              tiltTvlFactor: 300,
-              attackAsset: weth, // asset used to tilt the pool
-              poolContract: rEthBPT,
-            });
-
-            await oethVaultValueChecker.connect(josh).takeSnapshot();
-            await depositTest(fixture, [5, 5], [weth, reth], rEthBPT, 20);
-
-            await expect(
-              oethVaultValueChecker.connect(josh).checkDelta(
-                profit, // expected profit
-                oethUnits("0.1"), // profit variance
-                vaultChange, // expected vaultChange
-                oethUnits("0.1") // expected vaultChange variance
-              )
-            ).to.be.revertedWith("Profit too high");
-          },
-          vaultContract: oethVault,
-          oTokenContract: oeth,
-        });
-=======
+    });
+
     it("deposit should fail if pool is being manipulated", async function () {
       const {
         balancerREthStrategy,
@@ -993,7 +833,6 @@
         reth,
         rEthBPT,
         josh,
-        balancerVault,
       } = fixture;
       let forkedStratBalance = 0;
       const { vaultChange, profit } = await temporaryFork({
@@ -1011,18 +850,12 @@
 
       const { profit: profitWithTilt } = await temporaryFork({
         temporaryAction: async () => {
-          await tiltBalancerMetaStableWETHPool({
-            percentageOfTVLDeposit: 300, // 300%
-            attackerSigner: sAttacker,
-            balancerPoolId: await balancerREthStrategy.balancerPoolId(),
-            assetAddressArray: [reth.address, weth.address],
-            wethIndex: 1,
-            bptToken: rEthBPT,
-            balancerVault,
-            reth,
-            weth,
+          await tiltPool({
+            fixture,
+            tiltTvlFactor: 300,
+            attackAsset: weth, // asset used to tilt the pool
+            poolContract: rEthBPT,
           });
->>>>>>> 7931f7a9
 
           await oethVaultValueChecker.connect(josh).takeSnapshot();
           await depositTest(fixture, [5, 5], [weth, reth], rEthBPT, 20);
@@ -1040,26 +873,13 @@
         oTokenContract: oeth,
       });
 
-<<<<<<< HEAD
-      it("withdrawal should fail if pool is being manipulated maxWithdrawalDeviation catching the issue", async function () {
-        const { balancerREthStrategy, oethVault, oeth, weth, reth, rEthBPT } =
-          fixture;
-=======
       const profitDiff = profitWithTilt.sub(profit);
       expect(profitDiff).to.be.gte(oethUnits("0.3"), 1);
     });
->>>>>>> 7931f7a9
 
     it("withdrawal should fail if pool is being manipulated maxWithdrawalDeviation catching the issue", async function () {
-      const {
-        balancerREthStrategy,
-        oethVault,
-        oeth,
-        weth,
-        reth,
-        rEthBPT,
-        balancerVault,
-      } = fixture;
+      const { balancerREthStrategy, oethVault, oeth, weth, reth, rEthBPT } =
+        fixture;
 
       const wethWithdrawAmount = oethUnits("0");
       const rethWithdrawAmount = oethUnits("7");
@@ -1072,36 +892,15 @@
 
       await temporaryFork({
         temporaryAction: async () => {
-          await tiltBalancerMetaStableWETHPool({
-            percentageOfTVLDeposit: 300, // 300%
-            attackerSigner: sAttacker,
-            balancerPoolId: await balancerREthStrategy.balancerPoolId(),
-            assetAddressArray: [reth.address, weth.address],
-            wethIndex: 1,
-            bptToken: rEthBPT,
-            balancerVault,
-            reth,
-            weth,
+          await tiltPool({
+            fixture,
+            tiltTvlFactor: 300,
+            attackAsset: weth, // asset used to tilt the pool
+            poolContract: rEthBPT,
           });
 
-<<<<<<< HEAD
-        await depositTest(fixture, [10, 10], [weth, reth], rEthBPT);
-
-        await temporaryFork({
-          temporaryAction: async () => {
-            await tiltPool({
-              fixture,
-              tiltTvlFactor: 300,
-              attackAsset: weth, // asset used to tilt the pool
-              poolContract: rEthBPT,
-            });
-
-            // prettier-ignore
-            expect(
-=======
           // prettier-ignore
           expect(
->>>>>>> 7931f7a9
               balancerREthStrategy
                 .connect(oethVaultSigner)["withdraw(address,address[],uint256[])"](
                   oethVault.address,
@@ -1116,39 +915,6 @@
       });
     });
 
-<<<<<<< HEAD
-      it("withdrawal should fail if pool is being manipulated maxWithdrawalDeviation NOT catching the issue and Vault Value checker catching it", async function () {
-        const {
-          balancerREthStrategy,
-          oethVault,
-          oethVaultValueChecker,
-          oeth,
-          weth,
-          reth,
-          rEthBPT,
-          josh,
-          strategist,
-        } = fixture;
-
-        const wethWithdrawAmount = oethUnits("0");
-        const rethWithdrawAmount = oethUnits("5");
-
-        const oethVaultSigner = await impersonateAndFundContract(
-          oethVault.address
-        );
-
-        await depositTest(fixture, [10, 10], [weth, reth], rEthBPT);
-
-        // set max withdrawal deviation to 100%
-        await balancerREthStrategy
-          .connect(strategist)
-          .setMaxWithdrawalDeviation(oethUnits("1")); // 100%
-
-        const { vaultChange, profit } = await temporaryFork({
-          temporaryAction: async () => {
-            // prettier-ignore
-            await balancerREthStrategy
-=======
     it("withdrawal should fail if pool is being manipulated maxWithdrawalDeviation NOT catching the issue and Vault Value checker catching it", async function () {
       const {
         balancerREthStrategy,
@@ -1159,7 +925,6 @@
         reth,
         rEthBPT,
         josh,
-        balancerVault,
         strategist,
       } = fixture;
 
@@ -1181,7 +946,6 @@
         temporaryAction: async () => {
           // prettier-ignore
           await balancerREthStrategy
->>>>>>> 7931f7a9
               .connect(oethVaultSigner)["withdraw(address,address[],uint256[])"](
                 oethVault.address,
                 [reth.address, weth.address],
@@ -1194,38 +958,17 @@
 
       const { profit: profitWithTilt } = await temporaryFork({
         temporaryAction: async () => {
-          await tiltBalancerMetaStableWETHPool({
-            percentageOfTVLDeposit: 300, // 300%
-            attackerSigner: sAttacker,
-            balancerPoolId: await balancerREthStrategy.balancerPoolId(),
-            assetAddressArray: [reth.address, weth.address],
-            wethIndex: 1,
-            bptToken: rEthBPT,
-            balancerVault,
-            reth,
-            weth,
+          await tiltPool({
+            fixture,
+            tiltTvlFactor: 300,
+            attackAsset: weth, // asset used to tilt the pool
+            poolContract: rEthBPT,
           });
 
           await oethVaultValueChecker.connect(josh).takeSnapshot();
 
-<<<<<<< HEAD
-        const { profit: profitWithTilt } = await temporaryFork({
-          temporaryAction: async () => {
-            await tiltPool({
-              fixture,
-              tiltTvlFactor: 300,
-              attackAsset: weth, // asset used to tilt the pool
-              poolContract: rEthBPT,
-            });
-
-            await oethVaultValueChecker.connect(josh).takeSnapshot();
-
-            // prettier-ignore
-            await balancerREthStrategy
-=======
           // prettier-ignore
           await balancerREthStrategy
->>>>>>> 7931f7a9
               .connect(oethVaultSigner)["withdraw(address,address[],uint256[])"](
                 oethVault.address,
                 [reth.address, weth.address],
@@ -1245,44 +988,9 @@
         oTokenContract: oeth,
       });
 
-<<<<<<< HEAD
-      // consists of test cases with variable tilt percentage and expected balance diff
-      const checkBalanceTestCases = [
-        /* +100% tilt & 0.012 expected change means:
-         *  - pool has been tilted using WETH deposit that equals 100% of pools current
-         *    liquidity. Meaning if pool has 10k WETH & 10k RETH the tilt action will be
-         *    depositing additional 20k WETH totaling pool to: 30k WETH & 10k RETH
-         *  - 0.012 expected change means 0.012 diff between pre-tilt checkBalance and after
-         *    tilt checkBalance call. Strategy has roughly ~100 units deposited so 0.012
-         *    change would equal 0.012/100 = 0.00012 change if 1 is a whole. Or 0.012%
-         */
-        [100, "0.016"],
-        [200, "0.019"],
-        [300, "0.023"],
-        [400, "0.025"],
-        [500, "0.025"],
-      ];
-
-      for (const testCase of checkBalanceTestCases) {
-        const tiltAmount = testCase[0];
-        const maxDiff = testCase[1];
-
-        it(`checkBalance with ~100 units should at most have ${maxDiff} absolute diff when performing WETH pool tilt at ${tiltAmount}% of pool's TVL`, async function () {
-          const {
-            oeth,
-            oethVault,
-            balancerREthPID,
-            balancerREthStrategy,
-            weth,
-            reth,
-            rEthBPT,
-            balancerVault,
-          } = fixture;
-=======
       const profitDiff = profitWithTilt.sub(profit);
       expect(profitDiff).to.be.lte(oethUnits("-0.5"), 1);
     });
->>>>>>> 7931f7a9
 
     // consists of test cases with variable tilt percentage and expected balance diff
     const checkBalanceTestCases = [
@@ -1294,7 +1002,7 @@
        *    tilt checkBalance call. Strategy has roughly ~100 units deposited so 0.012
        *    change would equal 0.012/100 = 0.00012 change if 1 is a whole. Or 0.012%
        */
-      [100, "0.015"],
+      [100, "0.016"],
       [200, "0.019"],
       [300, "0.023"],
       [400, "0.025"],
@@ -1332,32 +1040,17 @@
 
         await depositTest(fixture, [50, 50], [weth, reth], rEthBPT);
 
-<<<<<<< HEAD
-          const context = await tiltPool({
-            fixture,
-            tiltTvlFactor: 300,
-            attackAsset: weth, // asset used to tilt the pool
-            poolContract: rEthBPT,
-          });
-=======
         const checkBalanceAmount = await balancerREthStrategy[
           "checkBalance()"
         ]();
         expect(checkBalanceAmount).to.be.gte(oethUnits("0"), 1);
 
-        const poolId = await balancerREthStrategy.balancerPoolId();
-        await tiltBalancerMetaStableWETHPool({
-          percentageOfTVLDeposit: tiltAmount,
-          attackerSigner: sAttacker,
-          balancerPoolId: poolId,
-          assetAddressArray: [reth.address, weth.address],
-          wethIndex: 1,
-          bptToken: rEthBPT,
-          balancerVault,
-          reth,
-          weth,
+        const context = await tiltPool({
+          fixture,
+          tiltTvlFactor: 300,
+          attackAsset: weth, // asset used to tilt the pool
+          poolContract: rEthBPT,
         });
->>>>>>> 7931f7a9
 
         const checkBalanceAmountAfterTilt = await balancerREthStrategy[
           "checkBalance()"
@@ -1369,27 +1062,17 @@
         // ~100 units in pool liquidity should have less than 0.02 effect == 0.02%
         expect(checkBalanceDiff).to.be.lte(oethUnits(maxDiff));
 
-        await untiltBalancerMetaStableWETHPool({
-          attackerSigner: sAttacker,
-          balancerPoolId: poolId,
-          assetAddressArray: [reth.address, weth.address],
-          wethIndex: 1,
-          bptToken: rEthBPT,
-          balancerVault,
+        await unTiltPool({
+          fixture,
+          context,
+          attackAsset: weth, // asset used to tilt the pool
+          poolContract: rEthBPT,
         });
 
         const checkBalanceAmountAfterAttack = await balancerREthStrategy[
           "checkBalance()"
         ]();
 
-<<<<<<< HEAD
-          await unTiltPool({
-            fixture,
-            context,
-            attackAsset: weth, // asset used to tilt the pool
-            poolContract: rEthBPT,
-          });
-=======
         // check balance should report larger balance after attack comparing
         // to the middle of the attack. Since the attacker has encountered
         // fees with un-tilting.
@@ -1401,7 +1084,6 @@
           oethVault.address
         );
         await balancerREthStrategy.connect(oethVaultSigner).withdrawAll();
->>>>>>> 7931f7a9
 
         const balancesAfter = await logBalances(logParams);
 
@@ -1415,67 +1097,6 @@
           parseFloat(await reth.getExchangeRate()) / 1e18;
         const unitDiff = rethDiff * rethExchangeRate + wethDiff;
 
-<<<<<<< HEAD
-          const oethVaultSigner = await impersonateAndFundContract(
-            oethVault.address
-          );
-          await balancerREthStrategy.connect(oethVaultSigner).withdrawAll();
-
-          const balancesAfter = await logBalances(logParams);
-
-          const rethDiff =
-            parseFloat(balancesAfter.vaultAssets.rETH.toString()) -
-            parseFloat(balancesBefore.vaultAssets.rETH.toString());
-          const wethDiff =
-            parseFloat(balancesAfter.vaultAssets.WETH.toString()) -
-            parseFloat(balancesBefore.vaultAssets.WETH.toString());
-          const rethExchangeRate =
-            parseFloat(await reth.getExchangeRate()) / 1e18;
-          const unitDiff = rethDiff * rethExchangeRate + wethDiff;
-
-          /* confirm that the profits gained by the attacker's pool tilt
-           * action can be extracted by withdrawing the funds.
-           */
-          expect(unitDiff / 1e18).to.be.gte(parseFloat(maxDiff));
-        });
-      }
-    });
-
-    describe("return correct rate provider rates", function () {
-      let fixture;
-      beforeEach(async () => {
-        fixture = await balancerRethWETHExposeFunctionFixture();
-      });
-
-      it("should throw an exception for an unsupported asset", async function () {
-        const { balancerREthStrategy } = fixture;
-
-        await expect(
-          balancerREthStrategy.getRateProviderRate(addresses.mainnet.DAI)
-        ).to.be.revertedWith("Asset unsupported");
-      });
-
-      it("should return a fixed rate for WETH", async function () {
-        const { balancerREthStrategy } = fixture;
-
-        const rate = await balancerREthStrategy.getRateProviderRate(
-          addresses.mainnet.WETH
-        );
-        expect(rate).to.equal(await oethUnits("1"));
-      });
-
-      it("should return a valid rate for rEth", async function () {
-        const { balancerREthStrategy } = fixture;
-
-        const rate = await balancerREthStrategy.getRateProviderRate(
-          addresses.mainnet.rETH
-        );
-        expect(rate).to.be.gte(await oethUnits("1.01"));
-      });
-    });
-  }
-);
-=======
         /* confirm that the profits gained by the attacker's pool tilt
          * action can be extracted by withdrawing the funds.
          */
@@ -1483,8 +1104,40 @@
       });
     }
   });
+
+  describe("return correct rate provider rates", function () {
+    let fixture;
+    beforeEach(async () => {
+      fixture = await balancerRethWETHExposeFunctionFixture();
+    });
+
+    it("should throw an exception for an unsupported asset", async function () {
+      const { balancerREthStrategy } = fixture;
+
+      await expect(
+        balancerREthStrategy.getRateProviderRate(addresses.mainnet.DAI)
+      ).to.be.revertedWith("Asset unsupported");
+    });
+
+    it("should return a fixed rate for WETH", async function () {
+      const { balancerREthStrategy } = fixture;
+
+      const rate = await balancerREthStrategy.getRateProviderRate(
+        addresses.mainnet.WETH
+      );
+      expect(rate).to.equal(await oethUnits("1"));
+    });
+
+    it("should return a valid rate for rEth", async function () {
+      const { balancerREthStrategy } = fixture;
+
+      const rate = await balancerREthStrategy.getRateProviderRate(
+        addresses.mainnet.rETH
+      );
+      expect(rate).to.be.gte(await oethUnits("1.01"));
+    });
+  });
 });
->>>>>>> 7931f7a9
 
 async function getPoolValues(strategy, allAssets, reth) {
   const result = {
