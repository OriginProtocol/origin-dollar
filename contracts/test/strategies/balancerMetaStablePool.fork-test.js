--- conflicted
+++ resolved
@@ -10,12 +10,9 @@
   balancerWstEthFixture,
   impersonateAndFundContract,
   createFixtureLoader,
-<<<<<<< HEAD
   mineBlocks,
-=======
   mintWETH,
   tiltBalancerMetaStableWETHPool,
->>>>>>> cf4122ac
 } = require("../_fixture");
 
 const temporaryFork = require("../../utils/temporaryFork");
