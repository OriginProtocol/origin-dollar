const { expect } = require("chai");
const { BigNumber } = require("ethers");
<<<<<<< HEAD
const { parseUnits } = require("ethers/lib/utils");
=======
>>>>>>> a05ad258

const { convexMetaVaultFixture, createFixtureLoader } = require("../_fixture");
const { ousdUnits, units, expectApproxSupply, isFork } = require("../helpers");
const { shouldBehaveLikeGovernable } = require("../behaviour/governable");
const { shouldBehaveLikeHarvester } = require("../behaviour/harvester");

describe("OUSD AMO strategy using Curve OUSD/3CRV pool", function () {
  if (isFork) {
    this.timeout(0);
  }

<<<<<<< HEAD
  const loadFixture = createFixtureLoader(convexMetaVaultFixture);
  let fixture;
  beforeEach(async function () {
    fixture = await loadFixture();
  });

  shouldBehaveLikeGovernable(() => ({
    ...fixture,
    strategy: fixture.OUSDmetaStrategy,
  }));

  shouldBehaveLikeHarvester(() => ({
    ...fixture,
    strategy: fixture.OUSDmetaStrategy,
    dripAsset: fixture.usdt,
    rewards: [
      { asset: fixture.crv, expected: parseUnits("2") },
      { asset: fixture.cvx, expected: parseUnits("3") },
    ],
  }));
=======
  let anna,
    ousd,
    vault,
    governor,
    OUSDmetaStrategy,
    metapoolToken,
    cvxBooster,
    usdt,
    usdc,
    dai;
>>>>>>> a05ad258

  const mint = async (amount, asset) => {
    const { anna, vault } = fixture;
    await asset.connect(anna).mint(await units(amount, asset));
    await asset
      .connect(anna)
      .approve(vault.address, await units(amount, asset));
    return await vault
      .connect(anna)
      .mint(asset.address, await units(amount, asset), 0);
  };

<<<<<<< HEAD
=======
  const loadFixture = createFixtureLoader(convexMetaVaultFixture);
  beforeEach(async function () {
    const fixture = await loadFixture();
    anna = fixture.anna;
    vault = fixture.vault;
    ousd = fixture.ousd;
    governor = fixture.governor;
    OUSDmetaStrategy = fixture.OUSDmetaStrategy;
    metapoolToken = fixture.metapoolToken;
    cvxBooster = fixture.cvxBooster;
    usdt = fixture.usdt;
    usdc = fixture.usdc;
    dai = fixture.dai;
  });

>>>>>>> a05ad258
  describe("Mint", function () {
    it("Should stake USDT in Curve gauge via metapool", async function () {
      const { anna, cvxBooster, ousd, metapoolToken, usdt } = fixture;
      await expectApproxSupply(ousd, ousdUnits("200"));
      await mint("30000.00", usdt);
      await expectApproxSupply(ousd, ousdUnits("60200"));
      await expect(anna).to.have.a.balanceOf("30000", ousd);
      await expect(cvxBooster).has.an.approxBalanceOf("60000", metapoolToken);
    });

    it("Should stake USDC in Curve gauge via metapool", async function () {
      const { anna, cvxBooster, ousd, metapoolToken, usdc } = fixture;
      await expectApproxSupply(ousd, ousdUnits("200"));
      await mint("50000.00", usdc);
      await expectApproxSupply(ousd, ousdUnits("100200"));
      await expect(anna).to.have.a.balanceOf("50000", ousd);
      await expect(cvxBooster).has.an.approxBalanceOf("100000", metapoolToken);
    });

    it("Should use a minimum LP token amount when depositing USDT into metapool", async function () {
      const { usdt } = fixture;
      await expect(mint("29000", usdt)).to.be.revertedWith(
        "Slippage ruined your day"
      );
    });

    it("Should use a minimum LP token amount when depositing USDC into metapool", async function () {
      const { usdc } = fixture;
      await expect(mint("29000", usdc)).to.be.revertedWith(
        "Slippage ruined your day"
      );
    });
  });

  describe("Redeem", function () {
    it("Should be able to unstake from gauge and return USDT", async function () {
      const { dai, usdc, usdt, ousd, anna, vault } = fixture;
      await expectApproxSupply(ousd, ousdUnits("200"));
      await mint("10000.00", dai);
      await mint("10000.00", usdc);
      await mint("10000.00", usdt);
      await vault.connect(anna).redeem(ousdUnits("20000"), 0);
      // Dai minted OUSD has not been deployed to Metastrategy for that reason the
      // total supply of OUSD has not doubled
      await expectApproxSupply(ousd, ousdUnits("10200"));
    });
  });

  describe("AMO", function () {
    it("Should not allow too large mintForStrategy", async () => {
      const { vault, governor, anna } = fixture;
      const MAX_UINT = BigNumber.from(
        "0xffffffffffffffffffffffffffffffffffffffffffffffffffffffffffffffff"
      );

      await vault.connect(governor).setOusdMetaStrategy(anna.address);

      await expect(
        vault.connect(anna).mintForStrategy(MAX_UINT)
      ).to.be.revertedWith("Amount too high");

      await expect(
        vault.connect(anna).mintForStrategy(MAX_UINT.div(2).sub(1))
      ).to.be.revertedWith(
        "Minted ousd surpassed netOusdMintForStrategyThreshold."
      );
    });

    it("Should not allow too large burnForStrategy", async () => {
      const { vault, governor, anna } = fixture;
      const MAX_UINT = BigNumber.from(
        "0xffffffffffffffffffffffffffffffffffffffffffffffffffffffffffffffff"
      );

      await vault.connect(governor).setOusdMetaStrategy(anna.address);

      await expect(
        vault.connect(anna).burnForStrategy(MAX_UINT)
      ).to.be.revertedWith("Amount too high");

      await expect(
        vault.connect(anna).burnForStrategy(MAX_UINT.div(2).sub(1))
      ).to.be.revertedWith("Attempting to burn too much OUSD.");
    });
  });
});<|MERGE_RESOLUTION|>--- conflicted
+++ resolved
@@ -1,21 +1,16 @@
 const { expect } = require("chai");
 const { BigNumber } = require("ethers");
-<<<<<<< HEAD
-const { parseUnits } = require("ethers/lib/utils");
-=======
->>>>>>> a05ad258
 
 const { convexMetaVaultFixture, createFixtureLoader } = require("../_fixture");
 const { ousdUnits, units, expectApproxSupply, isFork } = require("../helpers");
 const { shouldBehaveLikeGovernable } = require("../behaviour/governable");
-const { shouldBehaveLikeHarvester } = require("../behaviour/harvester");
+const { shouldBehaveLikeHarvestable } = require("../behaviour/harvestable");
 
 describe("OUSD AMO strategy using Curve OUSD/3CRV pool", function () {
   if (isFork) {
     this.timeout(0);
   }
 
-<<<<<<< HEAD
   const loadFixture = createFixtureLoader(convexMetaVaultFixture);
   let fixture;
   beforeEach(async function () {
@@ -27,27 +22,10 @@
     strategy: fixture.OUSDmetaStrategy,
   }));
 
-  shouldBehaveLikeHarvester(() => ({
+  shouldBehaveLikeHarvestable(() => ({
     ...fixture,
     strategy: fixture.OUSDmetaStrategy,
-    dripAsset: fixture.usdt,
-    rewards: [
-      { asset: fixture.crv, expected: parseUnits("2") },
-      { asset: fixture.cvx, expected: parseUnits("3") },
-    ],
   }));
-=======
-  let anna,
-    ousd,
-    vault,
-    governor,
-    OUSDmetaStrategy,
-    metapoolToken,
-    cvxBooster,
-    usdt,
-    usdc,
-    dai;
->>>>>>> a05ad258
 
   const mint = async (amount, asset) => {
     const { anna, vault } = fixture;
@@ -60,24 +38,6 @@
       .mint(asset.address, await units(amount, asset), 0);
   };
 
-<<<<<<< HEAD
-=======
-  const loadFixture = createFixtureLoader(convexMetaVaultFixture);
-  beforeEach(async function () {
-    const fixture = await loadFixture();
-    anna = fixture.anna;
-    vault = fixture.vault;
-    ousd = fixture.ousd;
-    governor = fixture.governor;
-    OUSDmetaStrategy = fixture.OUSDmetaStrategy;
-    metapoolToken = fixture.metapoolToken;
-    cvxBooster = fixture.cvxBooster;
-    usdt = fixture.usdt;
-    usdc = fixture.usdc;
-    dai = fixture.dai;
-  });
-
->>>>>>> a05ad258
   describe("Mint", function () {
     it("Should stake USDT in Curve gauge via metapool", async function () {
       const { anna, cvxBooster, ousd, metapoolToken, usdt } = fixture;
