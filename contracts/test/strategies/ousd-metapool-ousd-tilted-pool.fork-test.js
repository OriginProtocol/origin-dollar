--- conflicted
+++ resolved
@@ -22,16 +22,6 @@
       await mintTest(fixture, josh, usdt, "100000");
     });
 
-    it("Should stake USDC in Curve gauge via metapool", async function () {
-      const { matt, usdc } = fixture;
-      await mintTest(fixture, matt, usdc, "120000");
-    });
-
-<<<<<<< HEAD
-    it("Should NOT stake DAI in Curve gauge via metapool", async function () {
-      const { anna, dai } = fixture;
-      await mintTest(fixture, anna, dai, "110000");
-=======
     describe("Mint", function () {
       it("Should stake USDT in Curve gauge via metapool", async function () {
         const { josh, usdt } = fixture;
@@ -47,7 +37,11 @@
         const { anna, dai } = fixture;
         await mintTest(fixture, anna, dai, "110000");
       });
->>>>>>> c596f945
+    });
+
+    it("Should NOT stake DAI in Curve gauge via metapool", async function () {
+      const { anna, dai } = fixture;
+      await mintTest(fixture, anna, dai, "110000");
     });
   });
 
