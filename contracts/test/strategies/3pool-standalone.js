const { expect } = require("chai");
const { utils } = require("ethers");

const { BigNumber } = require("ethers");
const { threepoolFixture } = require("../_fixture");
const { loadFixture, units } = require("../helpers");

describe("3Pool Strategy Standalone", function () {
  let governor,
    threePool,
    threePoolToken,
    threePoolStrategy,
    threePoolGauge,
<<<<<<< HEAD
    anna,
    crv;

  beforeEach(async function () {
    const fixture = await loadFixture(threepoolFixture);
    governor = fixture.governor;
    threePool = fixture.threePool;
    threePoolToken = fixture.threePoolToken;
    threePoolGauge = fixture.threePoolGauge;
    tpStandalone = fixture.tpStandalone;
    usdt = fixture.usdt;
    anna = fixture.anna;
    crv = fixture.crv;

=======
    tpStandalone,
    usdt,
    usdc,
    dai,
    anna;

  beforeEach(async function () {
    ({
      governor,
      threePool,
      threePoolToken,
      threePoolGauge,
      tpStandalone,
      usdt,
      usdc,
      dai,
      anna,
    } = await loadFixture(threepoolFixture));
>>>>>>> f2b76ef7
    threePoolStrategy = tpStandalone.connect(governor);
  });

  const deposit = async (amount, asset) => {
    await asset
      .connect(governor)
      .transfer(threePoolStrategy.address, units(amount, asset));
    await threePoolStrategy.deposit(asset.address, units(amount, asset));
  };

  it("Should deposit all", async function () {
    await dai
      .connect(governor)
      .transfer(threePoolStrategy.address, units("100", dai));
    await usdt
      .connect(governor)
      .transfer(threePoolStrategy.address, units("200", usdt));
    await usdc
      .connect(governor)
      .transfer(threePoolStrategy.address, units("300", usdc));
    await threePoolStrategy.depositAll();
    await expect(await threePoolGauge.balanceOf(threePoolStrategy.address)).eq(
      utils.parseUnits("600", 18)
    );
  });

  it("Should withdraw all", async function () {
    const governorAddress = await governor.getAddress();
    const governorDai = await dai.balanceOf(governorAddress);
    const governorUsdt = await usdt.balanceOf(governorAddress);
    const governorUsdc = await usdc.balanceOf(governorAddress);

    await dai
      .connect(governor)
      .transfer(threePoolStrategy.address, units("100", dai));
    await usdt
      .connect(governor)
      .transfer(threePoolStrategy.address, units("200", usdt));
    await usdc
      .connect(governor)
      .transfer(threePoolStrategy.address, units("300", usdc));
    await threePoolStrategy.depositAll();

    await expect(await dai.balanceOf(governorAddress)).eq(
      governorDai.sub(await units("100", dai))
    );
    await expect(await usdt.balanceOf(governorAddress)).eq(
      governorUsdt.sub(await units("200", usdt))
    );
    await expect(await usdc.balanceOf(governorAddress)).eq(
      governorUsdc.sub(await units("300", usdc))
    );

    // NOTE tpStandlone configures Governor as the Vault
    // Withdraw everything from 3pool. which will unstake from Gauge and return
    // assets to Governor
    await threePoolStrategy.withdrawAll();

    // Check balances of Governor, withdrawn assets reside here
    await expect(await dai.balanceOf(governorAddress)).eq(governorDai);
    await expect(await usdt.balanceOf(governorAddress)).eq(governorUsdt);
    await expect(await usdc.balanceOf(governorAddress)).eq(governorUsdc);
  });

  it("Should allow safeApproveAllTokens to be called", async function () {
    const MAX = BigNumber.from(
      "0xffffffffffffffffffffffffffffffffffffffffffffffffffffffffffffffff"
    );
    const expectAllowanceRaw = async (expected, asset, owner, spender) => {
      const allowance = await asset.allowance(owner.address, spender.address);
      await expect(allowance).to.eq(expected);
    };

    await expectAllowanceRaw(MAX, usdt, threePoolStrategy, threePool);
    await expectAllowanceRaw(MAX, threePoolToken, threePoolStrategy, threePool);
    await expectAllowanceRaw(
      MAX,
      threePoolToken,
      threePoolStrategy,
      threePoolGauge
    );

    await deposit("150", usdt);
    await expectAllowanceRaw(
      MAX.sub((await units("150.0", usdt)).toString()),
      usdt,
      threePoolStrategy,
      threePool
    );

    await threePoolStrategy.safeApproveAllTokens();
    await expectAllowanceRaw(MAX, usdt, threePoolStrategy, threePool);
    await expectAllowanceRaw(MAX, threePoolToken, threePoolStrategy, threePool);
    await expectAllowanceRaw(
      MAX,
      threePoolToken,
      threePoolStrategy,
      threePoolGauge
    );
  });

  it("Should read reward liquidation threshold", async () => {
    expect(await tpStandalone.rewardLiquidationThreshold()).to.equal("0");
  });

  it("Should allow Governor to set reward liquidation threshold", async () => {
    await tpStandalone
      .connect(governor)
      .setRewardLiquidationThreshold(utils.parseUnits("1", 18));
    expect(await tpStandalone.rewardLiquidationThreshold()).to.equal(
      utils.parseUnits("1", 18)
    );
  });

  it("Should not allow non-Governor to set reward liquidation threshold", async () => {
    await expect(
      tpStandalone
        .connect(anna)
        .setRewardLiquidationThreshold(utils.parseUnits("10", 18))
    ).to.be.revertedWith("Caller is not the Governor");
  });

  describe("Liquidate & Deprecate", function () {
    it("Should deposit and then liquidate the asset", async () => {
      // Deposit
      await expect(
        await threePoolGauge.balanceOf(tpStandalone.address)
      ).to.be.equal("0");
      await deposit("1", usdt);
      await expect(
        await threePoolGauge.balanceOf(tpStandalone.address)
      ).to.be.equal("1000000000000000000");

      // Liquidate
      await tpStandalone.connect(governor).withdrawAll();
      await expect(
        await threePoolGauge.balanceOf(tpStandalone.address)
      ).to.be.equal("0");
    });

    it("Should not deprecate the asset", async () => {
      await expect(
        tpStandalone.connect(governor).deprecateAsset(usdt.address)
      ).to.be.revertedWith("Can't deprecate one remaining asset");
    });
  });
});<|MERGE_RESOLUTION|>--- conflicted
+++ resolved
@@ -11,27 +11,11 @@
     threePoolToken,
     threePoolStrategy,
     threePoolGauge,
-<<<<<<< HEAD
     anna,
-    crv;
-
-  beforeEach(async function () {
-    const fixture = await loadFixture(threepoolFixture);
-    governor = fixture.governor;
-    threePool = fixture.threePool;
-    threePoolToken = fixture.threePoolToken;
-    threePoolGauge = fixture.threePoolGauge;
-    tpStandalone = fixture.tpStandalone;
-    usdt = fixture.usdt;
-    anna = fixture.anna;
-    crv = fixture.crv;
-
-=======
     tpStandalone,
     usdt,
     usdc,
-    dai,
-    anna;
+    dai;
 
   beforeEach(async function () {
     ({
@@ -45,7 +29,6 @@
       dai,
       anna,
     } = await loadFixture(threepoolFixture));
->>>>>>> f2b76ef7
     threePoolStrategy = tpStandalone.connect(governor);
   });
 
