const { expect } = require("chai");
<<<<<<< HEAD
const { parseUnits } = require("ethers/lib/utils");

const { createFixtureLoader, threepoolVaultFixture } = require("../_fixture");
const { ousdUnits, units, expectApproxSupply, isFork } = require("../helpers");
const { shouldBehaveLikeGovernable } = require("../behaviour/governable");
const { shouldBehaveLikeHarvester } = require("../behaviour/harvester");
const { shouldBehaveLikeStrategy } = require("../behaviour/strategy");
=======
const { utils } = require("ethers");

const { createFixtureLoader, threepoolVaultFixture } = require("../_fixture");
const {
  daiUnits,
  ousdUnits,
  units,
  expectApproxSupply,
  isFork,
} = require("../helpers");
>>>>>>> a05ad258

describe("3Pool Strategy", function () {
  if (isFork) {
    this.timeout(0);
  }

  const loadFixture = createFixtureLoader(threepoolVaultFixture);
  let fixture;
  beforeEach(async function () {
    fixture = await loadFixture();

    const { vault, governor, usdc, usdt, crvMinter, threePoolStrategy } =
      fixture;

    await vault
      .connect(governor)
      .setAssetDefaultStrategy(usdc.address, threePoolStrategy.address);
    await vault
      .connect(fixture.governor)
      .setAssetDefaultStrategy(usdt.address, threePoolStrategy.address);

    await crvMinter.connect(governor).mint(threePoolStrategy.address);
  });

  shouldBehaveLikeGovernable(() => ({
    ...fixture,
    strategy: fixture.threePoolStrategy,
  }));

  shouldBehaveLikeHarvester(() => ({
    ...fixture,
    strategy: fixture.threePoolStrategy,
    dripAsset: fixture.usdt,
    rewards: [{ asset: fixture.crv, expected: parseUnits("2") }],
  }));

  shouldBehaveLikeStrategy(() => ({
    ...fixture,
    strategy: fixture.threePoolStrategy,
    assets: [fixture.dai, fixture.usdc, fixture.usdt],
    vault: fixture.vault,
  }));

  const mint = async (amount, asset) => {
    const { anna, vault } = fixture;
    await asset.connect(anna).mint(await units(amount, asset));
    await asset
      .connect(anna)
      .approve(vault.address, await units(amount, asset));
    return await vault
      .connect(anna)
      .mint(asset.address, await units(amount, asset), 0);
  };

  describe("Mint", function () {
    it("Should stake USDT in Curve gauge via 3pool", async function () {
      const { ousd, usdt, anna, threePoolGauge, threePoolToken } = fixture;
      await expectApproxSupply(ousd, ousdUnits("200"));
      await mint("30000.00", usdt);
      await expectApproxSupply(ousd, ousdUnits("30200"));
      await expect(anna).to.have.a.balanceOf("30000", ousd);
      await expect(threePoolGauge).has.an.approxBalanceOf(
        "30000",
        threePoolToken
      );
    });

    it("Should stake USDC in Curve gauge via 3pool", async function () {
      const { ousd, usdc, anna, threePoolGauge, threePoolToken } = fixture;
      await expectApproxSupply(ousd, ousdUnits("200"));
      await mint("50000.00", usdc);
      await expectApproxSupply(ousd, ousdUnits("50200"));
      await expect(anna).to.have.a.balanceOf("50000", ousd);
      await expect(threePoolGauge).has.an.approxBalanceOf(
        "50000",
        threePoolToken
      );
    });

    it("Should use a minimum LP token amount when depositing USDT into 3pool", async function () {
      const { usdt } = fixture;
      await expect(mint("29000", usdt)).to.be.revertedWith(
        "Slippage ruined your day"
      );
    });

    it("Should use a minimum LP token amount when depositing USDC into 3pool", async function () {
      const { usdc } = fixture;
      await expect(mint("29000", usdc)).to.be.revertedWith(
        "Slippage ruined your day"
      );
    });
  });

  describe("Redeem", function () {
    it("Should be able to unstake from gauge and return USDT", async function () {
      const { dai, usdc, usdt, ousd, anna, vault } = fixture;
      await expectApproxSupply(ousd, ousdUnits("200"));
      await mint("10000.00", dai);
      await mint("10000.00", usdc);
      await mint("10000.00", usdt);
      await vault.connect(anna).redeem(ousdUnits("20000"), 0);
      await expectApproxSupply(ousd, ousdUnits("10200"));
    });
  });
<<<<<<< HEAD
=======

  describe("Utilities", function () {
    it("Should allow transfer of arbitrary token by Governor", async () => {
      await dai.connect(anna).approve(vault.address, daiUnits("8.0"));
      await vault.connect(anna).mint(dai.address, daiUnits("8.0"), 0);
      // Anna sends her OUSD directly to Strategy
      await ousd
        .connect(anna)
        .transfer(threePoolStrategy.address, ousdUnits("8.0"));
      // Anna asks Governor for help
      await threePoolStrategy
        .connect(governor)
        .transferToken(ousd.address, ousdUnits("8.0"));
      await expect(governor).has.a.balanceOf("8.0", ousd);
    });

    it("Should not allow transfer of arbitrary token by non-Governor", async () => {
      // Naughty Anna
      await expect(
        threePoolStrategy
          .connect(anna)
          .transferToken(ousd.address, ousdUnits("8.0"))
      ).to.be.revertedWith("Caller is not the Governor");
    });

    it("Should collect reward tokens and swap via Uniswap", async () => {
      const mockUniswapRouter = await ethers.getContract("MockUniswapRouter");

      await harvester.connect(governor).setRewardTokenConfig(
        crv.address, // reward token
        {
          allowedSlippageBps: 0,
          harvestRewardBps: 200,
          swapPlatformAddr: mockUniswapRouter.address,
          doSwapRewardToken: true,
          swapPlatform: 0,
          liquidationLimit: 0,
        },
        utils.defaultAbiCoder.encode(
          ["address[]"],
          [[crv.address, usdt.address]]
        )
      );

      // Make sure Vault has 0 USDT balance
      await expect(vault).has.a.balanceOf("0", usdt);

      // Make sure the Strategy has CRV balance
      await crvMinter.connect(governor).mint(threePoolStrategy.address);
      expect(await crv.balanceOf(await governor.getAddress())).to.be.equal("0");
      expect(await crv.balanceOf(threePoolStrategy.address)).to.be.equal(
        utils.parseUnits("2", 18)
      );
      const balanceBeforeAnna = await usdt.balanceOf(anna.address);
      // prettier-ignore
      await harvester
        .connect(anna)["harvestAndSwap(address)"](threePoolStrategy.address);

      const balanceAfterAnna = await usdt.balanceOf(anna.address);

      // Make sure Vault has 100 USDT balance
      await expect(vault).has.a.balanceOf("1.96", usdt);
      expect(balanceAfterAnna - balanceBeforeAnna).to.be.equal(
        utils.parseUnits("0.04", 6)
      );

      // No CRV in Vault or Compound strategy
      await expect(harvester).has.a.balanceOf("0", crv);
      expect(await crv.balanceOf(threePoolStrategy.address)).to.be.equal("0");
    });
  });
>>>>>>> a05ad258
});<|MERGE_RESOLUTION|>--- conflicted
+++ resolved
@@ -1,24 +1,10 @@
 const { expect } = require("chai");
-<<<<<<< HEAD
-const { parseUnits } = require("ethers/lib/utils");
 
 const { createFixtureLoader, threepoolVaultFixture } = require("../_fixture");
 const { ousdUnits, units, expectApproxSupply, isFork } = require("../helpers");
 const { shouldBehaveLikeGovernable } = require("../behaviour/governable");
-const { shouldBehaveLikeHarvester } = require("../behaviour/harvester");
+const { shouldBehaveLikeHarvestable } = require("../behaviour/harvestable");
 const { shouldBehaveLikeStrategy } = require("../behaviour/strategy");
-=======
-const { utils } = require("ethers");
-
-const { createFixtureLoader, threepoolVaultFixture } = require("../_fixture");
-const {
-  daiUnits,
-  ousdUnits,
-  units,
-  expectApproxSupply,
-  isFork,
-} = require("../helpers");
->>>>>>> a05ad258
 
 describe("3Pool Strategy", function () {
   if (isFork) {
@@ -48,11 +34,10 @@
     strategy: fixture.threePoolStrategy,
   }));
 
-  shouldBehaveLikeHarvester(() => ({
+  shouldBehaveLikeHarvestable(() => ({
     ...fixture,
+    harvester: fixture.harvester,
     strategy: fixture.threePoolStrategy,
-    dripAsset: fixture.usdt,
-    rewards: [{ asset: fixture.crv, expected: parseUnits("2") }],
   }));
 
   shouldBehaveLikeStrategy(() => ({
@@ -124,78 +109,4 @@
       await expectApproxSupply(ousd, ousdUnits("10200"));
     });
   });
-<<<<<<< HEAD
-=======
-
-  describe("Utilities", function () {
-    it("Should allow transfer of arbitrary token by Governor", async () => {
-      await dai.connect(anna).approve(vault.address, daiUnits("8.0"));
-      await vault.connect(anna).mint(dai.address, daiUnits("8.0"), 0);
-      // Anna sends her OUSD directly to Strategy
-      await ousd
-        .connect(anna)
-        .transfer(threePoolStrategy.address, ousdUnits("8.0"));
-      // Anna asks Governor for help
-      await threePoolStrategy
-        .connect(governor)
-        .transferToken(ousd.address, ousdUnits("8.0"));
-      await expect(governor).has.a.balanceOf("8.0", ousd);
-    });
-
-    it("Should not allow transfer of arbitrary token by non-Governor", async () => {
-      // Naughty Anna
-      await expect(
-        threePoolStrategy
-          .connect(anna)
-          .transferToken(ousd.address, ousdUnits("8.0"))
-      ).to.be.revertedWith("Caller is not the Governor");
-    });
-
-    it("Should collect reward tokens and swap via Uniswap", async () => {
-      const mockUniswapRouter = await ethers.getContract("MockUniswapRouter");
-
-      await harvester.connect(governor).setRewardTokenConfig(
-        crv.address, // reward token
-        {
-          allowedSlippageBps: 0,
-          harvestRewardBps: 200,
-          swapPlatformAddr: mockUniswapRouter.address,
-          doSwapRewardToken: true,
-          swapPlatform: 0,
-          liquidationLimit: 0,
-        },
-        utils.defaultAbiCoder.encode(
-          ["address[]"],
-          [[crv.address, usdt.address]]
-        )
-      );
-
-      // Make sure Vault has 0 USDT balance
-      await expect(vault).has.a.balanceOf("0", usdt);
-
-      // Make sure the Strategy has CRV balance
-      await crvMinter.connect(governor).mint(threePoolStrategy.address);
-      expect(await crv.balanceOf(await governor.getAddress())).to.be.equal("0");
-      expect(await crv.balanceOf(threePoolStrategy.address)).to.be.equal(
-        utils.parseUnits("2", 18)
-      );
-      const balanceBeforeAnna = await usdt.balanceOf(anna.address);
-      // prettier-ignore
-      await harvester
-        .connect(anna)["harvestAndSwap(address)"](threePoolStrategy.address);
-
-      const balanceAfterAnna = await usdt.balanceOf(anna.address);
-
-      // Make sure Vault has 100 USDT balance
-      await expect(vault).has.a.balanceOf("1.96", usdt);
-      expect(balanceAfterAnna - balanceBeforeAnna).to.be.equal(
-        utils.parseUnits("0.04", 6)
-      );
-
-      // No CRV in Vault or Compound strategy
-      await expect(harvester).has.a.balanceOf("0", crv);
-      expect(await crv.balanceOf(threePoolStrategy.address)).to.be.equal("0");
-    });
-  });
->>>>>>> a05ad258
 });