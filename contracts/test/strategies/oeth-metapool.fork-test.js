const { expect } = require("chai");
const { formatUnits, parseUnits } = require("ethers/lib/utils");
const { run } = require("hardhat");

const addresses = require("../../utils/addresses");
const { oethPoolLpPID } = require("../../utils/constants");
const { units, oethUnits, forkOnlyDescribe, isCI } = require("../helpers");
const {
  createFixtureLoader,
  convexOETHMetaVaultFixture,
} = require("../_fixture");

const log = require("../../utils/logger")("test:fork:oeth:metapool");

forkOnlyDescribe("ForkTest: OETH AMO Curve Metapool Strategy", function () {
  this.timeout(0);
  // Retry up to 3 times on CI
  this.retries(isCI ? 3 : 0);

  let fixture;

  describe("with mainnet data", () => {
    const loadFixture = createFixtureLoader(convexOETHMetaVaultFixture);
    beforeEach(async () => {
      fixture = await loadFixture();
    });
    it("Should have constants and immutables set", async () => {
      const { convexEthMetaStrategy } = fixture;

      expect(await convexEthMetaStrategy.MAX_SLIPPAGE()).to.equal(
        parseUnits("0.01", 18)
      );
<<<<<<< HEAD
=======
      expect(await convexEthMetaStrategy.ETH_ADDRESS()).to.equal(addresses.ETH);
>>>>>>> 5f786ec6

      expect(await convexEthMetaStrategy.cvxDepositorAddress()).to.equal(
        addresses.mainnet.CVXBooster
      );
      expect(await convexEthMetaStrategy.cvxRewardStaker()).to.equal(
        addresses.mainnet.CVXETHRewardsPool
      );
      expect(await convexEthMetaStrategy.cvxDepositorPTokenId()).to.equal(
        oethPoolLpPID
      );
      expect(await convexEthMetaStrategy.curvePool()).to.equal(
        addresses.mainnet.CurveOETHMetaPool
      );
      expect(await convexEthMetaStrategy.lpToken()).to.equal(
        addresses.mainnet.CurveOETHMetaPool
      );
      expect(await convexEthMetaStrategy.oeth()).to.equal(
        addresses.mainnet.OETHProxy
      );
      expect(await convexEthMetaStrategy.weth()).to.equal(
        addresses.mainnet.WETH
      );
    });
    it("Should be able to check balance", async () => {
      const { weth, josh, convexEthMetaStrategy } = fixture;

      const balance = await convexEthMetaStrategy.checkBalance(weth.address);
      log(`check balance ${balance}`);
      expect(balance).gt(0);

      // This uses a transaction to call a view function so the gas usage can be reported.
      const tx = await convexEthMetaStrategy
        .connect(josh)
        .populateTransaction.checkBalance(weth.address);
      await josh.sendTransaction(tx);
    });
    it("Should be able to harvest the rewards", async function () {
      const {
        josh,
        weth,
        oethHarvester,
        oethDripper,
        oethVault,
        convexEthMetaStrategy,
        crv,
      } = fixture;

      // send some CRV to the strategy to partly simulate reward harvesting
      await crv
        .connect(josh)
        .transfer(convexEthMetaStrategy.address, parseUnits("1000"));

      const wethBefore = await weth.balanceOf(oethDripper.address);

      // prettier-ignore
      await oethHarvester
        .connect(josh)["harvestAndSwap(address)"](convexEthMetaStrategy.address);

      const wethDiff = (await weth.balanceOf(oethDripper.address)).sub(
        wethBefore
      );
      await oethVault.connect(josh).rebase();

      await expect(wethDiff).to.be.gte(parseUnits("0.2"));
    });
    it("Only Governor can approve all tokens", async () => {
      const {
        timelock,
        strategist,
        josh,
        oethVaultSigner,
        convexEthMetaStrategy,
        weth,
        oeth,
        oethMetaPool,
      } = fixture;

      // Governor can approve all tokens
      const tx = await convexEthMetaStrategy
        .connect(timelock)
        .safeApproveAllTokens();
      await expect(tx).to.not.emit(weth, "Approval");
      await expect(tx).to.emit(oeth, "Approval");
      await expect(tx).to.emit(oethMetaPool, "Approval");

      for (const signer of [strategist, josh, oethVaultSigner]) {
        const tx = convexEthMetaStrategy.connect(signer).safeApproveAllTokens();
        await expect(tx).to.be.revertedWith("Caller is not the Governor");
      }
    });
  });

  describe("with some WETH in the vault", () => {
    const loadFixture = createFixtureLoader(convexOETHMetaVaultFixture, {
      wethMintAmount: 5000,
      depositToStrategy: false,
    });
    beforeEach(async () => {
      fixture = await loadFixture();
    });
    it("Vault should deposit some WETH to AMO strategy", async function () {
      const {
        convexEthMetaStrategy,
        oeth,
        oethMetaPool,
        oethVaultSigner,
        weth,
      } = fixture;

      const wethDepositAmount = await units("5000", weth);

      // Vault transfers WETH to strategy
      await weth
        .connect(oethVaultSigner)
        .transfer(convexEthMetaStrategy.address, wethDepositAmount);

      const { oethMintAmount, curveBalances: curveBalancesBefore } =
        await calcOethMintAmount(fixture, wethDepositAmount);
      const oethSupplyBefore = await oeth.totalSupply();

      log("Before deposit to strategy");
      await run("amoStrat", {
        pool: "OETH",
        output: false,
      });

      const tx = await convexEthMetaStrategy
        .connect(oethVaultSigner)
        .deposit(weth.address, wethDepositAmount);

      const receipt = await tx.wait();

      log("After deposit to strategy");
      await run("amoStrat", {
        pool: "OETH",
        output: false,
        fromBlock: receipt.blockNumber - 1,
      });

      // Check emitted events
      await expect(tx)
        .to.emit(convexEthMetaStrategy, "Deposit")
        .withArgs(weth.address, oethMetaPool.address, wethDepositAmount);
      await expect(tx)
        .to.emit(convexEthMetaStrategy, "Deposit")
        .withArgs(oeth.address, oethMetaPool.address, oethMintAmount);

      // Check the ETH and OETH balances in the Curve Metapool
      const curveBalancesAfter = await oethMetaPool.get_balances();
      expect(curveBalancesAfter[0]).to.approxEqualTolerance(
        curveBalancesBefore[0].add(wethDepositAmount),
        0.01 // 0.01% or 1 basis point
      );
      expect(curveBalancesAfter[1]).to.approxEqualTolerance(
        curveBalancesBefore[1].add(oethMintAmount),
        0.01 // 0.01% or 1 basis point
      );

      // Check the OETH total supply increase
      const oethSupplyAfter = await oeth.totalSupply();
      expect(oethSupplyAfter).to.approxEqualTolerance(
        oethSupplyBefore.add(oethMintAmount),
        0.01 // 0.01% or 1 basis point
      );
    });
    it("Only vault can deposit some WETH to AMO strategy", async function () {
      const {
        convexEthMetaStrategy,
        oethVaultSigner,
        strategist,
        timelock,
        josh,
        weth,
      } = fixture;

      const depositAmount = parseUnits("50");
      await weth
        .connect(oethVaultSigner)
        .transfer(convexEthMetaStrategy.address, depositAmount);

      for (const signer of [strategist, timelock, josh]) {
        const tx = convexEthMetaStrategy
          .connect(signer)
          .deposit(weth.address, depositAmount);

        await expect(tx).to.revertedWith("Caller is not the Vault");
      }
    });
    it("Only vault can deposit all WETH to AMO strategy", async function () {
      const {
        convexEthMetaStrategy,
        oethMetaPool,
        oethVaultSigner,
        strategist,
        timelock,
        josh,
        weth,
      } = fixture;

      const depositAmount = parseUnits("50");
      await weth
        .connect(oethVaultSigner)
        .transfer(convexEthMetaStrategy.address, depositAmount);

      for (const signer of [strategist, timelock, josh]) {
        const tx = convexEthMetaStrategy.connect(signer).depositAll();

        await expect(tx).to.revertedWith("Caller is not the Vault");
      }

      const tx = await convexEthMetaStrategy
        .connect(oethVaultSigner)
        .depositAll();
      await expect(tx)
        .to.emit(convexEthMetaStrategy, "Deposit")
        .withNamedArgs({ _asset: weth.address, _pToken: oethMetaPool.address });
    });
  });

  describe("with the strategy having some OETH and ETH in the Metapool", () => {
    const loadFixture = createFixtureLoader(convexOETHMetaVaultFixture, {
      wethMintAmount: 5000,
      depositToStrategy: true,
    });
    beforeEach(async () => {
      fixture = await loadFixture();
    });
    it("Vault should be able to withdraw all", async () => {
      const {
        convexEthMetaStrategy,
        oethMetaPool,
        oeth,
        oethVaultSigner,
        weth,
      } = fixture;

      const {
        oethBurnAmount,
        ethWithdrawAmount,
        curveBalances: curveBalancesBefore,
      } = await calcWithdrawAllAmounts(fixture);

      const oethSupplyBefore = await oeth.totalSupply();

      log("Before withdraw all from strategy");
      await run("amoStrat", {
        pool: "OETH",
        output: false,
      });

      // Now try to withdraw all the WETH from the strategy
      const tx = await convexEthMetaStrategy
        .connect(oethVaultSigner)
        .withdrawAll();

      const receipt = await tx.wait();

      log("After withdraw all from strategy");
      await run("amoStrat", {
        pool: "OETH",
        output: false,
        fromBlock: receipt.blockNumber - 1,
      });

      // Check emitted events
      await expect(tx)
        .to.emit(convexEthMetaStrategy, "Withdrawal")
        .withArgs(weth.address, oethMetaPool.address, ethWithdrawAmount);
      await expect(tx)
        .to.emit(convexEthMetaStrategy, "Withdrawal")
        .withArgs(oeth.address, oethMetaPool.address, oethBurnAmount);

      // Check the ETH and OETH balances in the Curve Metapool
      const curveBalancesAfter = await oethMetaPool.get_balances();
      expect(curveBalancesAfter[0]).to.approxEqualTolerance(
        curveBalancesBefore[0].sub(ethWithdrawAmount),
        0.01 // 0.01% or 1 basis point
      );
      expect(curveBalancesAfter[1]).to.approxEqualTolerance(
        curveBalancesBefore[1].sub(oethBurnAmount),
        0.01 // 0.01%
      );

      // Check the OETH total supply decrease
      const oethSupplyAfter = await oeth.totalSupply();
      expect(oethSupplyAfter).to.approxEqualTolerance(
        oethSupplyBefore.sub(oethBurnAmount),
        0.01 // 0.01% or 1 basis point
      );
    });
    it("Vault should be able to withdraw some", async () => {
      const {
        convexEthMetaStrategy,
        oeth,
        oethMetaPool,
        oethVault,
        oethVaultSigner,
        weth,
      } = fixture;

      const withdrawAmount = oethUnits("1000");

      const { oethBurnAmount, curveBalances: curveBalancesBefore } =
        await calcOethWithdrawAmount(fixture, withdrawAmount);
      const oethSupplyBefore = await oeth.totalSupply();
      const vaultWethBalanceBefore = await weth.balanceOf(oethVault.address);

      log("Before withdraw from strategy");
      await run("amoStrat", {
        pool: "OETH",
        output: false,
      });

      // Now try to withdraw the WETH from the strategy
      const tx = await convexEthMetaStrategy
        .connect(oethVaultSigner)
        .withdraw(oethVault.address, weth.address, withdrawAmount);

      const receipt = await tx.wait();

      log("After withdraw from strategy");
      await run("amoStrat", {
        pool: "OETH",
        output: false,
        fromBlock: receipt.blockNumber - 1,
      });

      // Check emitted events
      await expect(tx)
        .to.emit(convexEthMetaStrategy, "Withdrawal")
        .withArgs(weth.address, oethMetaPool.address, withdrawAmount);
      await expect(tx)
        .to.emit(convexEthMetaStrategy, "Withdrawal")
        .withNamedArgs({ _asset: oeth.address, _pToken: oethMetaPool.address });

      // Check the ETH and OETH balances in the Curve Metapool
      const curveBalancesAfter = await oethMetaPool.get_balances();
      expect(curveBalancesAfter[0]).to.approxEqualTolerance(
        curveBalancesBefore[0].sub(withdrawAmount),
        0.01 // 0.01% or 1 basis point
      );
      expect(curveBalancesAfter[1]).to.approxEqualTolerance(
        curveBalancesBefore[1].sub(oethBurnAmount),
        0.01 // 0.01%
      );

      // Check the OETH total supply decrease
      const oethSupplyAfter = await oeth.totalSupply();
      expect(oethSupplyAfter).to.approxEqualTolerance(
        oethSupplyBefore.sub(oethBurnAmount),
        0.01 // 0.01% or 1 basis point
      );

      // Check the WETH balance in the Vault
      expect(await weth.balanceOf(oethVault.address)).to.equal(
        vaultWethBalanceBefore.add(withdrawAmount)
      );
    });
    it("Only vault can withdraw some WETH from AMO strategy", async function () {
      const {
        convexEthMetaStrategy,
        oethVault,
        strategist,
        timelock,
        josh,
        weth,
      } = fixture;

      for (const signer of [strategist, timelock, josh]) {
        const tx = convexEthMetaStrategy
          .connect(signer)
          .withdraw(oethVault.address, weth.address, parseUnits("50"));

        await expect(tx).to.revertedWith("Caller is not the Vault");
      }
    });
    it("Only vault and governor can withdraw all WETH from AMO strategy", async function () {
      const { convexEthMetaStrategy, strategist, timelock, josh } = fixture;

      for (const signer of [strategist, josh]) {
        const tx = convexEthMetaStrategy.connect(signer).withdrawAll();

        await expect(tx).to.revertedWith("Caller is not the Vault or Governor");
      }

      // Governor can withdraw all
      const tx = convexEthMetaStrategy.connect(timelock).withdrawAll();
      await expect(tx).to.emit(convexEthMetaStrategy, "Withdrawal");
    });
  });

  describe("with a lot more OETH in the Metapool", () => {
    const loadFixture = createFixtureLoader(convexOETHMetaVaultFixture, {
      wethMintAmount: 5000,
      depositToStrategy: false,
      poolAddOethAmount: 4000,
    });
    beforeEach(async () => {
      fixture = await loadFixture();
    });
    it("Strategist should remove a little OETH from the Metapool", async () => {
      await assertRemoveAndBurn(parseUnits("3"), fixture);
    });
    it("Strategist should remove a lot of OETH from the Metapool", async () => {
      await assertRemoveAndBurn(parseUnits("4000"), fixture);
    });
    it("Strategist should fail to add even more OETH to the Metapool", async () => {
      const { convexEthMetaStrategy, strategist } = fixture;

      // Mint and add OETH to the Metapool
      const tx = convexEthMetaStrategy
        .connect(strategist)
        .mintAndAddOTokens(parseUnits("1"));

      await expect(tx).to.be.revertedWith("OTokens balance worse");
    });
    it("Strategist should fail to remove the little ETH from the Metapool", async () => {
      const { convexEthMetaStrategy, strategist } = fixture;

      // Remove ETH form the Metapool
      const tx = convexEthMetaStrategy
        .connect(strategist)
        .removeOnlyAssets(parseUnits("1"));

      await expect(tx).to.be.revertedWith("OTokens balance worse");
    });
  });

  describe("with a lot more ETH in the Metapool", () => {
    const loadFixture = createFixtureLoader(convexOETHMetaVaultFixture, {
      wethMintAmount: 5000,
      depositToStrategy: false,
      poolAddEthAmount: 200000,
    });
    beforeEach(async () => {
      fixture = await loadFixture();
    });
    it("Strategist should add a little OETH to the Metapool", async () => {
      const oethMintAmount = oethUnits("3");
      await assertMintAndAddOTokens(oethMintAmount, fixture);
    });
    it("Strategist should add a lot of OETH to the Metapool", async () => {
      const oethMintAmount = oethUnits("150000");
      await assertMintAndAddOTokens(oethMintAmount, fixture);
    });
    it("Strategist should add OETH to balance the Metapool", async () => {
      const { oethMetaPool } = fixture;
      const curveBalances = await oethMetaPool.get_balances();
      const oethMintAmount = curveBalances[0]
        .sub(curveBalances[1])
        // reduce by 0.0001%
        .mul(999999)
        .div(1000000);

      await assertMintAndAddOTokens(oethMintAmount, fixture);
    });
    it("Strategist should remove a little ETH from the Metapool", async () => {
      const lpAmount = parseUnits("2");
      await assertRemoveOnlyAssets(lpAmount, fixture);
    });
    it("Strategist should remove a lot ETH from the Metapool", async () => {
      const lpAmount = parseUnits("20000");
      await assertRemoveOnlyAssets(lpAmount, fixture);
    });
  });

  describe("with a little more ETH in the Metapool", () => {
    const loadFixture = createFixtureLoader(convexOETHMetaVaultFixture, {
      wethMintAmount: 5000,
      depositToStrategy: false,
      poolAddEthAmount: 8000,
    });
    beforeEach(async () => {
      fixture = await loadFixture();
    });
    it("Strategist should remove ETH to balance the Metapool", async () => {
      const { oethMetaPool } = fixture;
      const curveBalances = await oethMetaPool.get_balances();
      const lpAmount = curveBalances[0]
        .sub(curveBalances[1])
        // reduce by 0.1%
        .mul(999)
        .div(1000);
      expect(lpAmount).to.be.gt(0);

      await assertRemoveOnlyAssets(lpAmount, fixture);
    });
    it("Strategist should fail to add too much OETH to the Metapool", async () => {
      const { convexEthMetaStrategy, strategist } = fixture;

      // Add OETH to the Metapool
      const tx = convexEthMetaStrategy
        .connect(strategist)
        .mintAndAddOTokens(parseUnits("5000"));

      await expect(tx).to.be.revertedWith("Assets overshot peg");
    });
    it("Strategist should fail to remove too much ETH from the Metapool", async () => {
      const { convexEthMetaStrategy, strategist } = fixture;

      // Remove ETH from the Metapool
      const tx = convexEthMetaStrategy
        .connect(strategist)
        .removeOnlyAssets(parseUnits("5000"));

      await expect(tx).to.be.revertedWith("Assets overshot peg");
    });
    it("Strategist should fail to remove the little OETH from the Metapool", async () => {
      const { convexEthMetaStrategy, strategist } = fixture;

      // Remove ETH from the Metapool
      const tx = convexEthMetaStrategy
        .connect(strategist)
        .removeAndBurnOTokens(parseUnits("1"));

      await expect(tx).to.be.revertedWith("Assets balance worse");
    });
  });

  describe("with a little more OETH in the Metapool", () => {
    const loadFixture = createFixtureLoader(convexOETHMetaVaultFixture, {
      wethMintAmount: 5000,
      depositToStrategy: false,
      poolAddOethAmount: 100,
    });
    beforeEach(async () => {
      fixture = await loadFixture();
    });
    it("Strategist should fail to remove too much OETH from the Metapool", async () => {
      const { convexEthMetaStrategy, strategist } = fixture;

      // Remove OETH from the Metapool
      const tx = convexEthMetaStrategy
        .connect(strategist)
        .removeAndBurnOTokens(parseUnits("8000"));

      await expect(tx).to.be.revertedWith("OTokens overshot peg");
    });
  });
});

async function assertRemoveAndBurn(lpAmount, fixture) {
  const { convexEthMetaStrategy, oethMetaPool, oeth, strategist } = fixture;

  const oethBurnAmount = await calcOethRemoveAmount(fixture, lpAmount);
  const curveBalancesBefore = await oethMetaPool.get_balances();
  const oethSupplyBefore = await oeth.totalSupply();

  log(
    `Before remove and burn of ${formatUnits(lpAmount)} OETH from the Metapool`
  );
  await run("amoStrat", {
    pool: "OETH",
    output: false,
  });

  // Remove and burn OETH from the Metapool
  const tx = await convexEthMetaStrategy
    .connect(strategist)
    .removeAndBurnOTokens(lpAmount);

  const receipt = await tx.wait();

  log("After remove and burn of OETH from Metapool");
  await run("amoStrat", {
    pool: "OETH",
    output: false,
    fromBlock: receipt.blockNumber - 1,
  });

  // Check emitted event
  await expect(tx)
    .to.emit(convexEthMetaStrategy, "Withdrawal")
    .withArgs(oeth.address, oethMetaPool.address, oethBurnAmount);

  // Check the ETH and OETH balances in the Curve Metapool
  const curveBalancesAfter = await oethMetaPool.get_balances();
  expect(curveBalancesAfter[0]).to.equal(curveBalancesBefore[0]);
  expect(curveBalancesAfter[1]).to.approxEqualTolerance(
    curveBalancesBefore[1].sub(oethBurnAmount),
    0.01 // 0.01%
  );

  // Check the OETH total supply decrease
  const oethSupplyAfter = await oeth.totalSupply();
  expect(oethSupplyAfter).to.approxEqualTolerance(
    oethSupplyBefore.sub(oethBurnAmount),
    0.01 // 0.01% or 1 basis point
  );
}

async function assertMintAndAddOTokens(oethMintAmount, fixture) {
  const { convexEthMetaStrategy, oethMetaPool, oeth, strategist } = fixture;

  const curveBalancesBefore = await oethMetaPool.get_balances();
  const oethSupplyBefore = await oeth.totalSupply();

  log(
    `Before mint and add ${formatUnits(oethMintAmount)} OETH to the Metapool`
  );
  await run("amoStrat", {
    pool: "OETH",
    output: false,
  });

  // Mint and add OETH to the Metapool
  const tx = await convexEthMetaStrategy
    .connect(strategist)
    .mintAndAddOTokens(oethMintAmount);

  const receipt = await tx.wait();

  // Check emitted event
  await expect(tx)
    .emit(convexEthMetaStrategy, "Deposit")
    .withArgs(oeth.address, oethMetaPool.address, oethMintAmount);

  log("After mint and add of OETH to the Metapool");
  await run("amoStrat", {
    pool: "OETH",
    output: false,
    fromBlock: receipt.blockNumber - 1,
  });

  // Check the ETH and OETH balances in the Curve Metapool
  const curveBalancesAfter = await oethMetaPool.get_balances();
  expect(curveBalancesAfter[0]).to.approxEqualTolerance(
    curveBalancesBefore[0],
    0.01 // 0.01% or 1 basis point
  );
  expect(curveBalancesAfter[1]).to.approxEqualTolerance(
    curveBalancesBefore[1].add(oethMintAmount),
    0.01 // 0.01%
  );

  // Check the OETH total supply decrease
  const oethSupplyAfter = await oeth.totalSupply();
  expect(oethSupplyAfter).to.approxEqualTolerance(
    oethSupplyBefore.add(oethMintAmount),
    0.01 // 0.01% or 1 basis point
  );
}

async function assertRemoveOnlyAssets(lpAmount, fixture) {
  const {
    convexEthMetaStrategy,
    cvxRewardPool,
    oethMetaPool,
    oethVault,
    oeth,
    strategist,
    weth,
  } = fixture;

  log(`Removing ${formatUnits(lpAmount)} ETH from the Metapool`);
  const ethRemoveAmount = await calcEthRemoveAmount(fixture, lpAmount);
  log("After calc ETH remove amount");
  const curveBalancesBefore = await oethMetaPool.get_balances();
  const oethSupplyBefore = await oeth.totalSupply();
  const vaultWethBalanceBefore = await weth.balanceOf(oethVault.address);
  const strategyLpBalanceBefore = await cvxRewardPool.balanceOf(
    convexEthMetaStrategy.address
  );
  const vaultValueBefore = await oethVault.totalValue();

  log(
    `Before remove and burn of ${formatUnits(lpAmount)} ETH from the Metapool`
  );
  await run("amoStrat", {
    pool: "OETH",
    output: false,
  });

  // Remove ETH from the Metapool and transfer to the Vault as WETH
  const tx = await convexEthMetaStrategy
    .connect(strategist)
    .removeOnlyAssets(lpAmount);

  const receipt = await tx.wait();

  log("After remove and burn of ETH from Metapool");
  await run("amoStrat", {
    pool: "OETH",
    output: false,
    fromBlock: receipt.blockNumber - 1,
  });

  // Check emitted event
  await expect(tx)
    .to.emit(convexEthMetaStrategy, "Withdrawal")
    .withArgs(weth.address, oethMetaPool.address, ethRemoveAmount);

  // Check the ETH and OETH balances in the Curve Metapool
  const curveBalancesAfter = await oethMetaPool.get_balances();
  expect(curveBalancesAfter[0]).to.approxEqualTolerance(
    curveBalancesBefore[0].sub(ethRemoveAmount),
    0.01 // 0.01% or 1 basis point
  );
  expect(curveBalancesAfter[1]).to.equal(curveBalancesBefore[1]);

  // Check the OETH total supply is the same
  const oethSupplyAfter = await oeth.totalSupply();
  expect(oethSupplyAfter).to.approxEqualTolerance(
    oethSupplyBefore,
    0.01 // 0.01% or 1 basis point
  );

  // Check the WETH balance in the Vault
  expect(await weth.balanceOf(oethVault.address)).to.equal(
    vaultWethBalanceBefore.add(ethRemoveAmount)
  );

  // Check the vault made money
  const vaultValueAfter = await oethVault.totalValue();
  expect(vaultValueAfter.sub(vaultValueBefore)).to.gt(parseUnits("-1"));

  // Check the strategy LP balance decreased
  const strategyLpBalanceAfter = await cvxRewardPool.balanceOf(
    convexEthMetaStrategy.address
  );
  expect(strategyLpBalanceBefore.sub(strategyLpBalanceAfter)).to.eq(lpAmount);
}

// Calculate the minted OETH amount for a deposit
async function calcOethMintAmount(fixture, wethDepositAmount) {
  const { oethMetaPool } = fixture;

  // Get the ETH and OETH balances in the Curve Metapool
  const curveBalances = await oethMetaPool.get_balances();
  // ETH balance - OETH balance
  const balanceDiff = curveBalances[0].sub(curveBalances[1]);

  let oethMintAmount = balanceDiff.lte(0)
    ? // If more OETH than ETH then mint same amount of OETH as ETH
      wethDepositAmount
    : // If less OETH than ETH then mint the difference
      balanceDiff.add(wethDepositAmount);
  // Cap the minting to twice the ETH deposit amount
  const doubleWethDepositAmount = wethDepositAmount.mul(2);
  oethMintAmount = oethMintAmount.lte(doubleWethDepositAmount)
    ? oethMintAmount
    : doubleWethDepositAmount;
  log(`OETH mint amount : ${formatUnits(oethMintAmount)}`);

  return { oethMintAmount, curveBalances };
}

// Calculate the amount of OETH burnt from a withdraw
async function calcOethWithdrawAmount(fixture, wethWithdrawAmount) {
  const { oethMetaPool } = fixture;

  // Get the ETH and OETH balances in the Curve Metapool
  const curveBalances = await oethMetaPool.get_balances();

  // OETH to burn = WETH withdrawn * OETH pool balance / ETH pool balance
  const oethBurnAmount = wethWithdrawAmount
    .mul(curveBalances[1])
    .div(curveBalances[0]);

  log(`OETH burn amount : ${formatUnits(oethBurnAmount)}`);

  return { oethBurnAmount, curveBalances };
}

// Calculate the OETH and ETH amounts from a withdrawAll
async function calcWithdrawAllAmounts(fixture) {
  const { convexEthMetaStrategy, cvxRewardPool, oethMetaPool } = fixture;

  // Get the ETH and OETH balances in the Curve Metapool
  const curveBalances = await oethMetaPool.get_balances();
  const strategyLpAmount = await cvxRewardPool.balanceOf(
    convexEthMetaStrategy.address
  );
  const totalLpSupply = await oethMetaPool.totalSupply();

  // OETH to burn = OETH pool balance * strategy LP amount / total pool LP amount
  const oethBurnAmount = curveBalances[1]
    .mul(strategyLpAmount)
    .div(totalLpSupply);
  // ETH to withdraw = ETH pool balance * strategy LP amount / total pool LP amount
  const ethWithdrawAmount = curveBalances[0]
    .mul(strategyLpAmount)
    .div(totalLpSupply);

  log(`OETH burn amount    : ${formatUnits(oethBurnAmount)}`);
  log(`ETH withdraw amount : ${formatUnits(ethWithdrawAmount)}`);

  return { oethBurnAmount, ethWithdrawAmount, curveBalances };
}

// Calculate the amount of OETH burned from a removeAndBurnOTokens
async function calcOethRemoveAmount(fixture, lpAmount) {
  const { oethGaugeSigner, oethMetaPool } = fixture;

  // Static call to get the OETH removed from the Metapool for a given amount of LP tokens
  const oethBurnAmount = await oethMetaPool
    .connect(oethGaugeSigner)
    .callStatic["remove_liquidity_one_coin(uint256,int128,uint256)"](
      lpAmount,
      1,
      0
    );

  log(`OETH burn amount : ${formatUnits(oethBurnAmount)}`);

  return oethBurnAmount;
}

// Calculate the amount of ETH burned from a removeOnlyAssets
async function calcEthRemoveAmount(fixture, lpAmount) {
  const { oethMetaPool } = fixture;

  // Get the ETH removed from the Metapool for a given amount of LP tokens
  const ethRemoveAmount = await oethMetaPool.calc_withdraw_one_coin(
    lpAmount,
    0
  );

  log(`ETH burn amount : ${formatUnits(ethRemoveAmount)}`);

  return ethRemoveAmount;
}<|MERGE_RESOLUTION|>--- conflicted
+++ resolved
@@ -30,10 +30,7 @@
       expect(await convexEthMetaStrategy.MAX_SLIPPAGE()).to.equal(
         parseUnits("0.01", 18)
       );
-<<<<<<< HEAD
-=======
       expect(await convexEthMetaStrategy.ETH_ADDRESS()).to.equal(addresses.ETH);
->>>>>>> 5f786ec6
 
       expect(await convexEthMetaStrategy.cvxDepositorAddress()).to.equal(
         addresses.mainnet.CVXBooster
