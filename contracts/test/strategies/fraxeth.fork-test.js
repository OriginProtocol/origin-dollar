--- conflicted
+++ resolved
@@ -6,17 +6,11 @@
 const {
   createFixtureLoader,
   fraxETHStrategyFixture,
-<<<<<<< HEAD
-  mintWETH,
-  impersonateAndFundContract,
 } = require("../fixture/_fixture");
-=======
-} = require("./../_fixture");
 const { impersonateAndFund } = require("../../utils/signers");
 const { setERC20TokenBalance } = require("../_fund");
 
 const loadFixture = createFixtureLoader(fraxETHStrategyFixture);
->>>>>>> 49d75b0d
 
 describe("ForkTest: FraxETH Strategy", function () {
   this.timeout(0);
