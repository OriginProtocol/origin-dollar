--- conflicted
+++ resolved
@@ -22,10 +22,7 @@
     ousd,
     vault,
     governor,
-<<<<<<< HEAD
-=======
     adai,
->>>>>>> 674ef1e5
     aaveStrategy,
     usdt,
     usdc,
@@ -88,9 +85,9 @@
 
     it("Should be able to mint and redeem DAI", async function () {
       await expectApproxSupply(ousd, ousdUnits("200"));
-      const startBalance = await dai.balanceOf(await anna.getAddress());
+      const startBalance = await dai.balanceOf(anna._address);
       // empty out anna
-      await dai.connect(anna).transfer(await matt.getAddress(), startBalance);
+      await dai.connect(anna).transfer(matt._address, startBalance);
 
       await mint("30000.00", dai);
       await vault.connect(anna).redeem(ousdUnits("20000"));
