const { expect } = require("chai");

const addresses = require("../../utils/addresses");
<<<<<<< HEAD
const {
  fluxStrategyFixture,
  impersonateAndFundContract,
  createFixtureLoader,
} = require("../fixture/_fixture");
=======
const { fluxStrategyFixture, createFixtureLoader } = require("../_fixture");
>>>>>>> 121b3500
const { units, ousdUnits, isCI } = require("../helpers");
const { impersonateAndFund } = require("../../utils/signers");

describe("Flux strategy", function () {
  this.timeout(0);

  // Retry up to 3 times on CI
  this.retries(isCI ? 3 : 0);

  let fixture;
  const loadFixture = createFixtureLoader(fluxStrategyFixture);
  beforeEach(async () => {
    fixture = await loadFixture();
  });

  describe("Post deployment", () => {
    it("Should be initialized", async () => {
      const { fluxStrategy } = fixture;

      expect(await fluxStrategy.supportsAsset(addresses.mainnet.DAI)).to.equal(
        true
      );
      expect(await fluxStrategy.supportsAsset(addresses.mainnet.USDC)).to.equal(
        true
      );
      expect(await fluxStrategy.supportsAsset(addresses.mainnet.USDT)).to.equal(
        true
      );
      expect(await fluxStrategy.assetToPToken(addresses.mainnet.DAI)).to.equal(
        addresses.mainnet.fDAI
      );
      expect(await fluxStrategy.assetToPToken(addresses.mainnet.USDC)).to.equal(
        addresses.mainnet.fUSDC
      );
      expect(await fluxStrategy.assetToPToken(addresses.mainnet.USDT)).to.equal(
        addresses.mainnet.fUSDT
      );
      expect(await fluxStrategy.governor()).to.equal(
        addresses.mainnet.Timelock
      );
      expect(await fluxStrategy.platformAddress()).to.equal(addresses.dead);
      expect(await fluxStrategy.vaultAddress()).to.equal(
        addresses.mainnet.VaultProxy
      );
      expect(await fluxStrategy.harvesterAddress()).to.equal(
        addresses.mainnet.HarvesterProxy
      );
    });
  });
  describe("Mint", function () {
    it("Should deploy USDC to Flux strategy", async function () {
      const { matt, usdc } = fixture;
      await mintTest(fixture, matt, usdc, "12000");
    });

    it("Should deploy USDT to Flux strategy", async function () {
      const { josh, usdt } = fixture;
      await mintTest(fixture, josh, usdt, "50000");
    });

    it("Should deploy DAI to Flux strategy", async function () {
      const { anna, dai } = fixture;
      await mintTest(fixture, anna, dai, "43500");
    });
  });

  describe("Withdraw", function () {
    it("Should be able to withdraw from DAI strategy", async function () {
      const { domen, dai } = fixture;
      await withdrawTest(fixture, domen, dai, "28000");
    });

    it("Should be able to withdraw from USDT strategy", async function () {
      const { franck, usdt } = fixture;
      await withdrawTest(fixture, franck, usdt, "33000");
    });

    it("Should be able to withdraw from USDC strategy", async function () {
      const { daniel, usdc } = fixture;
      await withdrawTest(fixture, daniel, usdc, "25000");
    });

    it("Should be able to withdrawAll from strategy", async function () {
      const { matt, usdc, vault, usdt, fluxStrategy } = fixture;
      const vaultSigner = await impersonateAndFund(vault.address);
      const amount = "110000";

      const removeFundsFromVault = async () => {
        await usdc
          .connect(vaultSigner)
          .transfer(matt.address, usdc.balanceOf(vault.address));
        await usdt
          .connect(vaultSigner)
          .transfer(matt.address, usdt.balanceOf(vault.address));
      };

      // remove funds so no residual funds get allocated
      await removeFundsFromVault();

      await mintTest(fixture, matt, usdc, amount);
      await mintTest(fixture, matt, usdt, amount);

      const usdcUnits = await units(amount, usdc);
      const usdtUnits = await units(amount, usdt);
      const vaultUsdtBefore = await usdt.balanceOf(vault.address);
      const vaultUsdcBefore = await usdc.balanceOf(vault.address);

      await fluxStrategy.connect(vaultSigner).withdrawAll();

      const vaultUsdtDiff =
        (await usdt.balanceOf(vault.address)) - vaultUsdtBefore;
      const vaultUsdcDiff =
        (await usdc.balanceOf(vault.address)) - vaultUsdcBefore;

      expect(vaultUsdcDiff).to.approxEqualTolerance(usdcUnits, 1);
      expect(vaultUsdtDiff).to.approxEqualTolerance(usdtUnits, 1);
    });
  });

  describe("Administration", function () {
    it("Anyone should be able to approve all assets", async function () {
      const { dai, usdc, usdt, josh, fluxStrategy } = fixture;
      const tx = await fluxStrategy.connect(josh).safeApproveAllTokens();
      await expect(tx).to.emit(dai, "Approval");
      await expect(tx).to.emit(usdc, "Approval");
      await expect(tx).to.emit(usdt, "Approval");
    });
    it("Only governor should be able to remove a platform token", async function () {
      const { dai, fdai, usdc, fusdc, usdt, fusdt, fluxStrategy, timelock } =
        fixture;

      const tx = await fluxStrategy.connect(timelock).removePToken(0);

      await expect(tx)
        .to.emit(fluxStrategy, "PTokenRemoved")
        .withArgs(dai.address, fdai.address);

      expect(await fluxStrategy.supportsAsset(dai.address)).to.equal(false);
      expect(await fluxStrategy.supportsAsset(usdc.address)).to.equal(true);
      expect(await fluxStrategy.supportsAsset(usdt.address)).to.equal(true);
      expect(await fluxStrategy.assetToPToken(dai.address)).to.equal(
        addresses.zero
      );
      expect(await fluxStrategy.assetToPToken(usdc.address)).to.equal(
        fusdc.address
      );
      expect(await fluxStrategy.assetToPToken(usdt.address)).to.equal(
        fusdt.address
      );
    });
  });
});

async function mintTest(fixture, user, asset, amount = "30000") {
  const { vault, ousd, fluxStrategy } = fixture;

  await vault.connect(user).allocate();

  const unitAmount = await units(amount, asset);

  const currentSupply = await ousd.totalSupply();
  const currentBalance = await ousd.connect(user).balanceOf(user.address);
  const currentStrategyBalance = await fluxStrategy.checkBalance(asset.address);

  // Mint OUSD w/ asset
  await vault.connect(user).mint(asset.address, unitAmount, 0);
  await vault.connect(user).allocate();

  const newBalance = await ousd.connect(user).balanceOf(user.address);
  const newSupply = await ousd.totalSupply();
  const newStrategyBalance = await fluxStrategy.checkBalance(asset.address);

  const balanceDiff = newBalance.sub(currentBalance);
  // Ensure user has correct balance (w/ 1% slippage tolerance)
  expect(balanceDiff).to.approxEqualTolerance(ousdUnits(amount), 2);

  // Supply checks
  const supplyDiff = newSupply.sub(currentSupply);
  const ousdUnitAmount = ousdUnits(amount);

  expect(supplyDiff).to.approxEqualTolerance(ousdUnitAmount, 1);

  const strategyLiquidityDiff = newStrategyBalance.sub(currentStrategyBalance);

  // Should have liquidity in the strategy
  expect(strategyLiquidityDiff).to.approxEqualTolerance(
    await units(amount, asset),
    1
  );
}

async function withdrawTest(fixture, user, asset, amount = "25000") {
  const { vault, fluxStrategy } = fixture;
  await mintTest(fixture, user, asset, amount);

  const assetUnits = await units(amount, asset);
  const vaultAssetBalBefore = await asset.balanceOf(vault.address);
  const vaultSigner = await impersonateAndFund(vault.address);

  await fluxStrategy
    .connect(vaultSigner)
    .withdraw(vault.address, asset.address, assetUnits);
  const vaultAssetBalDiff = (await asset.balanceOf(vault.address)).sub(
    vaultAssetBalBefore
  );

  expect(vaultAssetBalDiff).to.approxEqualTolerance(assetUnits, 1);
}<|MERGE_RESOLUTION|>--- conflicted
+++ resolved
@@ -1,15 +1,10 @@
 const { expect } = require("chai");
 
 const addresses = require("../../utils/addresses");
-<<<<<<< HEAD
 const {
   fluxStrategyFixture,
-  impersonateAndFundContract,
   createFixtureLoader,
 } = require("../fixture/_fixture");
-=======
-const { fluxStrategyFixture, createFixtureLoader } = require("../_fixture");
->>>>>>> 121b3500
 const { units, ousdUnits, isCI } = require("../helpers");
 const { impersonateAndFund } = require("../../utils/signers");
 
