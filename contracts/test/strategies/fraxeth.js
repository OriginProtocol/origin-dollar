--- conflicted
+++ resolved
@@ -1,12 +1,8 @@
 const { expect } = require("chai");
 
-<<<<<<< HEAD
 const { oethUnits, units } = require("../helpers");
 const { shouldBehaveLikeGovernable } = require("../behaviour/governable");
 const { shouldBehaveLikeStrategy } = require("../behaviour/strategy");
-=======
-const { oethUnits, units, ethUnits } = require("../helpers");
->>>>>>> 829a127e
 
 const {
   createFixtureLoader,
@@ -123,7 +119,7 @@
           userAssetBalanceAfterRedeem[i]
             .sub(userAssetBalanceBeforeRedeem[i])
             .mul(redeemPrice)
-            .div(ethUnits("1"))
+            .div(oethUnits("1"))
         );
       }
       expect(netGainedAssetValue).to.approxEqualTolerance(
