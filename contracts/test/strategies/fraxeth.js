const { expect } = require("chai");

const { oethUnits, units } = require("../helpers");
const { shouldBehaveLikeGovernable } = require("../behaviour/governable");
const { shouldBehaveLikeStrategy } = require("../behaviour/strategy");

const {
  createFixtureLoader,
  fraxETHStrategyFixture,
<<<<<<< HEAD
  impersonateAndFundContract,
} = require("../fixture/_fixture");
=======
} = require("./../_fixture");
>>>>>>> 49d75b0d
const { BigNumber } = require("ethers");
const { impersonateAndFund } = require("../../utils/signers");

describe("FraxETH Strategy", function () {
  let fixture;
  const loadFixture = createFixtureLoader(fraxETHStrategyFixture);
  beforeEach(async () => {
    fixture = await loadFixture();
  });

  shouldBehaveLikeGovernable(() => ({
    ...fixture,
    strategy: fixture.fraxEthStrategy,
  }));

  shouldBehaveLikeStrategy(() => ({
    ...fixture,
    strategy: fixture.fraxEthStrategy,
    assets: [fixture.frxETH, fixture.weth],
    valueAssets: [fixture.frxETH],
    harvester: fixture.oethHarvester,
    vault: fixture.oethVault,
  }));

  describe("Mint", function () {
    it("Should allow minting with frxETH", async () => {
      const { daniel, frxETH } = fixture;
      await mintTest(fixture, daniel, frxETH, "12.3887");
    });

    it("Should allow minting with WETH", async () => {
      const { domen, weth } = fixture;
      await mintTest(fixture, domen, weth, "22.3008");
    });

    it("Should allow minting with RETH", async () => {
      const { josh, reth } = fixture;
      await mintTest(fixture, josh, reth, "42.6665");
    });

    it("Should allow minting with stETH", async () => {
      const { matt, stETH } = fixture;
      await mintTest(fixture, matt, stETH, "12.49993");
    });
  });

  describe("Redeem", function () {
    it("Should allow redeem", async () => {
      const {
        daniel,
        domen,
        josh,
        matt,
        frxETH,
        weth,
        reth,
        stETH,
        oeth,
        oethVault,
      } = fixture;

      const users = [daniel, domen, josh, matt];
      const assets = [frxETH, weth, reth, stETH];
      const mintAmounts = ["10.2333", "20.45", "23.456", "15.3434"];

      // Rebase & Allocate
      await oethVault.connect(daniel).rebase();
      await oethVault.connect(daniel).allocate();

      // Mint some OETH first
      for (let i = 0; i < users.length; i++) {
        await oethVault
          .connect(users[i])
          .mint(assets[i].address, oethUnits(mintAmounts[i]), "0");
      }

      // Now try redeeming
      const supplyBeforeRedeem = await oeth.totalSupply();
      const userAssetBalanceBeforeRedeem = await Promise.all(
        assets.map((a) => a.balanceOf(daniel.address))
      );
      const userOETHBalanceBeforeRedeem = await oeth.balanceOf(daniel.address);

      // Redeem all
      await oethVault.connect(daniel).redeem(userOETHBalanceBeforeRedeem, "0");

      const supplyAfterRedeem = await oeth.totalSupply();
      const userAssetBalanceAfterRedeem = await Promise.all(
        assets.map((a) => a.balanceOf(daniel.address))
      );
      const userOETHBalanceAfterRedeem = await oeth.balanceOf(daniel.address);

      // Should've burned user's OETH
      expect(userOETHBalanceAfterRedeem).to.equal(
        "0",
        "OETH should've been burned on redeem"
      );

      // Should've reduced supply
      expect(supplyBeforeRedeem.sub(supplyAfterRedeem)).to.approxEqualTolerance(
        userOETHBalanceBeforeRedeem,
        1,
        "OETH Supply should've changed"
      );

      // User should have got other assets
      let netGainedAssetValue = BigNumber.from(0);
      for (let i = 0; i < assets.length; i++) {
        const redeemPrice = await oethVault.priceUnitRedeem(assets[i].address);
        netGainedAssetValue = netGainedAssetValue.add(
          userAssetBalanceAfterRedeem[i]
            .sub(userAssetBalanceBeforeRedeem[i])
            .mul(redeemPrice)
            .div(oethUnits("1"))
        );
      }
      expect(netGainedAssetValue).to.approxEqualTolerance(
        userOETHBalanceBeforeRedeem,
        1,
        "Net Value of assets redeemed doesn't match"
      );
    });

    it("Should allow redeem with no frxETH in Vault/Strategy", async () => {
      const { daniel, domen, weth, stETH, oeth, oethVault } = fixture;

      const users = [daniel, domen];
      const assets = [weth, stETH];
      const mintAmounts = ["10.2333", "20.45"];

      // Mint some OETH first
      for (let i = 0; i < users.length; i++) {
        await oethVault
          .connect(users[i])
          .mint(assets[i].address, oethUnits(mintAmounts[i]), "0");
      }

      // Rebase & Allocate
      await oethVault.connect(daniel).rebase();
      await oethVault.connect(daniel).allocate();

      // Now try redeeming
      const supplyBeforeRedeem = await oeth.totalSupply();
      const userOETHBalanceBeforeRedeem = await oeth.balanceOf(daniel.address);

      // Redeem all
      await oethVault.connect(daniel).redeem(userOETHBalanceBeforeRedeem, "0");

      const supplyAfterRedeem = await oeth.totalSupply();
      const userOETHBalanceAfterRedeem = await oeth.balanceOf(daniel.address);

      // Should've burned user's OETH
      expect(userOETHBalanceAfterRedeem).to.equal(
        "0",
        "OETH should've been burned on redeem"
      );

      // Should've reduced supply
      expect(supplyBeforeRedeem.sub(supplyAfterRedeem)).to.approxEqualTolerance(
        userOETHBalanceBeforeRedeem,
        1,
        "OETH Supply should've changed"
      );
    });
  });

  describe("Deposit", function () {
    it("Should deposit frxETH from Vault", async () => {
      const { frxETH, sfrxETH, daniel, oethVault, fraxEthStrategy } = fixture;
      const impersonatedVaultSigner = await impersonateAndFund(
        oethVault.address
      );

      // Send some funds to the strategy
      await frxETH
        .connect(daniel)
        .transfer(fraxEthStrategy.address, oethUnits("10"));

      // Call deposit
      const tx = fraxEthStrategy
        .connect(impersonatedVaultSigner)
        .deposit(frxETH.address, oethUnits("10"));

      await expect(tx)
        .to.emit(fraxEthStrategy, "Deposit")
        .withArgs(frxETH.address, sfrxETH.address, oethUnits("10"));
    });

    it("Should deposit WETH from Vault", async () => {
      const { weth, sfrxETH, domen, oethVault, fraxEthStrategy } = fixture;
      const impersonatedVaultSigner = await impersonateAndFund(
        oethVault.address
      );

      // Send some funds to the strategy
      await weth
        .connect(domen)
        .transfer(fraxEthStrategy.address, oethUnits("10"));

      // Call deposit
      const tx = fraxEthStrategy
        .connect(impersonatedVaultSigner)
        .deposit(weth.address, oethUnits("10"));

      await expect(tx)
        .to.emit(fraxEthStrategy, "Deposit")
        .withArgs(weth.address, sfrxETH.address, oethUnits("10"));
    });

    it("Should allow to deposit all supported assets", async () => {
      const { frxETH, weth, matt, sfrxETH, fraxEthStrategy, oethVault } =
        fixture;
      const impersonatedVaultSigner = await impersonateAndFund(
        oethVault.address
      );

      // Send some funds to the strategy
      await weth
        .connect(matt)
        .transfer(fraxEthStrategy.address, oethUnits("11"));
      await frxETH
        .connect(matt)
        .transfer(fraxEthStrategy.address, oethUnits("12"));

      // Call deposit
      const tx = fraxEthStrategy.connect(impersonatedVaultSigner).depositAll();

      await expect(tx)
        .to.emit(fraxEthStrategy, "Deposit")
        .withArgs(frxETH.address, sfrxETH.address, oethUnits("12"))
        .emit(fraxEthStrategy, "Deposit")
        .withArgs(weth.address, sfrxETH.address, oethUnits("11"));
    });

    it("Should revert when depositing nothing", async () => {
      const { frxETH, oethVault, fraxEthStrategy } = fixture;
      const impersonatedVaultSigner = await impersonateAndFund(
        oethVault.address
      );
      const tx = fraxEthStrategy
        .connect(impersonatedVaultSigner)
        .deposit(frxETH.address, "0");
      await expect(tx).to.be.revertedWith("Must deposit something");
    });

    it("Should not deposit any unsupported asset", async () => {
      const { reth, oethVault, fraxEthStrategy } = fixture;
      const impersonatedVaultSigner = await impersonateAndFund(
        oethVault.address
      );
      const tx = fraxEthStrategy
        .connect(impersonatedVaultSigner)
        .deposit(reth.address, "10");
      await expect(tx).to.be.revertedWith("Unexpected asset address");
    });

    it("Should not allow deposit from anyone other than Vault", async () => {
      const { frxETH, strategist, franck, governor, fraxEthStrategy } = fixture;

      // Send some funds to the strategy
      await frxETH
        .connect(franck)
        .transfer(fraxEthStrategy.address, oethUnits("11"));

      for (const user of [franck, strategist, governor]) {
        const tx = fraxEthStrategy.connect(user).deposit(frxETH.address, "5");
        await expect(tx).to.be.revertedWith("Caller is not the Vault");
      }
    });
  });

  describe("Balance", function () {
    it("Should show max redeemable shares as frxETH balance", async () => {
      const { frxETH, fraxEthStrategy, sfrxETH } = fixture;

      await sfrxETH.setMaxWithdrawableBalance(
        fraxEthStrategy.address,
        oethUnits("1234.343")
      );
      expect(await fraxEthStrategy.checkBalance(frxETH.address)).to.equal(
        oethUnits("1234.343")
      );

      await sfrxETH.setMaxWithdrawableBalance(
        fraxEthStrategy.address,
        oethUnits("0")
      );
      expect(await fraxEthStrategy.checkBalance(frxETH.address)).to.equal(
        oethUnits("0")
      );
    });

    it("Should always show 0 WETH balance", async () => {
      const { fraxEthStrategy, weth, domen } = fixture;

      expect(await fraxEthStrategy.checkBalance(weth.address)).to.equal(
        oethUnits("0")
      );

      // Mint something with WETH
      await mintTest(fixture, domen, weth, "2.23");

      // Should still be zero
      expect(await fraxEthStrategy.checkBalance(weth.address)).to.equal(
        oethUnits("0")
      );
    });

    it("Should not show balance of unsupported assets", async () => {
      const { fraxEthStrategy, reth } = fixture;

      await expect(
        fraxEthStrategy.checkBalance(reth.address)
      ).to.be.revertedWith("Unexpected asset address");
    });

    it("Should not include balance held by the strategy contract", async () => {
      const { fraxEthStrategy, weth, frxETH, daniel } = fixture;

      // Give strategy some balance
      await frxETH
        .connect(daniel)
        .mintTo(fraxEthStrategy.address, oethUnits("100"));
      await weth
        .connect(daniel)
        .mintTo(fraxEthStrategy.address, oethUnits("100"));

      // Check balance
      expect(await fraxEthStrategy.checkBalance(frxETH.address)).to.equal(
        oethUnits("0")
      );
      expect(await fraxEthStrategy.checkBalance(weth.address)).to.equal(
        oethUnits("0")
      );
    });
  });

  describe("Assets", function () {
    it("Should support WETH and frxETH", async () => {
      const { fraxEthStrategy, frxETH, weth } = fixture;
      expect(await fraxEthStrategy.supportsAsset(frxETH.address)).to.be.true;
      expect(await fraxEthStrategy.supportsAsset(weth.address)).to.be.true;
    });

    it("Should not support anything else", async () => {
      const { fraxEthStrategy, reth, usdt, sfrxETH, stETH } = fixture;

      for (const asset of [reth, usdt, sfrxETH, stETH]) {
        expect(await fraxEthStrategy.supportsAsset(asset.address)).to.be.false;
      }
    });

    it("Should have pToken set for frxETH", async () => {
      const { fraxEthStrategy, frxETH, sfrxETH } = fixture;
      expect(await fraxEthStrategy.assetToPToken(frxETH.address)).to.equal(
        sfrxETH.address
      );
    });

    it("Should not have pToken set for WETH", async () => {
      const { fraxEthStrategy, sfrxETH, weth } = fixture;
      expect(await fraxEthStrategy.assetToPToken(weth.address)).to.equal(
        sfrxETH.address
      );
    });

    it("sfrxETH Vault should have allowance to move frxETH from the strategy", async () => {
      const { frxETH, sfrxETH, fraxEthStrategy } = fixture;
      expect(
        await frxETH.allowance(fraxEthStrategy.address, sfrxETH.address)
      ).to.be.gt(oethUnits("999999999999999999"));
    });
  });
});

async function mintTest(fixture, user, asset, amount = "10") {
  const { oeth, oethVault, frxETH, fraxEthStrategy } = fixture;

  const unitAmount = await units(amount, asset);

  const supplyBeforeMint = await oeth.totalSupply();
  const userAssetBalanceBeforeMint = await asset.balanceOf(user.address);
  const userOETHBalanceBeforeMint = await oeth.balanceOf(user.address);
  const stratBalanceBeforeMint = await fraxEthStrategy.checkBalance(
    frxETH.address
  );

  await oethVault.connect(user).mint(asset.address, unitAmount, "0");

  await oethVault.connect(user).rebase();
  await oethVault.connect(user).allocate();

  const supplyAfterMint = await oeth.totalSupply();
  const userAssetBalanceAfterMint = await asset.balanceOf(user.address);
  const userOETHBalanceAfterMint = await oeth.balanceOf(user.address);
  const stratBalanceAfterMint = await fraxEthStrategy.checkBalance(
    frxETH.address
  );

  expect(supplyAfterMint.sub(supplyBeforeMint)).to.approxEqualTolerance(
    unitAmount
  );

  expect(
    userAssetBalanceBeforeMint.sub(userAssetBalanceAfterMint)
  ).to.approxEqualTolerance(unitAmount);

  expect(
    userOETHBalanceAfterMint.sub(userOETHBalanceBeforeMint)
  ).to.approxEqualTolerance(unitAmount);

  if (asset.address === frxETH.address) {
    // Should've deposited frxETH to the strategy
    expect(
      stratBalanceAfterMint.sub(stratBalanceBeforeMint)
    ).to.approxEqualTolerance(unitAmount);
  } else {
    // Shouldn't have deposited anything else
    expect(stratBalanceAfterMint).to.approxEqualTolerance(
      stratBalanceBeforeMint
    );
  }
}<|MERGE_RESOLUTION|>--- conflicted
+++ resolved
@@ -1,19 +1,13 @@
 const { expect } = require("chai");
+const { BigNumber } = require("ethers");
 
 const { oethUnits, units } = require("../helpers");
 const { shouldBehaveLikeGovernable } = require("../behaviour/governable");
 const { shouldBehaveLikeStrategy } = require("../behaviour/strategy");
-
 const {
   createFixtureLoader,
   fraxETHStrategyFixture,
-<<<<<<< HEAD
-  impersonateAndFundContract,
 } = require("../fixture/_fixture");
-=======
-} = require("./../_fixture");
->>>>>>> 49d75b0d
-const { BigNumber } = require("ethers");
 const { impersonateAndFund } = require("../../utils/signers");
 
 describe("FraxETH Strategy", function () {
