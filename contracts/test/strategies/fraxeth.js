const { expect } = require("chai");

const { oethUnits, units } = require("../helpers");
const { shouldBehaveLikeGovernable } = require("../behaviour/governable");
const { shouldBehaveLikeStrategy } = require("../behaviour/strategy");

const {
  createFixtureLoader,
  fraxETHStrategyFixture,
  impersonateAndFundContract,
} = require("./../_fixture");
const { BigNumber } = require("ethers");

describe("FraxETH Strategy", function () {
  let fixture;
  const loadFixture = createFixtureLoader(fraxETHStrategyFixture);
  beforeEach(async () => {
    fixture = await loadFixture();
  });

  shouldBehaveLikeGovernable(() => ({
    ...fixture,
    strategy: fixture.fraxEthStrategy,
  }));

  shouldBehaveLikeStrategy(() => ({
    ...fixture,
    strategy: fixture.fraxEthStrategy,
<<<<<<< HEAD
    assets: [fixture.frxETH],
=======
    assets: [fixture.frxETH, fixture.weth],
    valueAssets: [fixture.frxETH],
>>>>>>> 9d5c77cb
    harvester: fixture.oethHarvester,
    vault: fixture.oethVault,
  }));

  describe("Mint", function () {
    it("Should allow minting with frxETH", async () => {
      const { daniel, frxETH } = fixture;
      await mintTest(fixture, daniel, frxETH, "12.3887");
    });

    it("Should allow minting with WETH", async () => {
      const { domen, weth } = fixture;
      await mintTest(fixture, domen, weth, "22.3008");
    });

    it("Should allow minting with RETH", async () => {
      const { josh, reth } = fixture;
      await mintTest(fixture, josh, reth, "42.6665");
    });

    it("Should allow minting with stETH", async () => {
      const { matt, stETH } = fixture;
      await mintTest(fixture, matt, stETH, "12.49993");
    });
  });

  describe("Redeem", function () {
    it("Should allow redeem", async () => {
      const {
        daniel,
        domen,
        josh,
        matt,
        frxETH,
        weth,
        reth,
        stETH,
        oeth,
        oethVault,
      } = fixture;

      const users = [daniel, domen, josh, matt];
      const assets = [frxETH, weth, reth, stETH];
      const mintAmounts = ["10.2333", "20.45", "23.456", "15.3434"];

      // Rebase & Allocate
      await oethVault.connect(daniel).rebase();
      await oethVault.connect(daniel).allocate();

      // Mint some OETH first
      for (let i = 0; i < users.length; i++) {
        await oethVault
          .connect(users[i])
          .mint(assets[i].address, oethUnits(mintAmounts[i]), "0");
      }

      // Now try redeeming
      const supplyBeforeRedeem = await oeth.totalSupply();
      const userAssetBalanceBeforeRedeem = await Promise.all(
        assets.map((a) => a.balanceOf(daniel.address))
      );
      const userOETHBalanceBeforeRedeem = await oeth.balanceOf(daniel.address);

      // Redeem all
      await oethVault.connect(daniel).redeem(userOETHBalanceBeforeRedeem, "0");

      const supplyAfterRedeem = await oeth.totalSupply();
      const userAssetBalanceAfterRedeem = await Promise.all(
        assets.map((a) => a.balanceOf(daniel.address))
      );
      const userOETHBalanceAfterRedeem = await oeth.balanceOf(daniel.address);

      // Should've burned user's OETH
      expect(userOETHBalanceAfterRedeem).to.equal(
        "0",
        "OETH should've been burned on redeem"
      );

      // Should've reduced supply
      expect(supplyBeforeRedeem.sub(supplyAfterRedeem)).to.approxEqualTolerance(
        userOETHBalanceBeforeRedeem,
        1,
        "OETH Supply should've changed"
      );

      // User should have got other assets
      let netGainedAssetValue = BigNumber.from(0);
      for (let i = 0; i < assets.length; i++) {
        const redeemPrice = await oethVault.priceUnitRedeem(assets[i].address);
        netGainedAssetValue = netGainedAssetValue.add(
          userAssetBalanceAfterRedeem[i]
            .sub(userAssetBalanceBeforeRedeem[i])
            .mul(redeemPrice)
            .div(oethUnits("1"))
        );
      }
      expect(netGainedAssetValue).to.approxEqualTolerance(
        userOETHBalanceBeforeRedeem,
        1,
        "Net Value of assets redeemed doesn't match"
      );
    });

    it("Should allow redeem with no frxETH in Vault/Strategy", async () => {
      const { daniel, domen, weth, stETH, oeth, oethVault } = fixture;

      const users = [daniel, domen];
      const assets = [weth, stETH];
      const mintAmounts = ["10.2333", "20.45"];

      // Mint some OETH first
      for (let i = 0; i < users.length; i++) {
        await oethVault
          .connect(users[i])
          .mint(assets[i].address, oethUnits(mintAmounts[i]), "0");
      }

      // Rebase & Allocate
      await oethVault.connect(daniel).rebase();
      await oethVault.connect(daniel).allocate();

      // Now try redeeming
      const supplyBeforeRedeem = await oeth.totalSupply();
      const userOETHBalanceBeforeRedeem = await oeth.balanceOf(daniel.address);

      // Redeem all
      await oethVault.connect(daniel).redeem(userOETHBalanceBeforeRedeem, "0");

      const supplyAfterRedeem = await oeth.totalSupply();
      const userOETHBalanceAfterRedeem = await oeth.balanceOf(daniel.address);

      // Should've burned user's OETH
      expect(userOETHBalanceAfterRedeem).to.equal(
        "0",
        "OETH should've been burned on redeem"
      );

      // Should've reduced supply
      expect(supplyBeforeRedeem.sub(supplyAfterRedeem)).to.approxEqualTolerance(
        userOETHBalanceBeforeRedeem,
        1,
        "OETH Supply should've changed"
      );
    });
  });

  describe("Deposit", function () {
    it("Should deposit frxETH from Vault", async () => {
      const { frxETH, sfrxETH, daniel, oethVault, fraxEthStrategy } = fixture;
      const impersonatedVaultSigner = await impersonateAndFundContract(
        oethVault.address
      );

      // Send some funds to the strategy
      await frxETH
        .connect(daniel)
        .transfer(fraxEthStrategy.address, oethUnits("10"));

      // Call deposit
      const tx = fraxEthStrategy
        .connect(impersonatedVaultSigner)
        .deposit(frxETH.address, oethUnits("10"));

      await expect(tx)
        .to.emit(fraxEthStrategy, "Deposit")
        .withArgs(frxETH.address, sfrxETH.address, oethUnits("10"));
    });

    it("Should deposit WETH from Vault", async () => {
      const { weth, sfrxETH, domen, oethVault, fraxEthStrategy } = fixture;
      const impersonatedVaultSigner = await impersonateAndFundContract(
        oethVault.address
      );

      // Send some funds to the strategy
      await weth
        .connect(domen)
        .transfer(fraxEthStrategy.address, oethUnits("10"));

      // Call deposit
      const tx = fraxEthStrategy
        .connect(impersonatedVaultSigner)
        .deposit(weth.address, oethUnits("10"));

      await expect(tx)
        .to.emit(fraxEthStrategy, "Deposit")
        .withArgs(weth.address, sfrxETH.address, oethUnits("10"));
    });

    it("Should allow to deposit all supported assets", async () => {
      const { frxETH, weth, matt, sfrxETH, fraxEthStrategy, oethVault } =
        fixture;
      const impersonatedVaultSigner = await impersonateAndFundContract(
        oethVault.address
      );

      // Send some funds to the strategy
      await weth
        .connect(matt)
        .transfer(fraxEthStrategy.address, oethUnits("11"));
      await frxETH
        .connect(matt)
        .transfer(fraxEthStrategy.address, oethUnits("12"));

      // Call deposit
      const tx = fraxEthStrategy.connect(impersonatedVaultSigner).depositAll();

      await expect(tx)
        .to.emit(fraxEthStrategy, "Deposit")
        .withArgs(frxETH.address, sfrxETH.address, oethUnits("12"))
        .emit(fraxEthStrategy, "Deposit")
        .withArgs(weth.address, sfrxETH.address, oethUnits("11"));
    });

    it("Should revert when depositing nothing", async () => {
      const { frxETH, oethVault, fraxEthStrategy } = fixture;
      const impersonatedVaultSigner = await impersonateAndFundContract(
        oethVault.address
      );
      const tx = fraxEthStrategy
        .connect(impersonatedVaultSigner)
        .deposit(frxETH.address, "0");
      await expect(tx).to.be.revertedWith("Must deposit something");
    });

    it("Should not deposit any unsupported asset", async () => {
      const { reth, oethVault, fraxEthStrategy } = fixture;
      const impersonatedVaultSigner = await impersonateAndFundContract(
        oethVault.address
      );
      const tx = fraxEthStrategy
        .connect(impersonatedVaultSigner)
        .deposit(reth.address, "10");
      await expect(tx).to.be.revertedWith("Unexpected asset address");
    });

    it("Should not allow deposit from anyone other than Vault", async () => {
      const { frxETH, strategist, franck, governor, fraxEthStrategy } = fixture;

      // Send some funds to the strategy
      await frxETH
        .connect(franck)
        .transfer(fraxEthStrategy.address, oethUnits("11"));

      for (const user of [franck, strategist, governor]) {
        const tx = fraxEthStrategy.connect(user).deposit(frxETH.address, "5");
        await expect(tx).to.be.revertedWith("Caller is not the Vault");
      }
    });
  });

  describe("Balance", function () {
    it("Should show max redeemable shares as frxETH balance", async () => {
      const { frxETH, fraxEthStrategy, sfrxETH } = fixture;

      await sfrxETH.setMaxWithdrawableBalance(
        fraxEthStrategy.address,
        oethUnits("1234.343")
      );
      expect(await fraxEthStrategy.checkBalance(frxETH.address)).to.equal(
        oethUnits("1234.343")
      );

      await sfrxETH.setMaxWithdrawableBalance(
        fraxEthStrategy.address,
        oethUnits("0")
      );
      expect(await fraxEthStrategy.checkBalance(frxETH.address)).to.equal(
        oethUnits("0")
      );
    });

    it("Should always show 0 WETH balance", async () => {
      const { fraxEthStrategy, weth, domen } = fixture;

      expect(await fraxEthStrategy.checkBalance(weth.address)).to.equal(
        oethUnits("0")
      );

      // Mint something with WETH
      await mintTest(fixture, domen, weth, "2.23");

      // Should still be zero
      expect(await fraxEthStrategy.checkBalance(weth.address)).to.equal(
        oethUnits("0")
      );
    });

    it("Should not show balance of unsupported assets", async () => {
      const { fraxEthStrategy, reth } = fixture;

      await expect(
        fraxEthStrategy.checkBalance(reth.address)
      ).to.be.revertedWith("Unexpected asset address");
    });

    it("Should not include balance held by the strategy contract", async () => {
      const { fraxEthStrategy, weth, frxETH, daniel } = fixture;

      // Give strategy some balance
      await frxETH
        .connect(daniel)
        .mintTo(fraxEthStrategy.address, oethUnits("100"));
      await weth
        .connect(daniel)
        .mintTo(fraxEthStrategy.address, oethUnits("100"));

      // Check balance
      expect(await fraxEthStrategy.checkBalance(frxETH.address)).to.equal(
        oethUnits("0")
      );
      expect(await fraxEthStrategy.checkBalance(weth.address)).to.equal(
        oethUnits("0")
      );
    });
  });

  describe("Assets", function () {
    it("Should support WETH and frxETH", async () => {
      const { fraxEthStrategy, frxETH, weth } = fixture;
      expect(await fraxEthStrategy.supportsAsset(frxETH.address)).to.be.true;
      expect(await fraxEthStrategy.supportsAsset(weth.address)).to.be.true;
    });

    it("Should not support anything else", async () => {
      const { fraxEthStrategy, reth, usdt, sfrxETH, stETH } = fixture;

      for (const asset of [reth, usdt, sfrxETH, stETH]) {
        expect(await fraxEthStrategy.supportsAsset(asset.address)).to.be.false;
      }
    });

    it("Should have pToken set for frxETH", async () => {
      const { fraxEthStrategy, frxETH, sfrxETH } = fixture;
      expect(await fraxEthStrategy.assetToPToken(frxETH.address)).to.equal(
        sfrxETH.address
      );
    });

    it("Should not have pToken set for WETH", async () => {
      const { fraxEthStrategy, sfrxETH, weth } = fixture;
      expect(await fraxEthStrategy.assetToPToken(weth.address)).to.equal(
        sfrxETH.address
      );
    });

    it("sfrxETH Vault should have allowance to move frxETH from the strategy", async () => {
      const { frxETH, sfrxETH, fraxEthStrategy } = fixture;
      expect(
        await frxETH.allowance(fraxEthStrategy.address, sfrxETH.address)
      ).to.be.gt(oethUnits("999999999999999999"));
    });
  });
});

async function mintTest(fixture, user, asset, amount = "10") {
  const { oeth, oethVault, frxETH, fraxEthStrategy } = fixture;

  const unitAmount = await units(amount, asset);

  const supplyBeforeMint = await oeth.totalSupply();
  const userAssetBalanceBeforeMint = await asset.balanceOf(user.address);
  const userOETHBalanceBeforeMint = await oeth.balanceOf(user.address);
  const stratBalanceBeforeMint = await fraxEthStrategy.checkBalance(
    frxETH.address
  );

  await oethVault.connect(user).mint(asset.address, unitAmount, "0");

  await oethVault.connect(user).rebase();
  await oethVault.connect(user).allocate();

  const supplyAfterMint = await oeth.totalSupply();
  const userAssetBalanceAfterMint = await asset.balanceOf(user.address);
  const userOETHBalanceAfterMint = await oeth.balanceOf(user.address);
  const stratBalanceAfterMint = await fraxEthStrategy.checkBalance(
    frxETH.address
  );

  expect(supplyAfterMint.sub(supplyBeforeMint)).to.approxEqualTolerance(
    unitAmount
  );

  expect(
    userAssetBalanceBeforeMint.sub(userAssetBalanceAfterMint)
  ).to.approxEqualTolerance(unitAmount);

  expect(
    userOETHBalanceAfterMint.sub(userOETHBalanceBeforeMint)
  ).to.approxEqualTolerance(unitAmount);

  if (asset.address === frxETH.address) {
    // Should've deposited frxETH to the strategy
    expect(
      stratBalanceAfterMint.sub(stratBalanceBeforeMint)
    ).to.approxEqualTolerance(unitAmount);
  } else {
    // Shouldn't have deposited anything else
    expect(stratBalanceAfterMint).to.approxEqualTolerance(
      stratBalanceBeforeMint
    );
  }
}<|MERGE_RESOLUTION|>--- conflicted
+++ resolved
@@ -26,12 +26,8 @@
   shouldBehaveLikeStrategy(() => ({
     ...fixture,
     strategy: fixture.fraxEthStrategy,
-<<<<<<< HEAD
-    assets: [fixture.frxETH],
-=======
     assets: [fixture.frxETH, fixture.weth],
     valueAssets: [fixture.frxETH],
->>>>>>> 9d5c77cb
     harvester: fixture.oethHarvester,
     vault: fixture.oethVault,
   }));
