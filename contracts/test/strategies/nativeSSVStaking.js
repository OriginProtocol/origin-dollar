--- conflicted
+++ resolved
@@ -1037,7 +1037,6 @@
     }
   });
 
-<<<<<<< HEAD
   describe("Register and stake validators", async () => {
     beforeEach(async () => {
       const { weth, josh, anna, governor, ssv, nativeStakingSSVStrategy } =
@@ -1150,10 +1149,7 @@
     });
   });
 
-  it.skip("Deposit alternate deposit_data_root ", async () => {
-=======
   it("Deposit alternate deposit_data_root ", async () => {
->>>>>>> e853081e
     const { depositContractUtils } = fixture;
 
     const withdrawalCredentials = solidityPack(
