const { expect } = require("chai");
const { BigNumber } = require("ethers");
const { parseEther } = require("ethers").utils;
const {
  setBalance,
  setStorageAt,
  mine,
} = require("@nomicfoundation/hardhat-network-helpers");

const { isCI } = require("../helpers");
const { shouldBehaveLikeGovernable } = require("../behaviour/governable");
const { shouldBehaveLikeHarvestable } = require("../behaviour/harvestable");
const { shouldBehaveLikeStrategy } = require("../behaviour/strategy");
const { MAX_UINT256 } = require("../../utils/constants");
const { impersonateAndFund } = require("../../utils/signers");
<<<<<<< HEAD
const { ethUnits } = require("../helpers");
const { setERC20TokenBalance } = require("../_fund");
=======
const { zero } = require("../../utils/addresses");
>>>>>>> 4c250938
const minFixAccountingCadence = 7200 + 1;

const {
  createFixtureLoader,
  nativeStakingSSVStrategyFixture,
} = require("./../_fixture");

const loadFixture = createFixtureLoader(nativeStakingSSVStrategyFixture);

const testValidator = {
  publicKey:
    "0xaba6acd335d524a89fb89b9977584afdb23f34a6742547fa9ec1c656fbd2bfc0e7a234460328c2731828c9a43be06e25",
  operatorIds: [348, 352, 361, 377],
  sharesData:
    "0x859f01c8f609cb5cb91f0c98e9b39b077775f10302d0db0edc4ea65e692c97920d5169f6281845a956404c0ba90b88060b74aa3755347441a5729b90bf30a449fa568e21915d11733c7135602b2a3d1a4dce41218ecb0fdb1788ee7e48a9ebd4b4b34f62deea20e9212ce78040dcad2e6382c2f4d4c8b3515a840e1693574068e26c0d58f17dc47d30efe4393f2660dc988aba6166b67732e8df7d9a69d316f330779b2fa4d14712d3bb60436d912bab4464c7c31ae8d2a966d7829063821fc899cc3ec4a8c7098b042323eb9d9cc4d5e945c6d5e6d4eb1b2484163d4b8cd83eea4cc195a68320f023b4d2405cda5110a2eea2c12b70abd9b6bfb567a7850a95fe073a0485c787744efc8658789b0faaff0d942b3c7b89540f594d007936f23c3e7c79fabfe1e2c49199a3f374198e231ca391909ca05ee3c89a7292207131653f6f2f5f5d638d4789a8029001b93827f6f45ef062c9a9d1360a3aedae00fbb8c34495056bacc98c6cecfc1171c84a1e47f3bc328539dbbcd6c79c2aebf7833c684bd807cc8c4dfd6b660e64aece6adf659a969851cf976dead050e9d14aa9c358326c0c0f0cb747041830e124ec872fcf6f82e7f05024da9e6bad10319ca085a0d1519b04c60738043babc1f5a144655e6a28922c2734701c5c93b845996589b8fd246e1bcd97570951cdbed032eeb9c2ac49ac8aeb2e988b6a5513ddcef9ca9bd592c0bce7d38041b52e69e85cda5fd0b84f905c7212b299cf265ee603add20d6459e0841dd05524e96574eebb46473151ec10a08873f7075e15342852f9f16aeb8305211706632475c39ccd8da33969390d035f8a68324e7adced66a726f80532b425cc82dd52a2edc10989db0167317b472a0016215dae35b4c26b28c0ebcf56e115eb32231449812e9ce866a8c0b3128878d3878f5be0670051a8bf94807123c54e6ea2f51607e32c2fe1b132c905c81965dd6d2a7474aa40b65f18d34084a74ba9a21fbdfba3bfaf6b11175d85f03181d655fda086d8dbe2f03dfa2e1b7140b1d9dc68fc9e22f184ed278599d29f6660af128e4c548de6926912d920e35575db90338a1a840f8d8842685f5b459fda573eaf5c5180e3369fc50faa681941dbe7dec83ee9649f30c1a0eac1f8a42fb3083d9274f4c622e2aa1e74b70fa6c027b4f23e1f80bfc4f69248b4d0b3e0eee9372869f97eb89d8d155e469191c48834ad58dd831f1b73409d71fccb958b6582a4ac3f98bcffff2abd393cbe64d7397ada699ecc75301e3be9e9b4ee92a990202c6a5e5112de5ea9cd666f41cdac4611575c8efe2137d6132cd4d4eea0de159eab44588a88f887e4263f673fb365415df537c77a4aaaee12dceff022eafcb8e6973eec7e18eb65cfeefa845b79754ec52a9270f0a7e570b1dd2171e629d498f34e6371726fa8cfe6863f9263c5222a953a44612944183789ad1020de8da527bf850429558dda7896059476e497284512c946d7a57acda3c3ee722d280c0d0daf758d6be88db48e96e14124832c38aa6d0dd38baeb4f246b01d7b0beb55c3983fb182cbf630b778384cc13ab6216611bc1eab94ffe17bb1e829700c99ec28fae1a87eaefd9c8edc4cdf3b6f2b07d85e0d8090ddfb2df4280dacd13a1f30cf946f5606940dc3f75622159b1c6f84bfdbd4ba9fa0f1d522f52bc2049da53f0d06931d650ef1274eb0247844c36349617095f9734e89be683fd7bd5001b416d800c53ec8e8eb533c418a83e803daf6fdfd552ca745bb2b24d8abe899ea89572524343386a035b675e9d5eeae81aefb3a24397f36fe501c66b27d1c0e453fcc975c888d9d6d5a4ca0a4b32b41deebed70",
  signature:
    "0x90157a1c1b26384f0b4d41bec867d1a000f75e7b634ac7c4c6d8dfc0b0eaeb73bcc99586333d42df98c6b0a8c5ef0d8d071c68991afcd8fbbaa8b423e3632ee4fe0782bc03178a30a8bc6261f64f84a6c833fb96a0f29de1c34ede42c4a859b0",
  depositDataRoot:
    "0xdbe778a625c68446f3cc8b2009753a5e7dd7c37b8721ee98a796bb9179dfe8ac",
};

const emptyCluster = [
  0, // validatorCount
  0, // networkFeeIndex
  0, // index
  true, // active
  0, // balance
];

describe("Unit test: Native SSV Staking Strategy", function () {
  this.timeout(0);

  // Retry up to 3 times on CI
  this.retries(isCI ? 3 : 0);

  let fixture;
  beforeEach(async () => {
    fixture = await loadFixture();
  });

  shouldBehaveLikeGovernable(() => ({
    ...fixture,
    strategy: fixture.nativeStakingSSVStrategy,
  }));

  shouldBehaveLikeHarvestable(() => ({
    ...fixture,
    harvester: fixture.oethHarvester,
    strategy: fixture.nativeStakingSSVStrategy,
  }));

  shouldBehaveLikeStrategy(() => ({
    ...fixture,
    strategy: fixture.nativeStakingSSVStrategy,
    assets: [fixture.weth],
    valueAssets: [],
    harvester: fixture.oethHarvester,
    vault: fixture.oethVault,
  }));

  describe("Initial setup", function () {
    it("Should not allow ETH to be sent to the strategy if not FeeAccumulator or WETH", async () => {
      const { nativeStakingSSVStrategy, strategist } = fixture;

      const signer = nativeStakingSSVStrategy.provider.getSigner(
        strategist.address
      );
      const tx = {
        to: nativeStakingSSVStrategy.address,
        value: parseEther("2"),
      };

      await expect(signer.sendTransaction(tx)).to.be.revertedWith(
        "eth not from allowed contracts"
      );
    });

    it("SSV network should have allowance to spend SSV tokens of the strategy", async () => {
      const { nativeStakingSSVStrategy, ssv } = fixture;

      const ssvNetworkAddress =
        await nativeStakingSSVStrategy.SSV_NETWORK_ADDRESS();
      await expect(
        await ssv.allowance(nativeStakingSSVStrategy.address, ssvNetworkAddress)
      ).to.equal(MAX_UINT256);
    });
  });

  describe("Configuring the strategy", function () {
    it("Governor should be able to change the registrator address", async () => {
      const { nativeStakingSSVStrategy, governor, strategist } = fixture;

      const tx = await nativeStakingSSVStrategy
        .connect(governor)
        .setRegistrator(strategist.address);

      await expect(tx)
        .to.emit(nativeStakingSSVStrategy, "RegistratorChanged")
        .withArgs(strategist.address);
    });

    it("Non governor should not be able to change the registrator address", async () => {
      const { nativeStakingSSVStrategy, strategist } = fixture;

      await expect(
        nativeStakingSSVStrategy
          .connect(strategist)
          .setRegistrator(strategist.address)
      ).to.be.revertedWith("Caller is not the Governor");
    });

    it("Non governor should not be able to update the fuse intervals", async () => {
      const { nativeStakingSSVStrategy, strategist } = fixture;

      await expect(
        nativeStakingSSVStrategy
          .connect(strategist)
          .setFuseInterval(parseEther("21.6"), parseEther("25.6"))
      ).to.be.revertedWith("Caller is not the Governor");
    });

    it("Fuse interval start needs to be larger than fuse end", async () => {
      const { nativeStakingSSVStrategy, governor } = fixture;

      await expect(
        nativeStakingSSVStrategy
          .connect(governor)
          .setFuseInterval(parseEther("25.6"), parseEther("21.6"))
      ).to.be.revertedWith("incorrect fuse interval");
    });

    it("There should be at least 4 ETH between interval start and interval end", async () => {
      const { nativeStakingSSVStrategy, governor } = fixture;

      await expect(
        nativeStakingSSVStrategy
          .connect(governor)
          .setFuseInterval(parseEther("21.6"), parseEther("25.5"))
      ).to.be.revertedWith("incorrect fuse interval");
    });

    it("Revert when fuse intervals are larger than 32 ether", async () => {
      const { nativeStakingSSVStrategy, governor } = fixture;

      await expect(
        nativeStakingSSVStrategy
          .connect(governor)
          .setFuseInterval(parseEther("32.1"), parseEther("32.1"))
      ).to.be.revertedWith("incorrect fuse interval");
    });

    it("Governor should be able to change fuse interval", async () => {
      const { nativeStakingSSVStrategy, governor } = fixture;

      const fuseStartBn = parseEther("22.6");
      const fuseEndBn = parseEther("26.6");

      const tx = await nativeStakingSSVStrategy
        .connect(governor)
        .setFuseInterval(fuseStartBn, fuseEndBn);

      await expect(tx)
        .to.emit(nativeStakingSSVStrategy, "FuseIntervalUpdated")
        .withArgs(fuseStartBn, fuseEndBn);
    });
  });

  describe("Accounting", function () {
    describe("Should account for beacon chain ETH", function () {
      // fuseStart 21.6
      // fuseEnd 25.6

      const testCases = [
        // no new rewards
        {
          ethBalance: 0,
          previousConsensusRewards: 0,
          expectedConsensusRewards: 0,
          expectedValidatorsFullWithdrawals: 0,
          slashDetected: false,
          fuseBlown: false,
        },
        // no new rewards on previous rewards
        {
          ethBalance: 0.001,
          previousConsensusRewards: 0.001,
          expectedConsensusRewards: 0,
          expectedValidatorsFullWithdrawals: 0,
          slashDetected: false,
          fuseBlown: false,
        },
        // invalid eth balance
        {
          ethBalance: 1.9,
          previousConsensusRewards: 2,
          expectedConsensusRewards: 0,
          expectedValidatorsFullWithdrawals: 0,
          slashDetected: false,
          fuseBlown: true,
        },
        // tiny consensus rewards
        {
          ethBalance: 0.001,
          previousConsensusRewards: 0,
          expectedConsensusRewards: 0.001,
          expectedValidatorsFullWithdrawals: 0,
          slashDetected: false,
          fuseBlown: false,
        },
        // tiny consensus rewards on small previous rewards
        {
          ethBalance: 0.03,
          previousConsensusRewards: 0.02,
          expectedConsensusRewards: 0.01,
          expectedValidatorsFullWithdrawals: 0,
          slashDetected: false,
          fuseBlown: false,
        },
        // tiny consensus rewards on large previous rewards
        {
          ethBalance: 5.04,
          previousConsensusRewards: 5,
          expectedConsensusRewards: 0.04,
          expectedValidatorsFullWithdrawals: 0,
          slashDetected: false,
          fuseBlown: false,
        },
        // large consensus rewards
        {
          ethBalance: 14,
          previousConsensusRewards: 0,
          expectedConsensusRewards: 14,
          expectedValidatorsFullWithdrawals: 0,
          slashDetected: false,
          fuseBlown: false,
        },
        // just under fuse start
        {
          ethBalance: 21.5,
          previousConsensusRewards: 0,
          expectedConsensusRewards: 21.5,
          expectedValidatorsFullWithdrawals: 0,
          slashDetected: false,
          fuseBlown: false,
        },
        // exactly fuse start
        {
          ethBalance: 21.6,
          previousConsensusRewards: 0,
          expectedConsensusRewards: 0,
          expectedValidatorsFullWithdrawals: 0,
          slashDetected: false,
          fuseBlown: true,
        },
        // fuse blown
        {
          ethBalance: 22,
          previousConsensusRewards: 0,
          expectedConsensusRewards: 0,
          expectedValidatorsFullWithdrawals: 0,
          slashDetected: false,
          fuseBlown: true,
        },
        // just under fuse end
        {
          ethBalance: 25.5,
          previousConsensusRewards: 0,
          expectedConsensusRewards: 0,
          expectedValidatorsFullWithdrawals: 0,
          slashDetected: false,
          fuseBlown: true,
        },
        // exactly fuse end
        {
          ethBalance: 25.6,
          previousConsensusRewards: 0,
          expectedConsensusRewards: 0,
          expectedValidatorsFullWithdrawals: 0,
          slashDetected: false,
          fuseBlown: true,
        },
        // just over fuse end
        {
          ethBalance: 25.7,
          previousConsensusRewards: 0,
          expectedConsensusRewards: 0,
          expectedValidatorsFullWithdrawals: 0,
          slashDetected: true,
          fuseBlown: false,
        },
        // 1 validator slashed
        {
          ethBalance: 26.6,
          previousConsensusRewards: 0,
          expectedConsensusRewards: 0,
          expectedValidatorsFullWithdrawals: 0,
          slashDetected: true,
          fuseBlown: false,
        },
        // no consensus rewards, 1 slashed validator
        {
          ethBalance: 31.9,
          previousConsensusRewards: 0,
          expectedConsensusRewards: 0,
          expectedValidatorsFullWithdrawals: 0,
          slashDetected: true,
          fuseBlown: false,
        },
        // no consensus rewards, 1 validator fully withdrawn
        {
          ethBalance: 32,
          previousConsensusRewards: 0,
          expectedConsensusRewards: 0,
          expectedValidatorsFullWithdrawals: 1,
          slashDetected: false,
          fuseBlown: false,
        },
        // tiny consensus rewards + 1 withdrawn validator
        {
          ethBalance: 32.01,
          previousConsensusRewards: 0,
          expectedConsensusRewards: 0.01,
          expectedValidatorsFullWithdrawals: 1,
          slashDetected: false,
          fuseBlown: false,
        },
        // consensus rewards on previous rewards > 32
        {
          ethBalance: 33,
          previousConsensusRewards: 32.3,
          expectedConsensusRewards: 0.7,
          expectedValidatorsFullWithdrawals: 0,
          slashDetected: false,
          fuseBlown: false,
        },
        // large consensus rewards + 1 withdrawn validator
        {
          ethBalance: 34,
          previousConsensusRewards: 0,
          expectedConsensusRewards: 2,
          expectedValidatorsFullWithdrawals: 1,
          slashDetected: false,
          fuseBlown: false,
        },
        // large consensus rewards on large previous rewards
        {
          ethBalance: 44,
          previousConsensusRewards: 24,
          expectedConsensusRewards: 20,
          expectedValidatorsFullWithdrawals: 0,
          slashDetected: false,
          fuseBlown: false,
        },
        // fuse blown + 1 withdrawn validator
        {
          ethBalance: 54,
          previousConsensusRewards: 0,
          expectedConsensusRewards: 0,
          expectedValidatorsFullWithdrawals: 1,
          slashDetected: false,
          fuseBlown: true,
        },
        // fuse blown + 1 withdrawn validator with previous rewards
        {
          ethBalance: 55,
          previousConsensusRewards: 1,
          expectedConsensusRewards: 0,
          expectedValidatorsFullWithdrawals: 1,
          slashDetected: false,
          fuseBlown: true,
        },
        // 1 validator fully withdrawn + 1 slashed
        {
          ethBalance: 58.6, // 26.6 + 32
          previousConsensusRewards: 0,
          expectedConsensusRewards: 0,
          expectedValidatorsFullWithdrawals: 1,
          slashDetected: true,
          fuseBlown: false,
        },
        // 2 full withdraws
        {
          ethBalance: 64,
          previousConsensusRewards: 0,
          expectedConsensusRewards: 0,
          expectedValidatorsFullWithdrawals: 2,
          slashDetected: false,
          fuseBlown: false,
        },
        // tiny consensus rewards + 2 withdrawn validators
        {
          ethBalance: 64.1,
          previousConsensusRewards: 0,
          expectedConsensusRewards: 0.1,
          expectedValidatorsFullWithdrawals: 2,
          slashDetected: false,
          fuseBlown: false,
        },
        // 2 full withdraws on previous rewards
        {
          ethBalance: 66,
          previousConsensusRewards: 2,
          expectedConsensusRewards: 0,
          expectedValidatorsFullWithdrawals: 2,
          slashDetected: false,
          fuseBlown: false,
        },
        // consensus rewards on large previous rewards
        {
          ethBalance: 66,
          previousConsensusRewards: 65,
          expectedConsensusRewards: 1,
          expectedValidatorsFullWithdrawals: 0,
          slashDetected: false,
          fuseBlown: false,
        },
        // consensus rewards on large previous rewards with withdraw
        {
          ethBalance: 100,
          previousConsensusRewards: 65,
          expectedConsensusRewards: 3,
          expectedValidatorsFullWithdrawals: 1,
          slashDetected: false,
          fuseBlown: false,
        },
        // 8 withdrawn validators + consensus rewards
        {
          ethBalance: 276,
          previousConsensusRewards: 0,
          expectedConsensusRewards: 20,
          expectedValidatorsFullWithdrawals: 8,
          slashDetected: false,
          fuseBlown: false,
        },
      ];

      for (const testCase of testCases) {
        const { expectedValidatorsFullWithdrawals, slashDetected, fuseBlown } =
          testCase;
        const ethBalance = parseEther(testCase.ethBalance.toString());
        const previousConsensusRewards = parseEther(
          testCase.previousConsensusRewards.toString()
        );
        const expectedConsensusRewards = parseEther(
          testCase.expectedConsensusRewards.toString()
        );

        it(`given ${testCase.ethBalance} ETH balance and ${
          testCase.previousConsensusRewards
        } previous consensus rewards, then ${
          testCase.expectedConsensusRewards
        } consensus rewards, ${expectedValidatorsFullWithdrawals} withdraws${
          fuseBlown ? ", fuse blown" : ""
        }${slashDetected ? ", slash detected" : ""}.`, async () => {
          const { nativeStakingSSVStrategy, governor, weth } = fixture;

          // setup state
          if (ethBalance.gt(0)) {
            await setBalance(nativeStakingSSVStrategy.address, ethBalance);
          }

          await setActiveDepositedValidators(30, nativeStakingSSVStrategy);
          await setConsensusRewards(
            previousConsensusRewards,
            nativeStakingSSVStrategy
          );

          // check accounting values
          const tx = await nativeStakingSSVStrategy
            .connect(governor)
            .doAccounting();

          if (expectedConsensusRewards.gt(BigNumber.from("0"))) {
            await expect(tx)
              .to.emit(nativeStakingSSVStrategy, "AccountingConsensusRewards")
              .withArgs(expectedConsensusRewards);
          } else {
            await expect(tx).to.not.emit(
              nativeStakingSSVStrategy,
              "AccountingConsensusRewards"
            );
          }

          if (expectedValidatorsFullWithdrawals > 0) {
            const ethWithdrawnToVault = parseEther("32").mul(
              expectedValidatorsFullWithdrawals
            );
            await expect(tx)
              .to.emit(
                nativeStakingSSVStrategy,
                "AccountingFullyWithdrawnValidator"
              )
              .withArgs(
                expectedValidatorsFullWithdrawals,
                30 - expectedValidatorsFullWithdrawals,
                ethWithdrawnToVault
              );

            await expect(tx)
              .to.emit(nativeStakingSSVStrategy, "Withdrawal")
              .withArgs(weth.address, zero, ethWithdrawnToVault);
          } else {
            await expect(tx).to.not.emit(
              nativeStakingSSVStrategy,
              "AccountingFullyWithdrawnValidator"
            );
          }

          if (fuseBlown) {
            await expect(tx).to.emit(nativeStakingSSVStrategy, "Paused");
          } else {
            await expect(tx).to.not.emit(nativeStakingSSVStrategy, "Paused");
          }

          if (slashDetected) {
            const fullExitEthWithdrawnToVault = parseEther("32").mul(
              expectedValidatorsFullWithdrawals
            );
            const slashedEthRemaining = ethBalance.sub(
              fullExitEthWithdrawnToVault
            );

            await expect(tx)
              .to.emit(nativeStakingSSVStrategy, "AccountingValidatorSlashed")
              .withNamedArgs({
                remainingValidators: 30 - expectedValidatorsFullWithdrawals - 1,
              });

            await expect(tx)
              .to.emit(nativeStakingSSVStrategy, "Withdrawal")
              .withArgs(weth.address, zero, slashedEthRemaining);
          } else {
            await expect(tx).to.not.emit(
              nativeStakingSSVStrategy,
              "AccountingValidatorSlashed"
            );
          }
        });
      }
    });

    it("Only strategist is allowed to manually fix accounting", async () => {
      const { nativeStakingSSVStrategy, strategist, governor } = fixture;

      await nativeStakingSSVStrategy.connect(strategist).pause();
      // unit test fixture sets OUSD governor as accounting governor
      await expect(
        nativeStakingSSVStrategy.connect(governor).manuallyFixAccounting(
          1, //_validatorsDelta
          parseEther("2"), //_consensusRewardsDelta,
          parseEther("2") //_ethToVault
        )
      ).to.be.revertedWith("Caller is not the Strategist");
    });

    it("Accounting needs to be paused in order to call fix accounting function", async () => {
      const { nativeStakingSSVStrategy, strategist } = fixture;

      // unit test fixture sets OUSD governor as accounting governor
      await expect(
        nativeStakingSSVStrategy.connect(strategist).manuallyFixAccounting(
          1, //_validatorsDelta
          parseEther("2"), //_consensusRewardsDelta
          parseEther("2") //_ethToVault
        )
      ).to.be.revertedWith("Pausable: not paused");
    });

    it("Validators delta should not be <-4 or >4 for fix accounting function", async () => {
      const { nativeStakingSSVStrategy, strategist } = fixture;

      await nativeStakingSSVStrategy.connect(strategist).pause();
      await mine(minFixAccountingCadence);

      await expect(
        nativeStakingSSVStrategy.connect(strategist).manuallyFixAccounting(
          -4, //_validatorsDelta
          0, //_consensusRewardsDelta,
          0 //_ethToVault
        )
      ).to.be.revertedWith("invalid validatorsDelta");

      await expect(
        nativeStakingSSVStrategy.connect(strategist).manuallyFixAccounting(
          4, //_validatorsDelta
          0, //_consensusRewardsDelta
          0 //_ethToVault
        )
      ).to.be.revertedWith("invalid validatorsDelta");
    });

    it("Consensus rewards delta should not be <-333> and >333 for fix accounting function", async () => {
      const { nativeStakingSSVStrategy, strategist } = fixture;

      await nativeStakingSSVStrategy.connect(strategist).pause();
      await mine(minFixAccountingCadence);

      await expect(
        nativeStakingSSVStrategy.connect(strategist).manuallyFixAccounting(
          0, //_validatorsDelta
          parseEther("-333"), //_consensusRewardsDelta
          0 //_ethToVault
        )
      ).to.be.revertedWith("invalid consensusRewardsDelta");

      await expect(
        nativeStakingSSVStrategy.connect(strategist).manuallyFixAccounting(
          0, //_validatorsDelta
          parseEther("333"), //_consensusRewardsDelta
          0 //_ethToVault
        )
      ).to.be.revertedWith("invalid consensusRewardsDelta");
    });

    it("WETH to Vault amount should not be > 96 for fix accounting function", async () => {
      const { nativeStakingSSVStrategy, strategist } = fixture;

      await nativeStakingSSVStrategy.connect(strategist).pause();
      await mine(minFixAccountingCadence);

      await expect(
        nativeStakingSSVStrategy.connect(strategist).manuallyFixAccounting(
          0, //_validatorsDelta
          0, //_consensusRewardsDelta
          parseEther("97") //_ethToVault
        )
      ).to.be.revertedWith("invalid wethToVaultAmount");
    });

    describe("Should allow strategist to recover paused contract", async () => {
      for (const validatorsDelta of [-3, -2, -1, 0, 1, 2, 3]) {
        it(`by changing validators by ${validatorsDelta}`, async () => {
          const { nativeStakingSSVStrategy, strategist } = fixture;

          await setActiveDepositedValidators(10, nativeStakingSSVStrategy);

          await nativeStakingSSVStrategy.connect(strategist).pause();
          await mine(minFixAccountingCadence);

          const activeDepositedValidatorsBefore =
            await nativeStakingSSVStrategy.activeDepositedValidators();

          const tx = await nativeStakingSSVStrategy
            .connect(strategist)
            .manuallyFixAccounting(validatorsDelta, 0, 0);

          expect(tx)
            .to.emit(nativeStakingSSVStrategy, "AccountingManuallyFixed")
            .withArgs(validatorsDelta, 0, 0);

          expect(
            await nativeStakingSSVStrategy.activeDepositedValidators()
          ).to.equal(
            activeDepositedValidatorsBefore.add(validatorsDelta),
            "active deposited validators not updated"
          );
        });
      }

      for (const delta of [-332, -320, -1, 0, 1, 320, 332]) {
        it(`by changing consensus rewards by ${delta}`, async () => {
          const { nativeStakingSSVStrategy, strategist } = fixture;

          await setBalance(nativeStakingSSVStrategy.address, parseEther("670"));
          await setConsensusRewards(
            parseEther("336"),
            nativeStakingSSVStrategy
          );
          await setActiveDepositedValidators(10000, nativeStakingSSVStrategy);

          await nativeStakingSSVStrategy.connect(strategist).pause();
          await mine(minFixAccountingCadence);
          const consensusRewardsDelta = parseEther(delta.toString());

          const tx = await nativeStakingSSVStrategy
            .connect(strategist)
            .manuallyFixAccounting(0, consensusRewardsDelta, 0);

          expect(tx)
            .to.emit(nativeStakingSSVStrategy, "AccountingManuallyFixed")
            .withArgs(0, consensusRewardsDelta, 0);

          expect(await nativeStakingSSVStrategy.consensusRewards()).to.equal(
            await nativeStakingSSVStrategy.provider.getBalance(
              nativeStakingSSVStrategy.address
            ),
            "consensus rewards matches eth balance"
          );
        });
      }

      for (const eth of [0, 1, 26, 32, 63, 65, 95]) {
        it(`by sending ${eth} ETH wrapped to WETH to the vault`, async () => {
          const { nativeStakingSSVStrategy, strategist } = fixture;

          const wethToVaultBn = parseEther(`${eth}`);

          // add a bit more ETH so we don't completely empty the contract
          await setBalance(
            nativeStakingSSVStrategy.address,
            wethToVaultBn.add(parseEther("2"))
          );

          await nativeStakingSSVStrategy.connect(strategist).pause();
          await mine(minFixAccountingCadence);
          const ethBefore = await nativeStakingSSVStrategy.provider.getBalance(
            nativeStakingSSVStrategy.address
          );

          const tx = await nativeStakingSSVStrategy
            .connect(strategist)
            .manuallyFixAccounting(0, 0, wethToVaultBn);

          expect(tx)
            .to.emit(nativeStakingSSVStrategy, "AccountingManuallyFixed")
            .withArgs(0, 0, wethToVaultBn);

          expect(
            await nativeStakingSSVStrategy.provider.getBalance(
              nativeStakingSSVStrategy.address
            )
          ).to.equal(
            ethBefore.sub(wethToVaultBn),
            "consensus rewards not updated"
          );

          expect(await nativeStakingSSVStrategy.consensusRewards()).to.equal(
            await nativeStakingSSVStrategy.provider.getBalance(
              nativeStakingSSVStrategy.address
            ),
            "consensus rewards matches eth balance"
          );
        });
      }

      it("by marking a validator as withdrawn when severely slashed and sent its funds to the vault", async () => {
        const { nativeStakingSSVStrategy, governor, strategist, weth } =
          fixture;

        // setup initial state
        await nativeStakingSSVStrategy.connect(strategist).pause();
        await mine(minFixAccountingCadence);
        // setup 1 validator so one can be deducted later in the test
        await nativeStakingSSVStrategy
          .connect(strategist)
          .manuallyFixAccounting(
            1, //_validatorsDelta
            0, //_consensusRewardsDeltaDelta
            0 //_ethToVault
          );

        // a validator has been slashed and penalized by 8 ETH
        await setBalance(nativeStakingSSVStrategy.address, parseEther("24"));

        // run the accounting
        const tx = await nativeStakingSSVStrategy
          .connect(governor)
          .doAccounting();
        // fuse blown contract paused
        await expect(tx).to.emit(nativeStakingSSVStrategy, "Paused");
        await mine(minFixAccountingCadence);

        // unit test fixture sets OUSD governor as accounting governor
        const tx2 = await nativeStakingSSVStrategy
          .connect(strategist)
          .manuallyFixAccounting(
            -1, //_validatorsDelta
            0, //_consensusRewardsDeltaDelta
            parseEther("24") //_ethToVault
          );

        expect(tx2)
          .to.emit(nativeStakingSSVStrategy, "AccountingManuallyFixed")
          .withArgs(
            -1, // validatorsDelta
            0, // consensusRewards
            parseEther("24")
          );

        expect(tx2)
          .to.emit(nativeStakingSSVStrategy, "Withdrawal")
          .withArgs(weth.address, zero, parseEther("24"));
      });

      it("by changing all three manuallyFixAccounting delta values", async () => {
        const { nativeStakingSSVStrategy, strategist, josh, weth } = fixture;

        await setBalance(nativeStakingSSVStrategy.address, parseEther("5"));
        await weth
          .connect(josh)
          .transfer(nativeStakingSSVStrategy.address, parseEther("5"));

        await nativeStakingSSVStrategy.connect(strategist).pause();
        await mine(minFixAccountingCadence);
        // unit test fixture sets OUSD governor as accounting governor
        const tx = await nativeStakingSSVStrategy
          .connect(strategist)
          .manuallyFixAccounting(
            1, //_validatorsDelta
            parseEther("2.3"), //_consensusRewardsDeltaDelta
            parseEther("2.2") //_ethToVault
          );

        expect(tx)
          .to.emit(nativeStakingSSVStrategy, "AccountingManuallyFixed")
          .withArgs(
            1, // validatorsDelta
            parseEther("2.3"), // consensusRewards
            parseEther("2.2")
          );
      });

      it("Calling manually fix accounting too often should result in an error", async () => {
        const { nativeStakingSSVStrategy, strategist } = fixture;

        await nativeStakingSSVStrategy.connect(strategist).pause();
        await mine(minFixAccountingCadence);
        await nativeStakingSSVStrategy
          .connect(strategist)
          .manuallyFixAccounting(
            0, //_validatorsDelta
            0, //_consensusRewardsDelta
            0 //_ethToVault
          );

        await nativeStakingSSVStrategy.connect(strategist).pause();
        await mine(minFixAccountingCadence - 4);
        await expect(
          nativeStakingSSVStrategy.connect(strategist).manuallyFixAccounting(
            0, //_validatorsDelta
            0, //_consensusRewardsDelta
            0 //_ethToVault
          )
        ).to.be.revertedWith("manuallyFixAccounting called too soon");
      });

      it("Calling manually fix accounting twice with enough blocks in between should pass", async () => {
        const { nativeStakingSSVStrategy, strategist } = fixture;

        await nativeStakingSSVStrategy.connect(strategist).pause();
        await mine(minFixAccountingCadence);
        await nativeStakingSSVStrategy
          .connect(strategist)
          .manuallyFixAccounting(
            0, //_validatorsDelta
            0, //_consensusRewardsDelta
            0 //_ethToVault
          );

        await nativeStakingSSVStrategy.connect(strategist).pause();
        await mine(minFixAccountingCadence);
        await nativeStakingSSVStrategy
          .connect(strategist)
          .manuallyFixAccounting(
            0, //_validatorsDelta
            0, //_consensusRewardsDelta
            0 //_ethToVault
          );
      });
    });
  });

  describe("Harvest and strategy balance", function () {
    // fuseStart 21.6
    // fuseEnd 25.6
    // expectedHarvester = feeAccumulatorEth + consensusRewards
    // expectedBalance = deposits + nrOfActiveDepositedValidators * 32
    const rewardTestCases = [
      // no rewards to harvest
      {
        feeAccumulatorEth: 0,
        consensusRewards: 0,
        deposits: 0,
        nrOfActiveDepositedValidators: 0,
        expectedHarvester: 0,
        expectedBalance: 0,
      },
      // a little execution rewards
      {
        feeAccumulatorEth: 0.1,
        consensusRewards: 0,
        deposits: 0,
        nrOfActiveDepositedValidators: 0,
        expectedHarvester: 0.1,
        expectedBalance: 0,
      },
      // a little consensus rewards
      {
        feeAccumulatorEth: 0,
        consensusRewards: 0.2,
        deposits: 0,
        nrOfActiveDepositedValidators: 0,
        expectedHarvester: 0.2,
        expectedBalance: 0,
      },
      // a little consensus and execution rewards
      {
        feeAccumulatorEth: 0.1,
        consensusRewards: 0.2,
        deposits: 0,
        nrOfActiveDepositedValidators: 0,
        expectedHarvester: 0.3,
        expectedBalance: 0,
      },
      // a lot of consensus rewards
      {
        feeAccumulatorEth: 2.2,
        consensusRewards: 16.3,
        deposits: 100,
        nrOfActiveDepositedValidators: 7,
        expectedHarvester: 18.5,
        expectedBalance: 100 + 7 * 32,
      },
      // consensus rewards just below fuse start
      {
        feeAccumulatorEth: 10.2,
        consensusRewards: 21.5,
        deposits: 0,
        nrOfActiveDepositedValidators: 5,
        expectedHarvester: 31.7,
        expectedBalance: 0 + 5 * 32,
      },
      // consensus rewards just below fuse start
      {
        feeAccumulatorEth: 10.2,
        consensusRewards: 21.5,
        deposits: 1,
        nrOfActiveDepositedValidators: 0,
        expectedHarvester: 31.7,
        expectedBalance: 1 + 0 * 32,
      },
    ];

    for (const testCase of rewardTestCases) {
      const feeAccumulatorEth = parseEther(
        testCase.feeAccumulatorEth.toString()
      );
      const consensusRewards = parseEther(testCase.consensusRewards.toString());
      const deposits = parseEther(testCase.deposits.toString());
      const expectedHarvester = parseEther(
        testCase.expectedHarvester.toString()
      );
      const expectedBalance = parseEther(testCase.expectedBalance.toString());
      const { nrOfActiveDepositedValidators } = testCase;

      describe(`given ${testCase.feeAccumulatorEth} execution rewards, ${testCase.consensusRewards} consensus rewards, ${testCase.deposits} deposits and ${nrOfActiveDepositedValidators} validators`, () => {
        beforeEach(async () => {
          const { nativeStakingSSVStrategy, governor, weth, josh } = fixture;
          const feeAccumulatorAddress =
            await nativeStakingSSVStrategy.FEE_ACCUMULATOR_ADDRESS();

          // setup state
          if (consensusRewards.gt(BigNumber.from("0"))) {
            // set the reward eth on the strategy
            await setBalance(
              nativeStakingSSVStrategy.address,
              consensusRewards
            );
          }
          if (feeAccumulatorEth.gt(BigNumber.from("0"))) {
            // set execution layer rewards on the fee accumulator
            await setBalance(feeAccumulatorAddress, feeAccumulatorEth);
          }
          if (deposits.gt(BigNumber.from("0"))) {
            // send eth to the strategy as if Vault would send it via a Deposit function
            await weth
              .connect(josh)
              .transfer(nativeStakingSSVStrategy.address, deposits);
          }

          // set the correct amount of staked validators
          await setActiveDepositedValidators(
            nrOfActiveDepositedValidators,
            nativeStakingSSVStrategy
          );
          await setConsensusRewards(consensusRewards, nativeStakingSSVStrategy);

          // run the accounting
          await nativeStakingSSVStrategy.connect(governor).doAccounting();
        });

        it(`then should harvest ${testCase.expectedHarvester} WETH`, async () => {
          const { nativeStakingSSVStrategy, oethHarvester, weth } = fixture;
          const sHarvester = await impersonateAndFund(oethHarvester.address);

          const harvesterWethBalanceBefore = await weth.balanceOf(
            oethHarvester.address
          );
          const tx = await nativeStakingSSVStrategy
            .connect(sHarvester)
            .collectRewardTokens();

          if (expectedHarvester.gt(BigNumber.from("0"))) {
            await expect(tx)
              .to.emit(nativeStakingSSVStrategy, "RewardTokenCollected")
              .withArgs(oethHarvester.address, weth.address, expectedHarvester);
          } else {
            await expect(tx).to.not.emit(
              nativeStakingSSVStrategy,
              "RewardTokenCollected"
            );
          }

          const harvesterBalanceDiff = (
            await weth.balanceOf(oethHarvester.address)
          ).sub(harvesterWethBalanceBefore);
          expect(harvesterBalanceDiff).to.equal(expectedHarvester);
        });

        it(`then the strategy should have a ${testCase.expectedBalance} balance`, async () => {
          const { nativeStakingSSVStrategy, weth } = fixture;

          expect(
            await nativeStakingSSVStrategy.checkBalance(weth.address)
          ).to.equal(expectedBalance);
        });
      });
    }
  });

  describe("Register and stake validators", async () => {
    beforeEach(async () => {
      const { weth, josh, anna, governor, ssv, nativeStakingSSVStrategy } =
        fixture;

      await setERC20TokenBalance(
        nativeStakingSSVStrategy.address,
        ssv,
        "1000",
        hre
      );

      await weth
        .connect(josh)
        .transfer(nativeStakingSSVStrategy.address, ethUnits("256"));

      const stakeThreshold = ethers.utils.parseEther("64");

      await nativeStakingSSVStrategy
        .connect(governor)
        .setStakingMonitor(anna.address);

      await nativeStakingSSVStrategy
        .connect(anna)
        .setStakeETHThreshold(stakeThreshold);
    });

    const stakeValidator = async (validators, stakeTresholdErrorTriggered) => {
      const { nativeStakingSSVStrategy, validatorRegistrator } = fixture;

      // there is a limitation to this function as it will only check for
      // a failure transaction with the last stake call
      for (let i = 0; i < validators; i++) {
        const stakeAmount = ethUnits("32");
        // Register a new validator with the SSV Network
        await nativeStakingSSVStrategy
          .connect(validatorRegistrator)
          .registerSsvValidator(
            testValidator.publicKey,
            testValidator.operatorIds,
            testValidator.sharesData,
            stakeAmount,
            emptyCluster
          );

        // Stake ETH to the new validator
        const tx = nativeStakingSSVStrategy
          .connect(validatorRegistrator)
          .stakeEth([
            {
              pubkey: testValidator.publicKey,
              signature: testValidator.signature,
              depositDataRoot: testValidator.depositDataRoot,
            },
          ]);

        if (stakeTresholdErrorTriggered && i == validators - 1) {
          await expect(tx).to.be.revertedWith(
            "Staking ETH over approved threshold"
          );
        } else {
          await tx;
        }
      }
    };

    it("Should stake to a validator", async () => {
      await stakeValidator(1, false);
    });

    it("Should stake to 2 validators", async () => {
      await stakeValidator(2, false);
    });

    it("Should not stake to 3 validators as stake threshold is triggered", async () => {
      await stakeValidator(3, true);
    });

    it("Should stake to 2 validators continually when threshold is reset", async () => {
      const { anna, nativeStakingSSVStrategy } = fixture;

      const resetThreshold = async () => {
        await nativeStakingSSVStrategy.connect(anna).resetStakeETHTally();
      };

      await stakeValidator(2, false);
      await resetThreshold();
      await stakeValidator(2, false);
      await resetThreshold();
      await stakeValidator(2, false);
      await resetThreshold();
    });

    it("Should not reset stake tally if not governor", async () => {
      const { josh, nativeStakingSSVStrategy } = fixture;

      await expect(
        nativeStakingSSVStrategy.connect(josh).resetStakeETHTally()
      ).to.be.revertedWith("Caller is not the Monitor");
    });

    it("Should not set stake threshold if not governor", async () => {
      const { josh, nativeStakingSSVStrategy } = fixture;

      await expect(
        nativeStakingSSVStrategy
          .connect(josh)
          .setStakeETHThreshold(ethUnits("32"))
      ).to.be.revertedWith("Caller is not the Monitor");
    });
  });

  it.skip("Deposit alternate deposit_data_root ", async () => {
    const { depositContractUtils } = fixture;

    const newDepositDataRoot =
      await depositContractUtils.calculateDepositDataRoot(
        "0x9254b0fba5173550bcf0950031533e816150167577c15636922406977bafa09ed1a1cc72a148030db977d7091d31c1fa",
        "0x010000000000000000000000cf4a9e80ddb173cc17128a361b98b9a140e3932e",
        "0x9144bddd6d969571dd058d9656c9da32cf4b8556e18a16362383d02a93bd0901f100874f7f795165a2162badceb5466811f5cfbce8be21d02a87af1898cbe53f5d160d46cbc0863d8e6e28d5f0becf4804cf728b39d0bae69540df896ce97b8b"
      );
    console.log(`the new newDepositDataRoot is: ${newDepositDataRoot}`);
  });
});

const setActiveDepositedValidators = async (
  validators,
  nativeStakingSSVStrategy
) => {
  await setStorageAt(nativeStakingSSVStrategy.address, 52, validators);

  expect(await nativeStakingSSVStrategy.activeDepositedValidators()).to.equal(
    validators,
    "validators no set properly"
  );
};

const setConsensusRewards = async (
  consensusRewards,
  nativeStakingSSVStrategy
) => {
  await setStorageAt(nativeStakingSSVStrategy.address, 104, consensusRewards);

  expect(await nativeStakingSSVStrategy.consensusRewards()).to.equal(
    consensusRewards,
    "consensusRewards no set properly"
  );
};<|MERGE_RESOLUTION|>--- conflicted
+++ resolved
@@ -13,12 +13,9 @@
 const { shouldBehaveLikeStrategy } = require("../behaviour/strategy");
 const { MAX_UINT256 } = require("../../utils/constants");
 const { impersonateAndFund } = require("../../utils/signers");
-<<<<<<< HEAD
 const { ethUnits } = require("../helpers");
 const { setERC20TokenBalance } = require("../_fund");
-=======
 const { zero } = require("../../utils/addresses");
->>>>>>> 4c250938
 const minFixAccountingCadence = 7200 + 1;
 
 const {
