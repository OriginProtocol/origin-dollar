const { expect } = require("chai");
const { network } = require("hardhat");
const { BigNumber, Wallet } = require("ethers");
const { parseEther, parseUnits } = require("ethers").utils;
const { setBalance } = require("@nomicfoundation/hardhat-network-helpers");
const { isCI } = require("../helpers");
const { shouldBehaveLikeGovernable } = require("../behaviour/governable");
const { shouldBehaveLikeStrategy } = require("../behaviour/strategy");
const { MAX_UINT256, ZERO_BYTES32 } = require("../../utils/constants");
const { impersonateAndFund } = require("../../utils/signers");
const { ethUnits, advanceTime } = require("../helpers");
const { setERC20TokenBalance } = require("../_fund");
const { zero } = require("../../utils/addresses");
const { calcDepositRoot } = require("../../tasks/beaconTesting");
const { logDeposits } = require("../../tasks/validatorCompound");
const {
  hashPubKey,
  calcSlot,
  calcEpoch,
  calcBlockTimestamp,
} = require("../../utils/beacon");
const { randomBytes } = require("crypto");
const {
  testValidators,
  testBalancesProofs,
} = require("./compoundingSSVStaking-validatorsData.json");
const log = require("../../utils/logger")(
  "test:unit:strategy:compoundingSSVStaking"
);

const {
  createFixtureLoader,
  compoundingStakingSSVStrategyFixture,
  compoundingStakingSSVStrategyMerkleProofsMockedFixture,
} = require("./../_fixture");

const loadFixture = createFixtureLoader(compoundingStakingSSVStrategyFixture);
const loadFixtureMockedProofs = createFixtureLoader(
  compoundingStakingSSVStrategyMerkleProofsMockedFixture
);

const emptyCluster = [
  0, // validatorCount
  0, // networkFeeIndex
  0, // index
  true, // active
  0, // balance
];

const ETHInGwei = BigNumber.from("1000000000"); // 1 ETH in Gwei
const GweiInWei = BigNumber.from("1000000000"); // 1 Gwei in Wei

describe("Unit test: Compounding SSV Staking Strategy", function () {
  this.timeout(0);

  // Retry up to 3 times on CI
  this.retries(isCI ? 3 : 0);
  let sGov;
  let sVault;
  let fixture;

  beforeEach(async () => {
    fixture = await loadFixture();
    const { compoundingStakingSSVStrategy, josh, weth } = fixture;
    sGov = await impersonateAndFund(
      await compoundingStakingSSVStrategy.governor()
    );
    sVault = await impersonateAndFund(
      await compoundingStakingSSVStrategy.vaultAddress()
    );
    await weth
      .connect(josh)
      .approve(compoundingStakingSSVStrategy.address, MAX_UINT256);
  });

  shouldBehaveLikeGovernable(() => ({
    ...fixture,
    strategy: fixture.compoundingStakingSSVStrategy,
  }));

  shouldBehaveLikeStrategy(() => ({
    ...fixture,
    strategy: fixture.compoundingStakingSSVStrategy,
    assets: [fixture.weth],
    valueAssets: [],
    harvester: fixture.oethHarvester,
    vault: fixture.oethVault,
  }));

  describe("Initial setup", () => {
    it("Should anyone to send ETH", async () => {
      const { compoundingStakingSSVStrategy, strategist } = fixture;

      const signer = compoundingStakingSSVStrategy.provider.getSigner(
        strategist.address
      );
      const tx = {
        to: compoundingStakingSSVStrategy.address,
        value: parseEther("2"),
      };

      await expect(signer.sendTransaction(tx)).to.not.be.reverted;
    });

    it("SSV network should have allowance to spend SSV tokens of the strategy", async () => {
      const { compoundingStakingSSVStrategy, ssv } = fixture;

      const ssvNetworkAddress =
        await compoundingStakingSSVStrategy.SSV_NETWORK();
      await expect(
        await ssv.allowance(
          compoundingStakingSSVStrategy.address,
          ssvNetworkAddress
        )
      ).to.equal(MAX_UINT256);
    });
  });

  describe("Configuring the strategy", () => {
    it("Governor should be able to change the registrator address", async () => {
      const { compoundingStakingSSVStrategy, strategist } = fixture;

      const tx = await compoundingStakingSSVStrategy
        .connect(sGov)
        .setRegistrator(strategist.address);

      await expect(tx)
        .to.emit(compoundingStakingSSVStrategy, "RegistratorChanged")
        .withArgs(strategist.address);
    });

    it("Non governor should not be able to change the registrator address", async () => {
      const { compoundingStakingSSVStrategy, strategist } = fixture;

      await expect(
        compoundingStakingSSVStrategy
          .connect(strategist)
          .setRegistrator(strategist.address)
      ).to.be.revertedWith("Caller is not the Governor");
    });

    it("Should support WETH as the only asset", async () => {
      const { compoundingStakingSSVStrategy, weth } = fixture;

      const assets = await compoundingStakingSSVStrategy.supportsAsset(
        weth.address
      );
      expect(assets).to.equal(true);
    });
    it("Should not collect rewards", async () => {
      const { compoundingStakingSSVStrategy, governor } = fixture;

      await compoundingStakingSSVStrategy
        .connect(governor)
        .setHarvesterAddress(governor.address);

      const collectRewards = compoundingStakingSSVStrategy
        .connect(governor)
        .collectRewardTokens();
      await expect(collectRewards).to.revertedWith("Unsupported function");
    });
    it("Non governor should not be able to reset the first deposit flag", async () => {
      const { compoundingStakingSSVStrategy, strategist, josh } = fixture;

      const signers = [strategist, josh];
      for (const signer of signers) {
        await expect(
          compoundingStakingSSVStrategy.connect(signer).resetFirstDeposit()
        ).to.be.revertedWith("Caller is not the Governor");
      }
    });
    it("Should revert reset of first deposit if there is no first deposit", async () => {
      const { compoundingStakingSSVStrategy, governor } = fixture;

      await expect(
        compoundingStakingSSVStrategy.connect(governor).resetFirstDeposit()
      ).to.be.revertedWith("No first deposit");
    });
  });

  const processValidator = async (
    testValidator,
    state = "VERIFIED_DEPOSIT"
  ) => {
    const { beaconRoots, compoundingStakingSSVStrategy, validatorRegistrator } =
      fixture;

    const depositAmount = 1;

    // Register a new validator with the SSV Network
    const regTx = await compoundingStakingSSVStrategy
      .connect(validatorRegistrator)
      .registerSsvValidator(
        testValidator.publicKey,
        testValidator.operatorIds,
        testValidator.sharesData,
        0, // SSV amount
        emptyCluster
      );

    if (state === "REGISTERED") return regTx;

    // Stake ETH to the new validator

    await depositToStrategy(depositAmount);

    const depositDataRoot = await calcDepositRoot(
      compoundingStakingSSVStrategy.address,
      "0x02",
      testValidator.publicKey,
      testValidator.signature,
      depositAmount
    );

    const depositGwei = BigNumber.from(depositAmount).mul(ETHInGwei); // Convert ETH to Gwei
    const depositID = await compoundingStakingSSVStrategy.nextDepositID();

    const stakeTx = await compoundingStakingSSVStrategy
      .connect(validatorRegistrator)
      .stakeEth(
        {
          pubkey: testValidator.publicKey,
          signature: testValidator.signature,
          depositDataRoot,
        },
        depositGwei
      );
    const stakeReceipt = await stakeTx.wait();
    const depositBlock = await ethers.provider.getBlock(
      stakeReceipt.blockNumber
    );
    const depositSlot = calcSlot(depositBlock.timestamp);

    if (state === "STAKED") return stakeTx;

    // Verify the validator

    // Set BeaconRoot for timestamp
    await beaconRoots["setBeaconRoot(uint256,bytes32)"](
      testValidator.validatorProof.nextBlockTimestamp,
      testValidator.validatorProof.root
    );

    // Verify the validator
    const verifiedValidatorTx =
      await compoundingStakingSSVStrategy.verifyValidator(
        testValidator.validatorProof.nextBlockTimestamp,
        testValidator.index,
        testValidator.publicKeyHash,
        compoundingStakingSSVStrategy.address,
        testValidator.validatorProof.bytes
      );

    if (state === "VERIFIED_VALIDATOR") return verifiedValidatorTx;

    // Set parent beacon root for the block after the verification slots
    const depositProcessedSlot = depositSlot + 10000n;

    await beaconRoots["setBeaconRoot(uint256,bytes32)"](
      calcBlockTimestamp(depositProcessedSlot) + 12n,
      testValidator.depositProof.processedBeaconBlockRoot
    );

    const verifiedDepositTx = await compoundingStakingSSVStrategy.verifyDeposit(
      depositID,
      depositProcessedSlot,
      testValidator.depositProof.firstPendingDeposit,
      testValidator.depositProof.strategyValidator
    );

    if (state === "VERIFIED_DEPOSIT") return verifiedDepositTx;

    throw Error(`Invalid state: ${state}`);
  };

  const topUpValidator = async (
    testValidator,
    depositAmount,
    state = "VERIFIED_DEPOSIT"
  ) => {
    const { beaconRoots, compoundingStakingSSVStrategy, validatorRegistrator } =
      fixture;

    // Stake ETH to the new validator

    await depositToStrategy(depositAmount);

    const depositDataRoot = await calcDepositRoot(
      compoundingStakingSSVStrategy.address,
      "0x02",
      testValidator.publicKey,
      testValidator.signature,
      depositAmount
    );

    const depositGwei = parseUnits(depositAmount.toString(), 9);
    const depositID = await compoundingStakingSSVStrategy.nextDepositID();

    const stakeTx = await compoundingStakingSSVStrategy
      .connect(validatorRegistrator)
      .stakeEth(
        {
          pubkey: testValidator.publicKey,
          signature: testValidator.signature,
          depositDataRoot,
        },
        depositGwei
      );
    const stakeReceipt = await stakeTx.wait();
    const depositBlock = await ethers.provider.getBlock(
      stakeReceipt.blockNumber
    );
    const depositSlot = calcSlot(depositBlock.timestamp);

    if (state === "STAKED") return stakeTx;

    // Set parent beacon root for the block after the verification slots
    const depositProcessedSlot = depositSlot + 10000n;
    // Put the slot the validator of the first pending deposit was created one epoch later
    const firstDepositValidatorCreatedSlot = depositProcessedSlot + 32n;

    await beaconRoots["setBeaconRoot(uint256,bytes32)"](
      calcBlockTimestamp(depositProcessedSlot) + 12n,
      testValidator.depositProof.processedBeaconBlockRoot
    );
    await beaconRoots["setBeaconRoot(uint256,bytes32)"](
      calcBlockTimestamp(firstDepositValidatorCreatedSlot) + 12n,
      testValidator.depositProof.validatorBeaconBlockRoot
    );

    const verifiedDepositTx = await compoundingStakingSSVStrategy.verifyDeposit(
      depositID,
      depositProcessedSlot,
      testValidator.depositProof.firstPendingDeposit,
      testValidator.depositProof.strategyValidator
    );

    if (state === "VERIFIED_DEPOSIT") return verifiedDepositTx;

    throw Error(`Invalid state: ${state}`);
  };

  // call right after depositing to the strategy
  const getLastDeposit = async (compoundingStakingSSVStrategy) => {
    const lastBlock = await ethers.provider.getBlock("latest");
    // roughly the deposit slot
    const depositSlot = calcSlot(lastBlock.timestamp);

    let depositID = await compoundingStakingSSVStrategy.nextDepositID();
    // - 1 to get the previously staked deposit id
    depositID = depositID.sub(BigNumber.from("1"));

    return {
      depositSlot,
      depositID,
    };
  };

  const snapBalances = async (beaconBlockRoot) => {
    const { compoundingStakingSSVStrategy, beaconRoots, validatorRegistrator } =
      fixture;

    if (!beaconBlockRoot) {
      beaconBlockRoot = "0x" + randomBytes(32).toString("hex");
    }

    // Disable auto-mining dynamically
    await network.provider.send("evm_setAutomine", [false]);

    await beaconRoots["setBeaconRoot(bytes32)"](beaconBlockRoot);

    await compoundingStakingSSVStrategy
      .connect(validatorRegistrator)
      .snapBalances();

    // Mine both txs
    await ethers.provider.send("evm_mine", []);
    // Enable auto-mining
    await network.provider.send("evm_setAutomine", [true]);

    const lastBlock = await ethers.provider.getBlock("latest");

    return { beaconBlockRoot, timestamp: lastBlock.timestamp };
  };

  const assertBalances = async ({
    wethAmount,
    ethAmount,
    balancesProof,
    pendingDepositAmount,
    activeValidators,
  }) => {
    const { beaconRoots, compoundingStakingSSVStrategy, weth } = fixture;

    if (wethAmount > 0) {
      // Set some WETH in the strategy
      await setERC20TokenBalance(
        compoundingStakingSSVStrategy.address,
        weth,
        parseEther(wethAmount.toString())
      );
    }

    if (ethAmount > 0) {
      // Set some execution rewards
      await setBalance(
        compoundingStakingSSVStrategy.address,
        parseEther(ethAmount.toString())
      );
    }

    const { timestamp: snapBalancesTimestamp } = await snapBalances(
      balancesProof.snapBalancesBlockRoot
    );

    const filteredLeaves =
      balancesProof.balanceProofs.validatorBalanceLeaves.filter((_, index) =>
        activeValidators.includes(index)
      );
    const filteredProofs =
      balancesProof.balanceProofs.validatorBalanceProofs.filter((_, index) =>
        activeValidators.includes(index)
      );
    const filteredBalances = balancesProof.validatorBalances.filter(
      (_, index) => activeValidators.includes(index)
    );

    // Put the slot the validator of the first pending deposit was created one epoch later
    const validatorVerificationBlockTimestamp = snapBalancesTimestamp + 12 * 32;

    await beaconRoots["setBeaconRoot(uint256,bytes32)"](
      validatorVerificationBlockTimestamp,
      balancesProof.firstDepositValidatorBlockRoot
    );

    // Verify balances with pending deposits and active validators
    const tx = await compoundingStakingSSVStrategy.verifyBalances(
      validatorVerificationBlockTimestamp,
      balancesProof.firstPendingDeposit,
      {
        ...balancesProof.balanceProofs,
        validatorBalanceLeaves: filteredLeaves,
        validatorBalanceProofs: filteredProofs,
      }
    );

    const totalDepositsWei = parseEther(pendingDepositAmount.toString());
    const wethBalance = parseEther(wethAmount.toString());
    const totalValidatorBalance = filteredBalances
      .map((balance) => parseEther(balance.toString()))
      .reduce((sum, balance) => sum.add(balance), parseEther("0"));
    const ethBalance = parseEther(ethAmount.toString());
    const totalBalance = totalDepositsWei
      .add(wethBalance)
      .add(totalValidatorBalance)
      .add(ethBalance);

    await expect(tx)
      .to.emit(compoundingStakingSSVStrategy, "BalancesVerified")
      .withNamedArgs({
        totalDepositsWei,
        totalValidatorBalance,
        ethBalance,
      });

    const verifiedEthBalance =
      await compoundingStakingSSVStrategy.lastVerifiedEthBalance();

    expect(verifiedEthBalance).to.equal(
      totalDepositsWei.add(totalValidatorBalance).add(ethBalance)
    );

    const stratBalance = await compoundingStakingSSVStrategy.checkBalance(
      weth.address
    );

    return {
      tx,
      totalDepositsWei,
      wethBalance,
      totalValidatorBalance,
      ethBalance,
      totalBalance,
      verifiedEthBalance,
      stratBalance,
    };
  };

  // Deposits WETH into the staking strategy
  const depositToStrategy = async (amount) => {
    const { compoundingStakingSSVStrategy, weth, josh } = fixture;

    const amountWei = parseEther(amount.toString());
    await weth
      .connect(josh)
      .transfer(compoundingStakingSSVStrategy.address, amountWei);
    await compoundingStakingSSVStrategy.connect(sVault).depositAll();
  };

  describe("Register, stake, withdraw and remove validators", () => {
    beforeEach(async () => {
      const { weth, josh, ssv, compoundingStakingSSVStrategy } = fixture;

      await setERC20TokenBalance(
        compoundingStakingSSVStrategy.address,
        ssv,
        "1000",
        hre
      );

      // Fund the strategy with WETH
      await weth
        .connect(josh)
        .transfer(compoundingStakingSSVStrategy.address, ethUnits("5000"));
    });

    const stakeValidators = async (testValidatorIndex, amount = 1) => {
      const { compoundingStakingSSVStrategy, validatorRegistrator } = fixture;

      const amountGwei = BigNumber.from(amount.toString()).mul(ETHInGwei);

      // there is a limitation to this function as it will only check for
      // a failure transaction with the last stake call
      // for (const testValidator of testValidators.slice(0, validators)) {
      const testValidator = testValidators[testValidatorIndex];
      expect(
        (
          await compoundingStakingSSVStrategy.validator(
            testValidator.publicKeyHash
          )
        ).state
      ).to.equal(0, "Validator state not 0 (NON_REGISTERED)");

      const ssvAmount = ethUnits("2");
      // Register a new validator with the SSV Network
      const regTx = await compoundingStakingSSVStrategy
        .connect(validatorRegistrator)
        .registerSsvValidator(
          testValidator.publicKey,
          testValidator.operatorIds,
          testValidator.sharesData,
          ssvAmount,
          emptyCluster
        );

      await expect(regTx)
        .to.emit(compoundingStakingSSVStrategy, "SSVValidatorRegistered")
        .withArgs(testValidator.publicKeyHash, testValidator.operatorIds);

      expect(
        (
          await compoundingStakingSSVStrategy.validator(
            testValidator.publicKeyHash
          )
        ).state
      ).to.equal(1, "Validator state not 1 (REGISTERED)");

      // Stake ETH to the new validator

      const depositDataRoot = await calcDepositRoot(
        compoundingStakingSSVStrategy.address,
        "0x02",
        testValidator.publicKey,
        testValidator.signature,
        amount
      );

      const expectedDepositId =
        await compoundingStakingSSVStrategy.nextDepositID();

      const stakeTx = compoundingStakingSSVStrategy
        .connect(validatorRegistrator)
        .stakeEth(
          {
            pubkey: testValidator.publicKey,
            signature: testValidator.signature,
            depositDataRoot,
          },
          amountGwei
        );

      await stakeTx;

      await expect(stakeTx)
        .to.emit(compoundingStakingSSVStrategy, "ETHStaked")
        .withArgs(
          testValidator.publicKeyHash,
          expectedDepositId,
          testValidator.publicKey,
          amountGwei.mul(GweiInWei) // Convert Gwei to Wei
        );

      expect(
        (
          await compoundingStakingSSVStrategy.validator(
            testValidator.publicKeyHash
          )
        ).state
      ).to.equal(2, "Validator state not 2 (STAKED)");
      expect(await compoundingStakingSSVStrategy.nextDepositID()).to.equal(
        expectedDepositId.add(1)
      );
    };

    it("Should stake to a validator: 1 ETH", async () => {
      await stakeValidators(0, 1);
    });

    it("Should stake 1 ETH then 2047 ETH to a validator", async () => {
      const {
        compoundingStakingSSVStrategy,
        validatorRegistrator,
        beaconRoots,
        weth,
      } = fixture;

      const testValidator = testValidators[0];

      const stratbalanceBefore =
        await compoundingStakingSSVStrategy.checkBalance(weth.address);

      // Register a new validator with the SSV Network
      await compoundingStakingSSVStrategy
        .connect(validatorRegistrator)
        .registerSsvValidator(
          testValidator.publicKey,
          testValidator.operatorIds,
          testValidator.sharesData,
          ethUnits("2"),
          emptyCluster
        );

      const depositDataRoot = await calcDepositRoot(
        compoundingStakingSSVStrategy.address,
        "0x02",
        testValidator.publicKey,
        testValidator.signature,
        1
      );
      let depositID = await compoundingStakingSSVStrategy.nextDepositID();

      // Stake 1 ETH to the new validator
      let stakeTx = await compoundingStakingSSVStrategy
        .connect(validatorRegistrator)
        .stakeEth(
          {
            pubkey: testValidator.publicKey,
            signature: testValidator.signature,
            depositDataRoot,
          },
          ETHInGwei.mul(1) // 1 ETH
        );
      const stakeReceipt = await stakeTx.wait();
      const depositBlock = await ethers.provider.getBlock(
        stakeReceipt.blockNumber
      );
      const depositSlot = calcSlot(depositBlock.timestamp);

      // The hash of the public key should match the leaf in the proof
      expect(hashPubKey(testValidator.publicKey)).to.equal(
        testValidator.publicKeyHash
      );

      // Set BeaconRoot for timestamp
      await beaconRoots["setBeaconRoot(uint256,bytes32)"](
        testValidator.validatorProof.nextBlockTimestamp,
        testValidator.validatorProof.root
      );

      // Verify the validator
      await compoundingStakingSSVStrategy.verifyValidator(
        testValidator.validatorProof.nextBlockTimestamp,
        testValidator.index,
        testValidator.publicKeyHash,
        compoundingStakingSSVStrategy.address,
        testValidator.validatorProof.bytes
      );

      // Set parent beacon root for the block after the verification slots
      const depositProcessedSlot = depositSlot + 10000n;
      // Put the slot the validator of the first pending deposit was created one epoch later
      const firstDepositValidatorCreatedSlot = depositProcessedSlot + 32n;

      await beaconRoots["setBeaconRoot(uint256,bytes32)"](
        calcBlockTimestamp(depositProcessedSlot) + 12n,
        testValidator.depositProof.processedBeaconBlockRoot
      );
      await beaconRoots["setBeaconRoot(uint256,bytes32)"](
        calcBlockTimestamp(firstDepositValidatorCreatedSlot) + 12n,
        testValidator.depositProof.validatorBeaconBlockRoot
      );

      await compoundingStakingSSVStrategy.verifyDeposit(
        depositID,
        depositProcessedSlot,
        testValidator.depositProof.firstPendingDeposit,
        testValidator.depositProof.strategyValidator
      );

      // Stake 2047 ETH to the new validator

      const secondDepositAmount = 2047;
      const depositDataRoot2 = await calcDepositRoot(
        compoundingStakingSSVStrategy.address,
        "0x02",
        testValidator.publicKey,
        testValidator.signature,
        secondDepositAmount
      );

      stakeTx = compoundingStakingSSVStrategy
        .connect(validatorRegistrator)
        .stakeEth(
          {
            pubkey: testValidator.publicKey,
            signature: testValidator.signature,
            depositDataRoot: depositDataRoot2,
          },
          BigNumber.from(secondDepositAmount.toString()).mul(GweiInWei)
        );

      await expect(stakeTx)
        .to.emit(compoundingStakingSSVStrategy, "ETHStaked")
        .withArgs(
          testValidator.publicKeyHash,
          ++depositID,
          testValidator.publicKey,
          parseEther(secondDepositAmount.toString())
        );

      // Cheating here by using the same proof as before
      // it works as the deposit block is after the second deposit on the execution layer
      await compoundingStakingSSVStrategy.verifyDeposit(
        depositID,
        depositProcessedSlot,
        testValidator.depositProof.firstPendingDeposit,
        testValidator.depositProof.strategyValidator
      );

      expect(
        await compoundingStakingSSVStrategy.checkBalance(weth.address)
      ).to.equal(stratbalanceBefore);
    });

    it("Should revert when first stake amount is not exactly 32 ETH", async () => {
      const { compoundingStakingSSVStrategy, validatorRegistrator } = fixture;

      const testValidator = testValidators[0];

      // Register a new validator with the SSV Network
      await compoundingStakingSSVStrategy
        .connect(validatorRegistrator)
        .registerSsvValidator(
          testValidator.publicKey,
          testValidator.operatorIds,
          testValidator.sharesData,
          ethUnits("2"),
          emptyCluster
        );

      // Try to stake 32 ETH to the new validator
      const stakeTx = compoundingStakingSSVStrategy
        .connect(validatorRegistrator)
        .stakeEth(
          {
            pubkey: testValidator.publicKey,
            signature: testValidator.signature,
            depositDataRoot: testValidator.depositProof.depositDataRoot,
          },
          BigNumber.from("2").mul(GweiInWei)
        );

      await expect(stakeTx).to.be.revertedWith("Invalid first deposit amount");
    });

    it("Should revert when registering a validator that is already registered", async () => {
      const { compoundingStakingSSVStrategy, validatorRegistrator } = fixture;

      const testValidator = testValidators[0];

      // Register a new validator with the SSV Network
      await compoundingStakingSSVStrategy
        .connect(validatorRegistrator)
        .registerSsvValidator(
          testValidator.publicKey,
          testValidator.operatorIds,
          testValidator.sharesData,
          ethUnits("2"),
          emptyCluster
        );

      // Try to register the same validator again
      await expect(
        compoundingStakingSSVStrategy
          .connect(validatorRegistrator)
          .registerSsvValidator(
            testValidator.publicKey,
            testValidator.operatorIds,
            testValidator.sharesData,
            ethUnits("2"),
            emptyCluster
          )
      ).to.be.revertedWith("Validator already registered");
    });

    it("Should revert when staking because of insufficient ETH balance", async () => {
      const { compoundingStakingSSVStrategy, validatorRegistrator, weth } =
        fixture;
      const testValidator = testValidators[0];
      let balance = await weth.balanceOf(compoundingStakingSSVStrategy.address);
      balance = balance.div(GweiInWei); // Convert from Wei to Gwei
      // Stake ETH to the unregistered validator
      const tx = compoundingStakingSSVStrategy
        .connect(validatorRegistrator)
        .stakeEth(
          {
            pubkey: testValidator.publicKey,
            signature: testValidator.signature,
            depositDataRoot: testValidator.depositProof.depositDataRoot,
          },
          balance.add(1) // 1e9 Gwei = 1 ETH
        );

      await expect(tx).to.be.revertedWith("Insufficient WETH");
    });

    it("Should revert when staking a validator that hasn't been registered", async () => {
      const { compoundingStakingSSVStrategy, validatorRegistrator } = fixture;

      const testValidator = testValidators[0];

      // Stake ETH to the unregistered validator
      const tx = compoundingStakingSSVStrategy
        .connect(validatorRegistrator)
        .stakeEth(
          {
            pubkey: testValidator.publicKey,
            signature: testValidator.signature,
            depositDataRoot: testValidator.depositProof.depositDataRoot,
          },
          ETHInGwei // 1e9 Gwei = 1 ETH
        );

      await expect(tx).to.be.revertedWith("Not registered or verified");
    });

    // Full validator exit

    it("Should exit a validator with no pending deposit", async () => {
      const { validatorRegistrator, compoundingStakingSSVStrategy } = fixture;

      // Third validator is later withdrawn later
      await processValidator(testValidators[3], "VERIFIED_DEPOSIT");
      await topUpValidator(
        testValidators[3],
        testValidators[3].depositProof.depositAmount - 1,
        "VERIFIED_DEPOSIT"
      );

      const tx = await compoundingStakingSSVStrategy
        .connect(validatorRegistrator)
        .validatorWithdrawal(testValidators[3].publicKey, 0, {
          value: 1,
        });

      await expect(tx)
        .to.emit(compoundingStakingSSVStrategy, "ValidatorWithdraw")
        .withArgs(testValidators[3].publicKeyHash, 0);

      expect(
        (
          await compoundingStakingSSVStrategy.validator(
            testValidators[3].publicKeyHash
          )
        ).state
      ).to.equal(4); // EXITING
    });

    it("Should revert when exiting a validator with a pending deposit", async () => {
      const { validatorRegistrator, compoundingStakingSSVStrategy } = fixture;

      // Third validator is later withdrawn later
      await processValidator(testValidators[3], "VERIFIED_DEPOSIT");
      // Stake but do not verify the deposit
      await topUpValidator(
        testValidators[3],
        testValidators[3].depositProof.depositAmount - 1,
        "STAKED"
      );

      // Amount 0 is a full validator exit
      const tx = compoundingStakingSSVStrategy
        .connect(validatorRegistrator)
        .validatorWithdrawal(testValidators[3].publicKey, 0, { value: 1 });

      await expect(tx).to.be.revertedWith("Pending deposit");
    });

    it("Should revert when verifying deposit between snapBalances and verifyBalances", async () => {
      const { beaconRoots, compoundingStakingSSVStrategy } = fixture;
      const testValidator = testValidators[3];

      // Third validator is later withdrawn later
      const verifyTx = await processValidator(
        testValidator,
        "VERIFIED_VALIDATOR"
      );

      const verifyReceipt = await verifyTx.wait();
      const verifyBlock = await ethers.provider.getBlock(
        verifyReceipt.blockNumber
      );
      // roughly the deposit slot
      const depositSlot = calcSlot(verifyBlock.timestamp);

      let depositID = await compoundingStakingSSVStrategy.nextDepositID();
      // - 1 to get the previously staked deposit id
      depositID = depositID.sub(BigNumber.from("1"));

      // Snap balances before the deposit is processed
      await compoundingStakingSSVStrategy.snapBalances();

      // Set parent beacon root for the block after the verification slots
      const depositProcessedSlot = depositSlot + 10000n;

      await beaconRoots["setBeaconRoot(uint256,bytes32)"](
        calcBlockTimestamp(depositProcessedSlot) + 12n,
        testValidator.depositProof.processedBeaconBlockRoot
      );

      const verifiedDepositTx = compoundingStakingSSVStrategy.verifyDeposit(
        depositID,
        depositProcessedSlot,
        testValidator.depositProof.firstPendingDeposit,
        testValidator.depositProof.strategyValidator
      );

      await expect(verifiedDepositTx).to.be.revertedWith(
        "Deposit after balance snapshot"
      );
    });

    it("Should partial withdraw from a validator with a pending deposit", async () => {
      const { validatorRegistrator, compoundingStakingSSVStrategy } = fixture;

      // Third validator is later withdrawn later
      await processValidator(testValidators[3], "VERIFIED_DEPOSIT");
      // Stake but do not verify the deposit
      await topUpValidator(
        testValidators[3],
        testValidators[3].depositProof.depositAmount - 1,
        "STAKED"
      );

      const withdrawAmountGwei = ETHInGwei.mul(5);

      const tx = await compoundingStakingSSVStrategy
        .connect(validatorRegistrator)
        .validatorWithdrawal(testValidators[3].publicKey, withdrawAmountGwei, {
          value: 1,
        });

      await expect(tx)
        .to.emit(compoundingStakingSSVStrategy, "ValidatorWithdraw")
        .withArgs(
          testValidators[3].publicKeyHash,
          withdrawAmountGwei.mul(GweiInWei)
        );

      expect(
        (
          await compoundingStakingSSVStrategy.validator(
            testValidators[3].publicKeyHash
          )
        ).state
      ).to.equal(3); // VERIFIED
    });

    // Remove validator
    it("Should remove a validator when validator is registered", async () => {
      const { compoundingStakingSSVStrategy, validatorRegistrator } = fixture;

      const testValidator = testValidators[0];

      // Register a new validator with the SSV Network
      await compoundingStakingSSVStrategy
        .connect(validatorRegistrator)
        .registerSsvValidator(
          testValidator.publicKey,
          testValidator.operatorIds,
          testValidator.sharesData,
          ethUnits("2"),
          emptyCluster
        );

      expect(
        (
          await compoundingStakingSSVStrategy.validator(
            testValidator.publicKeyHash
          )
        ).state
      ).to.equal(1, "Validator state not 1 (REGISTERED)");

      // Withdraw from the validator
      const removeTx = compoundingStakingSSVStrategy
        .connect(validatorRegistrator)
        .removeSsvValidator(
          testValidator.publicKey,
          testValidator.operatorIds,
          emptyCluster
        );

      await expect(removeTx)
        .to.emit(compoundingStakingSSVStrategy, "SSVValidatorRemoved")
        .withArgs(testValidator.publicKeyHash, testValidator.operatorIds);
    });

    it("Should revert when removing a validator that is not registered", async () => {
      const { compoundingStakingSSVStrategy, validatorRegistrator } = fixture;

      const testValidator = testValidators[0];
      expect(
        (
          await compoundingStakingSSVStrategy.validator(
            testValidator.publicKeyHash
          )
        ).state
      ).to.equal(0, "Validator state not 0 (NON_REGISTERED)");

      // Try to remove a validator that is not registered
      const removeTx = compoundingStakingSSVStrategy
        .connect(validatorRegistrator)
        .removeSsvValidator(
          testValidator.publicKey,
          testValidator.operatorIds,
          emptyCluster
        );

      await expect(removeTx).to.be.revertedWith("Validator not regd or exited");
    });

    it("Should remove a validator when validator is exited", async () => {
      const { validatorRegistrator, compoundingStakingSSVStrategy } = fixture;

      // Third validator is later withdrawn later
      await processValidator(testValidators[3], "VERIFIED_DEPOSIT");
      await topUpValidator(
        testValidators[3],
        testValidators[3].depositProof.depositAmount - 1,
        "VERIFIED_DEPOSIT"
      );

      // Validator has 1588.918094377 ETH
      await assertBalances({
        pendingDepositAmount: 0,
        wethAmount: 0,
        ethAmount: 0,
        balancesProof: testBalancesProofs[1],
        activeValidators: [2],
      });

      // Verify the validator with a zero balance which marks the validator as exited
      await assertBalances({
        pendingDepositAmount: 0,
        wethAmount: 0,
        ethAmount: 0,
        balancesProof: testBalancesProofs[2],
        activeValidators: [2],
      });

      const removeTx = await compoundingStakingSSVStrategy
        .connect(validatorRegistrator)
        .removeSsvValidator(
          testValidators[3].publicKey,
          testValidators[3].operatorIds,
          emptyCluster
        );

      await expect(removeTx)
        .to.emit(compoundingStakingSSVStrategy, "SSVValidatorRemoved")
        .withArgs(
          testValidators[3].publicKeyHash,
          testValidators[3].operatorIds
        );
    });

    it("Should revert when removing a validator that has been found", async () => {
      await stakeValidators(0, 1);

      const testValidator = testValidators[0];

      const { compoundingStakingSSVStrategy } = fixture;

      expect(
        (
          await compoundingStakingSSVStrategy.validator(
            testValidator.publicKeyHash
          )
        ).state
      ).to.equal(2, "Validator state not 2 (STAKED)");
    });
  });

  describe("Deposit/Withdraw in the strategy", () => {
    it("Should deposit ETH in the strategy", async () => {
      const { compoundingStakingSSVStrategy, weth, josh } = fixture;
      const balBefore =
        await compoundingStakingSSVStrategy.depositedWethAccountedFor();
      const checkBalanceBefore =
        await compoundingStakingSSVStrategy.checkBalance(weth.address);

      const depositAmount = parseEther("10");
      await weth
        .connect(josh)
        .transfer(compoundingStakingSSVStrategy.address, depositAmount);
      const depositTx = compoundingStakingSSVStrategy
        .connect(sVault)
        .deposit(weth.address, depositAmount);

      await expect(depositTx)
        .to.emit(compoundingStakingSSVStrategy, "Deposit")
        .withArgs(weth.address, zero, depositAmount);

      expect(
        await compoundingStakingSSVStrategy.depositedWethAccountedFor()
      ).to.equal(
        balBefore.add(depositAmount),
        "Deposit amount not set properly"
      );
      expect(
        await compoundingStakingSSVStrategy.checkBalance(weth.address)
      ).to.equal(
        checkBalanceBefore.add(depositAmount),
        "Check balance not updated properly"
      );
    });

    it("Should depositAll ETH in the strategy when depositedWethAccountedFor is zero", async () => {
      const { compoundingStakingSSVStrategy, weth, josh } = fixture;

      const checkBalanceBefore =
        await compoundingStakingSSVStrategy.checkBalance(weth.address);
      const depositAmount = parseEther("10");
      await weth
        .connect(josh)
        .transfer(compoundingStakingSSVStrategy.address, depositAmount);
      const balBefore =
        await compoundingStakingSSVStrategy.depositedWethAccountedFor();

      const depositTx = compoundingStakingSSVStrategy
        .connect(sVault)
        .depositAll();

      await expect(depositTx)
        .to.emit(compoundingStakingSSVStrategy, "Deposit")
        .withArgs(weth.address, zero, depositAmount);

      expect(
        await compoundingStakingSSVStrategy.depositedWethAccountedFor()
      ).to.equal(
        balBefore.add(depositAmount),
        "Deposit amount not set properly"
      );

      expect(
        await compoundingStakingSSVStrategy.checkBalance(weth.address)
      ).to.equal(
        checkBalanceBefore.add(depositAmount),
        "Check balance not updated properly"
      );
    });

    it("Should depositAll ETH in the strategy when depositedWethAccountedFor is not zero", async () => {
      const { compoundingStakingSSVStrategy, weth, josh } = fixture;

      let depositAmount = parseEther("10");

      await weth
        .connect(josh)
        .transfer(compoundingStakingSSVStrategy.address, depositAmount);
      await compoundingStakingSSVStrategy
        .connect(sVault)
        .deposit(weth.address, depositAmount);

      const balBefore =
        await compoundingStakingSSVStrategy.depositedWethAccountedFor();

      expect(balBefore).to.equal(
        depositAmount,
        "Deposit amount not set properly"
      );

      depositAmount = parseEther("20");

      const checkBalanceBefore =
        await compoundingStakingSSVStrategy.checkBalance(weth.address);

      // Josh deposits more ETH
      await weth
        .connect(josh)
        .transfer(compoundingStakingSSVStrategy.address, depositAmount);

      const depositTx = compoundingStakingSSVStrategy
        .connect(sVault)
        .depositAll();

      await expect(depositTx)
        .to.emit(compoundingStakingSSVStrategy, "Deposit")
        .withArgs(weth.address, zero, depositAmount);

      expect(
        await compoundingStakingSSVStrategy.depositedWethAccountedFor()
      ).to.equal(
        balBefore.add(depositAmount),
        "Deposit amount not set properly"
      );

      expect(
        await compoundingStakingSSVStrategy.checkBalance(weth.address)
      ).to.equal(
        checkBalanceBefore.add(depositAmount),
        "Check balance not updated properly"
      );
    });

    it("Should revert when depositing 0 ETH in the strategy", async () => {
      const { compoundingStakingSSVStrategy, weth } = fixture;

      await expect(
        compoundingStakingSSVStrategy.connect(sVault).deposit(
          weth.address,
          0 // 0 ETH
        )
      ).to.be.revertedWith("Must deposit something");
    });

    it("Should withdraw ETH from the strategy, no ETH", async () => {
      const { compoundingStakingSSVStrategy, weth, josh } = fixture;

      const depositAmount = parseEther("10");
      await weth
        .connect(josh)
        .transfer(compoundingStakingSSVStrategy.address, depositAmount);
      await compoundingStakingSSVStrategy
        .connect(sVault)
        .deposit(weth.address, depositAmount);

      const checkBalanceBefore =
        await compoundingStakingSSVStrategy.checkBalance(weth.address);

      const withdrawTx = compoundingStakingSSVStrategy
        .connect(sVault)
        .withdraw(josh.address, weth.address, depositAmount);

      await expect(withdrawTx)
        .to.emit(compoundingStakingSSVStrategy, "Withdrawal")
        .withArgs(weth.address, zero, depositAmount);

      expect(
        await compoundingStakingSSVStrategy.depositedWethAccountedFor()
      ).to.equal(0, "Withdraw amount not set properly");

      expect(
        await compoundingStakingSSVStrategy.checkBalance(weth.address)
      ).to.equal(
        checkBalanceBefore.sub(depositAmount),
        "Check balance not updated properly"
      );
    });

    it("Should withdraw ETH from the strategy, withdraw some ETH", async () => {
      const { compoundingStakingSSVStrategy, weth, josh } = fixture;

      const depositAmount = parseEther("10");
      await weth
        .connect(josh)
        .transfer(compoundingStakingSSVStrategy.address, depositAmount);
      await compoundingStakingSSVStrategy
        .connect(sVault)
        .deposit(weth.address, depositAmount);

      // Donate raw ETH to the strategy
      await setBalance(compoundingStakingSSVStrategy.address, parseEther("5"));

      const checkBalanceBefore =
        await compoundingStakingSSVStrategy.checkBalance(weth.address);

      const withdrawTx = compoundingStakingSSVStrategy
        .connect(sVault)
        .withdraw(
          josh.address,
          weth.address,
          depositAmount.add(parseEther("5"))
        );

      await expect(withdrawTx)
        .to.emit(compoundingStakingSSVStrategy, "Withdrawal")
        .withArgs(weth.address, zero, depositAmount.add(parseEther("5")));

      expect(
        await compoundingStakingSSVStrategy.depositedWethAccountedFor()
      ).to.equal(0, "Withdraw amount not set properly");

      expect(
        await compoundingStakingSSVStrategy.checkBalance(weth.address)
      ).to.equal(
        checkBalanceBefore.sub(depositAmount), // The extra 5 ETH is raw ETH are not taken into account, this is expected behavior
        "Check balance not updated properly"
      );
    });

    it("Should withdraw ETH from the strategy, when lastVerifiedEthBalance > ethAmount", async () => {
      await processValidator(testValidators[0]);
      await topUpValidator(testValidators[0], 32, "VERIFIED_DEPOSIT");
      await assertBalances({
        pendingDepositAmount: 0,
        wethAmount: 0,
        ethAmount: 32,
        balancesProof: testBalancesProofs[0],
        activeValidators: [0],
      });
      // Give 5 raw eth to the strategy
      await setBalance(
        fixture.compoundingStakingSSVStrategy.address,
        parseEther("5")
      );

      const withdrawTx = fixture.compoundingStakingSSVStrategy
        .connect(sVault)
        .withdraw(fixture.josh.address, fixture.weth.address, parseEther("5"));

      await expect(withdrawTx)
        .to.emit(fixture.compoundingStakingSSVStrategy, "Withdrawal")
        .withArgs(fixture.weth.address, zero, parseEther("5"));
    });

    it("Should revert when withdrawing other than WETH", async () => {
      const { compoundingStakingSSVStrategy, josh } = fixture;

      // Try to withdraw USDC instead of WETH
      await expect(
        compoundingStakingSSVStrategy
          .connect(sVault)
          .withdraw(josh.address, josh.address, parseEther("10"))
      ).to.be.revertedWith("Unsupported asset");
    });

    it("Should revert when withdrawing 0 ETH from the strategy", async () => {
      const { compoundingStakingSSVStrategy, weth, josh } = fixture;

      await expect(
        compoundingStakingSSVStrategy.connect(sVault).withdraw(
          josh.address,
          weth.address, // 0 ETH
          0 // 0 amount
        )
      ).to.be.revertedWith("Must withdraw something");
    });

    it("Should revert when withdrawing to the zero address", async () => {
      const { compoundingStakingSSVStrategy, weth } = fixture;

      await expect(
        compoundingStakingSSVStrategy.connect(sVault).withdraw(
          zero, // zero address
          weth.address,
          parseEther("10")
        )
      ).to.be.revertedWith("Must specify recipient");
    });

    it("Should withdrawAll ETH from the strategy, no ETH", async () => {
      const { compoundingStakingSSVStrategy, weth, josh } = fixture;

      const depositAmount = parseEther("10");
      await weth
        .connect(josh)
        .transfer(compoundingStakingSSVStrategy.address, depositAmount);
      await compoundingStakingSSVStrategy
        .connect(sVault)
        .deposit(weth.address, depositAmount);

      const withdrawTx = compoundingStakingSSVStrategy
        .connect(sVault)
        .withdrawAll();

      await expect(withdrawTx)
        .to.emit(compoundingStakingSSVStrategy, "Withdrawal")
        .withArgs(weth.address, zero, depositAmount);

      expect(
        await compoundingStakingSSVStrategy.depositedWethAccountedFor()
      ).to.equal(0, "Withdraw amount not set properly");

      expect(
        await compoundingStakingSSVStrategy.checkBalance(weth.address)
      ).to.equal(0, "Check balance not updated properly");
    });

    it("Should withdrawAll ETH from the strategy, withdraw some ETH", async () => {
      const { compoundingStakingSSVStrategy, weth, josh } = fixture;

      const depositAmount = parseEther("10");
      await weth
        .connect(josh)
        .transfer(compoundingStakingSSVStrategy.address, depositAmount);
      await compoundingStakingSSVStrategy
        .connect(sVault)
        .deposit(weth.address, depositAmount);

      // Donate raw ETH to the strategy
      await setBalance(compoundingStakingSSVStrategy.address, parseEther("5"));

      const withdrawTx = compoundingStakingSSVStrategy
        .connect(sVault)
        .withdrawAll();

      await expect(withdrawTx)
        .to.emit(compoundingStakingSSVStrategy, "Withdrawal")
        .withArgs(weth.address, zero, depositAmount.add(parseEther("5")));

      expect(
        await compoundingStakingSSVStrategy.depositedWethAccountedFor()
      ).to.equal(0, "Withdraw amount not set properly");

      expect(
        await compoundingStakingSSVStrategy.checkBalance(weth.address)
      ).to.equal(0, "Check balance not updated properly");
    });
  });

  describe("Strategy balances", () => {
    describe("When no execution rewards (ETH), no pending deposits and no active validators", () => {
      const verifyBalancesNoDepositsOrValidators = async (
        validatorVerificationBlockTimestamp
      ) => {
        const { compoundingStakingSSVStrategy } = fixture;

        const tx = await compoundingStakingSSVStrategy.verifyBalances(
          validatorVerificationBlockTimestamp,
          {
            slot: 0,
            validatorIndex: 0,
            pubKeyHash: ZERO_BYTES32,
            pendingDepositPubKeyProof: "0x",
            withdrawableEpochProof: "0x",
            validatorPubKeyProof: "0x",
          },
          {
            balancesContainerRoot: ZERO_BYTES32,
            balancesContainerProof: "0x",
            validatorBalanceLeaves: [],
            validatorBalanceProofs: [],
          }
        );

        return tx;
      };
      it("Should verify balances with no WETH", async () => {
        const { compoundingStakingSSVStrategy, weth } = fixture;

        const { timestamp } = await snapBalances();

        const tx = await verifyBalancesNoDepositsOrValidators(timestamp);

        await expect(tx)
          .to.emit(compoundingStakingSSVStrategy, "BalancesVerified")
          .withArgs(
            timestamp,
            0, // totalDepositsWei
            0, // totalValidatorBalance
            0 // ethBalance
          );

        expect(
          await compoundingStakingSSVStrategy.lastVerifiedEthBalance(),
          "Last verified ETH balance"
        ).to.equal(0);
        expect(
          await compoundingStakingSSVStrategy.checkBalance(weth.address)
        ).to.equal(0);
      });
      it("Should verify balances with some WETH transferred before snap", async () => {
        const { compoundingStakingSSVStrategy, josh, weth } = fixture;

        // Send some WETH to the strategy before the snap
        const wethAmountAdded = parseEther("1.23");
        await weth
          .connect(josh)
          .transfer(compoundingStakingSSVStrategy.address, wethAmountAdded);
        await compoundingStakingSSVStrategy.connect(sVault).depositAll();

        const { timestamp } = await snapBalances();

        const tx = await verifyBalancesNoDepositsOrValidators(timestamp);

        await expect(tx)
          .to.emit(compoundingStakingSSVStrategy, "BalancesVerified")
          .withArgs(
            timestamp,
            0, // totalDepositsWei
            0, // totalValidatorBalance
            0 // ethBalance
          );

        expect(
          await compoundingStakingSSVStrategy.lastVerifiedEthBalance(),
          "Last verified ETH balance"
        ).to.equal(0);
        expect(
          await compoundingStakingSSVStrategy.checkBalance(weth.address)
        ).to.equal(wethAmountAdded);
      });
      it("Should verify balances with some WETH transferred after snap", async () => {
        const { compoundingStakingSSVStrategy, josh, weth } = fixture;

        const { timestamp } = await snapBalances();

        // Send some WETH to the strategy after the snap
        const wethAmountAdded = parseEther("5.67");
        await weth
          .connect(josh)
          .transfer(compoundingStakingSSVStrategy.address, wethAmountAdded);

        const tx = await verifyBalancesNoDepositsOrValidators(timestamp);

        await expect(tx)
          .to.emit(compoundingStakingSSVStrategy, "BalancesVerified")
          .withArgs(
            timestamp,
            0, // totalDepositsWei
            0, // totalValidatorBalance
            0 // ethBalance
          );

        expect(
          await compoundingStakingSSVStrategy.lastVerifiedEthBalance(),
          "Last verified ETH balance"
        ).to.equal(0);
        expect(
          await compoundingStakingSSVStrategy.checkBalance(weth.address)
        ).to.equal(wethAmountAdded);
      });
      it("Should verify balances with some WETH transferred before and after snap", async () => {
        const { compoundingStakingSSVStrategy, josh, weth } = fixture;

        // Send some WETH to the strategy before the snap
        const wethAmountBefore = parseEther("1.23");
        await weth
          .connect(josh)
          .transfer(compoundingStakingSSVStrategy.address, wethAmountBefore);

        const { timestamp } = await snapBalances();

        // Send some WETH to the strategy after the snap
        const wethAmountAdded = parseEther("5.67");
        await weth
          .connect(josh)
          .transfer(compoundingStakingSSVStrategy.address, wethAmountAdded);

        const tx = await verifyBalancesNoDepositsOrValidators(timestamp);

        await expect(tx)
          .to.emit(compoundingStakingSSVStrategy, "BalancesVerified")
          .withArgs(
            timestamp,
            0, // totalDepositsWei
            0, // totalValidatorBalance
            0 // ethBalance
          );

        expect(
          await compoundingStakingSSVStrategy.lastVerifiedEthBalance(),
          "Last verified ETH balance"
        ).to.equal(0);
        expect(
          await compoundingStakingSSVStrategy.checkBalance(weth.address)
        ).to.equal(wethAmountBefore.add(wethAmountAdded));
      });
      it("Should verify balances with one registered validator", async () => {
        await processValidator(testValidators[0], "REGISTERED");

        const balancesAfter = await assertBalances({
          pendingDepositAmount: 0,
          wethAmount: 10,
          ethAmount: 0,
          balancesProof: testBalancesProofs[2],
          activeValidators: [], // no active validators
        });

        expect(balancesAfter.wethBalance).to.equal(parseEther("10"));
        expect(balancesAfter.verifiedEthBalance).to.equal(0);
        expect(balancesAfter.stratBalance).to.equal(parseEther("10"));
      });
      it("Should verify balances with one staked validator", async () => {
        const blockNumberBefore = await ethers.provider.getBlockNumber();
        await processValidator(testValidators[0], "STAKED");

        const balancesAfter = await assertBalances({
          firstPendingDepositBlockNumber: blockNumberBefore,
          pendingDepositAmount: 1,
          wethAmount: 0,
          ethAmount: 0,
          balancesProof: testBalancesProofs[2],
          activeValidators: [], // no active validators
        });

        const depositAmountWei = parseEther("1");
        expect(balancesAfter.totalDepositsWei).to.equal(depositAmountWei);
        expect(balancesAfter.verifiedEthBalance).to.equal(depositAmountWei);
        expect(balancesAfter.stratBalance).to.equal(depositAmountWei);
      });
      it.skip("Should verify balances with one verified validator", async () => {
        // TODO need to fix this with a proof that the first pending deposit slot is after
        // when stakeEth was called
        const blockNumberBefore = await ethers.provider.getBlockNumber();
        // Test validator has index 1897126
        await processValidator(testValidators[3], "VERIFIED_VALIDATOR");

        const { compoundingStakingStrategyView } = fixture;
        await logDeposits(compoundingStakingStrategyView);

        const balancesAfter = await assertBalances({
          firstPendingDepositBlockNumber: blockNumberBefore,
          pendingDepositAmount: 1,
          wethAmount: 0,
          ethAmount: 0,
          // Validator 1897126 has a zero balance
          balancesProof: testBalancesProofs[5],
          activeValidators: [3],
        });

        const depositAmountWei = parseEther("1");
        expect(balancesAfter.totalDepositsWei).to.equal(depositAmountWei);
        expect(balancesAfter.verifiedEthBalance).to.equal(depositAmountWei);
        expect(balancesAfter.stratBalance).to.equal(depositAmountWei);
      });

      it("Should not verify a validator with incorrect withdrawal credential validator type", async () => {
        const originalValidatorProof = testValidators[0].validatorProof.bytes;
        // replace the 0x02 validator type credentials to an invalid 0x01 one
        const wrongValidatorTypeProof =
          "0x01" + originalValidatorProof.substring(4);
        testValidators[0].validatorProof.bytes = wrongValidatorTypeProof;

        await expect(
          processValidator(testValidators[0], "VERIFIED_DEPOSIT")
        ).to.be.revertedWith("Invalid withdrawal cred");

        testValidators[0].validatorProof.bytes = originalValidatorProof;
      });

      it("Should not verify a validator with incorrect withdrawal zero padding", async () => {
        const originalValidatorProof = testValidators[0].validatorProof.bytes;
        // replace the 0x02 validator type credentials to an invalid 0x01 one
        const wrongValidatorTypeProof =
          "0x020001" + originalValidatorProof.substring(8);
        testValidators[0].validatorProof.bytes = wrongValidatorTypeProof;

        await expect(
          processValidator(testValidators[0], "VERIFIED_DEPOSIT")
        ).to.be.revertedWith("Invalid withdrawal cred");

        testValidators[0].validatorProof.bytes = originalValidatorProof;
      });

      it("Should verify balances with one verified deposit", async () => {
        await processValidator(testValidators[0], "VERIFIED_DEPOSIT");

        const balancesAfter = await assertBalances({
          pendingDepositAmount: 0,
          wethAmount: 0,
          ethAmount: 0,
          balancesProof: testBalancesProofs[2],
          activeValidators: [0],
        });

        const expectedValidatorBalance = parseEther(
          testBalancesProofs[2].validatorBalances[0].toString()
        );
        expect(balancesAfter.totalDepositsWei).to.equal(0);
        expect(balancesAfter.totalValidatorBalance).to.equal(
          expectedValidatorBalance
        );
        expect(balancesAfter.verifiedEthBalance).to.equal(
          expectedValidatorBalance
        );
        expect(balancesAfter.stratBalance).to.equal(expectedValidatorBalance);
      });
    });
    describe("When an active validator does a", () => {
      let balancesBefore;
      beforeEach(async () => {
        // Third validator is later withdrawn later
        await processValidator(testValidators[3], "VERIFIED_DEPOSIT");
        await topUpValidator(
          testValidators[3],
          testValidators[3].depositProof.depositAmount - 1,
          "VERIFIED_DEPOSIT"
        );
      });
      describe("partial withdrawal", () => {
        beforeEach(async () => {
          balancesBefore = await assertBalances({
            pendingDepositAmount: 0,
            wethAmount: 0,
            ethAmount: 0,
            balancesProof: testBalancesProofs[0],
            activeValidators: [2],
          });
        });
        it("Should account for a pending partial withdrawal", async () => {
          const { compoundingStakingSSVStrategy, validatorRegistrator } =
            fixture;

          const withdrawalAmount = 640;
          // fund 1 WEI for the withdrawal request
          await setBalance(compoundingStakingSSVStrategy.address, "0x1");
          const tx = await compoundingStakingSSVStrategy
            .connect(validatorRegistrator)
            .validatorWithdrawal(
              testValidators[3].publicKey,
              parseUnits(withdrawalAmount.toString(), 9)
            );

          await expect(tx)
            .to.emit(compoundingStakingSSVStrategy, "ValidatorWithdraw")
            .withArgs(
              testValidators[3].publicKeyHash,
              parseEther(withdrawalAmount.toString())
            );

          const balancesAfter = await assertBalances({
            pendingDepositAmount: 0,
            wethAmount: 0,
            ethAmount: 0,
            balancesProof: testBalancesProofs[0],
            activeValidators: [2],
          });
          expect(balancesAfter.stratBalance).to.equal(
            balancesBefore.stratBalance
          );
        });
        it("Should account for a processed partial withdrawal", async () => {
          const { compoundingStakingSSVStrategy, validatorRegistrator } =
            fixture;

          const withdrawalAmount = 640;
          // fund 1 WEI for the withdrawal request
          await setBalance(compoundingStakingSSVStrategy.address, "0x1");
          const tx = await compoundingStakingSSVStrategy
            .connect(validatorRegistrator)
            .validatorWithdrawal(
              testValidators[3].publicKey,
              parseUnits(withdrawalAmount.toString(), 9)
            );

          await expect(tx)
            .to.emit(compoundingStakingSSVStrategy, "ValidatorWithdraw")
            .withArgs(
              testValidators[3].publicKeyHash,
              parseEther(withdrawalAmount.toString())
            );

          const concensusRewards =
            testBalancesProofs[0].validatorBalances[2] -
            testBalancesProofs[1].validatorBalances[2] -
            withdrawalAmount;

          const balancesAfter = await assertBalances({
            pendingDepositAmount: 0,
            wethAmount: 0,
            ethAmount: withdrawalAmount + concensusRewards,
            balancesProof: testBalancesProofs[1],
            activeValidators: [2],
          });
          expect(balancesAfter.stratBalance).to.equal(
            balancesBefore.stratBalance
          );
        });
      });
      describe("full withdrawal", () => {
        beforeEach(async () => {
          balancesBefore = await assertBalances({
            pendingDepositAmount: 0,
            wethAmount: 0,
            ethAmount: 0,
            balancesProof: testBalancesProofs[1],
            activeValidators: [2],
          });
        });
        it("Should account for full withdrawal", async () => {
          const {
            compoundingStakingSSVStrategy,
            compoundingStakingStrategyView,
            validatorRegistrator,
          } = fixture;

          // Validator has 1588.918094377 ETH
          const withdrawalAmount = testBalancesProofs[1].validatorBalances[2];

          // Stake before balance are verified
          const activeValidatorsBefore =
            await compoundingStakingStrategyView.getVerifiedValidators();
          expect(activeValidatorsBefore.length).to.eq(1);
          expect(
            (
              await compoundingStakingSSVStrategy.validator(
                testValidators[3].publicKeyHash
              )
            ).state
          ).to.equal(3); // VERIFIED

          // fund 1 WEI for the withdrawal request
          await setBalance(compoundingStakingSSVStrategy.address, "0x1");
          const tx = await compoundingStakingSSVStrategy
            .connect(validatorRegistrator)
            .validatorWithdrawal(
              testValidators[3].publicKey,
              parseUnits(withdrawalAmount.toString(), 9)
            );

          await expect(tx)
            .to.emit(compoundingStakingSSVStrategy, "ValidatorWithdraw")
            .withArgs(
              testValidators[3].publicKeyHash,
              parseEther(withdrawalAmount.toString())
            );

          const balancesAfter = await assertBalances({
            pendingDepositAmount: 0,
            wethAmount: 0,
            ethAmount: withdrawalAmount,
            balancesProof: testBalancesProofs[2],
            activeValidators: [2],
          });

          // Check state after the balances are verified
          expect(balancesAfter.stratBalance).to.equal(
            balancesBefore.stratBalance
          );
          const activeValidatorsAfter =
            await compoundingStakingStrategyView.getVerifiedValidators();
          expect(activeValidatorsAfter.length).to.eq(0);
          expect(
            (
              await compoundingStakingSSVStrategy.validator(
                testValidators[3].publicKeyHash
              )
            ).state
          ).to.equal(5); // EXITED
        });
      });
    });
    describe("When WETH, ETH, no pending deposits and 2 active validators", () => {
      let balancesBefore;
      beforeEach(async () => {
        // register, stake, verify validator and verify deposit
        await processValidator(testValidators[0], "VERIFIED_DEPOSIT");
        await topUpValidator(
          testValidators[0],
          testValidators[0].depositProof.depositAmount - 1,
          "VERIFIED_DEPOSIT"
        );

        await processValidator(testValidators[1], "VERIFIED_DEPOSIT");
        await topUpValidator(
          testValidators[1],
          testValidators[1].depositProof.depositAmount - 1,
          "VERIFIED_DEPOSIT"
        );

        balancesBefore = await assertBalances({
          pendingDepositAmount: 0,
          wethAmount: 10,
          ethAmount: 0.987,
          balancesProof: testBalancesProofs[3],
          activeValidators: [0, 1],
        });
      });
      it("consensus rewards are earned by the validators", async () => {
        const balancesAfter = await assertBalances({
          pendingDepositAmount: 0,
          wethAmount: 10,
          ethAmount: 0.987,
          balancesProof: testBalancesProofs[4],
          activeValidators: [0, 1],
        });

        // Check the increase in consensus rewards
        const consensusRewards = parseEther("0.007672545");
        expect(balancesAfter.totalValidatorBalance).to.equal(
          balancesBefore.totalValidatorBalance.add(consensusRewards)
        );
        expect(balancesAfter.totalBalance).to.equal(
          balancesBefore.totalBalance.add(consensusRewards)
        );
      });
      it("execution rewards are earned as ETH in the strategy", async () => {
        const balancesAfter = await assertBalances({
          pendingDepositAmount: 0,
          wethAmount: 10,
          ethAmount: 1,
          balancesProof: testBalancesProofs[3],
          activeValidators: [0, 1],
        });

        // Check the increase in execution rewards
        const executionRewards = parseEther("0.013");
        expect(balancesAfter.ethBalance).to.equal(
          balancesBefore.ethBalance.add(executionRewards)
        );
        expect(balancesAfter.totalBalance).to.equal(
          balancesBefore.totalBalance.add(executionRewards)
        );
      });
      describe("when balances have been snapped", () => {
        let balancesProof
        beforeEach(async () => {
          balancesProof = testBalancesProofs[3];
          await snapBalances(balancesProof.snapBalancesBlockRoot);
        });
        it("Fail to verify balances with not enough validator leaves", async () => {
          const { compoundingStakingSSVStrategy } = fixture;

          // Verify balances with pending deposits and active validators
          const tx = compoundingStakingSSVStrategy.verifyBalances(
            balancesProof.firstDepositValidatorBlockTimestamp,
            balancesProof.firstPendingDeposit,
            {
              ...balancesProof.balanceProofs,
              // Only one when there is three active validators
              validatorBalanceLeaves: [
                balancesProof.balanceProofs.validatorBalanceLeaves[0],
              ],
              validatorBalanceProofs: [
                balancesProof.balanceProofs.validatorBalanceProofs[0],
                balancesProof.balanceProofs.validatorBalanceProofs[1],
              ],
            }
          );

          await expect(tx).to.be.revertedWith("Invalid balance leaves");
        });
        it("Fail to verify balances with too many validator leaves", async () => {
          const { compoundingStakingSSVStrategy } = fixture;

          // Verify balances with pending deposits and active validators
          const tx = compoundingStakingSSVStrategy.verifyBalances(
            balancesProof.firstDepositValidatorBlockTimestamp,
            balancesProof.firstPendingDeposit,
            {
              ...balancesProof.balanceProofs,
              // Three when there is two active validators
              validatorBalanceLeaves:
                balancesProof.balanceProofs.validatorBalanceLeaves,
              validatorBalanceProofs: [
                balancesProof.balanceProofs.validatorBalanceProofs[0],
                balancesProof.balanceProofs.validatorBalanceProofs[1],
              ],
            }
          );

          await expect(tx).to.be.revertedWith("Invalid balance leaves");
        });
        it("Fail to verify balances with not enough validator proofs", async () => {
          const { compoundingStakingSSVStrategy } = fixture;

          // Verify balances with pending deposits and active validators
          const tx = compoundingStakingSSVStrategy.verifyBalances(
            balancesProof.firstDepositValidatorBlockTimestamp,
            balancesProof.firstPendingDeposit,
            {
              ...balancesProof.balanceProofs,
              validatorBalanceLeaves: [
                balancesProof.balanceProofs.validatorBalanceLeaves[0],
                balancesProof.balanceProofs.validatorBalanceLeaves[1],
              ],
              // Only one when there is two active validators
              validatorBalanceProofs: [
                balancesProof.balanceProofs.validatorBalanceProofs[0],
              ],
            }
          );

          await expect(tx).to.be.revertedWith("Invalid balance proofs");
        });
        it("Fail to verify balances with too many proofs", async () => {
          const { compoundingStakingSSVStrategy } = fixture;

          // Verify balances with pending deposits and active validators
          const tx = compoundingStakingSSVStrategy.verifyBalances(
            balancesProof.firstDepositValidatorBlockTimestamp,
            balancesProof.firstPendingDeposit,
            {
              ...balancesProof.balanceProofs,
              validatorBalanceLeaves: [
                balancesProof.balanceProofs.validatorBalanceLeaves[0],
                balancesProof.balanceProofs.validatorBalanceLeaves[1],
              ],
              // Three when there is two active validators
              validatorBalanceProofs:
                balancesProof.balanceProofs.validatorBalanceProofs,
            }
          );

          await expect(tx).to.be.revertedWith("Invalid balance proofs");
        });
      });
    });
    describe("With 21 active validators", () => {
      const testValidatorCount = 21;
      const testValidatorProofs = [...Array(testValidatorCount).keys()];
      beforeEach(async () => {
        // register, stake, verify validator and verify deposit
        for (let i = 0; i < testValidatorCount; i++) {
          log(
            `Processing testValidators[${i}] with index ${testValidators[i].index}`
          );
          expect(hashPubKey(testValidators[i].publicKey)).to.equal(
            testValidators[i].publicKeyHash,
            `testValidators[${i}] public key hash mismatch with validator index ${testValidators[i].index}`
          );
          await processValidator(testValidators[i], "VERIFIED_DEPOSIT");
          // Top up the validator to ensure it has enough balance
          await topUpValidator(
            testValidators[i],
            testValidators[i].depositProof.depositAmount - 1,
            "VERIFIED_DEPOSIT"
          );
        }
      });
      it("Should verify balances with some WETH, ETH and no deposits", async () => {
        const { compoundingStakingStrategyView } = fixture;

        const activeValidators =
          await compoundingStakingStrategyView.getVerifiedValidators();
        log(
          `Active validators: ${activeValidators.map((v) => v.index).join(",")}`
        );

        await assertBalances({
          pendingDepositAmount: 0,
          wethAmount: 123.456,
          ethAmount: 0.345,
          balancesProof: testBalancesProofs[5],
          activeValidators: testValidatorProofs,
        });
      });
      it("Should verify balances with one validator exited with two pending deposits", async () => {
        const { compoundingStakingSSVStrategy } = fixture;

        const nextDepositID =
          await compoundingStakingSSVStrategy.nextDepositID();

        // Add two deposits to the fourth validator (index 3) that has a zero balance
        // These deposits should be deleted
        await topUpValidator(testValidators[3], 1, "STAKED");
        await topUpValidator(testValidators[3], 2, "STAKED");

        const { tx } = await assertBalances({
          pendingDepositAmount: 0,
          wethAmount: 123.456,
          ethAmount: 0.345,
          balancesProof: testBalancesProofs[5],
          activeValidators: testValidatorProofs,
        });

        await expect(tx)
          .to.emit(compoundingStakingSSVStrategy, "DepositValidatorExited")
          .withArgs(nextDepositID, parseEther("1"));
        await expect(tx)
          .to.emit(compoundingStakingSSVStrategy, "DepositValidatorExited")
          .withArgs(nextDepositID.add(1), parseEther("2"));
      });
      it("Should verify balances with one validator exited with two pending deposits and three deposits to non-exiting validators", async () => {
        const { compoundingStakingSSVStrategy } = fixture;

        // Add two deposits to the first validator (index 0) that has a balance
        // These deposits should be kept
        await topUpValidator(testValidators[0], 2, "STAKED");
        await topUpValidator(testValidators[0], 3, "STAKED");
        // Add another deposit to the second validator (index 1) that has a balance
        await topUpValidator(testValidators[1], 4, "STAKED");

        const nextDepositID =
          await compoundingStakingSSVStrategy.nextDepositID();

        // Add two deposits to the fourth validator (index 3) that has a zero balance
        // These deposits should be deleted
        await topUpValidator(testValidators[3], 5, "STAKED");
        await topUpValidator(testValidators[3], 6, "STAKED");

        const { tx } = await assertBalances({
          pendingDepositAmount: 9, // 2 + 3 + 4
          wethAmount: 123.456,
          ethAmount: 0.345,
          balancesProof: testBalancesProofs[5],
          activeValidators: testValidatorProofs,
        });

        await expect(tx)
          .to.emit(compoundingStakingSSVStrategy, "DepositValidatorExited")
          .withArgs(nextDepositID, parseEther("5"));
        await expect(tx)
          .to.emit(compoundingStakingSSVStrategy, "DepositValidatorExited")
          .withArgs(nextDepositID.add(1), parseEther("6"));
      });
    });
  });

  describe("Compounding SSV Staking Strategy Mocked proofs", function () {
    beforeEach(async () => {
      fixture = await loadFixtureMockedProofs();
      const { compoundingStakingSSVStrategy, josh, weth } = fixture;
      sGov = await impersonateAndFund(
        await compoundingStakingSSVStrategy.governor()
      );
      sVault = await impersonateAndFund(
        await compoundingStakingSSVStrategy.vaultAddress()
      );
      await weth
        .connect(josh)
        .approve(compoundingStakingSSVStrategy.address, MAX_UINT256);
    });

    it("Should be allowed 2 deposits to an exiting validator ", async () => {
      const {
        compoundingStakingSSVStrategy,
        compoundingStakingStrategyView,
        mockBeaconProof,
      } = fixture;
      // when modifying a json object make a copy  
      const testValidator = JSON.parse(JSON.stringify(testValidators[3]));

      // Third validator is later withdrawn later
      await processValidator(testValidator, "VERIFIED_DEPOSIT");

      await topUpValidator(
        testValidator,
        testValidator.depositProof.depositAmount - 1,
        "STAKED"
      );
      const { depositSlot, depositID } = await getLastDeposit(
        compoundingStakingSSVStrategy
      );

      await topUpValidator(
        testValidator,
        testValidator.depositProof.depositAmount - 1,
        "STAKED"
      );
      const { depositSlot: depositSlot1, depositID: depositID1 } =
        await getLastDeposit(compoundingStakingSSVStrategy);

      const lastBlock = await ethers.provider.getBlock("latest");
      const epochTime = 12 * 32;

      // 2 epochs from now
      const nextNextEpoch = calcEpoch(
        lastBlock.timestamp + epochTime * 2
      ).toString();

      // simulate validator slashed from the beacon chain
      testValidator.depositProof.strategyValidator.withdrawableEpoch =
        nextNextEpoch;

      await compoundingStakingSSVStrategy.verifyDeposit(
        depositID,
        depositSlot + 1000n,
        testValidator.depositProof.firstPendingDeposit,
        testValidator.depositProof.strategyValidator
      );

      await compoundingStakingSSVStrategy.verifyDeposit(
        depositID1,
        depositSlot1 + 1000n,
        testValidator.depositProof.firstPendingDeposit,
        testValidator.depositProof.strategyValidator
      );

      const depositData1 = await compoundingStakingSSVStrategy.deposits(
        depositID
      );
      const depositData2 = await compoundingStakingSSVStrategy.deposits(
        depositID1
      );

      await expect(depositData1.withdrawableEpoch).to.equal(nextNextEpoch);
      await expect(depositData2.withdrawableEpoch).to.equal(nextNextEpoch);
      await expect(depositData1.status).to.equal(1); // PENDING
      await expect(depositData2.status).to.equal(1); // PENDING

      expect(
        (
          await compoundingStakingSSVStrategy.validator(
            testValidator.publicKeyHash
          )
        ).state
      ).to.equal(4); // EXITING

      await advanceTime(epochTime * 4);

      // simulate validator has exited and been swept by the beacon chain sweeping process
      await mockBeaconProof.setValidatorBalance(testValidator.index, 0);

      await assertBalances({
        pendingDepositAmount: 0,
        wethAmount: 0,
        ethAmount: 0,
        balancesProof: testBalancesProofs[5],
        activeValidators: [3],
      });

      // verify that the deposits have been removed as the validator has simulated
      // to been fully exited
      const deposits =
        await compoundingStakingStrategyView.getPendingDeposits();
      expect(deposits.length).to.equal(0);

      // Deposit status remains pending even though the validator has exited
      await expect(depositData1.status).to.equal(1); // PENDING
      await expect(depositData2.status).to.equal(1); // PENDING
    });

    it("Should verify validator that has a front-run deposit", async () => {
      const { compoundingStakingSSVStrategy, compoundingStakingStrategyView } =
        fixture;

      // Third validator is later withdrawn later
      const testValidator = testValidators[3];

      const nextDepositID = await compoundingStakingSSVStrategy.nextDepositID();

      await processValidator(testValidator, "STAKED");

      const lastVerifiedEthBalanceBefore =
        await compoundingStakingSSVStrategy.lastVerifiedEthBalance();

      // Verify the the invalid validator
      const attackerAddress = Wallet.createRandom().address;

      const tx = await compoundingStakingSSVStrategy.verifyValidator(
        testValidator.validatorProof.nextBlockTimestamp,
        testValidator.index,
        testValidator.publicKeyHash,
        attackerAddress,
        "0x" // empty proof as it is not verified in the mock
      );

      await expect(tx)
        .to.emit(compoundingStakingSSVStrategy, "ValidatorInvalid")
        .withArgs(testValidator.publicKeyHash);

      // Validator is invalid
      const { state: validatorStateAfter } =
        await compoundingStakingSSVStrategy.validator(
          testValidator.publicKeyHash
        );
      expect(validatorStateAfter).to.equal(7); // INVALID

      // There are no pending deposits
      const pendingDeposits =
        await compoundingStakingStrategyView.getPendingDeposits();
      expect(pendingDeposits).to.have.lengthOf(0);

      // The deposit status is VERIFIED
      const depositData = await compoundingStakingSSVStrategy.deposits(
        nextDepositID
      );
      expect(depositData.status).to.equal(2); // VERIFIED

      // The last verified ETH balance is reduced by the 1 ETH deposit
      expect(
        await compoundingStakingSSVStrategy.lastVerifiedEthBalance()
      ).to.equal(lastVerifiedEthBalanceBefore.sub(parseEther("1")));

      // The first deposit flag is still set
      expect(await compoundingStakingSSVStrategy.firstDeposit()).to.equal(true);
    });

    it("Should fail to verify front-run deposit", async () => {
      const { compoundingStakingSSVStrategy } = fixture;

      // Third validator is later withdrawn later
      const testValidator = testValidators[3];

      const nextDepositID = await compoundingStakingSSVStrategy.nextDepositID();

      await processValidator(testValidator, "STAKED");

      expect(await compoundingStakingSSVStrategy.firstDeposit()).to.equal(true);

      await compoundingStakingSSVStrategy.verifyValidator(
        testValidator.validatorProof.nextBlockTimestamp,
        testValidator.index,
        testValidator.publicKeyHash,
        Wallet.createRandom().address,
        "0x" // empty proof as it is not verified in the mock
      );

      const currentBlock = await ethers.provider.getBlock();
      const depositSlot = calcSlot(currentBlock.timestamp);
      // Set parent beacon root for the block after the verification slots
      const depositProcessedSlot = depositSlot + 100n;

      const tx = compoundingStakingSSVStrategy.verifyDeposit(
        nextDepositID,
        depositProcessedSlot,
        testValidator.depositProof.firstPendingDeposit,
        testValidator.depositProof.strategyValidator
      );
      await expect(tx).to.be.revertedWith("Deposit not pending");
    });

    it("Governor should reset first deposit after front-run deposit", async () => {
      const { compoundingStakingSSVStrategy, governor } = fixture;

      // Third validator is later withdrawn later
      const testValidator = testValidators[3];

      await processValidator(testValidator, "STAKED");

      expect(await compoundingStakingSSVStrategy.firstDeposit()).to.equal(true);

      await compoundingStakingSSVStrategy.verifyValidator(
        testValidator.validatorProof.nextBlockTimestamp,
        testValidator.index,
        testValidator.publicKeyHash,
        Wallet.createRandom().address,
        "0x" // empty proof as it is not verified in the mock
      );

      const tx = await compoundingStakingSSVStrategy
        .connect(governor)
        .resetFirstDeposit();

      await expect(tx).to.emit(
        compoundingStakingSSVStrategy,
        "FirstDepositReset"
      );

      expect(await compoundingStakingSSVStrategy.firstDeposit()).to.equal(
        false
      );
    });

<<<<<<< HEAD
    describe("When a verified validator is exiting after being slashed And a new deposit is made to the validator", () => {
      let nextDepositID;
      const depositAmount = 3;
      // Validator is later withdrawn later
      const testValidator = testValidators[11];
      let depositProcessedSlot, withdrawableEpoch, withdrawableTimestamp;
      beforeEach(async () => {
        const { compoundingStakingSSVStrategy } = fixture;

        await processValidator(testValidator, "VERIFIED_DEPOSIT");
        await topUpValidator(
          testValidator,
          testValidator.depositProof.depositAmount - 1,
          "VERIFIED_DEPOSIT"
        );

        nextDepositID = await compoundingStakingSSVStrategy.nextDepositID();

        await topUpValidator(testValidator, depositAmount, "STAKED");

        const currentBlock = await ethers.provider.getBlock();
        const depositSlot = calcSlot(currentBlock.timestamp);
        // Set parent beacon root for the block after the verification slots
        depositProcessedSlot = Number(depositSlot + 100n);

        // Withdrawable epoch is 4 epochs from the current block
        withdrawableEpoch = calcEpoch(currentBlock.timestamp) + 4n;
        withdrawableTimestamp = currentBlock.timestamp + 4 * 32 * 12;
      });
      it("Should verify deposit to an exiting validator from a slashing", async () => {
        const { compoundingStakingSSVStrategy } = fixture;

        const tx = await compoundingStakingSSVStrategy.verifyDeposit(
          nextDepositID,
          depositProcessedSlot,
          testValidator.depositProof.firstPendingDeposit,
          {
            ...testValidator.depositProof.strategyValidator,
            withdrawableEpoch,
          }
        );

        await expect(tx)
          .to.emit(compoundingStakingSSVStrategy, "DepositToValidatorExiting")
          .withArgs(
            nextDepositID,
            parseEther(depositAmount.toString()),
            withdrawableEpoch
          );

        // The deposit is still PENDING and the withdrawable epoch is set
        const depositAfter = await compoundingStakingSSVStrategy.deposits(
          nextDepositID
        );
        expect(depositAfter.status).to.equal(1); // PENDING
        expect(depositAfter.withdrawableEpoch).to.equal(withdrawableEpoch);

        // The validator is in EXITING state
        const { state: validatorStateAfter } =
          await compoundingStakingSSVStrategy.validator(
            testValidator.publicKeyHash
          );
        expect(validatorStateAfter).to.equal(4); // EXITING
      });

      describe("When deposit has been verified to an exiting validator", () => {
        // The beacon proofs are mocked so the following proofs do not matter
        const emptyFirstPendingDepositProofs = {
          pendingDepositPubKeyProof: "0x",
          withdrawableEpochProof: "0x",
          validatorPubKeyProof: "0x",
        };
        const emptyBalanceProofs = {
          balancesContainerRoot: ZERO_BYTES32,
          balancesContainerProof: "0x",
          validatorBalanceLeaves: [ZERO_BYTES32],
          validatorBalanceProofs: ["0x"],
        };
        beforeEach(async () => {
          const { compoundingStakingSSVStrategy } = fixture;

          compoundingStakingSSVStrategy.verifyDeposit(
            nextDepositID,
            depositProcessedSlot,
            testValidator.depositProof.firstPendingDeposit,
            {
              ...testValidator.depositProof.strategyValidator,
              withdrawableEpoch,
            }
          );
        });

        it("Should verify balances before the withdrawable epoch And the strategy's deposit has not been processed", async () => {
          const { compoundingStakingSSVStrategy } = fixture;

          await compoundingStakingSSVStrategy.snapBalances();

          const { timestamp: currentTimestamp } =
            await ethers.provider.getBlock();

          expect(currentTimestamp).to.lessThan(withdrawableTimestamp);

          const depositData = await compoundingStakingSSVStrategy.deposits(
            nextDepositID
          );

          const firstPendingDeposit = {
            ...emptyFirstPendingDepositProofs,
            // Before the strategy's deposit slot so the deposit has not been processed
            slot: depositData.slot - 2,
            validatorIndex: testValidator.index,
            pubKeyHash: testValidator.publicKeyHash,
          };

          const tx = await compoundingStakingSSVStrategy.verifyBalances(
            currentTimestamp, // should be the next block timestamp but the proofs are mocked so it does not matter
            firstPendingDeposit,
            emptyBalanceProofs
          );

          await expect(tx)
            .to.emit(compoundingStakingSSVStrategy, "BalancesVerified")
            .withNamedArgs({
              totalDepositsWei: parseEther(depositAmount.toString()),
            });
          await expect(tx).to.not.emit(
            compoundingStakingSSVStrategy,
            "DepositValidatorExited"
          );
        });
      });
=======
    it("Should verify deposit to an exiting validator from a slashing", async () => {
      const { compoundingStakingSSVStrategy } = fixture;

      // Third validator is later withdrawn later
      const testValidator = testValidators[3];

      await processValidator(testValidator, "VERIFIED_DEPOSIT");
      await topUpValidator(
        testValidator,
        testValidator.depositProof.depositAmount - 1,
        "VERIFIED_DEPOSIT"
      );

      const nextDepositID = await compoundingStakingSSVStrategy.nextDepositID();

      const depositAmount = 3;
      await topUpValidator(testValidator, depositAmount, "STAKED");

      const currentBlock = await ethers.provider.getBlock();
      const depositSlot = calcSlot(currentBlock.timestamp);
      // Set parent beacon root for the block after the verification slots
      const depositProcessedSlot = Number(depositSlot + 100n);

      // Simulate the validator has been slashed and is exiting
      const withdrawableEpoch = calcEpoch(currentBlock.timestamp) + 4n;

      const tx = await compoundingStakingSSVStrategy.verifyDeposit(
        nextDepositID,
        depositProcessedSlot,
        testValidator.depositProof.firstPendingDeposit,
        {
          ...testValidator.depositProof.strategyValidator,
          withdrawableEpoch,
        }
      );

      await expect(tx)
        .to.emit(compoundingStakingSSVStrategy, "DepositToValidatorExiting")
        .withArgs(
          nextDepositID,
          parseEther(depositAmount.toString()),
          withdrawableEpoch
        );

      // The deposit is still PENDING and the withdrawable epoch is set
      const depositAfter = await compoundingStakingSSVStrategy.deposits(
        nextDepositID
      );
      expect(depositAfter.status).to.equal(1); // PENDING
      expect(depositAfter.withdrawableEpoch).to.equal(withdrawableEpoch);

      // The validator is in EXITING state
      const { state: validatorStateAfter } =
        await compoundingStakingSSVStrategy.validator(
          testValidator.publicKeyHash
        );
      expect(validatorStateAfter).to.equal(4); // EXITING
>>>>>>> f18a3583
    });
  });

  /*
  it("Deposit alternate deposit_data_root ", async () => {
    const { depositContractUtils } = fixture;

    const withdrawalCredentials = solidityPack(
      ["bytes1", "bytes11", "address"],
      [
        "0x01",
        "0x0000000000000000000000",
        // mainnet Native Staking Strategy proxy
        "0x34edb2ee25751ee67f68a45813b22811687c0238",
      ]
    );
    expect(withdrawalCredentials).to.equal(
      "0x01000000000000000000000034edb2ee25751ee67f68a45813b22811687c0238"
    );

    const expectedDepositDataRoot =
      await depositContractUtils.calculateDepositDataRoot(
        // Mainnet fork test public key
        "0xaba6acd335d524a89fb89b9977584afdb23f34a6742547fa9ec1c656fbd2bfc0e7a234460328c2731828c9a43be06e25",
        withdrawalCredentials,
        // Mainnet fork test signature
        "0x90157a1c1b26384f0b4d41bec867d1a000f75e7b634ac7c4c6d8dfc0b0eaeb73bcc99586333d42df98c6b0a8c5ef0d8d071c68991afcd8fbbaa8b423e3632ee4fe0782bc03178a30a8bc6261f64f84a6c833fb96a0f29de1c34ede42c4a859b0"
      );

    expect(
      "0xf7d704e25a2b5bea06fafa2dfe5c6fa906816e5c1622400339b2088a11d5f446"
    ).to.equal(expectedDepositDataRoot, "Incorrect deposit data root");
  });
  */
});<|MERGE_RESOLUTION|>--- conflicted
+++ resolved
@@ -1915,7 +1915,7 @@
         );
       });
       describe("when balances have been snapped", () => {
-        let balancesProof
+        let balancesProof;
         beforeEach(async () => {
           balancesProof = testBalancesProofs[3];
           await snapBalances(balancesProof.snapBalancesBlockRoot);
@@ -2130,7 +2130,7 @@
         compoundingStakingStrategyView,
         mockBeaconProof,
       } = fixture;
-      // when modifying a json object make a copy  
+      // when modifying a json object make a copy
       const testValidator = JSON.parse(JSON.stringify(testValidators[3]));
 
       // Third validator is later withdrawn later
@@ -2345,7 +2345,6 @@
       );
     });
 
-<<<<<<< HEAD
     describe("When a verified validator is exiting after being slashed And a new deposit is made to the validator", () => {
       let nextDepositID;
       const depositAmount = 3;
@@ -2477,65 +2476,6 @@
           );
         });
       });
-=======
-    it("Should verify deposit to an exiting validator from a slashing", async () => {
-      const { compoundingStakingSSVStrategy } = fixture;
-
-      // Third validator is later withdrawn later
-      const testValidator = testValidators[3];
-
-      await processValidator(testValidator, "VERIFIED_DEPOSIT");
-      await topUpValidator(
-        testValidator,
-        testValidator.depositProof.depositAmount - 1,
-        "VERIFIED_DEPOSIT"
-      );
-
-      const nextDepositID = await compoundingStakingSSVStrategy.nextDepositID();
-
-      const depositAmount = 3;
-      await topUpValidator(testValidator, depositAmount, "STAKED");
-
-      const currentBlock = await ethers.provider.getBlock();
-      const depositSlot = calcSlot(currentBlock.timestamp);
-      // Set parent beacon root for the block after the verification slots
-      const depositProcessedSlot = Number(depositSlot + 100n);
-
-      // Simulate the validator has been slashed and is exiting
-      const withdrawableEpoch = calcEpoch(currentBlock.timestamp) + 4n;
-
-      const tx = await compoundingStakingSSVStrategy.verifyDeposit(
-        nextDepositID,
-        depositProcessedSlot,
-        testValidator.depositProof.firstPendingDeposit,
-        {
-          ...testValidator.depositProof.strategyValidator,
-          withdrawableEpoch,
-        }
-      );
-
-      await expect(tx)
-        .to.emit(compoundingStakingSSVStrategy, "DepositToValidatorExiting")
-        .withArgs(
-          nextDepositID,
-          parseEther(depositAmount.toString()),
-          withdrawableEpoch
-        );
-
-      // The deposit is still PENDING and the withdrawable epoch is set
-      const depositAfter = await compoundingStakingSSVStrategy.deposits(
-        nextDepositID
-      );
-      expect(depositAfter.status).to.equal(1); // PENDING
-      expect(depositAfter.withdrawableEpoch).to.equal(withdrawableEpoch);
-
-      // The validator is in EXITING state
-      const { state: validatorStateAfter } =
-        await compoundingStakingSSVStrategy.validator(
-          testValidator.publicKeyHash
-        );
-      expect(validatorStateAfter).to.equal(4); // EXITING
->>>>>>> f18a3583
     });
   });
 
