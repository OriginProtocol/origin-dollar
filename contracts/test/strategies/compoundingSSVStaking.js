const { expect } = require("chai");
const { network } = require("hardhat");
const { BigNumber, Wallet } = require("ethers");
const { parseEther, parseUnits, keccak256, hexZeroPad, solidityPack } =
  require("ethers").utils;
const {
  getStorageAt,
  setBalance,
  setStorageAt,
} = require("@nomicfoundation/hardhat-network-helpers");
const { isCI } = require("../helpers");
const { shouldBehaveLikeGovernable } = require("../behaviour/governable");
const { shouldBehaveLikeStrategy } = require("../behaviour/strategy");
const { MAX_UINT256, ZERO_BYTES32 } = require("../../utils/constants");
const { impersonateAndFund } = require("../../utils/signers");
const { ethUnits, advanceTime } = require("../helpers");
const { setERC20TokenBalance } = require("../_fund");
const { zero } = require("../../utils/addresses");
const { calcDepositRoot } = require("../../tasks/beaconTesting");
const {
  hashPubKey,
  calcSlot,
  calcEpoch,
  calcBlockTimestamp,
} = require("../../utils/beacon");
const { randomBytes } = require("crypto");
const {
  testValidators,
  testBalancesProofs,
} = require("./compoundingSSVStaking-validatorsData.json");
const log = require("../../utils/logger")(
  "test:unit:strategy:compoundingSSVStaking"
);

const {
  createFixtureLoader,
  compoundingStakingSSVStrategyFixture,
  compoundingStakingSSVStrategyMerkleProofsMockedFixture,
} = require("./../_fixture");

const loadFixture = createFixtureLoader(compoundingStakingSSVStrategyFixture);
const loadFixtureMockedProofs = createFixtureLoader(
  compoundingStakingSSVStrategyMerkleProofsMockedFixture
);

const emptyCluster = [
  0, // validatorCount
  0, // networkFeeIndex
  0, // index
  true, // active
  0, // balance
];
const emptyOneBalanceProofs = {
  balancesContainerRoot: ZERO_BYTES32,
  balancesContainerProof: "0x",
  validatorBalanceLeaves: [ZERO_BYTES32],
  validatorBalanceProofs: ["0x"],
};
const emptyPendingDepositProofs = {
  pendingDepositContainerRoot: ZERO_BYTES32,
  pendingDepositContainerProof: "0x",
  pendingDepositIndexes: [],
  pendingDepositProofs: [],
};
const emptyOnePendingDepositProofs = {
  pendingDepositContainerRoot: ZERO_BYTES32,
  pendingDepositContainerProof: "0x",
  pendingDepositIndexes: [0],
  pendingDepositProofs: ["0x"],
};
const emptyTwoPendingDepositProofs = {
  pendingDepositContainerRoot: ZERO_BYTES32,
  pendingDepositContainerProof: "0x",
  pendingDepositIndexes: [1, 2],
  pendingDepositProofs: ["0x", "0x"],
};

const ETHInGwei = BigNumber.from("1000000000"); // 1 ETH in Gwei
const GweiInWei = BigNumber.from("1000000000"); // 1 Gwei in Wei

describe("Unit test: Compounding SSV Staking Strategy", function () {
  this.timeout(0);

  // Retry up to 3 times on CI
  this.retries(isCI ? 3 : 0);
  let sGov;
  let sVault;
  let fixture;

  beforeEach(async () => {
    fixture = await loadFixture();
    const { compoundingStakingSSVStrategy, josh, weth } = fixture;
    sGov = await impersonateAndFund(
      await compoundingStakingSSVStrategy.governor()
    );
    sVault = await impersonateAndFund(
      await compoundingStakingSSVStrategy.vaultAddress()
    );
    await weth
      .connect(josh)
      .approve(compoundingStakingSSVStrategy.address, MAX_UINT256);
  });

  shouldBehaveLikeGovernable(() => ({
    ...fixture,
    strategy: fixture.compoundingStakingSSVStrategy,
  }));

  shouldBehaveLikeStrategy(() => ({
    ...fixture,
    strategy: fixture.compoundingStakingSSVStrategy,
    assets: [fixture.weth],
    valueAssets: [],
    harvester: fixture.oethHarvester,
    vault: fixture.oethVault,
  }));

  describe("Initial setup", () => {
    it("Should anyone to send ETH", async () => {
      const { compoundingStakingSSVStrategy, strategist } = fixture;

      const signer = compoundingStakingSSVStrategy.provider.getSigner(
        strategist.address
      );
      const tx = {
        to: compoundingStakingSSVStrategy.address,
        value: parseEther("2"),
      };

      await expect(signer.sendTransaction(tx)).to.not.be.reverted;
    });

    it("SSV network should have allowance to spend SSV tokens of the strategy", async () => {
      const { compoundingStakingSSVStrategy, ssv } = fixture;

      const ssvNetworkAddress =
        await compoundingStakingSSVStrategy.SSV_NETWORK();
      await expect(
        await ssv.allowance(
          compoundingStakingSSVStrategy.address,
          ssvNetworkAddress
        )
      ).to.equal(MAX_UINT256);
    });
  });

  describe("Configuring the strategy", () => {
    it("Governor should be able to change the registrator address", async () => {
      const { compoundingStakingSSVStrategy, strategist } = fixture;

      const tx = await compoundingStakingSSVStrategy
        .connect(sGov)
        .setRegistrator(strategist.address);

      await expect(tx)
        .to.emit(compoundingStakingSSVStrategy, "RegistratorChanged")
        .withArgs(strategist.address);
    });

    it("Non governor should not be able to change the registrator address", async () => {
      const { compoundingStakingSSVStrategy, strategist } = fixture;

      await expect(
        compoundingStakingSSVStrategy
          .connect(strategist)
          .setRegistrator(strategist.address)
      ).to.be.revertedWith("Caller is not the Governor");
    });

    it("Should support WETH as the only asset", async () => {
      const { compoundingStakingSSVStrategy, weth } = fixture;

      const assets = await compoundingStakingSSVStrategy.supportsAsset(
        weth.address
      );
      expect(assets).to.equal(true);
    });
    it("Should not collect rewards", async () => {
      const { compoundingStakingSSVStrategy, governor } = fixture;

      await compoundingStakingSSVStrategy
        .connect(governor)
        .setHarvesterAddress(governor.address);

      const collectRewards = compoundingStakingSSVStrategy
        .connect(governor)
        .collectRewardTokens();
      await expect(collectRewards).to.revertedWith("Unsupported function");
    });
    it("Non governor should not be able to reset the first deposit flag", async () => {
      const { compoundingStakingSSVStrategy, strategist, josh } = fixture;

      const signers = [strategist, josh];
      for (const signer of signers) {
        await expect(
          compoundingStakingSSVStrategy.connect(signer).resetFirstDeposit()
        ).to.be.revertedWith("Caller is not the Governor");
      }
    });
    it("Should revert reset of first deposit if there is no first deposit", async () => {
      const { compoundingStakingSSVStrategy, governor } = fixture;

      await expect(
        compoundingStakingSSVStrategy.connect(governor).resetFirstDeposit()
      ).to.be.revertedWith("No first deposit");
    });
    it("Registrator or governor should be the only ones to pause the strategy", async () => {
      const {
        compoundingStakingSSVStrategy,
        governor,
        validatorRegistrator,
        josh,
      } = fixture;

      await compoundingStakingSSVStrategy.connect(governor).pause();
      await compoundingStakingSSVStrategy.connect(governor).unPause();
      await compoundingStakingSSVStrategy.connect(validatorRegistrator).pause();
      await compoundingStakingSSVStrategy.connect(governor).unPause();

      await expect(
        compoundingStakingSSVStrategy.connect(josh).pause()
      ).to.be.revertedWith("Not Registrator or Governor");
    });
  });

  const processValidator = async (
    testValidator,
    state = "VERIFIED_DEPOSIT"
  ) => {
    const { beaconRoots, compoundingStakingSSVStrategy, validatorRegistrator } =
      fixture;

    const depositAmount = 1;

    // Register a new validator with the SSV Network
    const regTx = await compoundingStakingSSVStrategy
      .connect(validatorRegistrator)
      .registerSsvValidator(
        testValidator.publicKey,
        testValidator.operatorIds,
        testValidator.sharesData,
        0, // SSV amount
        emptyCluster
      );

    if (state === "REGISTERED") return regTx;

    // Stake ETH to the new validator

    await depositToStrategy(depositAmount);

    const depositDataRoot = await calcDepositRoot(
      compoundingStakingSSVStrategy.address,
      "0x02",
      testValidator.publicKey,
      testValidator.signature,
      depositAmount
    );

    const depositGwei = BigNumber.from(depositAmount).mul(ETHInGwei); // Convert ETH to Gwei

    const stakeTx = await compoundingStakingSSVStrategy
      .connect(validatorRegistrator)
      .stakeEth(
        {
          pubkey: testValidator.publicKey,
          signature: testValidator.signature,
          depositDataRoot,
        },
        depositGwei
      );
    const { pendingDepositRoot, depositSlot } = await getLastDeposit(
      compoundingStakingSSVStrategy
    );

    if (state === "STAKED") return stakeTx;

    // Verify the validator

    // Set BeaconRoot for timestamp
    await beaconRoots["setBeaconRoot(uint256,bytes32)"](
      testValidator.validatorProof.nextBlockTimestamp,
      testValidator.validatorProof.root
    );

    // Verify the validator
    const verifiedValidatorTx =
      await compoundingStakingSSVStrategy.verifyValidator(
        testValidator.validatorProof.nextBlockTimestamp,
        testValidator.index,
        testValidator.publicKeyHash,
        compoundingStakingSSVStrategy.address,
        testValidator.validatorProof.bytes
      );

    if (state === "VERIFIED_VALIDATOR") return verifiedValidatorTx;

    // Set parent beacon root for the block after the verification slots
    const depositProcessedSlot = depositSlot + 10000n;

    await beaconRoots["setBeaconRoot(uint256,bytes32)"](
      calcBlockTimestamp(depositProcessedSlot) + 12n,
      testValidator.depositProof.processedBeaconBlockRoot
    );

    const verifiedDepositTx = await compoundingStakingSSVStrategy.verifyDeposit(
      pendingDepositRoot,
      depositProcessedSlot,
      testValidator.depositProof.firstPendingDeposit,
      testValidator.depositProof.strategyValidator
    );

    if (state === "VERIFIED_DEPOSIT") return verifiedDepositTx;

    throw Error(`Invalid state: ${state}`);
  };

  const topUpValidator = async (
    testValidator,
    depositAmount,
    state = "VERIFIED_DEPOSIT"
  ) => {
    const { compoundingStakingSSVStrategy, validatorRegistrator } = fixture;

    // Stake ETH to the new validator

    await depositToStrategy(depositAmount);

    const depositDataRoot = await calcDepositRoot(
      compoundingStakingSSVStrategy.address,
      "0x02",
      testValidator.publicKey,
      testValidator.signature,
      depositAmount
    );

    const depositGwei = parseUnits(depositAmount.toString(), 9);

    const stakeTx = await compoundingStakingSSVStrategy
      .connect(validatorRegistrator)
      .stakeEth(
        {
          pubkey: testValidator.publicKey,
          signature: testValidator.signature,
          depositDataRoot,
        },
        depositGwei
      );

    if (state === "STAKED") return stakeTx;

    const verifiedDepositTx = await verifyDeposit(testValidator);

    if (state === "VERIFIED_DEPOSIT") return verifiedDepositTx;

    throw Error(`Invalid state: ${state}`);
  };

  const verifyDeposit = async (testValidator) => {
    const { beaconRoots, compoundingStakingSSVStrategy } = fixture;

    const { pendingDepositRoot, depositSlot } = await getLastDeposit(
      compoundingStakingSSVStrategy
    );

    // Set parent beacon root for the block after the verification slots
    const depositProcessedSlot = depositSlot + 10000n;
    // Put the slot the validator of the first pending deposit was created one epoch later
    const firstDepositValidatorCreatedSlot = depositProcessedSlot + 32n;

    await beaconRoots["setBeaconRoot(uint256,bytes32)"](
      calcBlockTimestamp(depositProcessedSlot) + 12n,
      testValidator.depositProof.processedBeaconBlockRoot
    );
    await beaconRoots["setBeaconRoot(uint256,bytes32)"](
      calcBlockTimestamp(firstDepositValidatorCreatedSlot) + 12n,
      testValidator.depositProof.validatorBeaconBlockRoot
    );

    const verifiedDepositTx = await compoundingStakingSSVStrategy.verifyDeposit(
      pendingDepositRoot,
      depositProcessedSlot,
      testValidator.depositProof.firstPendingDeposit,
      testValidator.depositProof.strategyValidator
    );

    return verifiedDepositTx;
  };

  // call right after depositing to the strategy
  const getLastDeposit = async (compoundingStakingSSVStrategy) => {
    const lastBlock = await ethers.provider.getBlock("latest");
    // roughly the deposit slot
    const depositSlot = calcSlot(lastBlock.timestamp);

    const pendingDepositRoot = await compoundingStakingSSVStrategy.depositList(
      (await compoundingStakingSSVStrategy.depositListLength()).sub(1)
    );

    return {
      depositSlot,
      pendingDepositRoot,
    };
  };

  const snapBalances = async (beaconBlockRoot) => {
    const { compoundingStakingSSVStrategy, beaconRoots, validatorRegistrator } =
      fixture;

    if (!beaconBlockRoot) {
      beaconBlockRoot = "0x" + randomBytes(32).toString("hex");
      log(`Generated random beacon block root: ${beaconBlockRoot}`);
    }

    // Disable auto-mining dynamically
    await network.provider.send("evm_setAutomine", [false]);

    await beaconRoots["setBeaconRoot(bytes32)"](beaconBlockRoot);

    await compoundingStakingSSVStrategy
      .connect(validatorRegistrator)
      .snapBalances();

    // Mine both txs
    await ethers.provider.send("evm_mine", []);
    // Enable auto-mining
    await network.provider.send("evm_setAutomine", [true]);

    const lastBlock = await ethers.provider.getBlock("latest");

    return { beaconBlockRoot, timestamp: lastBlock.timestamp };
  };

  const assertBalances = async ({
    wethAmount,
    ethAmount,
    balancesProof,
    pendingDepositAmount,
    activeValidators,
    hackDeposits = true,
  }) => {
    const {
      compoundingStakingSSVStrategy,
      compoundingStakingStrategyView,
      weth,
    } = fixture;

    if (wethAmount > 0) {
      // Set some WETH in the strategy
      await setERC20TokenBalance(
        compoundingStakingSSVStrategy.address,
        weth,
        parseEther(wethAmount.toString())
      );
    }

    if (ethAmount > 0) {
      // Set some execution rewards
      await setBalance(
        compoundingStakingSSVStrategy.address,
        parseEther(ethAmount.toString())
      );
    }

    await snapBalances(balancesProof.blockRoot);

    const filteredBalanceLeaves =
      balancesProof.balanceProofs.validatorBalanceLeaves.filter((_, index) =>
        activeValidators.includes(index)
      );
    const filteredBalanceProofs =
      balancesProof.balanceProofs.validatorBalanceProofs.filter((_, index) =>
        activeValidators.includes(index)
      );
    const filteredBalances = balancesProof.validatorBalances.filter(
      (_, index) => activeValidators.includes(index)
    );

    const deposits = await compoundingStakingStrategyView.getPendingDeposits();

    const pendingDepositIndexes =
      balancesProof.pendingDepositProofsData.pendingDepositIndexes.slice(
        0,
        deposits.length
      );
    const pendingDepositProofs =
      balancesProof.pendingDepositProofsData.pendingDepositProofs.slice(
        0,
        deposits.length
      );

    if (hackDeposits) {
      // hack the pendingDepositRoots in the strategy's depositList array
      for (let i = 0; i < deposits.length; i++) {
        await hackDepositList(
          i,
          balancesProof.pendingDepositProofsData.pendingDepositRoots[i],
          deposits[i]
        );
      }
    }

    const balanceProofsData = {
      ...balancesProof.balanceProofs,
      validatorBalanceLeaves: filteredBalanceLeaves,
      validatorBalanceProofs: filteredBalanceProofs,
    };
    const pendingDepositProofsData = {
      pendingDepositContainerRoot:
        balancesProof.pendingDepositProofsData.pendingDepositContainerRoot,
      pendingDepositContainerProof:
        balancesProof.pendingDepositProofsData.pendingDepositContainerProof,
      pendingDepositIndexes,
      pendingDepositProofs,
    };

    // Verify balances with pending deposits and active validators
    const tx = await compoundingStakingSSVStrategy.verifyBalances(
      balanceProofsData,
      pendingDepositProofsData
    );

    // Do not restore the pendingDepositRoots as they can be removed in verifyBalances
    // for (let i = 0; i < deposits.length; i++) {
    //   await hackDepositList(i, deposits[i].pendingDepositRoot, deposits[i]);
    // }

    const totalDepositsWei = parseEther(pendingDepositAmount.toString());
    const wethBalance = parseEther(wethAmount.toString());
    const totalValidatorBalance = filteredBalances
      .map((balance) => parseEther(balance.toString()))
      .reduce((sum, balance) => sum.add(balance), parseEther("0"));
    const ethBalance = parseEther(ethAmount.toString());
    const totalBalance = totalDepositsWei
      .add(wethBalance)
      .add(totalValidatorBalance)
      .add(ethBalance);

    await expect(tx)
      .to.emit(compoundingStakingSSVStrategy, "BalancesVerified")
      .withNamedArgs({
        totalDepositsWei,
        totalValidatorBalance,
        ethBalance,
      });

    const verifiedEthBalance =
      await compoundingStakingSSVStrategy.lastVerifiedEthBalance();

    expect(verifiedEthBalance).to.equal(
      totalDepositsWei.add(totalValidatorBalance).add(ethBalance)
    );

    const stratBalance = await compoundingStakingSSVStrategy.checkBalance(
      weth.address
    );

    return {
      tx,
      totalDepositsWei,
      wethBalance,
      totalValidatorBalance,
      ethBalance,
      totalBalance,
      verifiedEthBalance,
      stratBalance,
    };
  };

  const hackDepositList = async (
    depositIndex,
    newPendingDepositRoot,
    oldDeposit
  ) => {
    const { compoundingStakingSSVStrategy } = fixture;

    // Calculate the storage slot for the deposit in the depositList array
    const depositListSlot = 53;
    const hexStringOf32Bytes = hexZeroPad(
      BigNumber.from(depositListSlot).toHexString(),
      32
    );
    const storageSlot = BigNumber.from(keccak256(hexStringOf32Bytes))
      .add(depositIndex)
      .toHexString();

    // Set the pending deposit root in the deposit list
    await setStorageAt(
      compoundingStakingSSVStrategy.address,
      storageSlot,
      newPendingDepositRoot
    );

    expect(
      await compoundingStakingSSVStrategy.depositList(depositIndex)
    ).to.equal(newPendingDepositRoot);

    // Slot 52 (base slot for mapping)
    const baseMappingSlot = 52n;

    const oldMappingSlot = keccak256(
      solidityPack(
        ["bytes32", "uint256"],
        [oldDeposit.pendingDepositRoot, baseMappingSlot]
      )
    );
    const depositSlot0 = await getStorageAt(
      compoundingStakingSSVStrategy.address,
      oldMappingSlot
    );
    const depositSlot1 = await getStorageAt(
      compoundingStakingSSVStrategy.address,
      BigNumber.from(oldMappingSlot).add(1).toHexString()
    );
    log(`Old deposit data:`);
    log(`  Slot 0: ${depositSlot0}`);
    log(`  Slot 1: ${depositSlot1}`);

    // Compute deposits mapping slot: keccak256(key . baseSlot)
    const newMappingSlot = keccak256(
      solidityPack(
        ["bytes32", "uint256"],
        [newPendingDepositRoot, baseMappingSlot]
      )
    );

    // Set the deposit data
    await setStorageAt(
      compoundingStakingSSVStrategy.address,
      newMappingSlot,
      depositSlot0
    );
    await setStorageAt(
      compoundingStakingSSVStrategy.address,
      BigNumber.from(newMappingSlot).add(1).toHexString(),
      depositSlot1
    );

    const newDeposit = await compoundingStakingSSVStrategy.deposits(
      newPendingDepositRoot
    );
    expect(newDeposit.pubKeyHash).to.equal(oldDeposit.pubKeyHash);
    expect(newDeposit.amountGwei).to.equal(oldDeposit.amountGwei);
    expect(newDeposit.slot).to.equal(oldDeposit.slot);
  };

  // Deposits WETH into the staking strategy
  const depositToStrategy = async (amount) => {
    const { compoundingStakingSSVStrategy, weth, josh } = fixture;

    const amountWei = parseEther(amount.toString());
    await weth
      .connect(josh)
      .transfer(compoundingStakingSSVStrategy.address, amountWei);
    await compoundingStakingSSVStrategy.connect(sVault).depositAll();
  };

  describe("Register, stake, withdraw and remove validators", () => {
    beforeEach(async () => {
      const { weth, josh, ssv, compoundingStakingSSVStrategy } = fixture;

      await setERC20TokenBalance(
        compoundingStakingSSVStrategy.address,
        ssv,
        "1000",
        hre
      );

      // Fund the strategy with WETH
      await weth
        .connect(josh)
        .transfer(compoundingStakingSSVStrategy.address, ethUnits("5000"));
    });

    const stakeValidators = async (testValidatorIndex, amount = 1) => {
      const { compoundingStakingSSVStrategy, validatorRegistrator } = fixture;

      const amountGwei = BigNumber.from(amount.toString()).mul(ETHInGwei);

      // there is a limitation to this function as it will only check for
      // a failure transaction with the last stake call
      // for (const testValidator of testValidators.slice(0, validators)) {
      const testValidator = testValidators[testValidatorIndex];
      expect(
        (
          await compoundingStakingSSVStrategy.validator(
            testValidator.publicKeyHash
          )
        ).state
      ).to.equal(0, "Validator state not 0 (NON_REGISTERED)");

      const ssvAmount = ethUnits("2");
      // Register a new validator with the SSV Network
      const regTx = await compoundingStakingSSVStrategy
        .connect(validatorRegistrator)
        .registerSsvValidator(
          testValidator.publicKey,
          testValidator.operatorIds,
          testValidator.sharesData,
          ssvAmount,
          emptyCluster
        );

      await expect(regTx)
        .to.emit(compoundingStakingSSVStrategy, "SSVValidatorRegistered")
        .withArgs(testValidator.publicKeyHash, testValidator.operatorIds);

      expect(
        (
          await compoundingStakingSSVStrategy.validator(
            testValidator.publicKeyHash
          )
        ).state
      ).to.equal(1, "Validator state not 1 (REGISTERED)");

      // Stake ETH to the new validator

      const depositDataRoot = await calcDepositRoot(
        compoundingStakingSSVStrategy.address,
        "0x02",
        testValidator.publicKey,
        testValidator.signature,
        amount
      );

      const stakeTx = compoundingStakingSSVStrategy
        .connect(validatorRegistrator)
        .stakeEth(
          {
            pubkey: testValidator.publicKey,
            signature: testValidator.signature,
            depositDataRoot,
          },
          amountGwei
        );

      await stakeTx;

      await expect(stakeTx)
        .to.emit(compoundingStakingSSVStrategy, "ETHStaked")
        .withNamedArgs({
          pubKeyHash: testValidator.publicKeyHash,
          pubKey: testValidator.publicKey,
          amountWei: amountGwei.mul(GweiInWei), // Convert Gwei to Wei
        });

      expect(
        (
          await compoundingStakingSSVStrategy.validator(
            testValidator.publicKeyHash
          )
        ).state
      ).to.equal(2, "Validator state not 2 (STAKED)");
    };

    it("Should stake to a validator: 1 ETH", async () => {
      await stakeValidators(0, 1);
    });

    it("Should stake 1 ETH then 2047 ETH to a validator", async () => {
      const {
        compoundingStakingSSVStrategy,
        validatorRegistrator,
        beaconRoots,
        weth,
      } = fixture;

      const testValidator = testValidators[0];

      const stratBalanceBefore =
        await compoundingStakingSSVStrategy.checkBalance(weth.address);

      // Register a new validator with the SSV Network
      await compoundingStakingSSVStrategy
        .connect(validatorRegistrator)
        .registerSsvValidator(
          testValidator.publicKey,
          testValidator.operatorIds,
          testValidator.sharesData,
          ethUnits("2"),
          emptyCluster
        );

      const depositDataRoot = await calcDepositRoot(
        compoundingStakingSSVStrategy.address,
        "0x02",
        testValidator.publicKey,
        testValidator.signature,
        1
      );

      // Stake 1 ETH to the new validator
      let stakeTx = await compoundingStakingSSVStrategy
        .connect(validatorRegistrator)
        .stakeEth(
          {
            pubkey: testValidator.publicKey,
            signature: testValidator.signature,
            depositDataRoot,
          },
          ETHInGwei.mul(1) // 1 ETH
        );
      const { pendingDepositRoot, depositSlot } = await getLastDeposit(
        compoundingStakingSSVStrategy
      );

      // The hash of the public key should match the leaf in the proof
      expect(hashPubKey(testValidator.publicKey)).to.equal(
        testValidator.publicKeyHash
      );

      // Set BeaconRoot for timestamp
      await beaconRoots["setBeaconRoot(uint256,bytes32)"](
        testValidator.validatorProof.nextBlockTimestamp,
        testValidator.validatorProof.root
      );

      // Verify the validator
      await compoundingStakingSSVStrategy.verifyValidator(
        testValidator.validatorProof.nextBlockTimestamp,
        testValidator.index,
        testValidator.publicKeyHash,
        compoundingStakingSSVStrategy.address,
        testValidator.validatorProof.bytes
      );

      // Set parent beacon root for the block after the verification slots
      const depositProcessedSlot = depositSlot + 10000n;
      // Put the slot the validator of the first pending deposit was created one epoch later
      const firstDepositValidatorCreatedSlot = depositProcessedSlot + 32n;

      await beaconRoots["setBeaconRoot(uint256,bytes32)"](
        calcBlockTimestamp(depositProcessedSlot) + 12n,
        testValidator.depositProof.processedBeaconBlockRoot
      );
      await beaconRoots["setBeaconRoot(uint256,bytes32)"](
        calcBlockTimestamp(firstDepositValidatorCreatedSlot) + 12n,
        testValidator.depositProof.validatorBeaconBlockRoot
      );

      await compoundingStakingSSVStrategy.verifyDeposit(
        pendingDepositRoot,
        depositProcessedSlot,
        testValidator.depositProof.firstPendingDeposit,
        testValidator.depositProof.strategyValidator
      );

      // Stake 2047 ETH to the new validator

      const secondDepositAmount = 2047;
      const depositDataRoot2 = await calcDepositRoot(
        compoundingStakingSSVStrategy.address,
        "0x02",
        testValidator.publicKey,
        testValidator.signature,
        secondDepositAmount
      );

      stakeTx = await compoundingStakingSSVStrategy
        .connect(validatorRegistrator)
        .stakeEth(
          {
            pubkey: testValidator.publicKey,
            signature: testValidator.signature,
            depositDataRoot: depositDataRoot2,
          },
          BigNumber.from(secondDepositAmount.toString()).mul(GweiInWei)
        );

      const { pendingDepositRoot: pendingDepositRoot2 } = await getLastDeposit(
        compoundingStakingSSVStrategy
      );

      await expect(stakeTx)
        .to.emit(compoundingStakingSSVStrategy, "ETHStaked")
        .withArgs(
          testValidator.publicKeyHash,
          pendingDepositRoot2,
          testValidator.publicKey,
          parseEther(secondDepositAmount.toString())
        );

      // Cheating here by using the same proof as before
      // it works as the deposit block is after the second deposit on the execution layer
      await compoundingStakingSSVStrategy.verifyDeposit(
        pendingDepositRoot2,
        depositProcessedSlot,
        testValidator.depositProof.firstPendingDeposit,
        testValidator.depositProof.strategyValidator
      );

      expect(
        await compoundingStakingSSVStrategy.checkBalance(weth.address)
      ).to.equal(stratBalanceBefore);
    });

    it("Should revert when first stake amount is not exactly 1 ETH", async () => {
      const { compoundingStakingSSVStrategy, validatorRegistrator } = fixture;

      const testValidator = testValidators[0];

      // Register a new validator with the SSV Network
      await compoundingStakingSSVStrategy
        .connect(validatorRegistrator)
        .registerSsvValidator(
          testValidator.publicKey,
          testValidator.operatorIds,
          testValidator.sharesData,
          ethUnits("2"),
          emptyCluster
        );

      // Try to stake 2 ETH to the new validator
      const stakeTx = compoundingStakingSSVStrategy
        .connect(validatorRegistrator)
        .stakeEth(
          {
            pubkey: testValidator.publicKey,
            signature: testValidator.signature,
            depositDataRoot: testValidator.depositProof.depositDataRoot,
          },
          BigNumber.from("2").mul(GweiInWei)
        );

      await expect(stakeTx).to.be.revertedWith("Invalid first deposit amount");
    });

    it("Should revert registerSsvValidator when contract paused", async () => {
      const { compoundingStakingSSVStrategy, governor, validatorRegistrator } =
        fixture;
      const testValidator = testValidators[0];

      await compoundingStakingSSVStrategy.connect(governor).pause();
      // Register a new validator with the SSV Network
      const tx = compoundingStakingSSVStrategy
        .connect(validatorRegistrator)
        .registerSsvValidator(
          testValidator.publicKey,
          testValidator.operatorIds,
          testValidator.sharesData,
          ethUnits("2"),
          emptyCluster
        );

      await expect(tx).to.be.revertedWith("Pausable: paused");
    });

    it("Should revert registerSsvValidator when contract paused", async () => {
      const { compoundingStakingSSVStrategy, governor, validatorRegistrator } =
        fixture;
      const testValidator = testValidators[0];

      // Register a new validator with the SSV Network
      await compoundingStakingSSVStrategy
        .connect(validatorRegistrator)
        .registerSsvValidator(
          testValidator.publicKey,
          testValidator.operatorIds,
          testValidator.sharesData,
          ethUnits("2"),
          emptyCluster
        );

      await compoundingStakingSSVStrategy.connect(governor).pause();

      const tx = compoundingStakingSSVStrategy
        .connect(validatorRegistrator)
        .stakeEth(
          {
            pubkey: testValidator.publicKey,
            signature: testValidator.signature,
            depositDataRoot: testValidator.depositProof.depositDataRoot,
          },
          GweiInWei
        );

      await expect(tx).to.be.revertedWith("Pausable: paused");
    });

    it("Should revert when registering a validator that is already registered", async () => {
      const { compoundingStakingSSVStrategy, validatorRegistrator } = fixture;

      const testValidator = testValidators[0];

      // Register a new validator with the SSV Network
      await compoundingStakingSSVStrategy
        .connect(validatorRegistrator)
        .registerSsvValidator(
          testValidator.publicKey,
          testValidator.operatorIds,
          testValidator.sharesData,
          ethUnits("2"),
          emptyCluster
        );

      // Try to register the same validator again
      await expect(
        compoundingStakingSSVStrategy
          .connect(validatorRegistrator)
          .registerSsvValidator(
            testValidator.publicKey,
            testValidator.operatorIds,
            testValidator.sharesData,
            ethUnits("2"),
            emptyCluster
          )
      ).to.be.revertedWith("Validator already registered");
    });

    it("Should revert when staking because of insufficient ETH balance", async () => {
      const { compoundingStakingSSVStrategy, validatorRegistrator, weth } =
        fixture;
      const testValidator = testValidators[0];
      let balance = await weth.balanceOf(compoundingStakingSSVStrategy.address);
      balance = balance.div(GweiInWei); // Convert from Wei to Gwei
      // Stake ETH to the unregistered validator
      const tx = compoundingStakingSSVStrategy
        .connect(validatorRegistrator)
        .stakeEth(
          {
            pubkey: testValidator.publicKey,
            signature: testValidator.signature,
            depositDataRoot: testValidator.depositProof.depositDataRoot,
          },
          balance.add(1) // 1e9 Gwei = 1 ETH
        );

      await expect(tx).to.be.revertedWith("Insufficient WETH");
    });

    it("Should revert when staking a validator that hasn't been registered", async () => {
      const { compoundingStakingSSVStrategy, validatorRegistrator } = fixture;

      const testValidator = testValidators[0];

      // Stake ETH to the unregistered validator
      const tx = compoundingStakingSSVStrategy
        .connect(validatorRegistrator)
        .stakeEth(
          {
            pubkey: testValidator.publicKey,
            signature: testValidator.signature,
            depositDataRoot: testValidator.depositProof.depositDataRoot,
          },
          ETHInGwei // 1e9 Gwei = 1 ETH
        );

      await expect(tx).to.be.revertedWith("Not registered or verified");
    });

    // Full validator exit

    it("Should exit a validator with no pending deposit", async () => {
      const { validatorRegistrator, compoundingStakingSSVStrategy } = fixture;

      // Third validator is later withdrawn later
      await processValidator(testValidators[3], "VERIFIED_DEPOSIT");
      await topUpValidator(
        testValidators[3],
        testValidators[3].depositProof.depositAmount - 1,
        "VERIFIED_DEPOSIT"
      );

      const validatorBefore = await compoundingStakingSSVStrategy.validator(
        testValidators[3].publicKeyHash
      );
      expect(validatorBefore.state).to.equal(3); // VERIFIED

      // Validator has 1588.918094377 ETH
      // assert balances so validator can be fully withdrawable
      await assertBalances({
        pendingDepositAmount: 0,
        wethAmount: 0,
        ethAmount: 0,
        balancesProof: testBalancesProofs[1],
        activeValidators: [2],
      });

      const validatorAfter = await compoundingStakingSSVStrategy.validator(
        testValidators[3].publicKeyHash
      );
      expect(validatorAfter.state).to.equal(4); // ACTIVE

      const tx = await compoundingStakingSSVStrategy
        .connect(validatorRegistrator)
        .validatorWithdrawal(testValidators[3].publicKey, 0, {
          value: 1,
        });

      await expect(tx)
        .to.emit(compoundingStakingSSVStrategy, "ValidatorWithdraw")
        .withArgs(testValidators[3].publicKeyHash, 0);

      expect(
        (
          await compoundingStakingSSVStrategy.validator(
            testValidators[3].publicKeyHash
          )
        ).state
      ).to.equal(5); // EXITING
    });

<<<<<<< HEAD
    it("Should revert when validator's balance hasn't been confirmed to equal or surpass 32.25 ETH", async () => {
=======
    it("Should exit a validator that is already exiting", async () => {
      const { validatorRegistrator, compoundingStakingSSVStrategy } = fixture;

      // Third validator is later withdrawn later
      await processValidator(testValidators[3], "VERIFIED_DEPOSIT");
      await topUpValidator(
        testValidators[3],
        testValidators[3].depositProof.depositAmount - 1,
        "VERIFIED_DEPOSIT"
      );

      const validatorBefore = await compoundingStakingSSVStrategy.validator(
        testValidators[3].publicKeyHash
      );
      expect(validatorBefore.state).to.equal(3); // VERIFIED

      // Validator has 1588.918094377 ETH
      // assert balances so validator can be fully withdrawable
      await assertBalances({
        pendingDepositAmount: 0,
        wethAmount: 0,
        ethAmount: 0,
        balancesProof: testBalancesProofs[1],
        activeValidators: [2],
      });

      const validatorAfter = await compoundingStakingSSVStrategy.validator(
        testValidators[3].publicKeyHash
      );
      expect(validatorAfter.state).to.equal(4); // ACTIVE

      // First exit
      await compoundingStakingSSVStrategy
        .connect(validatorRegistrator)
        .validatorWithdrawal(testValidators[3].publicKey, 0, {
          value: 1,
        });

      expect(
        (
          await compoundingStakingSSVStrategy.validator(
            testValidators[3].publicKeyHash
          )
        ).state
      ).to.equal(5); // EXITING

      // Second exit
      const tx = await compoundingStakingSSVStrategy
        .connect(validatorRegistrator)
        .validatorWithdrawal(testValidators[3].publicKey, 0, {
          value: 1,
        });

      await expect(tx)
        .to.emit(compoundingStakingSSVStrategy, "ValidatorWithdraw")
        .withArgs(testValidators[3].publicKeyHash, 0);
    });

    it("Should revert validator exit when validator's balance hasn't been confirmed to equal or surpass 32 ETH", async () => {
>>>>>>> e7fc5d20
      const { validatorRegistrator, compoundingStakingSSVStrategy } = fixture;

      // Third validator is later withdrawn later
      await processValidator(testValidators[3], "VERIFIED_DEPOSIT");
      await topUpValidator(testValidators[3], 32, "VERIFIED_DEPOSIT");

      // verifyBalances has not been called so the validator is still VERIFIED even though the
      // validator has more then 32.25 ETH staked

      const tx = compoundingStakingSSVStrategy
        .connect(validatorRegistrator)
        .validatorWithdrawal(testValidators[3].publicKey, 0, {
          value: 1,
        });

      await expect(tx).to.be.revertedWith("Validator not active/exiting");
    });

    it("Should revert partial withdrawal when validator's balance hasn't been confirmed to equal or surpass 32 ETH", async () => {
      const { validatorRegistrator, compoundingStakingSSVStrategy } = fixture;

      // Third validator is later withdrawn later
      await processValidator(testValidators[3], "VERIFIED_DEPOSIT");
      await topUpValidator(
        testValidators[3],
        testValidators[3].depositProof.depositAmount - 1,
        "VERIFIED_DEPOSIT"
      );

      const tx = compoundingStakingSSVStrategy
        .connect(validatorRegistrator)
        .validatorWithdrawal(testValidators[3].publicKey, 1, {
          value: 1,
        });

      await expect(tx).to.be.revertedWith("Validator not active/exiting");
    });

    it("Should revert when exiting a validator with a pending deposit", async () => {
      const { validatorRegistrator, compoundingStakingSSVStrategy } = fixture;

      // Third validator is later withdrawn later
      await processValidator(testValidators[3], "VERIFIED_DEPOSIT");
      // Stake but do not verify the deposit
      await topUpValidator(
        testValidators[3],
        testValidators[3].depositProof.depositAmount - 1,
        "VERIFIED_DEPOSIT"
      );

      // Validator has 1588.918094377 ETH
      // assert balances so validator can be fully withdrawable
      await assertBalances({
        pendingDepositAmount: 0,
        wethAmount: 0,
        ethAmount: 0,
        balancesProof: testBalancesProofs[1],
        activeValidators: [2],
      });

      await topUpValidator(testValidators[3], 1, "STAKED");

      // Amount 0 is a full validator exit
      const tx = compoundingStakingSSVStrategy
        .connect(validatorRegistrator)
        .validatorWithdrawal(testValidators[3].publicKey, 0, { value: 1 });

      await expect(tx).to.be.revertedWith("Pending deposit");
    });

    it("Should revert when verifying deposit between snapBalances and verifyBalances", async () => {
      const { beaconRoots, compoundingStakingSSVStrategy } = fixture;
      const testValidator = testValidators[3];

      // Third validator is later withdrawn later
      await processValidator(testValidator, "VERIFIED_VALIDATOR");
      const { pendingDepositRoot, depositSlot } = await getLastDeposit(
        compoundingStakingSSVStrategy
      );

      // Snap balances before the deposit is processed
      await compoundingStakingSSVStrategy.snapBalances();

      // Set parent beacon root for the block after the verification slots
      const depositProcessedSlot = depositSlot + 10000n;

      await beaconRoots["setBeaconRoot(uint256,bytes32)"](
        calcBlockTimestamp(depositProcessedSlot) + 12n,
        testValidator.depositProof.processedBeaconBlockRoot
      );

      const verifiedDepositTx = compoundingStakingSSVStrategy.verifyDeposit(
        pendingDepositRoot,
        depositProcessedSlot,
        testValidator.depositProof.firstPendingDeposit,
        testValidator.depositProof.strategyValidator
      );

      await expect(verifiedDepositTx).to.be.revertedWith(
        "Deposit after balance snapshot"
      );
    });

    it("Should partial withdraw from a validator with a pending deposit", async () => {
      const { validatorRegistrator, compoundingStakingSSVStrategy } = fixture;

      // Third validator is later withdrawn later
      await processValidator(testValidators[3], "VERIFIED_DEPOSIT");
      // Stake but do not verify the deposit
      await topUpValidator(
        testValidators[3],
        testValidators[3].depositProof.depositAmount - 1,
        "VERIFIED_DEPOSIT"
      );

      // Validator has 1588.918094377 ETH
      // assert balances so validator can be fully withdrawable
      await assertBalances({
        pendingDepositAmount: 0,
        wethAmount: 0,
        ethAmount: 0,
        balancesProof: testBalancesProofs[1],
        activeValidators: [2],
      });

      await topUpValidator(testValidators[3], 1, "STAKED");

      expect(
        (
          await compoundingStakingSSVStrategy.validator(
            testValidators[3].publicKeyHash
          )
        ).state
      ).to.equal(4); // ACTIVE

      const withdrawAmountGwei = ETHInGwei.mul(5);

      const tx = await compoundingStakingSSVStrategy
        .connect(validatorRegistrator)
        .validatorWithdrawal(testValidators[3].publicKey, withdrawAmountGwei, {
          value: 1,
        });

      await expect(tx)
        .to.emit(compoundingStakingSSVStrategy, "ValidatorWithdraw")
        .withArgs(
          testValidators[3].publicKeyHash,
          withdrawAmountGwei.mul(GweiInWei)
        );

      expect(
        (
          await compoundingStakingSSVStrategy.validator(
            testValidators[3].publicKeyHash
          )
        ).state
      ).to.equal(4); // ACTIVE
    });

    // Remove validator
    it("Should remove a validator when validator is registered", async () => {
      const { compoundingStakingSSVStrategy, validatorRegistrator } = fixture;

      const testValidator = testValidators[0];

      // Register a new validator with the SSV Network
      await compoundingStakingSSVStrategy
        .connect(validatorRegistrator)
        .registerSsvValidator(
          testValidator.publicKey,
          testValidator.operatorIds,
          testValidator.sharesData,
          ethUnits("2"),
          emptyCluster
        );

      expect(
        (
          await compoundingStakingSSVStrategy.validator(
            testValidator.publicKeyHash
          )
        ).state
      ).to.equal(1, "Validator state not 1 (REGISTERED)");

      // Withdraw from the validator
      const removeTx = compoundingStakingSSVStrategy
        .connect(validatorRegistrator)
        .removeSsvValidator(
          testValidator.publicKey,
          testValidator.operatorIds,
          emptyCluster
        );

      await expect(removeTx)
        .to.emit(compoundingStakingSSVStrategy, "SSVValidatorRemoved")
        .withArgs(testValidator.publicKeyHash, testValidator.operatorIds);
    });

    it("Should revert when removing a validator that is not registered", async () => {
      const { compoundingStakingSSVStrategy, validatorRegistrator } = fixture;

      const testValidator = testValidators[0];
      expect(
        (
          await compoundingStakingSSVStrategy.validator(
            testValidator.publicKeyHash
          )
        ).state
      ).to.equal(0, "Validator state not 0 (NON_REGISTERED)");

      // Try to remove a validator that is not registered
      const removeTx = compoundingStakingSSVStrategy
        .connect(validatorRegistrator)
        .removeSsvValidator(
          testValidator.publicKey,
          testValidator.operatorIds,
          emptyCluster
        );

      await expect(removeTx).to.be.revertedWith("Validator not regd or exited");
    });

    it("Should remove a validator when validator is exited", async () => {
      const {
        validatorRegistrator,
        compoundingStakingSSVStrategy,
        compoundingStakingStrategyView,
      } = fixture;

      // Third validator is later withdrawn later
      await processValidator(testValidators[3], "VERIFIED_DEPOSIT");
      await topUpValidator(
        testValidators[3],
        testValidators[3].depositProof.depositAmount - 1,
        "VERIFIED_DEPOSIT"
      );

      // Validator has 1588.918094377 ETH
      await assertBalances({
        pendingDepositAmount: 0,
        wethAmount: 0,
        ethAmount: 0,
        balancesProof: testBalancesProofs[1],
        activeValidators: [2],
      });

      await expect(
        (
          await compoundingStakingStrategyView.getVerifiedValidators()
        ).length
      ).to.equal(1);

      // Verify the validator with a zero balance which marks the validator as exited
      await assertBalances({
        pendingDepositAmount: 0,
        wethAmount: 0,
        ethAmount: 0,
        balancesProof: testBalancesProofs[2],
        activeValidators: [2],
      });

      await expect(
        (
          await compoundingStakingStrategyView.getVerifiedValidators()
        ).length
      ).to.equal(0);

      const removeTx = await compoundingStakingSSVStrategy
        .connect(validatorRegistrator)
        .removeSsvValidator(
          testValidators[3].publicKey,
          testValidators[3].operatorIds,
          emptyCluster
        );

      await expect(removeTx)
        .to.emit(compoundingStakingSSVStrategy, "SSVValidatorRemoved")
        .withArgs(
          testValidators[3].publicKeyHash,
          testValidators[3].operatorIds
        );
    });

    it("Should not remove a validator if it still has a pending deposit", async () => {
      const { compoundingStakingStrategyView } = fixture;
      const epochTime = 12 * 32;

      // Third validator is later withdrawn later
      await processValidator(testValidators[3], "VERIFIED_DEPOSIT");
      await topUpValidator(
        testValidators[3],
        testValidators[3].depositProof.depositAmount - 1,
        "VERIFIED_DEPOSIT"
      );

      // Validator has 1588.918094377 ETH
      await assertBalances({
        pendingDepositAmount: 0,
        wethAmount: 0,
        ethAmount: 0,
        balancesProof: testBalancesProofs[1],
        activeValidators: [2],
      });

      await expect(
        (
          await compoundingStakingStrategyView.getVerifiedValidators()
        ).length
      ).to.equal(1);

      // need to advance to a new slot so there are no duplicate deposits
      await advanceTime(epochTime * 4);

      await topUpValidator(
        testValidators[3],
        testValidators[3].depositProof.depositAmount - 1,
        "STAKED"
      );

      // Verify the validator with a zero balance doesn't mark the validator as exited
      // because it still has one pending deposit
      await assertBalances({
        pendingDepositAmount: 50.497526,
        wethAmount: 0,
        ethAmount: 0,
        balancesProof: testBalancesProofs[2],
        activeValidators: [2],
      });

      await expect(
        (
          await compoundingStakingStrategyView.getVerifiedValidators()
        ).length
      ).to.equal(1);

      // deposit to on beacon chain exited validator can still be verified
      await verifyDeposit(testValidators[3]);

      // and another snap/verify balances will exit that validator
      await assertBalances({
        pendingDepositAmount: 0,
        wethAmount: 0,
        ethAmount: 0,
        balancesProof: testBalancesProofs[2],
        activeValidators: [2],
      });

      // which means no more active validators
      await expect(
        (
          await compoundingStakingStrategyView.getVerifiedValidators()
        ).length
      ).to.equal(0);
    });

    it("Should revert when removing a validator that has been found", async () => {
      await stakeValidators(0, 1);

      const testValidator = testValidators[0];

      const { compoundingStakingSSVStrategy } = fixture;

      expect(
        (
          await compoundingStakingSSVStrategy.validator(
            testValidator.publicKeyHash
          )
        ).state
      ).to.equal(2, "Validator state not 2 (STAKED)");
    });
  });

  describe("Verify deposits", () => {
    const testValidator = testValidators[1];
    let pendingDepositRoot;
    let depositSlot;
    beforeEach(async () => {
      const { compoundingStakingSSVStrategy } = fixture;

      // register, stake and verify validator
      await processValidator(testValidator, "VERIFIED_VALIDATOR");
      const lastDeposit = await getLastDeposit(compoundingStakingSSVStrategy);
      pendingDepositRoot = lastDeposit.pendingDepositRoot;
      depositSlot = lastDeposit.depositSlot;
    });
    it("Should revert first pending deposit slot is zero", async () => {
      const { compoundingStakingSSVStrategy } = fixture;

      const tx = compoundingStakingSSVStrategy.verifyDeposit(
        pendingDepositRoot,
        depositSlot + 100n,
        { ...testValidator.depositProof.firstPendingDeposit, slot: 0 },
        testValidator.depositProof.strategyValidator
      );

      await expect(tx).to.be.revertedWith("Zero 1st pending deposit slot");
    });
    it("Should revert when no deposit", async () => {
      const { compoundingStakingSSVStrategy } = fixture;

      const invalidPendingDepositRoot = "0x" + randomBytes(32).toString("hex");

      const tx = compoundingStakingSSVStrategy.verifyDeposit(
        invalidPendingDepositRoot,
        depositSlot + 100n,
        testValidator.depositProof.firstPendingDeposit,
        testValidator.depositProof.strategyValidator
      );

      await expect(tx).to.be.revertedWith("Deposit not pending");
    });

    it("Should revert when deposit verified again", async () => {
      const { beaconRoots, compoundingStakingSSVStrategy } = fixture;

      const depositProcessedSlot = depositSlot + 100n;
      await beaconRoots["setBeaconRoot(uint256,bytes32)"](
        calcBlockTimestamp(depositProcessedSlot) + 12n,
        testValidator.depositProof.processedBeaconBlockRoot
      );

      await compoundingStakingSSVStrategy.verifyDeposit(
        pendingDepositRoot,
        depositProcessedSlot,
        testValidator.depositProof.firstPendingDeposit,
        testValidator.depositProof.strategyValidator
      );

      const tx = compoundingStakingSSVStrategy.verifyDeposit(
        pendingDepositRoot,
        depositProcessedSlot + 1n,
        testValidator.depositProof.firstPendingDeposit,
        testValidator.depositProof.strategyValidator
      );

      await expect(tx).to.be.revertedWith("Deposit not pending");
    });
  });

  describe("Deposit/Withdraw in the strategy", () => {
    it("Should deposit ETH in the strategy", async () => {
      const { compoundingStakingSSVStrategy, weth, josh } = fixture;
      const balBefore =
        await compoundingStakingSSVStrategy.depositedWethAccountedFor();
      const checkBalanceBefore =
        await compoundingStakingSSVStrategy.checkBalance(weth.address);

      const depositAmount = parseEther("10");
      await weth
        .connect(josh)
        .transfer(compoundingStakingSSVStrategy.address, depositAmount);
      const depositTx = compoundingStakingSSVStrategy
        .connect(sVault)
        .deposit(weth.address, depositAmount);

      await expect(depositTx)
        .to.emit(compoundingStakingSSVStrategy, "Deposit")
        .withArgs(weth.address, zero, depositAmount);

      expect(
        await compoundingStakingSSVStrategy.depositedWethAccountedFor()
      ).to.equal(
        balBefore.add(depositAmount),
        "Deposit amount not set properly"
      );
      expect(
        await compoundingStakingSSVStrategy.checkBalance(weth.address)
      ).to.equal(
        checkBalanceBefore.add(depositAmount),
        "Check balance not updated properly"
      );
    });

    it("Should depositAll ETH in the strategy when depositedWethAccountedFor is zero", async () => {
      const { compoundingStakingSSVStrategy, weth, josh } = fixture;

      const checkBalanceBefore =
        await compoundingStakingSSVStrategy.checkBalance(weth.address);
      const depositAmount = parseEther("10");
      await weth
        .connect(josh)
        .transfer(compoundingStakingSSVStrategy.address, depositAmount);
      const balBefore =
        await compoundingStakingSSVStrategy.depositedWethAccountedFor();

      const depositTx = compoundingStakingSSVStrategy
        .connect(sVault)
        .depositAll();

      await expect(depositTx)
        .to.emit(compoundingStakingSSVStrategy, "Deposit")
        .withArgs(weth.address, zero, depositAmount);

      expect(
        await compoundingStakingSSVStrategy.depositedWethAccountedFor()
      ).to.equal(
        balBefore.add(depositAmount),
        "Deposit amount not set properly"
      );

      expect(
        await compoundingStakingSSVStrategy.checkBalance(weth.address)
      ).to.equal(
        checkBalanceBefore.add(depositAmount),
        "Check balance not updated properly"
      );
    });

    it("Should depositAll ETH in the strategy when depositedWethAccountedFor is not zero", async () => {
      const { compoundingStakingSSVStrategy, weth, josh } = fixture;

      let depositAmount = parseEther("10");

      await weth
        .connect(josh)
        .transfer(compoundingStakingSSVStrategy.address, depositAmount);
      await compoundingStakingSSVStrategy
        .connect(sVault)
        .deposit(weth.address, depositAmount);

      const balBefore =
        await compoundingStakingSSVStrategy.depositedWethAccountedFor();

      expect(balBefore).to.equal(
        depositAmount,
        "Deposit amount not set properly"
      );

      depositAmount = parseEther("20");

      const checkBalanceBefore =
        await compoundingStakingSSVStrategy.checkBalance(weth.address);

      // Josh deposits more ETH
      await weth
        .connect(josh)
        .transfer(compoundingStakingSSVStrategy.address, depositAmount);

      const depositTx = compoundingStakingSSVStrategy
        .connect(sVault)
        .depositAll();

      await expect(depositTx)
        .to.emit(compoundingStakingSSVStrategy, "Deposit")
        .withArgs(weth.address, zero, depositAmount);

      expect(
        await compoundingStakingSSVStrategy.depositedWethAccountedFor()
      ).to.equal(
        balBefore.add(depositAmount),
        "Deposit amount not set properly"
      );

      expect(
        await compoundingStakingSSVStrategy.checkBalance(weth.address)
      ).to.equal(
        checkBalanceBefore.add(depositAmount),
        "Check balance not updated properly"
      );
    });

    it("Should revert when depositing 0 ETH in the strategy", async () => {
      const { compoundingStakingSSVStrategy, weth } = fixture;

      await expect(
        compoundingStakingSSVStrategy.connect(sVault).deposit(
          weth.address,
          0 // 0 ETH
        )
      ).to.be.revertedWith("Must deposit something");
    });

    it("Should withdraw ETH from the strategy, no ETH", async () => {
      const { compoundingStakingSSVStrategy, weth, josh } = fixture;

      const depositAmount = parseEther("10");
      await weth
        .connect(josh)
        .transfer(compoundingStakingSSVStrategy.address, depositAmount);
      await compoundingStakingSSVStrategy
        .connect(sVault)
        .deposit(weth.address, depositAmount);

      const checkBalanceBefore =
        await compoundingStakingSSVStrategy.checkBalance(weth.address);

      const withdrawTx = compoundingStakingSSVStrategy
        .connect(sVault)
        .withdraw(josh.address, weth.address, depositAmount);

      await expect(withdrawTx)
        .to.emit(compoundingStakingSSVStrategy, "Withdrawal")
        .withArgs(weth.address, zero, depositAmount);

      expect(
        await compoundingStakingSSVStrategy.depositedWethAccountedFor()
      ).to.equal(0, "Withdraw amount not set properly");

      expect(
        await compoundingStakingSSVStrategy.checkBalance(weth.address)
      ).to.equal(
        checkBalanceBefore.sub(depositAmount),
        "Check balance not updated properly"
      );
    });

    it("Should withdraw ETH from the strategy, withdraw some ETH", async () => {
      const { compoundingStakingSSVStrategy, weth, josh } = fixture;

      const depositAmount = parseEther("10");
      await weth
        .connect(josh)
        .transfer(compoundingStakingSSVStrategy.address, depositAmount);
      await compoundingStakingSSVStrategy
        .connect(sVault)
        .deposit(weth.address, depositAmount);

      // Donate raw ETH to the strategy
      await setBalance(compoundingStakingSSVStrategy.address, parseEther("5"));

      const checkBalanceBefore =
        await compoundingStakingSSVStrategy.checkBalance(weth.address);

      const withdrawTx = compoundingStakingSSVStrategy
        .connect(sVault)
        .withdraw(
          josh.address,
          weth.address,
          depositAmount.add(parseEther("5"))
        );

      await expect(withdrawTx)
        .to.emit(compoundingStakingSSVStrategy, "Withdrawal")
        .withArgs(weth.address, zero, depositAmount.add(parseEther("5")));

      expect(
        await compoundingStakingSSVStrategy.depositedWethAccountedFor()
      ).to.equal(0, "Withdraw amount not set properly");

      expect(
        await compoundingStakingSSVStrategy.checkBalance(weth.address)
      ).to.equal(
        checkBalanceBefore.sub(depositAmount), // The extra 5 ETH is raw ETH are not taken into account, this is expected behavior
        "Check balance not updated properly"
      );
    });

    it("Should revert when withdrawing other than WETH", async () => {
      const { compoundingStakingSSVStrategy, josh } = fixture;

      // Try to withdraw USDC instead of WETH
      await expect(
        compoundingStakingSSVStrategy
          .connect(sVault)
          .withdraw(josh.address, josh.address, parseEther("10"))
      ).to.be.revertedWith("Unsupported asset");
    });

    it("Should revert when withdrawing 0 ETH from the strategy", async () => {
      const { compoundingStakingSSVStrategy, weth, josh } = fixture;

      await expect(
        compoundingStakingSSVStrategy.connect(sVault).withdraw(
          josh.address,
          weth.address, // 0 ETH
          0 // 0 amount
        )
      ).to.be.revertedWith("Must withdraw something");
    });

    it("Should revert when withdrawing to the zero address", async () => {
      const { compoundingStakingSSVStrategy, weth } = fixture;

      await expect(
        compoundingStakingSSVStrategy.connect(sVault).withdraw(
          zero, // zero address
          weth.address,
          parseEther("10")
        )
      ).to.be.revertedWith("Must specify recipient");
    });

    it("Should withdrawAll ETH from the strategy, no ETH", async () => {
      const { compoundingStakingSSVStrategy, weth, josh } = fixture;

      const depositAmount = parseEther("10");
      await weth
        .connect(josh)
        .transfer(compoundingStakingSSVStrategy.address, depositAmount);
      await compoundingStakingSSVStrategy
        .connect(sVault)
        .deposit(weth.address, depositAmount);

      const withdrawTx = compoundingStakingSSVStrategy
        .connect(sVault)
        .withdrawAll();

      await expect(withdrawTx)
        .to.emit(compoundingStakingSSVStrategy, "Withdrawal")
        .withArgs(weth.address, zero, depositAmount);

      expect(
        await compoundingStakingSSVStrategy.depositedWethAccountedFor()
      ).to.equal(0, "Withdraw amount not set properly");

      expect(
        await compoundingStakingSSVStrategy.checkBalance(weth.address)
      ).to.equal(0, "Check balance not updated properly");
    });

    it("Should withdrawAll ETH from the strategy, withdraw some ETH", async () => {
      const { compoundingStakingSSVStrategy, weth, josh } = fixture;

      const depositAmount = parseEther("10");
      await weth
        .connect(josh)
        .transfer(compoundingStakingSSVStrategy.address, depositAmount);
      await compoundingStakingSSVStrategy
        .connect(sVault)
        .deposit(weth.address, depositAmount);

      // Donate raw ETH to the strategy
      await setBalance(compoundingStakingSSVStrategy.address, parseEther("5"));

      const withdrawTx = compoundingStakingSSVStrategy
        .connect(sVault)
        .withdrawAll();

      await expect(withdrawTx)
        .to.emit(compoundingStakingSSVStrategy, "Withdrawal")
        .withArgs(weth.address, zero, depositAmount.add(parseEther("5")));

      expect(
        await compoundingStakingSSVStrategy.depositedWethAccountedFor()
      ).to.equal(0, "Withdraw amount not set properly");

      expect(
        await compoundingStakingSSVStrategy.checkBalance(weth.address)
      ).to.equal(0, "Check balance not updated properly");
    });
  });

  describe("Strategy balances", () => {
    describe("When no execution rewards (ETH), no pending deposits and no active validators", () => {
      const verifyBalancesNoDepositsOrValidators = async () => {
        const { compoundingStakingSSVStrategy } = fixture;

        const tx = await compoundingStakingSSVStrategy.verifyBalances(
          {
            balancesContainerRoot: ZERO_BYTES32,
            balancesContainerProof: "0x",
            validatorBalanceLeaves: [],
            validatorBalanceProofs: [],
          },
          emptyPendingDepositProofs
        );

        return tx;
      };
      it("Should verify balances with no WETH", async () => {
        const { compoundingStakingSSVStrategy, weth } = fixture;

        const { timestamp } = await snapBalances();

        const tx = await verifyBalancesNoDepositsOrValidators();

        await expect(tx)
          .to.emit(compoundingStakingSSVStrategy, "BalancesVerified")
          .withArgs(
            timestamp,
            0, // totalDepositsWei
            0, // totalValidatorBalance
            0 // ethBalance
          );

        expect(
          await compoundingStakingSSVStrategy.lastVerifiedEthBalance(),
          "Last verified ETH balance"
        ).to.equal(0);
        expect(
          await compoundingStakingSSVStrategy.checkBalance(weth.address)
        ).to.equal(0);
      });
      it("Should verify balances with some WETH transferred before snap", async () => {
        const { compoundingStakingSSVStrategy, josh, weth } = fixture;

        // Send some WETH to the strategy before the snap
        const wethAmountAdded = parseEther("1.23");
        await weth
          .connect(josh)
          .transfer(compoundingStakingSSVStrategy.address, wethAmountAdded);
        await compoundingStakingSSVStrategy.connect(sVault).depositAll();

        const { timestamp } = await snapBalances();

        const tx = await verifyBalancesNoDepositsOrValidators();

        await expect(tx)
          .to.emit(compoundingStakingSSVStrategy, "BalancesVerified")
          .withArgs(
            timestamp,
            0, // totalDepositsWei
            0, // totalValidatorBalance
            0 // ethBalance
          );

        expect(
          await compoundingStakingSSVStrategy.lastVerifiedEthBalance(),
          "Last verified ETH balance"
        ).to.equal(0);
        expect(
          await compoundingStakingSSVStrategy.checkBalance(weth.address)
        ).to.equal(wethAmountAdded);
      });
      it("Should verify balances with some WETH transferred after snap", async () => {
        const { compoundingStakingSSVStrategy, josh, weth } = fixture;

        const { timestamp } = await snapBalances();

        // Send some WETH to the strategy after the snap
        const wethAmountAdded = parseEther("5.67");
        await weth
          .connect(josh)
          .transfer(compoundingStakingSSVStrategy.address, wethAmountAdded);

        const tx = await verifyBalancesNoDepositsOrValidators();

        await expect(tx)
          .to.emit(compoundingStakingSSVStrategy, "BalancesVerified")
          .withArgs(
            timestamp,
            0, // totalDepositsWei
            0, // totalValidatorBalance
            0 // ethBalance
          );

        expect(
          await compoundingStakingSSVStrategy.lastVerifiedEthBalance(),
          "Last verified ETH balance"
        ).to.equal(0);
        expect(
          await compoundingStakingSSVStrategy.checkBalance(weth.address)
        ).to.equal(wethAmountAdded);
      });
      it("Should verify balances with some WETH transferred before and after snap", async () => {
        const { compoundingStakingSSVStrategy, josh, weth } = fixture;

        // Send some WETH to the strategy before the snap
        const wethAmountBefore = parseEther("1.23");
        await weth
          .connect(josh)
          .transfer(compoundingStakingSSVStrategy.address, wethAmountBefore);

        const { timestamp } = await snapBalances();

        // Send some WETH to the strategy after the snap
        const wethAmountAdded = parseEther("5.67");
        await weth
          .connect(josh)
          .transfer(compoundingStakingSSVStrategy.address, wethAmountAdded);

        const tx = await verifyBalancesNoDepositsOrValidators();

        await expect(tx)
          .to.emit(compoundingStakingSSVStrategy, "BalancesVerified")
          .withArgs(
            timestamp,
            0, // totalDepositsWei
            0, // totalValidatorBalance
            0 // ethBalance
          );

        expect(
          await compoundingStakingSSVStrategy.lastVerifiedEthBalance(),
          "Last verified ETH balance"
        ).to.equal(0);
        expect(
          await compoundingStakingSSVStrategy.checkBalance(weth.address)
        ).to.equal(wethAmountBefore.add(wethAmountAdded));
      });
      it("Should verify balances with one registered validator", async () => {
        await processValidator(testValidators[0], "REGISTERED");

        const balancesAfter = await assertBalances({
          pendingDepositAmount: 0,
          wethAmount: 10,
          ethAmount: 0,
          balancesProof: testBalancesProofs[2],
          activeValidators: [], // no active validators
        });

        expect(balancesAfter.wethBalance).to.equal(parseEther("10"));
        expect(balancesAfter.verifiedEthBalance).to.equal(0);
        expect(balancesAfter.stratBalance).to.equal(parseEther("10"));
      });
      it("Should verify balances with one staked validator", async () => {
        await processValidator(testValidators[0], "STAKED");

        const balancesAfter = await assertBalances({
          pendingDepositAmount: 1,
          wethAmount: 0,
          ethAmount: 0,
          balancesProof: testBalancesProofs[2],
          activeValidators: [], // no active validators
        });

        const depositAmountWei = parseEther("1");
        expect(balancesAfter.totalDepositsWei).to.equal(depositAmountWei);
        expect(balancesAfter.verifiedEthBalance).to.equal(depositAmountWei);
        expect(balancesAfter.stratBalance).to.equal(depositAmountWei);
      });
      it("Should verify balances with one exited verified validator", async () => {
        // Test validator has index 2018225 has a 32.008954871 balance
        const testValidatorIndex = 4;
        await processValidator(
          testValidators[testValidatorIndex],
          "VERIFIED_VALIDATOR"
        );

        await assertBalances({
          pendingDepositAmount: 1,
          wethAmount: 0,
          ethAmount: 0,
          balancesProof: testBalancesProofs[5],
          activeValidators: [testValidatorIndex],
        });
      });
      it("Should not verify a validator with incorrect withdrawal credential validator type", async () => {
        const originalValidatorProof = testValidators[0].validatorProof.bytes;
        // replace the 0x02 validator type credentials to an invalid 0x01 one
        const wrongValidatorTypeProof =
          "0x01" + originalValidatorProof.substring(4);
        testValidators[0].validatorProof.bytes = wrongValidatorTypeProof;

        await expect(
          processValidator(testValidators[0], "VERIFIED_DEPOSIT")
        ).to.be.revertedWith("Invalid withdrawal cred");

        testValidators[0].validatorProof.bytes = originalValidatorProof;
      });

      it("Should not verify a validator with incorrect withdrawal zero padding", async () => {
        const originalValidatorProof = testValidators[0].validatorProof.bytes;
        // replace the 0x02 validator type credentials to an invalid 0x01 one
        const wrongValidatorTypeProof =
          "0x020001" + originalValidatorProof.substring(8);
        testValidators[0].validatorProof.bytes = wrongValidatorTypeProof;

        await expect(
          processValidator(testValidators[0], "VERIFIED_DEPOSIT")
        ).to.be.revertedWith("Invalid withdrawal cred");

        testValidators[0].validatorProof.bytes = originalValidatorProof;
      });

      it("Should verify balances with one verified deposit", async () => {
        await processValidator(testValidators[0], "VERIFIED_DEPOSIT");

        const balancesAfter = await assertBalances({
          pendingDepositAmount: 0,
          wethAmount: 0,
          ethAmount: 0,
          balancesProof: testBalancesProofs[2],
          activeValidators: [0],
        });

        const expectedValidatorBalance = parseEther(
          testBalancesProofs[2].validatorBalances[0].toString()
        );
        expect(balancesAfter.totalDepositsWei).to.equal(0);
        expect(balancesAfter.totalValidatorBalance).to.equal(
          expectedValidatorBalance
        );
        expect(balancesAfter.verifiedEthBalance).to.equal(
          expectedValidatorBalance
        );
        expect(balancesAfter.stratBalance).to.equal(expectedValidatorBalance);
      });
    });
    describe("When an active validator does a", () => {
      let balancesBefore;
      beforeEach(async () => {
        // Third validator is later withdrawn later
        await processValidator(testValidators[3], "VERIFIED_DEPOSIT");
        await topUpValidator(
          testValidators[3],
          testValidators[3].depositProof.depositAmount - 1,
          "VERIFIED_DEPOSIT"
        );
      });
      describe("partial withdrawal", () => {
        beforeEach(async () => {
          balancesBefore = await assertBalances({
            pendingDepositAmount: 0,
            wethAmount: 0,
            ethAmount: 0,
            balancesProof: testBalancesProofs[0],
            activeValidators: [2],
          });
        });
        it("Should account for a pending partial withdrawal", async () => {
          const { compoundingStakingSSVStrategy, validatorRegistrator } =
            fixture;

          const withdrawalAmount = 640;
          // fund 1 WEI for the withdrawal request
          await setBalance(compoundingStakingSSVStrategy.address, "0x1");
          const tx = await compoundingStakingSSVStrategy
            .connect(validatorRegistrator)
            .validatorWithdrawal(
              testValidators[3].publicKey,
              parseUnits(withdrawalAmount.toString(), 9)
            );

          await expect(tx)
            .to.emit(compoundingStakingSSVStrategy, "ValidatorWithdraw")
            .withArgs(
              testValidators[3].publicKeyHash,
              parseEther(withdrawalAmount.toString())
            );

          const balancesAfter = await assertBalances({
            pendingDepositAmount: 0,
            wethAmount: 0,
            ethAmount: 0,
            balancesProof: testBalancesProofs[0],
            activeValidators: [2],
          });
          expect(balancesAfter.stratBalance).to.equal(
            balancesBefore.stratBalance
          );
        });
        it("Should account for a processed partial withdrawal", async () => {
          const { compoundingStakingSSVStrategy, validatorRegistrator } =
            fixture;

          const withdrawalAmount = 640;
          // fund 1 WEI for the withdrawal request
          await setBalance(compoundingStakingSSVStrategy.address, "0x1");
          const tx = await compoundingStakingSSVStrategy
            .connect(validatorRegistrator)
            .validatorWithdrawal(
              testValidators[3].publicKey,
              parseUnits(withdrawalAmount.toString(), 9)
            );

          await expect(tx)
            .to.emit(compoundingStakingSSVStrategy, "ValidatorWithdraw")
            .withArgs(
              testValidators[3].publicKeyHash,
              parseEther(withdrawalAmount.toString())
            );

          const concensusRewards =
            testBalancesProofs[0].validatorBalances[2] -
            testBalancesProofs[1].validatorBalances[2] -
            withdrawalAmount;

          const balancesAfter = await assertBalances({
            pendingDepositAmount: 0,
            wethAmount: 0,
            ethAmount: withdrawalAmount + concensusRewards,
            balancesProof: testBalancesProofs[1],
            activeValidators: [2],
          });
          expect(balancesAfter.stratBalance).to.equal(
            balancesBefore.stratBalance
          );
        });
      });
      describe("full withdrawal", () => {
        beforeEach(async () => {
          balancesBefore = await assertBalances({
            pendingDepositAmount: 0,
            wethAmount: 0,
            ethAmount: 0,
            balancesProof: testBalancesProofs[1],
            activeValidators: [2],
          });
        });
        it("Should account for full withdrawal", async () => {
          const {
            compoundingStakingSSVStrategy,
            compoundingStakingStrategyView,
            validatorRegistrator,
          } = fixture;

          // Validator has 1588.918094377 ETH
          const withdrawalAmount = testBalancesProofs[1].validatorBalances[2];

          // Stake before balance are verified
          const activeValidatorsBefore =
            await compoundingStakingStrategyView.getVerifiedValidators();
          expect(activeValidatorsBefore.length).to.eq(1);
          expect(
            (
              await compoundingStakingSSVStrategy.validator(
                testValidators[3].publicKeyHash
              )
            ).state
          ).to.equal(4); // ACTIVE

          // fund 1 WEI for the withdrawal request
          await setBalance(compoundingStakingSSVStrategy.address, "0x1");
          const tx = await compoundingStakingSSVStrategy
            .connect(validatorRegistrator)
            .validatorWithdrawal(
              testValidators[3].publicKey,
              parseUnits(withdrawalAmount.toString(), 9)
            );

          await expect(tx)
            .to.emit(compoundingStakingSSVStrategy, "ValidatorWithdraw")
            .withArgs(
              testValidators[3].publicKeyHash,
              parseEther(withdrawalAmount.toString())
            );

          const balancesAfter = await assertBalances({
            pendingDepositAmount: 0,
            wethAmount: 0,
            ethAmount: withdrawalAmount,
            balancesProof: testBalancesProofs[2],
            activeValidators: [2],
          });

          // Check state after the balances are verified
          expect(balancesAfter.stratBalance).to.equal(
            balancesBefore.stratBalance
          );
          const activeValidatorsAfter =
            await compoundingStakingStrategyView.getVerifiedValidators();
          expect(activeValidatorsAfter.length).to.eq(0);
          expect(
            (
              await compoundingStakingSSVStrategy.validator(
                testValidators[3].publicKeyHash
              )
            ).state
          ).to.equal(6); // EXITED
        });
      });
    });
    describe("When WETH, ETH, no pending deposits and 2 active validators", () => {
      let balancesBefore;
      beforeEach(async () => {
        // register, stake, verify validator and verify deposit
        await processValidator(testValidators[0], "VERIFIED_DEPOSIT");
        await topUpValidator(
          testValidators[0],
          testValidators[0].depositProof.depositAmount - 1,
          "VERIFIED_DEPOSIT"
        );

        await processValidator(testValidators[1], "VERIFIED_DEPOSIT");
        await topUpValidator(
          testValidators[1],
          testValidators[1].depositProof.depositAmount - 1,
          "VERIFIED_DEPOSIT"
        );

        balancesBefore = await assertBalances({
          pendingDepositAmount: 0,
          wethAmount: 10,
          ethAmount: 0.987,
          balancesProof: testBalancesProofs[3],
          activeValidators: [0, 1],
        });
      });
      it("consensus rewards are earned by the validators", async () => {
        const balancesAfter = await assertBalances({
          pendingDepositAmount: 0,
          wethAmount: 10,
          ethAmount: 0.987,
          balancesProof: testBalancesProofs[4],
          activeValidators: [0, 1],
        });

        // Check the increase in consensus rewards
        const consensusRewards = parseEther("0.007672545");
        expect(balancesAfter.totalValidatorBalance).to.equal(
          balancesBefore.totalValidatorBalance.add(consensusRewards)
        );
        expect(balancesAfter.totalBalance).to.equal(
          balancesBefore.totalBalance.add(consensusRewards)
        );
      });
      it("execution rewards are earned as ETH in the strategy", async () => {
        const balancesAfter = await assertBalances({
          pendingDepositAmount: 0,
          wethAmount: 10,
          ethAmount: 1,
          balancesProof: testBalancesProofs[3],
          activeValidators: [0, 1],
        });

        // Check the increase in execution rewards
        const executionRewards = parseEther("0.013");
        expect(balancesAfter.ethBalance).to.equal(
          balancesBefore.ethBalance.add(executionRewards)
        );
        expect(balancesAfter.totalBalance).to.equal(
          balancesBefore.totalBalance.add(executionRewards)
        );
      });
      describe("when balances have been snapped", () => {
        let balancesProof;
        beforeEach(async () => {
          balancesProof = testBalancesProofs[3];
          await snapBalances(balancesProof.blockRoot);
        });
        it("Fail to verify balances with not enough validator leaves", async () => {
          const { compoundingStakingSSVStrategy } = fixture;

          // Verify balances with pending deposits and active validators
          const tx = compoundingStakingSSVStrategy.verifyBalances(
            {
              ...balancesProof.balanceProofs,
              // Only one when there is three active validators
              validatorBalanceLeaves: [
                balancesProof.balanceProofs.validatorBalanceLeaves[0],
              ],
              validatorBalanceProofs: [
                balancesProof.balanceProofs.validatorBalanceProofs[0],
                balancesProof.balanceProofs.validatorBalanceProofs[1],
              ],
            },
            emptyPendingDepositProofs
          );

          await expect(tx).to.be.revertedWith("Invalid balance leaves");
        });
        it("Fail to verify balances with too many validator leaves", async () => {
          const { compoundingStakingSSVStrategy } = fixture;

          // Verify balances with pending deposits and active validators
          const tx = compoundingStakingSSVStrategy.verifyBalances(
            {
              ...balancesProof.balanceProofs,
              // Three when there is two active validators
              validatorBalanceLeaves:
                balancesProof.balanceProofs.validatorBalanceLeaves,
              validatorBalanceProofs: [
                balancesProof.balanceProofs.validatorBalanceProofs[0],
                balancesProof.balanceProofs.validatorBalanceProofs[1],
              ],
            },
            emptyPendingDepositProofs
          );

          await expect(tx).to.be.revertedWith("Invalid balance leaves");
        });
        it("Fail to verify balances with not enough validator proofs", async () => {
          const { compoundingStakingSSVStrategy } = fixture;

          // Verify balances with pending deposits and active validators
          const tx = compoundingStakingSSVStrategy.verifyBalances(
            {
              ...balancesProof.balanceProofs,
              validatorBalanceLeaves: [
                balancesProof.balanceProofs.validatorBalanceLeaves[0],
                balancesProof.balanceProofs.validatorBalanceLeaves[1],
              ],
              // Only one when there is two active validators
              validatorBalanceProofs: [
                balancesProof.balanceProofs.validatorBalanceProofs[0],
              ],
            },
            emptyPendingDepositProofs
          );

          await expect(tx).to.be.revertedWith("Invalid balance proofs");
        });
        it("Fail to verify balances with too many proofs", async () => {
          const { compoundingStakingSSVStrategy } = fixture;

          // Verify balances with pending deposits and active validators
          const tx = compoundingStakingSSVStrategy.verifyBalances(
            {
              ...balancesProof.balanceProofs,
              validatorBalanceLeaves: [
                balancesProof.balanceProofs.validatorBalanceLeaves[0],
                balancesProof.balanceProofs.validatorBalanceLeaves[1],
              ],
              // Three when there is two active validators
              validatorBalanceProofs:
                balancesProof.balanceProofs.validatorBalanceProofs,
            },
            emptyPendingDepositProofs
          );

          await expect(tx).to.be.revertedWith("Invalid balance proofs");
        });
      });
    });
    describe("With 21 active validators", () => {
      const testValidatorCount = 21;
      const testValidatorProofs = [...Array(testValidatorCount).keys()];
      beforeEach(async () => {
        // register, stake, verify validator and verify deposit
        for (let i = 0; i < testValidatorCount; i++) {
          log(
            `Processing testValidators[${i}] with index ${testValidators[i].index}`
          );
          expect(hashPubKey(testValidators[i].publicKey)).to.equal(
            testValidators[i].publicKeyHash,
            `testValidators[${i}] public key hash mismatch with validator index ${testValidators[i].index}`
          );
          await processValidator(testValidators[i], "VERIFIED_DEPOSIT");
          // Top up the validator to ensure it has enough balance
          await topUpValidator(
            testValidators[i],
            testValidators[i].depositProof.depositAmount - 1,
            "VERIFIED_DEPOSIT"
          );
        }
      });
      it("Should verify balances with some WETH, ETH and no deposits", async () => {
        const { compoundingStakingStrategyView } = fixture;

        const activeValidators =
          await compoundingStakingStrategyView.getVerifiedValidators();
        log(
          `Active validators: ${activeValidators.map((v) => v.index).join(",")}`
        );

        await assertBalances({
          pendingDepositAmount: 0,
          wethAmount: 123.456,
          ethAmount: 0.345,
          balancesProof: testBalancesProofs[5],
          activeValidators: testValidatorProofs,
        });
      });
      it("Should verify balances with one validator exited with two pending deposits", async () => {
        // Add two deposits to the fourth validator (index 3) that has a zero balance
        // These deposits should be deleted
        await topUpValidator(testValidators[3], 1, "STAKED");
        await topUpValidator(testValidators[3], 2, "STAKED");

        await assertBalances({
          pendingDepositAmount: 3,
          wethAmount: 123.456,
          ethAmount: 0.345,
          balancesProof: testBalancesProofs[5],
          activeValidators: testValidatorProofs,
        });
      });
      it("Should verify balances with one validator exited with two pending deposits and three deposits to non-exiting validators", async () => {
        // Add two deposits to the first validator (index 0) that has a balance
        // These deposits should be kept
        await topUpValidator(testValidators[0], 2, "STAKED");
        await topUpValidator(testValidators[0], 3, "STAKED");
        // Add another deposit to the second validator (index 1) that has a balance
        await topUpValidator(testValidators[1], 4, "STAKED");

        // Add two deposits to the fourth validator (index 3) that has a zero balance
        await topUpValidator(testValidators[3], 5, "STAKED");
        await topUpValidator(testValidators[3], 6, "STAKED");

        await assertBalances({
          pendingDepositAmount: 20, // 2 + 3 + 4 + 5 + 6
          wethAmount: 123.456,
          ethAmount: 0.345,
          balancesProof: testBalancesProofs[5],
          activeValidators: testValidatorProofs,
        });
      });
    });
  });

  describe("Compounding SSV Staking Strategy Mocked proofs", function () {
    beforeEach(async () => {
      fixture = await loadFixtureMockedProofs();
      const { compoundingStakingSSVStrategy, josh, weth } = fixture;
      sGov = await impersonateAndFund(
        await compoundingStakingSSVStrategy.governor()
      );
      sVault = await impersonateAndFund(
        await compoundingStakingSSVStrategy.vaultAddress()
      );
      await weth
        .connect(josh)
        .approve(compoundingStakingSSVStrategy.address, MAX_UINT256);
    });

    it("Should be allowed 2 deposits to an exiting validator ", async () => {
      const {
        compoundingStakingSSVStrategy,
        compoundingStakingStrategyView,
        mockBeaconProof,
      } = fixture;
      // when modifying a json object make a copy
      const testValidator = JSON.parse(JSON.stringify(testValidators[3]));

      // Third validator is later withdrawn later
      await processValidator(testValidator, "VERIFIED_DEPOSIT");

      await topUpValidator(
        testValidator,
        testValidator.depositProof.depositAmount - 1,
        "STAKED"
      );
      const { depositSlot, pendingDepositRoot: pendingDepositRoot1 } =
        await getLastDeposit(compoundingStakingSSVStrategy);

      await topUpValidator(
        testValidator,
        testValidator.depositProof.depositAmount - 2,
        "STAKED"
      );
      const { pendingDepositRoot: pendingDepositRoot2 } = await getLastDeposit(
        compoundingStakingSSVStrategy
      );

      const lastBlock = await ethers.provider.getBlock("latest");
      const epochTime = 12 * 32;

      // 2 epochs from now
      const nextNextEpoch = calcEpoch(
        lastBlock.timestamp + epochTime * 2
      ).toString();

      // simulate validator slashed from the beacon chain
      testValidator.depositProof.strategyValidator.withdrawableEpoch =
        nextNextEpoch;

      await compoundingStakingSSVStrategy.verifyDeposit(
        pendingDepositRoot1,
        depositSlot + 1000n,
        testValidator.depositProof.firstPendingDeposit,
        testValidator.depositProof.strategyValidator
      );

      await compoundingStakingSSVStrategy.verifyDeposit(
        pendingDepositRoot2,
        depositSlot + 1000n,
        testValidator.depositProof.firstPendingDeposit,
        testValidator.depositProof.strategyValidator
      );

      let depositData1 = await compoundingStakingSSVStrategy.deposits(
        pendingDepositRoot1
      );
      let depositData2 = await compoundingStakingSSVStrategy.deposits(
        pendingDepositRoot2
      );

      await expect(depositData1.status).to.equal(2); // VERIFIED
      await expect(depositData2.status).to.equal(2); // VERIFIED

      await advanceTime(epochTime * 4);

      // simulate validator has exited and been swept by the beacon chain sweeping process
      await mockBeaconProof.setValidatorBalance(testValidator.index, 0);

      await assertBalances({
        pendingDepositAmount: 0,
        wethAmount: 0,
        ethAmount: 0,
        balancesProof: {
          balanceProofs: emptyOneBalanceProofs,
          pendingDepositProofsData: emptyTwoPendingDepositProofs,
          validatorBalances: [],
        },
        activeValidators: [0],
        hackDeposits: false,
      });

      // verify that the deposits have been removed as the validator has simulated
      // to been fully exited
      const deposits =
        await compoundingStakingStrategyView.getPendingDeposits();
      expect(deposits.length).to.equal(0);

      depositData1 = await compoundingStakingSSVStrategy.deposits(
        pendingDepositRoot1
      );
      depositData2 = await compoundingStakingSSVStrategy.deposits(
        pendingDepositRoot2
      );

      // Verify that the deposits have been marked as VERIFIED as they
      // were removed
      await expect(depositData1.status).to.equal(2); // VERIFIED
      await expect(depositData2.status).to.equal(2); // VERIFIED
    });

    it("Should verify validator that has a front-run deposit", async () => {
      const { compoundingStakingSSVStrategy, compoundingStakingStrategyView } =
        fixture;

      // Third validator is later withdrawn later
      const testValidator = testValidators[3];

      await processValidator(testValidator, "STAKED");
      const { pendingDepositRoot } = await getLastDeposit(
        compoundingStakingSSVStrategy
      );

      const lastVerifiedEthBalanceBefore =
        await compoundingStakingSSVStrategy.lastVerifiedEthBalance();

      // Verify the the invalid validator
      const attackerAddress = Wallet.createRandom().address;

      const tx = await compoundingStakingSSVStrategy.verifyValidator(
        testValidator.validatorProof.nextBlockTimestamp,
        testValidator.index,
        testValidator.publicKeyHash,
        attackerAddress,
        "0x" // empty proof as it is not verified in the mock
      );

      await expect(tx)
        .to.emit(compoundingStakingSSVStrategy, "ValidatorInvalid")
        .withArgs(testValidator.publicKeyHash);

      // Validator is invalid
      const { state: validatorStateAfter } =
        await compoundingStakingSSVStrategy.validator(
          testValidator.publicKeyHash
        );
      expect(validatorStateAfter).to.equal(8); // INVALID

      // There are no pending deposits
      const pendingDeposits =
        await compoundingStakingStrategyView.getPendingDeposits();
      expect(pendingDeposits).to.have.lengthOf(0);

      // The deposit status is VERIFIED
      const depositData = await compoundingStakingSSVStrategy.deposits(
        pendingDepositRoot
      );
      expect(depositData.status).to.equal(2); // VERIFIED

      // The last verified ETH balance is reduced by the 1 ETH deposit
      expect(
        await compoundingStakingSSVStrategy.lastVerifiedEthBalance()
      ).to.equal(lastVerifiedEthBalanceBefore.sub(parseEther("1")));

      // The first deposit flag is still set
      expect(await compoundingStakingSSVStrategy.firstDeposit()).to.equal(true);
    });

    it("Should fail to verify front-run deposit", async () => {
      const { compoundingStakingSSVStrategy } = fixture;

      // Third validator is later withdrawn later
      const testValidator = testValidators[3];

      await processValidator(testValidator, "STAKED");
      const { pendingDepositRoot } = await getLastDeposit(
        compoundingStakingSSVStrategy
      );

      expect(await compoundingStakingSSVStrategy.firstDeposit()).to.equal(true);

      await compoundingStakingSSVStrategy.verifyValidator(
        testValidator.validatorProof.nextBlockTimestamp,
        testValidator.index,
        testValidator.publicKeyHash,
        Wallet.createRandom().address,
        "0x" // empty proof as it is not verified in the mock
      );

      const currentBlock = await ethers.provider.getBlock();
      const depositSlot = calcSlot(currentBlock.timestamp);
      // Set parent beacon root for the block after the verification slots
      const depositProcessedSlot = depositSlot + 100n;

      const tx = compoundingStakingSSVStrategy.verifyDeposit(
        pendingDepositRoot,
        depositProcessedSlot,
        testValidator.depositProof.firstPendingDeposit,
        testValidator.depositProof.strategyValidator
      );
      await expect(tx).to.be.revertedWith("Deposit not pending");
    });

    it("Governor should reset first deposit after front-run deposit", async () => {
      const { compoundingStakingSSVStrategy, governor } = fixture;

      // Third validator is later withdrawn later
      const testValidator = testValidators[3];

      await processValidator(testValidator, "STAKED");

      expect(await compoundingStakingSSVStrategy.firstDeposit()).to.equal(true);

      await compoundingStakingSSVStrategy.verifyValidator(
        testValidator.validatorProof.nextBlockTimestamp,
        testValidator.index,
        testValidator.publicKeyHash,
        Wallet.createRandom().address,
        "0x" // empty proof as it is not verified in the mock
      );

      const tx = await compoundingStakingSSVStrategy
        .connect(governor)
        .resetFirstDeposit();

      await expect(tx).to.emit(
        compoundingStakingSSVStrategy,
        "FirstDepositReset"
      );

      expect(await compoundingStakingSSVStrategy.firstDeposit()).to.equal(
        false
      );
    });

    it("Should remove a validator from SSV cluster when validator is invalid", async () => {
      const { compoundingStakingSSVStrategy, validatorRegistrator } = fixture;

      // Third validator is later withdrawn later
      const testValidator = testValidators[3];

      await processValidator(testValidator, "STAKED");

      expect(await compoundingStakingSSVStrategy.firstDeposit()).to.equal(true);

      await compoundingStakingSSVStrategy.verifyValidator(
        testValidator.validatorProof.nextBlockTimestamp,
        testValidator.index,
        testValidator.publicKeyHash,
        Wallet.createRandom().address,
        "0x" // empty proof as it is not verified in the mock
      );

      const tx = await compoundingStakingSSVStrategy
        .connect(validatorRegistrator)
        .removeSsvValidator(
          testValidator.publicKey,
          testValidator.operatorIds,
          emptyCluster
        );

      await expect(tx)
        .to.emit(compoundingStakingSSVStrategy, "SSVValidatorRemoved")
        .withArgs(testValidator.publicKeyHash, testValidator.operatorIds);
    });

    it("Should fail to active a validator with a 32.25 ETH balance", async () => {
      const { compoundingStakingSSVStrategy, mockBeaconProof } = fixture;

      // Third validator is later withdrawn later
      const testValidator = testValidators[3];

      await processValidator(testValidator, "VERIFIED_DEPOSIT");
      await topUpValidator(testValidator, 31, "VERIFIED_DEPOSIT");

      const validatorBefore = await compoundingStakingSSVStrategy.validator(
        testValidator.publicKeyHash
      );
      expect(validatorBefore.state).to.equal(3); // VERIFIED

      await compoundingStakingSSVStrategy.snapBalances();

      // Set validator balance to 32.25 Gwei
      await mockBeaconProof.setValidatorBalance(
        testValidator.index,
        parseUnits("32.25", 9)
      );

      const tx = await compoundingStakingSSVStrategy.verifyBalances(
        emptyOneBalanceProofs,
        emptyPendingDepositProofs
      );

      await expect(tx)
        .to.emit(compoundingStakingSSVStrategy, "BalancesVerified")
        .withNamedArgs({
          totalDepositsWei: 0,
        });

      // The validator should still be VERIFIED, not ACTIVE
      const validatorAfter = await compoundingStakingSSVStrategy.validator(
        testValidator.publicKeyHash
      );
      expect(validatorAfter.state).to.equal(3); // VERIFIED
    });

    it("Should active a validator with more than 32.25 ETH balance", async () => {
      const { compoundingStakingSSVStrategy, mockBeaconProof } = fixture;

      // Third validator is later withdrawn later
      const testValidator = testValidators[3];

      await processValidator(testValidator, "VERIFIED_DEPOSIT");
      await topUpValidator(testValidator, 31, "VERIFIED_DEPOSIT");

      const validatorBefore = await compoundingStakingSSVStrategy.validator(
        testValidator.publicKeyHash
      );
      expect(validatorBefore.state).to.equal(3); // VERIFIED

      await compoundingStakingSSVStrategy.snapBalances();

      // Set validator balance to 32.26 Gwei
      await mockBeaconProof.setValidatorBalance(
        testValidator.index,
        parseUnits("32.26", 9)
      );

      const tx = await compoundingStakingSSVStrategy.verifyBalances(
        emptyOneBalanceProofs,
        emptyPendingDepositProofs
      );

      await expect(tx)
        .to.emit(compoundingStakingSSVStrategy, "BalancesVerified")
        .withNamedArgs({
          totalDepositsWei: 0,
        });

      // The validator should still be ACTIVE
      const validatorAfter = await compoundingStakingSSVStrategy.validator(
        testValidator.publicKeyHash
      );
      expect(validatorAfter.state).to.equal(4); // ACTIVE
    });

    describe("When a verified validator is exiting after being slashed And a new deposit is made to the validator", () => {
      const depositAmount = 3;
      // Validator is later withdrawn later
      const testValidator = testValidators[11];
      let lastDeposit;
      let withdrawableEpoch, withdrawableSlot, withdrawableTimestamp;
      let strategyValidatorData;
      beforeEach(async () => {
        const { compoundingStakingSSVStrategy } = fixture;

        await processValidator(testValidator, "VERIFIED_DEPOSIT");
        await topUpValidator(
          testValidator,
          testValidator.depositProof.depositAmount - 1,
          "VERIFIED_DEPOSIT"
        );

        await topUpValidator(testValidator, depositAmount, "STAKED");

        lastDeposit = await getLastDeposit(compoundingStakingSSVStrategy);

        // Withdrawable epoch is 4 epochs from the current block
        const currentBlock = await ethers.provider.getBlock();
        withdrawableEpoch = calcEpoch(currentBlock.timestamp) + 4n;
        withdrawableSlot = withdrawableEpoch * 32n;
        withdrawableTimestamp = Number(calcBlockTimestamp(withdrawableSlot));

        strategyValidatorData = {
          ...testValidator.depositProof.strategyValidator,
          withdrawableEpoch,
        };
      });
      it("Should fail verify deposit when first pending deposit slot before the withdrawable epoch", async () => {
        const { compoundingStakingSSVStrategy } = fixture;

        const firstPendingDepositSlot = withdrawableSlot - 1n;
        const depositProcessedSlot = withdrawableSlot;
        const firstPendingDeposit = {
          ...testValidator.depositProof.firstPendingDeposit,
          slot: firstPendingDepositSlot,
        };

        const tx = compoundingStakingSSVStrategy.verifyDeposit(
          lastDeposit.pendingDepositRoot,
          depositProcessedSlot,
          firstPendingDeposit,
          strategyValidatorData
        );

        await expect(tx).to.be.revertedWith("Exit Deposit likely not proc.");
      });
      it("Should verify deposit when the first pending deposit slot equals the withdrawable epoch", async () => {
        const {
          compoundingStakingSSVStrategy,
          compoundingStakingStrategyView,
        } = fixture;

        const firstPendingDepositSlot = withdrawableSlot;
        const depositProcessedSlot = withdrawableSlot;
        const firstPendingDeposit = {
          ...testValidator.depositProof.firstPendingDeposit,
          slot: firstPendingDepositSlot,
        };

        const tx = await compoundingStakingSSVStrategy.verifyDeposit(
          lastDeposit.pendingDepositRoot,
          depositProcessedSlot,
          firstPendingDeposit,
          strategyValidatorData
        );

        await expect(tx)
          .to.emit(compoundingStakingSSVStrategy, "DepositVerified")
          .withArgs(
            lastDeposit.pendingDepositRoot,
            parseEther(depositAmount.toString())
          );

        // The deposit is verified
        const depositAfter = await compoundingStakingSSVStrategy.deposits(
          lastDeposit.pendingDepositRoot
        );
        expect(depositAfter.status).to.equal(2); // VERIFIED

        // No pending deposits
        expect(await compoundingStakingStrategyView.getPendingDeposits()).to.be
          .empty;
      });
      it("Should verify deposit when the first pending deposit slot is after the withdrawable epoch", async () => {
        const {
          compoundingStakingSSVStrategy,
          compoundingStakingStrategyView,
        } = fixture;

        const firstPendingDepositSlot = withdrawableSlot + 1n;
        const depositProcessedSlot = firstPendingDepositSlot + 5n;
        const firstPendingDeposit = {
          ...testValidator.depositProof.firstPendingDeposit,
          slot: firstPendingDepositSlot,
        };

        const tx = await compoundingStakingSSVStrategy.verifyDeposit(
          lastDeposit.pendingDepositRoot,
          depositProcessedSlot,
          firstPendingDeposit,
          strategyValidatorData
        );

        await expect(tx)
          .to.emit(compoundingStakingSSVStrategy, "DepositVerified")
          .withArgs(
            lastDeposit.pendingDepositRoot,
            parseEther(depositAmount.toString())
          );

        // The deposit is verified
        const depositAfter = await compoundingStakingSSVStrategy.deposits(
          lastDeposit.pendingDepositRoot
        );
        expect(depositAfter.status).to.equal(2); // VERIFIED

        // No pending deposits
        expect(await compoundingStakingStrategyView.getPendingDeposits()).to.be
          .empty;
      });

      describe("When deposit has been verified to an exiting validator", () => {
        beforeEach(async () => {
          const { compoundingStakingSSVStrategy } = fixture;

          const firstPendingDepositSlot = withdrawableSlot + 1n;
          const depositProcessedSlot = firstPendingDepositSlot + 5n;

          await compoundingStakingSSVStrategy.verifyDeposit(
            lastDeposit.pendingDepositRoot,
            depositProcessedSlot,
            testValidator.depositProof.firstPendingDeposit,
            strategyValidatorData
          );
        });

        it("Should verify balances", async () => {
          const { compoundingStakingSSVStrategy, mockBeaconProof } = fixture;

          const { timestamp: currentTimestamp } =
            await ethers.provider.getBlock();

          // Advance the EVM time to after the withdrawable timestamp
          await advanceTime(withdrawableTimestamp - currentTimestamp + 12);

          const { timestamp: advancedTimestamp } =
            await ethers.provider.getBlock();

          expect(advancedTimestamp).to.greaterThan(withdrawableTimestamp);

          await compoundingStakingSSVStrategy.snapBalances();

          // Set the validator balance to zero
          await mockBeaconProof.setValidatorBalance(
            testValidator.index,
            MAX_UINT256
          );

          const tx = await compoundingStakingSSVStrategy.verifyBalances(
            emptyOneBalanceProofs,
            emptyOnePendingDepositProofs
          );

          await expect(tx)
            .to.emit(compoundingStakingSSVStrategy, "BalancesVerified")
            .withNamedArgs({
              totalDepositsWei: 0,
            });
        });
      });
    });
  });

  /*
  it("Deposit alternate deposit_data_root ", async () => {
    const { depositContractUtils } = fixture;

    const withdrawalCredentials = solidityPack(
      ["bytes1", "bytes11", "address"],
      [
        "0x01",
        "0x0000000000000000000000",
        // mainnet Native Staking Strategy proxy
        "0x34edb2ee25751ee67f68a45813b22811687c0238",
      ]
    );
    expect(withdrawalCredentials).to.equal(
      "0x01000000000000000000000034edb2ee25751ee67f68a45813b22811687c0238"
    );

    const expectedDepositDataRoot =
      await depositContractUtils.calculateDepositDataRoot(
        // Mainnet fork test public key
        "0xaba6acd335d524a89fb89b9977584afdb23f34a6742547fa9ec1c656fbd2bfc0e7a234460328c2731828c9a43be06e25",
        withdrawalCredentials,
        // Mainnet fork test signature
        "0x90157a1c1b26384f0b4d41bec867d1a000f75e7b634ac7c4c6d8dfc0b0eaeb73bcc99586333d42df98c6b0a8c5ef0d8d071c68991afcd8fbbaa8b423e3632ee4fe0782bc03178a30a8bc6261f64f84a6c833fb96a0f29de1c34ede42c4a859b0"
      );

    expect(
      "0xf7d704e25a2b5bea06fafa2dfe5c6fa906816e5c1622400339b2088a11d5f446"
    ).to.equal(expectedDepositDataRoot, "Incorrect deposit data root");
  });
  */
});<|MERGE_RESOLUTION|>--- conflicted
+++ resolved
@@ -1100,9 +1100,6 @@
       ).to.equal(5); // EXITING
     });
 
-<<<<<<< HEAD
-    it("Should revert when validator's balance hasn't been confirmed to equal or surpass 32.25 ETH", async () => {
-=======
     it("Should exit a validator that is already exiting", async () => {
       const { validatorRegistrator, compoundingStakingSSVStrategy } = fixture;
 
@@ -1161,8 +1158,7 @@
         .withArgs(testValidators[3].publicKeyHash, 0);
     });
 
-    it("Should revert validator exit when validator's balance hasn't been confirmed to equal or surpass 32 ETH", async () => {
->>>>>>> e7fc5d20
+    it("Should revert when validator's balance hasn't been confirmed to equal or surpass 32.25 ETH", async () => {
       const { validatorRegistrator, compoundingStakingSSVStrategy } = fixture;
 
       // Third validator is later withdrawn later
