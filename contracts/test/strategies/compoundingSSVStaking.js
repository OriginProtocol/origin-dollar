--- conflicted
+++ resolved
@@ -1562,8 +1562,7 @@
 
         await expect(
           processValidator(testValidators[0], "VERIFIED_DEPOSIT")
-        ).to.be.revertedWith("Invalid validator type");
-<<<<<<< HEAD
+        ).to.be.revertedWith("Invalid withdrawal cred");
 
         testValidators[0].validatorProof.bytes = originalValidatorProof;
       });
@@ -1577,9 +1576,7 @@
 
         await expect(
           processValidator(testValidators[0], "VERIFIED_DEPOSIT")
-        ).to.be.revertedWith("Invalid withdrawal credentials");
-=======
->>>>>>> 575ca564
+        ).to.be.revertedWith("Invalid withdrawal cred");
 
         testValidators[0].validatorProof.bytes = originalValidatorProof;
       });
