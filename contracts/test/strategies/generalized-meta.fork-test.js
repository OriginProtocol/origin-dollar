const { expect } = require("chai");
const hre = require("hardhat");
const { ethers } = hre;

const { units, ousdUnits, isCI } = require("../helpers");
const {
  createFixtureLoader,
  convexGeneralizedMetaForkedFixture,
} = require("../fixture/_fixture");
const {
  tiltToMainToken,
  tiltTo3CRV_Metapool_automatic,
<<<<<<< HEAD
} = require("../fixture/_metastrategies-fixtures");
=======
} = require("../_metastrategies-fixtures");
const { impersonateAndFund } = require("../../utils/signers");
>>>>>>> 121b3500

const metastrategies = [
  {
    token: "LUSD",
    metapoolAddress: "0xEd279fDD11cA84bEef15AF5D39BB4d4bEE23F0cA",
    lpTokenAddress: "0xEd279fDD11cA84bEef15AF5D39BB4d4bEE23F0cA",
    metastrategyProxyName: "ConvexLUSDMetaStrategyProxy",
    rewardPoolAddress: "0x2ad92A7aE036a038ff02B96c88de868ddf3f8190",
    skipMewTest: false,
  },
];

metastrategies.forEach((config) => {
  describe.skip(`ForkTest: Convex 3pool/${config.token} Meta Strategy`, function () {
    this.timeout(0);

    // Retry up to 3 times on CI
    this.retries(isCI ? 3 : 0);

    let fixture;
    const loadFixture = createFixtureLoader(
      convexGeneralizedMetaForkedFixture,
      config
    );
    beforeEach(async () => {
      fixture = await loadFixture();
    });

    describe.skip("", () => {
      describe("Mint", function () {
        it("Should NOT stake DAI in Curve gauge via metapool", async function () {
          const { anna, dai } = fixture;
          await mintTest(fixture, anna, dai, "432000");
        });

        it("Should stake USDT in Curve gauge via metapool", async function () {
          const { josh, usdt } = fixture;
          await mintTest(fixture, josh, usdt, "100000");
        });

        it("Should stake USDC in Curve gauge via metapool", async function () {
          const { matt, usdc } = fixture;
          await mintTest(fixture, matt, usdc, "345000");
        });
      });

      describe("Redeem", function () {
        it("Should redeem", async () => {
          const { vault, ousd, usdt, usdc, anna } = fixture;
          await vault.connect(anna).allocate();
          await vault.connect(anna).rebase();
          const supplyBeforeMint = await ousd.totalSupply();

          const amount = "10000";

          // Mint with all three assets
          for (const asset of [usdt, usdc]) {
            await vault
              .connect(anna)
              .mint(asset.address, await units(amount, asset), 0);
          }
          await vault.connect(anna).allocate();

          const currentSupply = await ousd.totalSupply();
          const supplyAdded = currentSupply.sub(supplyBeforeMint);
          expect(supplyAdded).to.be.gte("20000");

          const currentBalance = await ousd
            .connect(anna)
            .balanceOf(anna.address);

          // Now try to redeem 20k - 1% (possible undervaluation of coins)
          await vault.connect(anna).redeem(ousdUnits("19800"), 0);

          // User balance should be down by 30k - 1%
          const newBalance = await ousd.connect(anna).balanceOf(anna.address);
          expect(currentBalance).to.approxEqualTolerance(
            newBalance.add(ousdUnits("19800")),
            1
          );

          const newSupply = await ousd.totalSupply();
          const supplyDiff = currentSupply.sub(newSupply);

          expect(supplyDiff).to.be.gte(
            ousdUnits("19800").sub(ousdUnits("19800").div(100))
          );
        });
      });

      describe("post deployment", () => {
        it("Should have the correct initial maxWithdrawalSlippage state", async function () {
          const { metaStrategy, anna } = fixture;
          expect(
            await metaStrategy.connect(anna).maxWithdrawalSlippage()
          ).to.equal(ousdUnits("0.01"));
        });
      });

      describe("Withdraw all", function () {
        it("Should not allow withdraw all when MEW tries to manipulate the pool", async function () {
          if (config.skipMewTest) {
            this.skip();
            return;
          }
          const { timelockAddr } = await getNamedAccounts();
          const sGovernor = await ethers.provider.getSigner(timelockAddr);

          const { vault, usdt, anna } = fixture;

          const sVault = await impersonateAndFund(vault.address);

          await vault.connect(anna).allocate();
          await vault.connect(anna).rebase();
          await tiltTo3CRV_Metapool_automatic(fixture);

          await vault
            .connect(anna)
            .mint(usdt.address, await units("30000", usdt), 0);
          await vault.connect(anna).allocate();

          await fixture.metaStrategy
            .connect(sGovernor)
            .setMaxWithdrawalSlippage(ousdUnits("0"));
          await tiltToMainToken(fixture);

          let error = false;
          try {
            await vault
              .connect(sGovernor)
              .withdrawAllFromStrategy(fixture.metaStrategyProxy.address);

            expect.fail("Transaction not reverted");
          } catch (e) {
            error = e.message;
          }

          /* Different implementations of Curve's StableSwap pools fail differently when the
           * the minimum expected token payout threshold is not reached. For that reason we
           * test the revert error against multiple possible values.
           */
          expect(error).to.be.oneOf([
            "Transaction reverted without a reason string",
            "VM Exception while processing transaction: reverted with reason string 'Not enough coins removed'",
          ]);

          // should not revert when slippage tolerance set to 10%
          await fixture.metaStrategy
            .connect(sVault)
            .setMaxWithdrawalSlippage(ousdUnits("0.1"));
          await vault
            .connect(sGovernor)
            .withdrawAllFromStrategy(fixture.metaStrategyProxy.address);
        });

        it("Should successfully withdrawAll even without any changes to maxWithdrawalSlippage", async function () {
          if (config.skipMewTest) {
            this.skip();
            return;
          }
          const { timelockAddr } = await getNamedAccounts();
          const sGovernor = await ethers.provider.getSigner(timelockAddr);

          const { vault, usdt, anna } = fixture;

          await impersonateAndFund(vault.address);

          await vault.connect(anna).allocate();
          await vault.connect(anna).rebase();
          await tiltTo3CRV_Metapool_automatic(fixture);

          await vault
            .connect(anna)
            .mint(usdt.address, await units("30000", usdt), 0);
          await vault.connect(anna).allocate();

          await vault
            .connect(sGovernor)
            .withdrawAllFromStrategy(fixture.metaStrategyProxy.address);
        });
      });
    });
  });
});

async function mintTest(fixture, user, asset, amount = "30000") {
  const { vault, ousd, dai, rewardPool } = fixture;
  // pre-allocate just in case vault was holding some funds
  await vault.connect(user).allocate();
  await vault.connect(user).rebase();
  const unitAmount = await units(amount, asset);

  const currentSupply = await ousd.totalSupply();
  const currentBalance = await ousd.connect(user).balanceOf(user.address);
  const currentRewardPoolBalance = await rewardPool
    .connect(user)
    .balanceOf(fixture.metaStrategyProxy.address);

  // Mint OUSD w/ asset
  await vault.connect(user).mint(asset.address, unitAmount, 0);
  await vault.connect(user).allocate();

  // Ensure user has correct balance (w/ 1% slippage tolerance)
  const newBalance = await ousd.connect(user).balanceOf(user.address);
  const balanceDiff = newBalance.sub(currentBalance);
  expect(balanceDiff).to.approxEqualTolerance(ousdUnits(amount), 1);

  // Supply checks
  const newSupply = await ousd.totalSupply();
  const supplyDiff = newSupply.sub(currentSupply);
  expect(supplyDiff).to.approxEqualTolerance(ousdUnits(amount), 1);

  // Ensure some LP tokens got staked under metaStrategy address
  const newRewardPoolBalance = await rewardPool
    .connect(user)
    .balanceOf(fixture.metaStrategyProxy.address);

  const rewardPoolBalanceDiff = newRewardPoolBalance.sub(
    currentRewardPoolBalance
  );

  if ((await vault.vaultBuffer()).toString() == "1000000000000000000") {
    // If Vault Buffer is 100%, shouldn't deposit anything to strategy
    expect(rewardPoolBalanceDiff).to.equal("0");
  } else if (asset.address === dai.address) {
    // Should not have staked when minted with DAI
    expect(rewardPoolBalanceDiff).to.equal("0");
  } else {
    // Should have staked the LP tokens for USDT and USDC
    expect(rewardPoolBalanceDiff).to.approxEqualTolerance(ousdUnits(amount), 5);
  }
}<|MERGE_RESOLUTION|>--- conflicted
+++ resolved
@@ -10,12 +10,8 @@
 const {
   tiltToMainToken,
   tiltTo3CRV_Metapool_automatic,
-<<<<<<< HEAD
 } = require("../fixture/_metastrategies-fixtures");
-=======
-} = require("../_metastrategies-fixtures");
 const { impersonateAndFund } = require("../../utils/signers");
->>>>>>> 121b3500
 
 const metastrategies = [
   {
