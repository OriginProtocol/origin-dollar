const { expect } = require("chai");
const { formatUnits, parseUnits } = require("ethers/lib/utils");

const addresses = require("../../utils/addresses");
const { units, isCI } = require("../helpers");

const { createFixtureLoader, makerDsrFixture } = require("../_fixture");

const log = require("../../utils/logger")("test:fork:ousd:makerDSR");

describe("ForkTest: Maker DSR Strategy", function () {
  this.timeout(0);

  // Retry up to 3 times on CI
  this.retries(isCI ? 3 : 0);

  let fixture;

  describe("post deployment", () => {
    const loadFixture = createFixtureLoader(makerDsrFixture);
    beforeEach(async () => {
      fixture = await loadFixture();
    });
    it("Should have constants and immutables set", async () => {
      const { vault, makerDsrStrategy } = fixture;

      expect(await makerDsrStrategy.platformAddress()).to.equal(
        addresses.mainnet.sDAI
      );
      expect(await makerDsrStrategy.vaultAddress()).to.equal(vault.address);
      expect(await makerDsrStrategy.shareToken()).to.equal(
        addresses.mainnet.sDAI
      );
      expect(await makerDsrStrategy.assetToken()).to.equal(
        addresses.mainnet.DAI
      );
      expect(
        await makerDsrStrategy.supportsAsset(addresses.mainnet.DAI)
      ).to.equal(true);
      expect(
        await makerDsrStrategy.assetToPToken(addresses.mainnet.DAI)
      ).to.equal(addresses.mainnet.sDAI);
      expect(await makerDsrStrategy.governor()).to.equal(
        addresses.mainnet.Timelock
      );
    });
    it("Should be able to check balance", async () => {
      const { dai, josh, makerDsrStrategy } = fixture;

      // This uses a transaction to call a view function so the gas usage can be reported.
      const tx = await makerDsrStrategy
        .connect(josh)
        .populateTransaction.checkBalance(dai.address);
      await josh.sendTransaction(tx);
    });
    it("Only Governor can approve all tokens", async () => {
      const {
        timelock,
        oldTimelock,
        strategist,
        josh,
        daniel,
        domen,
        vaultSigner,
        makerDsrStrategy,
        dai,
        sDAI,
      } = fixture;

      // Governor can approve all tokens
      const tx = await makerDsrStrategy
        .connect(timelock)
        .safeApproveAllTokens();
      await expect(tx).to.not.emit(sDAI, "Approval");
      await expect(tx).to.emit(dai, "Approval");

      for (const signer of [
        daniel,
        domen,
        josh,
        strategist,
        oldTimelock,
        vaultSigner,
      ]) {
        const tx = makerDsrStrategy.connect(signer).safeApproveAllTokens();
        await expect(tx).to.be.revertedWith("Caller is not the Governor");
      }
    });
  });

  describe("with some DAI in the vault", () => {
    const loadFixture = createFixtureLoader(makerDsrFixture, {
      daiMintAmount: 12000,
      depositToStrategy: false,
    });
    beforeEach(async () => {
      fixture = await loadFixture();
    });
    it("Vault should deposit some DAI to strategy", async function () {
      const {
        dai,
        ousd,
<<<<<<< HEAD
        vault,
        sDAI,
        makerDsrStrategy,
        vaultSigner,
        strategist,
      } = fixture;

      await vault.connect(strategist).rebase();
=======
        sDAI,
        makerDsrStrategy,
        vault,
        strategist,
        vaultSigner,
      } = fixture;
>>>>>>> 8dbbd675

      const daiDepositAmount = await units("1000", dai);

      // Vault transfers DAI to strategy
      await dai
        .connect(vaultSigner)
        .transfer(makerDsrStrategy.address, daiDepositAmount);

      await vault.connect(strategist).rebase();

      const ousdSupplyBefore = await ousd.totalSupply();

      log(
        `Before depositing ${formatUnits(
          daiDepositAmount
        )} DAI to Maker DSR Strategy`
      );

      const tx = await makerDsrStrategy
        .connect(vaultSigner)
        .deposit(dai.address, daiDepositAmount);

      log(`After depositing DAI to Maker DSR Strategy`);

      // Check emitted event
      await expect(tx)
        .to.emit(makerDsrStrategy, "Deposit")
        .withArgs(dai.address, sDAI.address, daiDepositAmount);

      // Check the OUSD total supply increase
      const ousdSupplyAfter = await ousd.totalSupply();
      expect(ousdSupplyAfter).to.approxEqualTolerance(
        ousdSupplyBefore.add(daiDepositAmount),
        0.1 // 0.1% or 10 basis point
      );
    });
    it("Only vault can deposit some DAI to the strategy", async function () {
      const {
        dai,
        makerDsrStrategy,
        vaultSigner,
        strategist,
        timelock,
        oldTimelock,
        josh,
      } = fixture;

      const depositAmount = await units("50", dai);
      await dai
        .connect(vaultSigner)
        .transfer(makerDsrStrategy.address, depositAmount);

      for (const signer of [strategist, oldTimelock, timelock, josh]) {
        const tx = makerDsrStrategy
          .connect(signer)
          .deposit(dai.address, depositAmount);

        await expect(tx).to.revertedWith("Caller is not the Vault");
      }
    });
    it("Only vault can deposit all DAI to strategy", async function () {
      const {
        dai,
        makerDsrStrategy,
        vaultSigner,
        strategist,
        oldTimelock,
        timelock,
        josh,
      } = fixture;

      const depositAmount = await units("50", dai);
      await dai
        .connect(vaultSigner)
        .transfer(makerDsrStrategy.address, depositAmount);

      for (const signer of [strategist, oldTimelock, timelock, josh]) {
        const tx = makerDsrStrategy.connect(signer).depositAll();

        await expect(tx).to.revertedWith("Caller is not the Vault");
      }

      const tx = await makerDsrStrategy.connect(vaultSigner).depositAll();
      await expect(tx).to.emit(makerDsrStrategy, "Deposit");
    });
  });

  describe("with the strategy having some DAI in Maker DSR Strategy", () => {
    const loadFixture = createFixtureLoader(makerDsrFixture, {
      daiMintAmount: 12000,
      depositToStrategy: true,
    });
    beforeEach(async () => {
      fixture = await loadFixture();
    });
    it("Vault should be able to withdraw all", async () => {
      const { dai, sDAI, makerDsrStrategy, ousd, vault, vaultSigner } = fixture;

      const daiWithdrawAmountExpected = await sDAI.maxWithdraw(
        makerDsrStrategy.address
      );
      log(`Expected to withdraw ${formatUnits(daiWithdrawAmountExpected)} DAI`);

      const ousdSupplyBefore = await ousd.totalSupply();
      const vaultDaiBalanceBefore = await dai.balanceOf(vault.address);

      log("Before withdraw all from strategy");

      // Now try to withdraw all the WETH from the strategy
      const tx = await makerDsrStrategy.connect(vaultSigner).withdrawAll();

      log("After withdraw all from strategy");

      // Check emitted event
      await expect(tx)
        .to.emit(makerDsrStrategy, "Withdrawal")
        .withNamedArgs({ _asset: dai.address, _pToken: sDAI.address });

      const receipt = await tx.wait();
      const event = receipt.events?.find((e) => e.event === "Withdrawal");
      log(`Actual withdrawal amount: ${formatUnits(event.args[2])}`);
      expect(event.args[2]).to.approxEqualTolerance(
        daiWithdrawAmountExpected,
        0.01
      );

      // Check the OUSD total supply stays the same
      expect(await ousd.totalSupply()).to.approxEqualTolerance(
        ousdSupplyBefore,
        0.01 // 0.01% or 1 basis point
      );

      // Check the DAI amount in the vault increases
      expect(await dai.balanceOf(vault.address)).to.approxEqualTolerance(
        vaultDaiBalanceBefore.add(daiWithdrawAmountExpected),
        0.01
      );
    });
    it("Vault should be able to withdraw some DAI", async () => {
      const { dai, sDAI, makerDsrStrategy, ousd, vault, vaultSigner } = fixture;

      const withdrawAmount = await units("1000", dai);

      const ousdSupplyBefore = await ousd.totalSupply();
      const vaultDaiBalanceBefore = await dai.balanceOf(vault.address);

      log(`Before withdraw of ${formatUnits(withdrawAmount)} from strategy`);

      // Now try to withdraw the DAI from the strategy
      const tx = await makerDsrStrategy
        .connect(vaultSigner)
        .withdraw(vault.address, dai.address, withdrawAmount);

      log("After withdraw from strategy");

      // Check emitted event
      await expect(tx)
        .to.emit(makerDsrStrategy, "Withdrawal")
        .withArgs(dai.address, sDAI.address, withdrawAmount);

      // Check the OUSD total supply stays the same
      const ousdSupplyAfter = await ousd.totalSupply();
      expect(ousdSupplyAfter).to.approxEqualTolerance(
        ousdSupplyBefore,
        0.01 // 0.01% or 1 basis point
      );

      // Check the DAI balance in the Vault
      expect(await dai.balanceOf(vault.address)).to.equal(
        vaultDaiBalanceBefore.add(withdrawAmount)
      );
    });
    it("Only vault can withdraw some DAI from AMO strategy", async function () {
      const {
        makerDsrStrategy,
        oethVault,
        strategist,
        timelock,
        oldTimelock,
        josh,
        weth,
      } = fixture;

      for (const signer of [strategist, timelock, oldTimelock, josh]) {
        const tx = makerDsrStrategy
          .connect(signer)
          .withdraw(oethVault.address, weth.address, parseUnits("50"));

        await expect(tx).to.revertedWith("Caller is not the Vault");
      }
    });
    it("Only vault and governor can withdraw all DAI from Maker DSR strategy", async function () {
      const { makerDsrStrategy, strategist, timelock, josh } = fixture;

      for (const signer of [strategist, josh]) {
        const tx = makerDsrStrategy.connect(signer).withdrawAll();

        await expect(tx).to.revertedWith("Caller is not the Vault or Governor");
      }

      // Governor can withdraw all
      const tx = makerDsrStrategy.connect(timelock).withdrawAll();
      await expect(tx).to.emit(makerDsrStrategy, "Withdrawal");
    });
  });

  describe("administration", () => {
    const loadFixture = createFixtureLoader(makerDsrFixture);
    beforeEach(async () => {
      fixture = await loadFixture();
    });
    it("Governor should not be able to set the platform token", () => {
      const { frxETH, sfrxETH, makerDsrStrategy, timelock } = fixture;

      const tx = makerDsrStrategy
        .connect(timelock)
        .setPTokenAddress(frxETH.address, sfrxETH.address);
      expect(tx).to.be.revertedWith("unsupported function");
    });
    it("Governor should not be able to remove the platform token", () => {
      const { makerDsrStrategy, timelock } = fixture;

      const tx = makerDsrStrategy.connect(timelock).removePToken(0);
      expect(tx).to.be.revertedWith("unsupported function");
    });
  });
});<|MERGE_RESOLUTION|>--- conflicted
+++ resolved
@@ -100,23 +100,12 @@
       const {
         dai,
         ousd,
-<<<<<<< HEAD
+        sDAI,
+        makerDsrStrategy,
         vault,
-        sDAI,
-        makerDsrStrategy,
-        vaultSigner,
-        strategist,
-      } = fixture;
-
-      await vault.connect(strategist).rebase();
-=======
-        sDAI,
-        makerDsrStrategy,
-        vault,
-        strategist,
-        vaultSigner,
-      } = fixture;
->>>>>>> 8dbbd675
+        strategist,
+        vaultSigner,
+      } = fixture;
 
       const daiDepositAmount = await units("1000", dai);
 
