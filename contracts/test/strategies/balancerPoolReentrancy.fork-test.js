--- conflicted
+++ resolved
@@ -3,18 +3,9 @@
 const { expect } = require("chai");
 
 const { isCI } = require("../helpers");
-<<<<<<< HEAD
-const {
-  balancerREthFixture,
-  mintWETH,
-  impersonateAndFundContract,
-  createFixtureLoader,
-} = require("../fixture/_fixture");
-=======
-const { balancerREthFixture, createFixtureLoader } = require("../_fixture");
->>>>>>> 49d75b0d
+const { balancerREthFixture, createFixtureLoader } = require("../fixture/_fixture");
+const addresses = require("../../utils/addresses");
 const { deployWithConfirmation } = require("../../utils/deploy");
-const addresses = require("../../utils/addresses");
 const { setERC20TokenBalance } = require("../_fund");
 
 describe("ForkTest: Balancer MetaStablePool - Read-only Reentrancy", function () {
