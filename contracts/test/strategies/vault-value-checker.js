--- conflicted
+++ resolved
@@ -1,14 +1,10 @@
 const { expect } = require("chai");
 
-<<<<<<< HEAD
 const {
-  loadDefaultFixture,
-  impersonateAccount,
+  loadDefaultFixture
 } = require("../fixture/_fixture");
-=======
-const { loadDefaultFixture } = require("../_fixture");
 const { impersonateAndFund } = require("../../utils/signers");
->>>>>>> 121b3500
+
 
 describe("Check vault value", () => {
   let vault, ousd, matt, dai, checker, vaultSigner;
