const { expect } = require("chai");
const { run } = require("hardhat");

const { units, ousdUnits, isCI } = require("../helpers");
const { createFixtureLoader } = require("../_fixture");
const { withBalancedOUSDMetaPool } = require("../_metastrategies-fixtures");

<<<<<<< HEAD
describe.skip("ForkTest: Convex 3pool/OUSD Meta Strategy - Balanced Metapool", function () {
  this.timeout(0);
=======
const log = require("../../utils/logger")("test:fork:ousd:metapool");

forkOnlyDescribe(
  "ForkTest: Convex 3pool/OUSD Meta Strategy - Balanced Metapool",
  function () {
    this.timeout(0);
>>>>>>> c596f945

  // Retry up to 3 times on CI
  this.retries(isCI ? 3 : 0);

  let fixture;
  const loadFixture = createFixtureLoader(withBalancedOUSDMetaPool);
  beforeEach(async () => {
    fixture = await loadFixture();
  });

  describe("Mint", function () {
    it("Should stake USDT in Curve gauge via metapool", async function () {
      const { josh, usdt } = fixture;
      await mintTest(fixture, josh, usdt, "100000");
    });

    it("Should stake USDC in Curve gauge via metapool", async function () {
      const { matt, usdc } = fixture;
      await mintTest(fixture, matt, usdc, "120000");
    });

<<<<<<< HEAD
    it("Should NOT stake DAI in Curve gauge via metapool", async function () {
      const { anna, dai } = fixture;
      await mintTest(fixture, anna, dai, "110000");
=======
    describe("Mint", function () {
      it("Should stake USDT in Curve gauge via metapool", async function () {
        const { josh, usdt } = fixture;
        await mintTest(fixture, josh, usdt, "100000");
      });

      it("Should stake USDC in Curve gauge via metapool", async function () {
        const { matt, usdc } = fixture;
        await mintTest(fixture, matt, usdc, "120000");
      });

      it("Should stake DAI in Curve gauge via metapool", async function () {
        const { anna, dai } = fixture;
        await mintTest(fixture, anna, dai, "110000");
      });
>>>>>>> c596f945
    });
  });

  describe("Redeem", function () {
    it("Should redeem", async () => {
      const { vault, ousd, usdt, usdc, dai, anna, OUSDmetaStrategy } = fixture;

      await vault.connect(anna).allocate();

      const supplyBeforeMint = await ousd.totalSupply();

      const amount = "10000";

<<<<<<< HEAD
      // Mint with all three assets
      for (const asset of [usdt, usdc, dai]) {
        await vault
          .connect(anna)
          .mint(asset.address, await units(amount, asset), 0);
      }
=======
        const beforeMintBlock = await ethers.provider.getBlockNumber();

        // Mint with all three assets
        for (const asset of [usdt, usdc, dai]) {
          await vault
            .connect(anna)
            .mint(asset.address, await units(amount, asset), 0);
        }
>>>>>>> c596f945

      await vault.connect(anna).allocate();

<<<<<<< HEAD
      // we multiply it by 3 because 1/3 of balance is represented by each of the assets
      const strategyBalance = (
        await OUSDmetaStrategy.checkBalance(dai.address)
      ).mul(3);

      // min 1x 3crv + 1x printed OUSD: (10k + 10k) * (usdt + usdc) = 40k
      await expect(strategyBalance).to.be.gte(ousdUnits("40000"));
=======
        log("After mints and allocate to strategy");
        await run("amoStrat", {
          pool: "OUSD",
          output: false,
          fromBlock: beforeMintBlock,
        });

        // we multiply it by 3 because 1/3 of balance is represented by each of the assets
        const strategyBalance = (
          await OUSDmetaStrategy.checkBalance(dai.address)
        ).mul(3);

        // 3x 10k assets + 3x 10k OUSD = 60k
        await expect(strategyBalance).to.be.gte(ousdUnits("60000"));
>>>>>>> c596f945

      // Total supply should be up by at least (10k x 2) + (10k x 2) + 10k = 50k
      const currentSupply = await ousd.totalSupply();
      const supplyAdded = currentSupply.sub(supplyBeforeMint);
      expect(supplyAdded).to.be.gte(ousdUnits("49995"));

      const currentBalance = await ousd.connect(anna).balanceOf(anna.address);

<<<<<<< HEAD
      // Now try to redeem the amount
      const redeemAmount = ousdUnits("22000");
      await vault.connect(anna).redeem(redeemAmount, 0);
=======
        // Now try to redeem the amount
        const redeemAmount = ousdUnits("29990");
        await vault.connect(anna).redeem(redeemAmount, 0);
>>>>>>> c596f945

      // User balance should be down by 30k
      const newBalance = await ousd.connect(anna).balanceOf(anna.address);
      expect(newBalance).to.approxEqualTolerance(
        currentBalance.sub(redeemAmount),
        1
      );

      const newSupply = await ousd.totalSupply();
      const supplyDiff = currentSupply.sub(newSupply);

      expect(supplyDiff).to.be.gte(redeemAmount);
    });
  });
});

async function mintTest(fixture, user, asset, amount = "30000") {
  const { vault, ousd, OUSDmetaStrategy, cvxRewardPool } = fixture;

  await vault.connect(user).allocate();
  await vault.connect(user).rebase();

  const unitAmount = await units(amount, asset);

  const currentSupply = await ousd.totalSupply();
  const currentBalance = await ousd.connect(user).balanceOf(user.address);
  const currentRewardPoolBalance = await cvxRewardPool
    .connect(user)
    .balanceOf(OUSDmetaStrategy.address);

  // Mint OUSD w/ asset
  await vault.connect(user).mint(asset.address, unitAmount, 0);
  await vault.connect(user).allocate();

  // Ensure user has correct balance (w/ 1% slippage tolerance)
  const newBalance = await ousd.connect(user).balanceOf(user.address);
  const balanceDiff = newBalance.sub(currentBalance);
  expect(balanceDiff).to.approxEqualTolerance(ousdUnits(amount), 2);

  // Supply checks
  const newSupply = await ousd.totalSupply();
  const supplyDiff = newSupply.sub(currentSupply);
  // Ensure 2x OUSD has been added to supply
  expect(supplyDiff).to.approxEqualTolerance(ousdUnits(amount).mul(2), 1);

  // Ensure some LP tokens got staked under OUSDMetaStrategy address
  const newRewardPoolBalance = await cvxRewardPool
    .connect(user)
    .balanceOf(OUSDmetaStrategy.address);
  const rewardPoolBalanceDiff = newRewardPoolBalance.sub(
    currentRewardPoolBalance
  );
  // Should have staked the LP tokens
  expect(rewardPoolBalanceDiff).to.approxEqualTolerance(
    ousdUnits(amount).mul(2),
    5
  );
}<|MERGE_RESOLUTION|>--- conflicted
+++ resolved
@@ -5,17 +5,10 @@
 const { createFixtureLoader } = require("../_fixture");
 const { withBalancedOUSDMetaPool } = require("../_metastrategies-fixtures");
 
-<<<<<<< HEAD
+const log = require("../../utils/logger")("test:fork:ousd:metapool");
+
 describe.skip("ForkTest: Convex 3pool/OUSD Meta Strategy - Balanced Metapool", function () {
   this.timeout(0);
-=======
-const log = require("../../utils/logger")("test:fork:ousd:metapool");
-
-forkOnlyDescribe(
-  "ForkTest: Convex 3pool/OUSD Meta Strategy - Balanced Metapool",
-  function () {
-    this.timeout(0);
->>>>>>> c596f945
 
   // Retry up to 3 times on CI
   this.retries(isCI ? 3 : 0);
@@ -32,16 +25,6 @@
       await mintTest(fixture, josh, usdt, "100000");
     });
 
-    it("Should stake USDC in Curve gauge via metapool", async function () {
-      const { matt, usdc } = fixture;
-      await mintTest(fixture, matt, usdc, "120000");
-    });
-
-<<<<<<< HEAD
-    it("Should NOT stake DAI in Curve gauge via metapool", async function () {
-      const { anna, dai } = fixture;
-      await mintTest(fixture, anna, dai, "110000");
-=======
     describe("Mint", function () {
       it("Should stake USDT in Curve gauge via metapool", async function () {
         const { josh, usdt } = fixture;
@@ -57,7 +40,68 @@
         const { anna, dai } = fixture;
         await mintTest(fixture, anna, dai, "110000");
       });
->>>>>>> c596f945
+    });
+
+    describe("Redeem", function () {
+      it("Should redeem", async () => {
+        const { vault, ousd, usdt, usdc, dai, anna, OUSDmetaStrategy } =
+          fixture;
+
+        await vault.connect(anna).allocate();
+
+        const supplyBeforeMint = await ousd.totalSupply();
+
+        const amount = "10000";
+
+        const beforeMintBlock = await ethers.provider.getBlockNumber();
+
+        // Mint with all three assets
+        for (const asset of [usdt, usdc, dai]) {
+          await vault
+            .connect(anna)
+            .mint(asset.address, await units(amount, asset), 0);
+        }
+
+        await vault.connect(anna).allocate();
+
+        log("After mints and allocate to strategy");
+        await run("amoStrat", {
+          pool: "OUSD",
+          output: false,
+          fromBlock: beforeMintBlock,
+        });
+
+        // we multiply it by 3 because 1/3 of balance is represented by each of the assets
+        const strategyBalance = (
+          await OUSDmetaStrategy.checkBalance(dai.address)
+        ).mul(3);
+
+        // 3x 10k assets + 3x 10k OUSD = 60k
+        await expect(strategyBalance).to.be.gte(ousdUnits("60000"));
+
+        // Total supply should be up by at least (10k x 2) + (10k x 2) + 10k = 50k
+        const currentSupply = await ousd.totalSupply();
+        const supplyAdded = currentSupply.sub(supplyBeforeMint);
+        expect(supplyAdded).to.be.gte(ousdUnits("49995"));
+
+        const currentBalance = await ousd.connect(anna).balanceOf(anna.address);
+
+        // Now try to redeem the amount
+        const redeemAmount = ousdUnits("29990");
+        await vault.connect(anna).redeem(redeemAmount, 0);
+
+        // User balance should be down by 30k
+        const newBalance = await ousd.connect(anna).balanceOf(anna.address);
+        expect(newBalance).to.approxEqualTolerance(
+          currentBalance.sub(redeemAmount),
+          1
+        );
+
+        const newSupply = await ousd.totalSupply();
+        const supplyDiff = currentSupply.sub(newSupply);
+
+        expect(supplyDiff).to.be.gte(redeemAmount);
+      });
     });
   });
 
@@ -71,27 +115,15 @@
 
       const amount = "10000";
 
-<<<<<<< HEAD
       // Mint with all three assets
       for (const asset of [usdt, usdc, dai]) {
         await vault
           .connect(anna)
           .mint(asset.address, await units(amount, asset), 0);
       }
-=======
-        const beforeMintBlock = await ethers.provider.getBlockNumber();
-
-        // Mint with all three assets
-        for (const asset of [usdt, usdc, dai]) {
-          await vault
-            .connect(anna)
-            .mint(asset.address, await units(amount, asset), 0);
-        }
->>>>>>> c596f945
 
       await vault.connect(anna).allocate();
 
-<<<<<<< HEAD
       // we multiply it by 3 because 1/3 of balance is represented by each of the assets
       const strategyBalance = (
         await OUSDmetaStrategy.checkBalance(dai.address)
@@ -99,22 +131,6 @@
 
       // min 1x 3crv + 1x printed OUSD: (10k + 10k) * (usdt + usdc) = 40k
       await expect(strategyBalance).to.be.gte(ousdUnits("40000"));
-=======
-        log("After mints and allocate to strategy");
-        await run("amoStrat", {
-          pool: "OUSD",
-          output: false,
-          fromBlock: beforeMintBlock,
-        });
-
-        // we multiply it by 3 because 1/3 of balance is represented by each of the assets
-        const strategyBalance = (
-          await OUSDmetaStrategy.checkBalance(dai.address)
-        ).mul(3);
-
-        // 3x 10k assets + 3x 10k OUSD = 60k
-        await expect(strategyBalance).to.be.gte(ousdUnits("60000"));
->>>>>>> c596f945
 
       // Total supply should be up by at least (10k x 2) + (10k x 2) + 10k = 50k
       const currentSupply = await ousd.totalSupply();
@@ -123,15 +139,9 @@
 
       const currentBalance = await ousd.connect(anna).balanceOf(anna.address);
 
-<<<<<<< HEAD
       // Now try to redeem the amount
       const redeemAmount = ousdUnits("22000");
       await vault.connect(anna).redeem(redeemAmount, 0);
-=======
-        // Now try to redeem the amount
-        const redeemAmount = ousdUnits("29990");
-        await vault.connect(anna).redeem(redeemAmount, 0);
->>>>>>> c596f945
 
       // User balance should be down by 30k
       const newBalance = await ousd.connect(anna).balanceOf(anna.address);
