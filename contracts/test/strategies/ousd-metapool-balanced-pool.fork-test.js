const { expect } = require("chai");
const { run } = require("hardhat");

<<<<<<< HEAD
const { forkOnlyDescribe, units, ousdUnits, isCI } = require("../helpers");
const { createFixtureLoader } = require("../fixture/_fixture");
const {
  withBalancedOUSDMetaPool,
} = require("../fixture/_metastrategies-fixtures");
=======
const { units, ousdUnits, isCI } = require("../helpers");
const { createFixtureLoader } = require("../_fixture");
const { withBalancedOUSDMetaPool } = require("../_metastrategies-fixtures");
>>>>>>> 7931f7a9

const log = require("../../utils/logger")("test:fork:ousd:metapool");

describe("ForkTest: Convex 3pool/OUSD Meta Strategy - Balanced Metapool", function () {
  this.timeout(0);

  // Retry up to 3 times on CI
  this.retries(isCI ? 3 : 0);

  let fixture;
  const loadFixture = createFixtureLoader(withBalancedOUSDMetaPool);
  beforeEach(async () => {
    fixture = await loadFixture();
  });

  describe("Mint", function () {
    it("Should stake USDT in Curve gauge via metapool", async function () {
      const { josh, usdt } = fixture;
      await mintTest(fixture, josh, usdt, "100000");
    });

    describe("Mint", function () {
      it("Should stake USDT in Curve gauge via metapool", async function () {
        const { josh, usdt } = fixture;
        await mintTest(fixture, josh, usdt, "100000");
      });

      it("Should stake USDC in Curve gauge via metapool", async function () {
        const { matt, usdc } = fixture;
        await mintTest(fixture, matt, usdc, "120000");
      });

      it("Should stake DAI in Curve gauge via metapool", async function () {
        const { anna, dai } = fixture;
        await mintTest(fixture, anna, dai, "110000");
      });
    });

    describe("Redeem", function () {
      it("Should redeem", async () => {
        const { vault, ousd, usdt, usdc, dai, anna, OUSDmetaStrategy } =
          fixture;

        await vault.connect(anna).allocate();

        const supplyBeforeMint = await ousd.totalSupply();

        const amount = "10000";

        const beforeMintBlock = await ethers.provider.getBlockNumber();

        // Mint with all three assets
        for (const asset of [usdt, usdc, dai]) {
          await vault
            .connect(anna)
            .mint(asset.address, await units(amount, asset), 0);
        }

        await vault.connect(anna).allocate();

        log("After mints and allocate to strategy");
        await run("amoStrat", {
          pool: "OUSD",
          output: false,
          fromBlock: beforeMintBlock,
        });

        // we multiply it by 3 because 1/3 of balance is represented by each of the assets
        const strategyBalance = (
          await OUSDmetaStrategy.checkBalance(dai.address)
        ).mul(3);

        // 3x 10k assets + 3x 10k OUSD = 60k
        await expect(strategyBalance).to.be.gte(ousdUnits("59990"));

        // Total supply should be up by at least (10k x 2) + (10k x 2) + 10k = 50k
        const currentSupply = await ousd.totalSupply();
        const supplyAdded = currentSupply.sub(supplyBeforeMint);
        expect(supplyAdded).to.be.gte(ousdUnits("49995"));

        const currentBalance = await ousd.connect(anna).balanceOf(anna.address);

        // Now try to redeem the amount
        const redeemAmount = ousdUnits("29990");
        await vault.connect(anna).redeem(redeemAmount, 0);

        // User balance should be down by 30k
        const newBalance = await ousd.connect(anna).balanceOf(anna.address);
        expect(newBalance).to.approxEqualTolerance(
          currentBalance.sub(redeemAmount),
          1
        );

        const newSupply = await ousd.totalSupply();
        const supplyDiff = currentSupply.sub(newSupply);

        expect(supplyDiff).to.be.gte(redeemAmount);
      });
    });
  });

  describe("Redeem", function () {
    it("Should redeem", async () => {
      const { vault, ousd, usdt, usdc, dai, anna, OUSDmetaStrategy } = fixture;

      await vault.connect(anna).allocate();

      const supplyBeforeMint = await ousd.totalSupply();

      const amount = "10000";

      // Mint with all three assets
      for (const asset of [usdt, usdc, dai]) {
        await vault
          .connect(anna)
          .mint(asset.address, await units(amount, asset), 0);
      }

      await vault.connect(anna).allocate();

      // we multiply it by 3 because 1/3 of balance is represented by each of the assets
      const strategyBalance = (
        await OUSDmetaStrategy.checkBalance(dai.address)
      ).mul(3);

      // min 1x 3crv + 1x printed OUSD: (10k + 10k) * (usdt + usdc) = 40k
      await expect(strategyBalance).to.be.gte(ousdUnits("40000"));

      // Total supply should be up by at least (10k x 2) + (10k x 2) + 10k = 50k
      const currentSupply = await ousd.totalSupply();
      const supplyAdded = currentSupply.sub(supplyBeforeMint);
      expect(supplyAdded).to.be.gte(ousdUnits("49995"));

      const currentBalance = await ousd.connect(anna).balanceOf(anna.address);

      // Now try to redeem the amount
      const redeemAmount = ousdUnits("22000");
      await vault.connect(anna).redeem(redeemAmount, 0);

      // User balance should be down by 30k
      const newBalance = await ousd.connect(anna).balanceOf(anna.address);
      expect(newBalance).to.approxEqualTolerance(
        currentBalance.sub(redeemAmount),
        1
      );

      const newSupply = await ousd.totalSupply();
      const supplyDiff = currentSupply.sub(newSupply);

      expect(supplyDiff).to.be.gte(redeemAmount);
    });
  });
});

async function mintTest(fixture, user, asset, amount = "30000") {
  const { vault, ousd, OUSDmetaStrategy, cvxRewardPool } = fixture;

  await vault.connect(user).allocate();
  await vault.connect(user).rebase();

  const unitAmount = await units(amount, asset);

  const currentSupply = await ousd.totalSupply();
  const currentBalance = await ousd.connect(user).balanceOf(user.address);
  const currentRewardPoolBalance = await cvxRewardPool
    .connect(user)
    .balanceOf(OUSDmetaStrategy.address);

  // Mint OUSD w/ asset
  await vault.connect(user).mint(asset.address, unitAmount, 0);
  await vault.connect(user).allocate();

  // Ensure user has correct balance (w/ 1% slippage tolerance)
  const newBalance = await ousd.connect(user).balanceOf(user.address);
  const balanceDiff = newBalance.sub(currentBalance);
  expect(balanceDiff).to.approxEqualTolerance(ousdUnits(amount), 2);

  // Supply checks
  const newSupply = await ousd.totalSupply();
  const supplyDiff = newSupply.sub(currentSupply);
  // Ensure 2x OUSD has been added to supply
  expect(supplyDiff).to.approxEqualTolerance(ousdUnits(amount).mul(2), 1);

  // Ensure some LP tokens got staked under OUSDMetaStrategy address
  const newRewardPoolBalance = await cvxRewardPool
    .connect(user)
    .balanceOf(OUSDmetaStrategy.address);
  const rewardPoolBalanceDiff = newRewardPoolBalance.sub(
    currentRewardPoolBalance
  );
  // Should have staked the LP tokens
  expect(rewardPoolBalanceDiff).to.approxEqualTolerance(
    ousdUnits(amount).mul(2),
    5
  );
}<|MERGE_RESOLUTION|>--- conflicted
+++ resolved
@@ -1,17 +1,11 @@
 const { expect } = require("chai");
 const { run } = require("hardhat");
 
-<<<<<<< HEAD
-const { forkOnlyDescribe, units, ousdUnits, isCI } = require("../helpers");
+const { units, ousdUnits, isCI } = require("../helpers");
 const { createFixtureLoader } = require("../fixture/_fixture");
 const {
   withBalancedOUSDMetaPool,
 } = require("../fixture/_metastrategies-fixtures");
-=======
-const { units, ousdUnits, isCI } = require("../helpers");
-const { createFixtureLoader } = require("../_fixture");
-const { withBalancedOUSDMetaPool } = require("../_metastrategies-fixtures");
->>>>>>> 7931f7a9
 
 const log = require("../../utils/logger")("test:fork:ousd:metapool");
 
