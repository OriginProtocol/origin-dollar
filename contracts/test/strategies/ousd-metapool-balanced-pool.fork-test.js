const { expect } = require("chai");
const { run } = require("hardhat");

const { forkOnlyDescribe, units, ousdUnits, isCI } = require("../helpers");
const { createFixtureLoader } = require("../_fixture");
const { withBalancedOUSDMetaPool } = require("../_metastrategies-fixtures");

const log = require("../../utils/logger")("test:fork:ousd:metapool");

forkOnlyDescribe(
  "ForkTest: Convex 3pool/OUSD Meta Strategy - Balanced Metapool",
  function () {
    this.timeout(0);

    // Retry up to 3 times on CI
    this.retries(isCI ? 3 : 0);

    let fixture;
    const loadFixture = createFixtureLoader(withBalancedOUSDMetaPool);
    beforeEach(async () => {
      fixture = await loadFixture();
    });

    describe("Mint", function () {
      it("Should stake USDT in Curve gauge via metapool", async function () {
        const { josh, usdt } = fixture;
        await mintTest(fixture, josh, usdt, "100000");
      });

      describe("Mint", function () {
        it("Should stake USDT in Curve gauge via metapool", async function () {
          const { josh, usdt } = fixture;
          await mintTest(fixture, josh, usdt, "100000");
        });

        it("Should stake USDC in Curve gauge via metapool", async function () {
          const { matt, usdc } = fixture;
          await mintTest(fixture, matt, usdc, "120000");
        });

        it("Should stake DAI in Curve gauge via metapool", async function () {
          const { anna, dai } = fixture;
          await mintTest(fixture, anna, dai, "110000");
        });
      });

<<<<<<< HEAD
      it("Should stake DAI in Curve gauge via metapool", async function () {
        const { anna, dai } = fixture;
        await mintTest(fixture, anna, dai, "110000");
=======
      describe("Redeem", function () {
        it("Should redeem", async () => {
          const { vault, ousd, usdt, usdc, dai, anna, OUSDmetaStrategy } =
            fixture;

          await vault.connect(anna).allocate();

          const supplyBeforeMint = await ousd.totalSupply();

          const amount = "10000";

          const beforeMintBlock = await ethers.provider.getBlockNumber();

          // Mint with all three assets
          for (const asset of [usdt, usdc, dai]) {
            await vault
              .connect(anna)
              .mint(asset.address, await units(amount, asset), 0);
          }

          await vault.connect(anna).allocate();

          log("After mints and allocate to strategy");
          await run("amoStrat", {
            pool: "OUSD",
            output: false,
            fromBlock: beforeMintBlock,
          });

          // we multiply it by 3 because 1/3 of balance is represented by each of the assets
          const strategyBalance = (
            await OUSDmetaStrategy.checkBalance(dai.address)
          ).mul(3);

          // 3x 10k assets + 3x 10k OUSD = 60k
          await expect(strategyBalance).to.be.gte(ousdUnits("60000"));

          // Total supply should be up by at least (10k x 2) + (10k x 2) + 10k = 50k
          const currentSupply = await ousd.totalSupply();
          const supplyAdded = currentSupply.sub(supplyBeforeMint);
          expect(supplyAdded).to.be.gte(ousdUnits("49995"));

          const currentBalance = await ousd
            .connect(anna)
            .balanceOf(anna.address);

          // Now try to redeem the amount
          const redeemAmount = ousdUnits("29990");
          await vault.connect(anna).redeem(redeemAmount, 0);

          // User balance should be down by 30k
          const newBalance = await ousd.connect(anna).balanceOf(anna.address);
          expect(newBalance).to.approxEqualTolerance(
            currentBalance.sub(redeemAmount),
            1
          );

          const newSupply = await ousd.totalSupply();
          const supplyDiff = currentSupply.sub(newSupply);

          expect(supplyDiff).to.be.gte(redeemAmount);
        });
>>>>>>> 5f786ec6
      });
    });

    describe("Redeem", function () {
      it("Should redeem", async () => {
        const { vault, ousd, usdt, usdc, dai, anna, OUSDmetaStrategy } =
          fixture;

        await vault.connect(anna).allocate();

        const supplyBeforeMint = await ousd.totalSupply();

        const amount = "10000";

        const beforeMintBlock = await ethers.provider.getBlockNumber();

        // Mint with all three assets
        for (const asset of [usdt, usdc, dai]) {
          await vault
            .connect(anna)
            .mint(asset.address, await units(amount, asset), 0);
        }

        await vault.connect(anna).allocate();

        log("After mints and allocate to strategy");
        await run("amoStrat", {
          pool: "OUSD",
          output: false,
          fromBlock: beforeMintBlock,
        });

        const afterMintBlock = await ethers.provider.getBlockNumber();

        // we multiply it by 3 because 1/3 of balance is represented by each of the assets
        const strategyBalance = (
          await OUSDmetaStrategy.checkBalance(dai.address)
        ).mul(3);

        // 3x 10k assets + 3x 10k OUSD = 60k
        await expect(strategyBalance).to.be.gte(ousdUnits("60000"));

        // Total supply should be up by at least (10k x 2) + (10k x 2) + 10k = 50k
        const currentSupply = await ousd.totalSupply();
        const supplyAdded = currentSupply.sub(supplyBeforeMint);
        expect(supplyAdded).to.be.gte(ousdUnits("49995"));

        const currentBalance = await ousd.connect(anna).balanceOf(anna.address);

        // Now try to redeem the amount
        const redeemAmount = ousdUnits("29990");
        await vault.connect(anna).redeem(redeemAmount, 0);

        log("After redeem");
        await run("amoStrat", {
          pool: "OUSD",
          output: false,
          fromBlock: afterMintBlock,
        });

        // User balance should be down by 30k
        const newBalance = await ousd.connect(anna).balanceOf(anna.address);
        expect(newBalance).to.approxEqualTolerance(
          currentBalance.sub(redeemAmount),
          1
        );

        const newSupply = await ousd.totalSupply();
        const supplyDiff = currentSupply.sub(newSupply);
        expect(supplyDiff).to.be.gte(redeemAmount);
      });
    });
  }
);

async function mintTest(fixture, user, asset, amount = "30000") {
  const { vault, ousd, OUSDmetaStrategy, cvxRewardPool } = fixture;

  await vault.connect(user).allocate();
  await vault.connect(user).rebase();

  const unitAmount = await units(amount, asset);

  const currentSupply = await ousd.totalSupply();
  const currentBalance = await ousd.connect(user).balanceOf(user.address);
  const currentRewardPoolBalance = await cvxRewardPool
    .connect(user)
    .balanceOf(OUSDmetaStrategy.address);

  // Mint OUSD w/ asset
  await vault.connect(user).mint(asset.address, unitAmount, 0);
  await vault.connect(user).allocate();

  // Ensure user has correct balance (w/ 1% slippage tolerance)
  const newBalance = await ousd.connect(user).balanceOf(user.address);
  const balanceDiff = newBalance.sub(currentBalance);
  expect(balanceDiff).to.approxEqualTolerance(ousdUnits(amount), 2);

  // Supply checks
  const newSupply = await ousd.totalSupply();
  const supplyDiff = newSupply.sub(currentSupply);
  // Ensure 2x OUSD has been added to supply
  expect(supplyDiff).to.approxEqualTolerance(ousdUnits(amount).mul(2), 1);

  // Ensure some LP tokens got staked under OUSDMetaStrategy address
  const newRewardPoolBalance = await cvxRewardPool
    .connect(user)
    .balanceOf(OUSDmetaStrategy.address);
  const rewardPoolBalanceDiff = newRewardPoolBalance.sub(
    currentRewardPoolBalance
  );
  // Should have staked the LP tokens
  expect(rewardPoolBalanceDiff).to.approxEqualTolerance(
    ousdUnits(amount).mul(2),
    5
  );
}<|MERGE_RESOLUTION|>--- conflicted
+++ resolved
@@ -44,11 +44,6 @@
         });
       });
 
-<<<<<<< HEAD
-      it("Should stake DAI in Curve gauge via metapool", async function () {
-        const { anna, dai } = fixture;
-        await mintTest(fixture, anna, dai, "110000");
-=======
       describe("Redeem", function () {
         it("Should redeem", async () => {
           const { vault, ousd, usdt, usdc, dai, anna, OUSDmetaStrategy } =
@@ -111,7 +106,6 @@
 
           expect(supplyDiff).to.be.gte(redeemAmount);
         });
->>>>>>> 5f786ec6
       });
     });
 
