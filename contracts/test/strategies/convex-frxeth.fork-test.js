--- conflicted
+++ resolved
@@ -1,27 +1,18 @@
 const { expect } = require("chai");
 const { formatUnits, parseUnits } = require("ethers/lib/utils");
 
-<<<<<<< HEAD
-const addresses = require("../../utils/addresses");
-const {
-  convex_frxETH_WETH_PID,
-  MAX_UINT256,
-} = require("../../utils/constants");
-=======
->>>>>>> 49d75b0d
 const { units, oethUnits, isCI } = require("../helpers");
 const {
   createFixtureLoader,
   convexFrxEthFixture,
   loadDefaultFixture,
-<<<<<<< HEAD
 } = require("../fixture/_fixture");
-=======
-} = require("../_fixture");
 const addresses = require("../../utils/addresses");
->>>>>>> 49d75b0d
 const { resolveAsset } = require("../../utils/assets");
-const { frxEthWethPoolLpPID, MAX_UINT256 } = require("../../utils/constants");
+const {
+  convex_frxETH_WETH_PID,
+  MAX_UINT256,
+} = require("../../utils/constants");
 const { impersonateAndFund } = require("../../utils/signers.js");
 
 const log = require("../../utils/logger")("test:fork:convex:frxETH/WETH");
