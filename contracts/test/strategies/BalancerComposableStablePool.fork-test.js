--- conflicted
+++ resolved
@@ -458,7 +458,6 @@
       expect(frxEthBalanceDiff).to.be.gte(await units("15", frxETH), 1);
     });
 
-<<<<<<< HEAD
     it("Should be able to withdraw all of pool liquidity in recovery mode", async function () {
       const {
         oethVault,
@@ -511,7 +510,7 @@
       expect(rethBalanceDiff).to.be.gte(await units("15", reth), 1);
       expect(frxEthBalanceDiff).to.be.gte(await units("15", frxETH), 1);
     });
-=======
+
     it("Should be able to withdraw all of pool's liquidity twice", async function () {
       const { oethVault, balancerSfrxWstRETHStrategy } = fixture;
 
@@ -602,7 +601,6 @@
           .withdrawAll();
       });
     }
->>>>>>> e0005ec7
   });
 
   describe("Large withdraw", function () {
