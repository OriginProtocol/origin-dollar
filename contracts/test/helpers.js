--- conflicted
+++ resolved
@@ -141,12 +141,8 @@
 const isTest = process.env.IS_TEST === "true";
 const isSmokeTest = process.env.SMOKE_TEST === "true";
 const isMainnetOrFork = isMainnet || isFork;
-<<<<<<< HEAD
-const isMainnetOrRinkebyOrFork = isMainnetOrFork || isRinkeby;
 const isForkTest = isFork && isTest;
 const isForkWithLocalNode = isFork && process.env.LOCAL_PROVIDER_URL;
-=======
->>>>>>> 8d07c266
 
 // Fixture loader that is compatible with Ganache
 const loadFixture = createFixtureLoader(
@@ -459,12 +455,8 @@
   isSmokeTest,
   isLocalhost,
   isMainnetOrFork,
-<<<<<<< HEAD
-  isMainnetOrRinkebyOrFork,
   isForkTest,
   isForkWithLocalNode,
-=======
->>>>>>> 8d07c266
   loadFixture,
   getOracleAddress,
   setOracleTokenPriceUsd,
