--- conflicted
+++ resolved
@@ -112,7 +112,6 @@
   }
 );
 
-<<<<<<< HEAD
 chai.Assertion.addMethod(
   "assetBalanceOf",
   async function (expected, asset, message) {
@@ -146,13 +145,11 @@
   }
 });
 
-=======
 /**
  * Returns the number of decimal places used by the given token contract.
  * Uses a cache to avoid making unnecessary contract calls for the same contract address.
  * @param {Contract} contract - The token contract to get the decimal places for.
  */
->>>>>>> 7e6b66c3
 const DECIMAL_CACHE = {};
 async function decimalsFor(contract) {
   if (DECIMAL_CACHE[contract.address] != undefined) {
