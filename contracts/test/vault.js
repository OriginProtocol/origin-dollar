const {
  defaultFixture,
  mockVaultFixture,
  compoundVaultFixture,
} = require("./_fixture");
const { expect } = require("chai");
const { utils } = require("ethers");
const addresses = require("../utils/addresses");

const {
  advanceTime,
  ousdUnits,
  daiUnits,
  usdcUnits,
  usdtUnits,
  tusdUnits,
  oracleUnits,
  loadFixture,
  isGanacheFork,
} = require("./helpers");

describe("Vault", function () {
  if (isGanacheFork) {
    this.timeout(0);
  }

  it("Should support an asset", async () => {
    const { vault, ousd, governor } = await loadFixture(defaultFixture);
    await expect(
      vault.connect(governor).supportAsset(ousd.address, "OUSD")
    ).to.emit(vault, "AssetSupported");
  });

  it("Should revert when adding an asset that is already supported", async function () {
    const { vault, usdt, governor } = await loadFixture(defaultFixture);
    await expect(
      vault.connect(governor).supportAsset(usdt.address, "USDT")
    ).to.be.revertedWith("Asset already supported");
  });

  it("Should revert when attempting to support an asset and not governor", async function () {
    const { vault, usdt } = await loadFixture(defaultFixture);
    await expect(vault.supportAsset(usdt.address, "USDT")).to.be.revertedWith(
      "Caller is not the Governor"
    );
  });

  it("Should revert when adding a strategy that is already added", async function () {
    const { vault, governor, compoundStrategy } = await loadFixture(
      defaultFixture
    );

    await vault.connect(governor).addStrategy(compoundStrategy.address, 100);
    await expect(
      vault.connect(governor).addStrategy(compoundStrategy.address, 100)
    ).to.be.revertedWith("Strategy already added");
  });

  it("Should revert when attempting to add a strategy and not Governor", async function () {
    const { vault, josh, compoundStrategy } = await loadFixture(defaultFixture);

    await expect(
      vault.connect(josh).addStrategy(compoundStrategy.address, 100)
    ).to.be.revertedWith("Caller is not the Governor");
  });

  it("Should correctly ratio deposited currencies of differing decimals", async function () {
    const { ousd, vault, usdc, dai, matt } = await loadFixture(defaultFixture);

    await expect(matt).has.a.balanceOf("100.00", ousd);

    // Matt deposits USDC, 6 decimals
    await usdc.connect(matt).approve(vault.address, usdcUnits("2.0"));
    await vault.connect(matt).mint(usdc.address, usdcUnits("2.0"));
    await expect(matt).has.a.balanceOf("102.00", ousd);

    // Matt deposits DAI, 18 decimals
    await dai.connect(matt).approve(vault.address, daiUnits("4.0"));
    await vault.connect(matt).mint(dai.address, daiUnits("4.0"));
    await expect(matt).has.a.balanceOf("106.00", ousd);
  });

  it("Should correctly handle a deposit of DAI (18 decimals)", async function () {
    const { ousd, vault, dai, anna, oracle } = await loadFixture(
      defaultFixture
    );
    await expect(anna).has.a.balanceOf("0.00", ousd);
    // If Anna deposits 3 DAI worth $2 each, she should have $6 OUSD.
    await oracle.setPrice("DAI", oracleUnits("2.00"));
    await dai.connect(anna).approve(vault.address, daiUnits("3.0"));
    await vault.connect(anna).mint(dai.address, daiUnits("3.0"));
    await expect(anna).has.a.balanceOf("6.00", ousd);
  });

  it("Should correctly handle a deposit of USDC (6 decimals)", async function () {
    const { ousd, vault, usdc, anna, oracle } = await loadFixture(
      defaultFixture
    );
    await expect(anna).has.a.balanceOf("0.00", ousd);
    // If Anna deposits 50 USDC worth $3 each, she should have $150 OUSD.
    await oracle.setPrice("USDC", oracleUnits("3.00"));
    await usdc.connect(anna).approve(vault.address, usdcUnits("50.0"));
    await vault.connect(anna).mint(usdc.address, usdcUnits("50.0"));
    await expect(anna).has.a.balanceOf("150.00", ousd);
  });

  it("Should correctly handle a deposit failure of Non-Standard ERC20 Token", async function () {
    const { ousd, vault, anna, oracle, nonStandardToken } = await loadFixture(
      defaultFixture
    );
    await expect(anna).has.a.balanceOf("1000.00", nonStandardToken);
    await oracle.setPrice("NonStandardToken", oracleUnits("2.00"));
    await nonStandardToken
      .connect(anna)
      .approve(vault.address, usdtUnits("1500.0"));

    // Anna has a balance of 1000 tokens and she is trying to
    // transfer 1500 tokens. The contract doesn't throw but
    // fails silently, so Anna's OUSD balance should be zero.
    try {
      await vault
        .connect(anna)
        .mint(nonStandardToken.address, usdtUnits("1500.0"));
    } catch (err) {
      expect(
        /revert SafeERC20: ERC20 operation did not succeed/gi.test(err.message)
      ).to.be.true;
    } finally {
      // Make sure nothing got affected
      await expect(anna).has.a.balanceOf("0.00", ousd);
      await expect(anna).has.a.balanceOf("1000.00", nonStandardToken);
    }
  });

  it("Should correctly handle a deposit of Non-Standard ERC20 Token", async function () {
    const { ousd, vault, anna, oracle, nonStandardToken } = await loadFixture(
      defaultFixture
    );
    await expect(anna).has.a.balanceOf("1000.00", nonStandardToken);
    await oracle.setPrice("NonStandardToken", oracleUnits("2.00"));
    await nonStandardToken
      .connect(anna)
      .approve(vault.address, usdtUnits("100.0"));
    await vault
      .connect(anna)
      .mint(nonStandardToken.address, usdtUnits("100.0"));
    await expect(anna).has.a.balanceOf("200.00", ousd);
    await expect(anna).has.a.balanceOf("900.00", nonStandardToken);
  });

  it("Should allow withdrawals", async () => {
    const { ousd, vault, usdc, anna } = await loadFixture(defaultFixture);
    await expect(anna).has.a.balanceOf("1000.00", usdc);
    await usdc.connect(anna).approve(vault.address, usdcUnits("50.0"));
    await vault.connect(anna).mint(usdc.address, usdcUnits("50.0"));
    await expect(anna).has.a.balanceOf("50.00", ousd);
    await ousd.connect(anna).approve(vault.address, ousdUnits("50.0"));
    await vault.connect(anna).redeem(usdc.address, ousdUnits("50.0"));
    await expect(anna).has.a.balanceOf("0.00", ousd);
    await expect(anna).has.a.balanceOf("1000.00", usdc);
    expect(await ousd.totalSupply()).to.eq(ousdUnits("200.0"));
  });

  it("Should allow withdrawals of non-standard tokens", async () => {
    const { ousd, vault, anna, nonStandardToken, oracle } = await loadFixture(
      defaultFixture
    );
    await oracle.setPrice("NonStandardToken", oracleUnits("1.00"));
    await expect(anna).has.a.balanceOf("1000.00", nonStandardToken);

    // Mint 100 OUSD for 100 tokens
    await nonStandardToken
      .connect(anna)
      .approve(vault.address, usdtUnits("100.0"));
    await vault
      .connect(anna)
      .mint(nonStandardToken.address, usdtUnits("100.0"));
    await expect(anna).has.a.balanceOf("100.00", ousd);

    // Redeem 100 tokens for 100 OUSD
    await ousd.connect(anna).approve(vault.address, ousdUnits("100.0"));
    await vault
      .connect(anna)
      .redeem(nonStandardToken.address, ousdUnits("100.0"));
    await expect(anna).has.a.balanceOf("0.00", ousd);
    await expect(anna).has.a.balanceOf("1000.00", nonStandardToken);
  });

  it("Should have a default redeem fee of 0", async () => {
    const { vault } = await loadFixture(defaultFixture);
    await expect(await vault.getRedeemFeeBps()).to.equal("0");
  });

  it("Should charge a redeem fee if redeem fee set", async () => {
    const { ousd, vault, usdc, anna, governor } = await loadFixture(
      defaultFixture
    );
    // 1000 basis points = 10%
    await vault.connect(governor).setRedeemFeeBps(1000);
    await expect(anna).has.a.balanceOf("1000.00", usdc);
    await usdc.connect(anna).approve(vault.address, usdcUnits("50.0"));
    await vault.connect(anna).mint(usdc.address, usdcUnits("50.0"));
    await expect(anna).has.a.balanceOf("50.00", ousd);
    await ousd.connect(anna).approve(vault.address, ousdUnits("50.0"));
    await vault.connect(anna).redeem(usdc.address, ousdUnits("50.0"));
    await expect(anna).has.a.balanceOf("0.00", ousd);
    await expect(anna).has.a.balanceOf("995.00", usdc);
  });

  it("Should revert redeem if allowance is insufficient", async () => {
    const { ousd, vault, usdc, anna } = await loadFixture(defaultFixture);

    // Mint some OUSD tokens
    await expect(anna).has.a.balanceOf("1000.00", usdc);
    await usdc.connect(anna).approve(vault.address, usdcUnits("50.0"));
    await vault.connect(anna).mint(usdc.address, usdcUnits("50.0"));
    await expect(anna).has.a.balanceOf("50.00", ousd);

    // Try to withdraw without allowance
    await expect(
      vault.connect(anna).redeem(usdc.address, ousdUnits("50.0"))
    ).to.be.revertedWith("Allowance is not sufficient");
  });

  it("Should revert redeem if balance is insufficient", async () => {
    const { ousd, vault, usdc, anna } = await loadFixture(defaultFixture);

    // Mint some OUSD tokens
    await expect(anna).has.a.balanceOf("1000.00", usdc);
    await usdc.connect(anna).approve(vault.address, usdcUnits("50.0"));
    await vault.connect(anna).mint(usdc.address, usdcUnits("50.0"));
    await expect(anna).has.a.balanceOf("50.00", ousd);

    // Try to withdraw more than balance
    await ousd.connect(anna).approve(vault.address, ousdUnits("100.0"));
    await expect(
      vault.connect(anna).redeem(usdc.address, ousdUnits("100.0"))
    ).to.be.revertedWith("Redemption error");
  });

  it("Should only allow Governor to set a redeem fee", async () => {
    const { vault, anna } = await loadFixture(defaultFixture);
    await expect(vault.connect(anna).setRedeemFeeBps(100)).to.be.revertedWith(
      "Caller is not the Governor"
    );
  });

  it("Should calculate the balance correctly with DAI", async () => {
    const { vault } = await loadFixture(defaultFixture);
    // Vault already has DAI from default ficture
    await expect(await vault.totalValue()).to.equal(
      utils.parseUnits("200", 18)
    );
  });

  it("Should calculate the balance correctly with USDC", async () => {
    const { vault, usdc, matt } = await loadFixture(defaultFixture);

    // Matt deposits USDC, 6 decimals
    await usdc.connect(matt).approve(vault.address, usdcUnits("2.0"));
    await vault.connect(matt).mint(usdc.address, usdcUnits("2.0"));
    // Fixture loads 200 DAI, so result should be 202
    await expect(await vault.totalValue()).to.equal(
      utils.parseUnits("202", 18)
    );
  });

  it("Should calculate the balance correctly with USDT", async () => {
    const { vault, usdt, matt } = await loadFixture(defaultFixture);

    // Matt deposits USDT, 6 decimals
    await usdt.connect(matt).approve(vault.address, usdtUnits("5.0"));
    await vault.connect(matt).mint(usdt.address, usdtUnits("5.0"));
    // Fixture loads 200 DAI, so result should be 205
    await expect(await vault.totalValue()).to.equal(
      utils.parseUnits("205", 18)
    );
  });

  it("Should calculate the balance correctly with TUSD", async () => {
    const { vault, tusd, matt } = await loadFixture(defaultFixture);

    // Matt deposits TUSD, 18 decimals
    await tusd.connect(matt).approve(vault.address, tusdUnits("9.0"));
    await vault.connect(matt).mint(tusd.address, tusdUnits("9.0"));
    // Fixture loads 200 DAI, so result should be 209
    await expect(await vault.totalValue()).to.equal(
      utils.parseUnits("209", 18)
    );
  });

  it("Should calculate the balance correctly with DAI, USDC, USDT, TUSD", async () => {
    const { vault, usdc, usdt, tusd, matt } = await loadFixture(defaultFixture);

    // Matt deposits USDC, 6 decimals
    await usdc.connect(matt).approve(vault.address, usdcUnits("8.0"));
    await vault.connect(matt).mint(usdc.address, usdcUnits("8.0"));
    // Matt deposits USDT, 6 decimals
    await usdt.connect(matt).approve(vault.address, usdtUnits("20.0"));
    await vault.connect(matt).mint(usdt.address, usdtUnits("20.0"));
    // Matt deposits TUSD, 18 decimals
    await tusd.connect(matt).approve(vault.address, tusdUnits("9.0"));
    await vault.connect(matt).mint(tusd.address, tusdUnits("9.0"));
    // Fixture loads 200 DAI, so result should be 237
    await expect(await vault.totalValue()).to.equal(
      utils.parseUnits("237", 18)
    );
  });

  it("Should allow transfer of arbitrary token by Governor", async () => {
    const { vault, ousd, usdc, matt, governor } = await loadFixture(
      defaultFixture
    );
    // Matt deposits USDC, 6 decimals
    await usdc.connect(matt).approve(vault.address, usdcUnits("8.0"));
    await vault.connect(matt).mint(usdc.address, usdcUnits("8.0"));
    // Matt sends his OUSD directly to Vault
    await ousd.connect(matt).transfer(vault.address, ousdUnits("8.0"));
    // Matt asks Governor for help
    await vault.connect(governor).transferToken(ousd.address, ousdUnits("8.0"));
    await expect(governor).has.a.balanceOf("8.0", ousd);
  });

  it("Should not allow transfer of arbitrary token by non-Governor", async () => {
    const { vault, ousd, matt } = await loadFixture(defaultFixture);
    // Naughty Matt
    await expect(
      vault.connect(matt).transferToken(ousd.address, ousdUnits("8.0"))
    ).to.be.revertedWith("Caller is not the Governor");
  });

  describe("Rebase pausing", async () => {
    it("Should rebase when rebasing is not paused", async () => {
      let { vault } = await loadFixture(defaultFixture);
      await vault.rebase();
    });

    it("Should allow non-governor to call rebase", async () => {
      let { vault, anna } = await loadFixture(defaultFixture);
      await vault.connect(anna).rebase();
    });

    it("Should not rebase when rebasing is paused", async () => {
      let { vault, governor } = await loadFixture(defaultFixture);
      await vault.connect(governor).pauseRebase();
      await expect(vault.rebase()).to.be.revertedWith("Rebasing paused");
    });

    it("Should not allow non-governor to pause or unpause rebase", async () => {
      let { vault, anna } = await loadFixture(defaultFixture);
      await expect(vault.connect(anna).pauseRebase()).to.be.revertedWith(
        "Caller is not the Governor"
      );
      await expect(vault.connect(anna).unpauseRebase()).to.be.revertedWith(
        "Caller is not the Governor"
      );
    });

    it("Rebase pause status can be read", async () => {
      let { vault, anna } = await loadFixture(defaultFixture);
      await expect(await vault.connect(anna).rebasePaused()).to.be.false;
    });
  });

  describe("Rebasing", async () => {
    it("Should alter balances after an asset price change", async () => {
      let { ousd, vault, matt, oracle } = await loadFixture(defaultFixture);
      await expect(matt).has.a.balanceOf("100.00", ousd);
      await vault.rebase();
      await expect(matt).has.a.balanceOf("100.00", ousd);
      await oracle.setPrice("DAI", oracleUnits("2.00"));
      await vault.rebase();
      await expect(matt).has.a.balanceOf("200.00", ousd);
      await oracle.setPrice("DAI", oracleUnits("1.00"));
      await vault.rebase();
      await expect(matt).has.a.balanceOf("100.00", ousd);
    });

    it("Should alter balances after an asset price change, single", async () => {
      let { ousd, vault, matt, oracle } = await loadFixture(defaultFixture);
      await expect(matt).has.a.balanceOf("100.00", ousd);
      await vault.rebase();
      await expect(matt).has.a.balanceOf("100.00", ousd);
      await oracle.setPrice("DAI", oracleUnits("2.00"));
      await vault.rebase();
      await expect(matt).has.a.balanceOf("200.00", ousd);
      await oracle.setPrice("DAI", oracleUnits("1.00"));
      await vault.rebase();
      await expect(matt).has.a.balanceOf("100.00", ousd);
    });

    it("Should alter balances after an asset price change with multiple assets", async () => {
      let { ousd, vault, matt, oracle, usdc } = await loadFixture(
        defaultFixture
      );

      await usdc.connect(matt).approve(vault.address, usdcUnits("200"));
      await vault.connect(matt).mint(usdc.address, usdcUnits("200"));
      expect(await ousd.totalSupply()).to.eq(ousdUnits("400.0"));
      await expect(matt).has.a.balanceOf("300.00", ousd);
      await vault.rebase();
      await expect(matt).has.a.balanceOf("300.00", ousd);

      await oracle.setPrice("DAI", oracleUnits("2.00"));
      await vault.rebase();
      expect(await ousd.totalSupply()).to.eq(ousdUnits("600.0"));
      await expect(matt).has.an.approxBalanceOf("450.00", ousd);

      await oracle.setPrice("DAI", oracleUnits("1.00"));
      await vault.rebase();
      expect(await ousd.totalSupply()).to.eq(
        ousdUnits("400.0"),
        "After assets go back"
      );
      await expect(matt).has.a.balanceOf("300.00", ousd);
    });

    /*
    it("Should increase users balance on rebase after increased Vault value", async () => {
      const { vault, matt, ousd, josh } = await loadFixture(mockVaultFixture);
      // Total OUSD supply is 200, mock an increase
      await vault.setTotalValue(utils.parseUnits("220", 18));
      await vault.rebase();
      await expect(matt).has.an.approxBalanceOf("110.00", ousd);
      await expect(josh).has.an.approxBalanceOf("110.00", ousd);
    });

    it("Should decrease users balance on rebase after decreased Vault value", async () => {
      const { vault, matt, ousd, josh } = await loadFixture(mockVaultFixture);
      // Total OUSD supply is 200, mock a decrease
      await vault.setTotalValue(utils.parseUnits("180", 18));
      await vault.rebase();
      await expect(matt).has.an.approxBalanceOf("90.00", ousd);
      await expect(josh).has.an.approxBalanceOf("90.00", ousd);
    });
    */

    it("Should alter balances after supported asset deposited and rebase called", async () => {
      let { ousd, vault, matt, usdc, josh } = await loadFixture(defaultFixture);
      await usdc.connect(matt).transfer(vault.address, usdcUnits("200"));
      await expect(matt).has.an.approxBalanceOf("100.00", ousd);
      await expect(josh).has.an.approxBalanceOf("100.00", ousd);
      await vault.rebase();
      await expect(matt).has.an.approxBalanceOf(
        "200.00",
        ousd,
        "Matt has wrong balance"
      );
      await expect(josh).has.an.approxBalanceOf(
        "200.00",
        ousd,
        "Josh has wrong balance"
      );
    });
  });

  describe("Deposit pausing", async () => {
    let vault, usdc, governor, anna;

    beforeEach(async () => {
      const fixture = await loadFixture(defaultFixture);
      vault = fixture.vault;
      governor = fixture.governor;
      anna = fixture.anna;
      usdc = fixture.usdc;
    });

    it("Non-governor cannot pause", async () => {
      await expect(vault.connect(anna).pauseDeposits()).to.be.revertedWith(
        "Caller is not the Governor"
      );
    });

    it("Non-governor cannot unpause", async () => {
      await expect(vault.connect(anna).unpauseDeposits()).to.be.revertedWith(
        "Caller is not the Governor"
      );
    });

    it("Pausing deposits stops deposits", async () => {
      await vault.connect(governor).pauseDeposits();
      expect(await vault.connect(anna).depositPaused()).to.be.true;
      await usdc.connect(anna).approve(vault.address, usdcUnits("50.0"));
      await expect(vault.connect(anna).mint(usdc.address, usdcUnits("50.0"))).to
        .be.reverted;
    });

    it("Unpausing deposits allows deposits", async () => {
      await vault.connect(governor).pauseDeposits();
      expect(await vault.connect(anna).depositPaused()).to.be.true;
      await vault.connect(governor).unpauseDeposits();
      expect(await vault.connect(anna).depositPaused()).to.be.false;
      await usdc.connect(anna).approve(vault.address, usdcUnits("50.0"));
      await vault.connect(anna).mint(usdc.address, usdcUnits("50.0"));
    });

    it("Deposit pause status can be read", async () => {
      expect(await vault.connect(anna).depositPaused()).to.be.false;
    });
  });

  describe("Compound strategy", function () {
    if (isGanacheFork) {
      this.timeout(0);
    }

    it("Should be addable by governor", async () => {
      const { vault, governor, compoundStrategy } = await loadFixture(
        defaultFixture
      );

      await vault.connect(governor).addStrategy(compoundStrategy.address, 100);
    });

    // it("Should not add duplicate strategies", async () => {
    //   // TODO
    //   const { vault, governor, compoundStrategy } =  await loadFixture(defaultFixture)

    //   await vault.connect(governor).addStrategy(compoundStrategy.address, 100)
    //   await vault.connect(governor).addStrategy(compoundStrategy.address, 10)
    // })

    it("Should deposit supported assets into Compound and mint corresponding cToken", async () => {
      const { dai, vault, matt } = await loadFixture(compoundVaultFixture);
      // Mint OUSD
      await dai.connect(matt).approve(vault.address, daiUnits("100"));
      await vault.connect(matt).mint(dai.address, daiUnits("100"));

      /* TODO
      const cDAI = await ethers.getContract("MockCDAI");
      const exchangeRateFactor = isGanacheFork ? 1 : (100002 * 10 ** 13) / 1e18;
      expect(Number(await cDAI.balanceOf(compoundStrategy.address))).to.equal(
        utils.parseUnits("100", 8) / exchangeRateFactor
      );
      */
    });

    it("Anyone can call safeApproveAllTokens", async () => {
      const { matt, compoundStrategy } = await loadFixture(
        compoundVaultFixture
      );
      await compoundStrategy.connect(matt).safeApproveAllTokens();
    });

    it("Only Governor can call setPTokenAddress", async () => {
      const { dai, ousd, matt, compoundStrategy } = await loadFixture(
        compoundVaultFixture
      );
      await expect(
        compoundStrategy
          .connect(matt)
          .setPTokenAddress(ousd.address, dai.address)
      ).to.be.revertedWith("Caller is not the Governor");
    });

    it("Only Vault can call collectRewardToken", async () => {
      const { matt, compoundStrategy } = await loadFixture(
        compoundVaultFixture
      );
      await expect(
        compoundStrategy.connect(matt).collectRewardToken()
      ).to.be.revertedWith("Caller is not the Vault");
    });

    it("Should allocate unallocated assets", async () => {
      const {
        anna,
        governor,
        dai,
        usdc,
        usdt,
        tusd,
        vault,
        compoundStrategy,
      } = await loadFixture(compoundVaultFixture);

      await dai.connect(anna).transfer(vault.address, daiUnits("100"));
      await usdc.connect(anna).transfer(vault.address, usdcUnits("200"));
      await usdt.connect(anna).transfer(vault.address, usdtUnits("300"));
      await tusd.connect(anna).transfer(vault.address, tusdUnits("400"));

      await vault.connect(governor).allocate();

      // Note compoundVaultFixture sets up with 200 DAI already in the Strategy
      // 200 + 100 = 300
      await expect(
        await compoundStrategy.checkBalance(dai.address)
      ).to.approxEqual(daiUnits("300"));
      await expect(
        await compoundStrategy.checkBalance(usdc.address)
      ).to.approxEqual(usdcUnits("200"));
      await expect(
        await compoundStrategy.checkBalance(usdt.address)
      ).to.approxEqual(usdtUnits("300"));

      // Strategy doesn't support TUSD
      // Vault balance for TUSD should remain unchanged
      await expect(await tusd.balanceOf(vault.address)).to.equal(
        tusdUnits("400")
      );
    });

    it("Should correctly handle a deposit of USDC (6 decimals)", async function () {
      const { anna, oracle, ousd, usdc, vault } = await loadFixture(
        compoundVaultFixture
      );
      await expect(anna).has.a.balanceOf("0", ousd);
      // If Anna deposits 50 USDC worth $3 each, she should have $150 OUSD.
      await oracle.setPrice("USDC", oracleUnits("3.00"));
      await usdc.connect(anna).approve(vault.address, usdcUnits("50"));
      await vault.connect(anna).mint(usdc.address, usdcUnits("50"));
      await expect(anna).has.a.balanceOf("150", ousd);
    });

    it("Should allow withdrawals", async () => {
      const { anna, compoundStrategy, ousd, usdc, vault } = await loadFixture(
        compoundVaultFixture
      );
      await expect(anna).has.a.balanceOf("1000.00", usdc);
      await usdc.connect(anna).approve(vault.address, usdcUnits("50.0"));
      await vault.connect(anna).mint(usdc.address, usdcUnits("50.0"));
      await expect(anna).has.a.balanceOf("50.00", ousd);

      // Verify the deposit went to Compound
      expect(await compoundStrategy.checkBalance(usdc.address)).to.approxEqual(
        usdcUnits("50.0")
      );

      // Note Anna will have slightly less than 50 due to deposit to Compound
      // according to the MockCToken implementation
      // TODO verify for mainnet
      await ousd.connect(anna).approve(vault.address, ousdUnits("40.0"));
      await vault.connect(anna).redeem(usdc.address, ousdUnits("40.0"));

      await expect(anna).has.a.balanceOf("10", ousd);
      await expect(anna).has.a.balanceOf("990", usdc);
    });

    it("Should calculate the balance correctly with DAI in strategy", async () => {
      const { dai, vault, josh, compoundStrategy } = await loadFixture(
        compoundVaultFixture
      );

      expect(await vault.totalValue()).to.approxEqual(
        utils.parseUnits("200", 18)
      );

      // Josh deposits DAI, 18 decimals
      await dai.connect(josh).approve(vault.address, daiUnits("22.0"));
      await vault.connect(josh).mint(dai.address, daiUnits("22.0"));

      // Josh had 1000 DAI but used 100 DAI to mint OUSD in the fixture
      await expect(josh).has.an.approxBalanceOf("878.0", dai, "Josh has less");

      // Verify the deposit went to Compound
      expect(await compoundStrategy.checkBalance(dai.address)).to.approxEqual(
        daiUnits("22.0")
      );

      expect(await vault.totalValue()).to.approxEqual(
        utils.parseUnits("222", 18)
      );
    });

    it("Should calculate the balance correctly with USDC in strategy", async () => {
      const { usdc, vault, matt, compoundStrategy } = await loadFixture(
        compoundVaultFixture
      );

      expect(await vault.totalValue()).to.approxEqual(
        utils.parseUnits("200", 18)
      );

      // Matt deposits USDC, 6 decimals
      await usdc.connect(matt).approve(vault.address, usdcUnits("8.0"));
      await vault.connect(matt).mint(usdc.address, usdcUnits("8.0"));

      // Verify the deposit went to Compound
      await expect(matt).has.an.approxBalanceOf("992.0", usdc, "Matt has less");

      expect(await compoundStrategy.checkBalance(usdc.address)).to.approxEqual(
        usdcUnits("8.0")
      );

      expect(await vault.totalValue()).to.approxEqual(
        utils.parseUnits("208", 18)
      );
    });

    it(
      "Should calculate the balance correct with TUSD in Vault and DAI, USDC, TUSD in Compound strategy"
    );

<<<<<<< HEAD
    // it("Should correctly rebase with changes in Compound exchange rates", async () => {
    //   const { vault, matt, dai } = await loadFixture(compoundVaultFixture);
    //   await expect(await vault.totalValue()).to.equal(
    //     utils.parseUnits("200", 18)
    //   );
    //   await dai.connect(matt).approve(vault.address, daiUnits("100"));
    //   await vault.connect(matt).mint(dai.address, daiUnits("100"));

    //   await expect(await vault.totalValue()).to.equal("TODO");
    // });
=======
    it("Should correctly rebase with changes in Compound exchange rates", async () => {
      // Mocks can't handle increasing time
      if (!isGanacheFork) return;

      const { vault, matt, dai } = await loadFixture(compoundVaultFixture);
      await expect(await vault.totalValue()).to.equal(
        utils.parseUnits("200", 18)
      );
      await dai.connect(matt).approve(vault.address, daiUnits("100"));
      await vault.connect(matt).mint(dai.address, daiUnits("100"));

      await expect(await vault.totalValue()).to.approxEqual(
        utils.parseUnits("300", 18)
      );

      // Advance one year
      await advanceTime(365 * 24 * 24 * 60);

      // Rebase OUSD
      await vault.rebase();

      // Expect a yield > 2%
      await expect(await vault.totalValue()).gt(utils.parseUnits("306", 18));
    });
>>>>>>> f44f475a

    it("Should correctly liquidate all assets in Compound strategy", async () => {
      const {
        usdc,
        vault,
        matt,
        josh,
        dai,
        compoundStrategy,
        governor,
      } = await loadFixture(compoundVaultFixture);

      expect(await vault.totalValue()).to.approxEqual(
        utils.parseUnits("200", 18)
      );

      // Matt deposits USDC, 6 decimals
      await usdc.connect(matt).approve(vault.address, usdcUnits("8.0"));
      await vault.connect(matt).mint(usdc.address, usdcUnits("8.0"));

      expect(await compoundStrategy.checkBalance(usdc.address)).to.approxEqual(
        usdcUnits("8.0")
      );
      await dai.connect(josh).approve(vault.address, daiUnits("22.0"));
      await vault.connect(josh).mint(dai.address, daiUnits("22.0"));

      expect(await vault.totalValue()).to.approxEqual(
        utils.parseUnits("230", 18)
      );

      await compoundStrategy.connect(governor).liquidate();
      // There should be no DAI or USDC left in compound strategy
      expect(await compoundStrategy.checkBalance(usdc.address)).to.equal(0);
      expect(await compoundStrategy.checkBalance(dai.address)).to.equal(0);
      // Vault value should remain the same because the liquidattion sent the
      // assets back to the vault
      expect(await vault.totalValue()).to.approxEqual(
        utils.parseUnits("230", 18)
      );
    });
  });

  it("Should revert when depositYield is called with an unsupported asset", async () => {
    const { vault, matt } = await loadFixture(defaultFixture);
    await expect(
      vault.connect(matt).depositYield(addresses.dead, usdtUnits("2.0"))
    ).to.be.revertedWith("Asset is not supported");
  });

  it("Should revert when depositYield is called with zero amount", async () => {
    const { vault, matt, usdt } = await loadFixture(defaultFixture);
    await expect(
      vault.connect(matt).depositYield(usdt.address, usdtUnits("0"))
    ).to.be.revertedWith("Amount must be greater than 0");
  });

  it("should mint for multiple tokens in a single call", async () => {
    const { vault, matt, ousd, dai, usdt } = await loadFixture(defaultFixture);

    await usdt.connect(matt).approve(vault.address, usdtUnits("50.0"));
    await dai.connect(matt).approve(vault.address, daiUnits("25.0"));

    await vault
      .connect(matt)
      .mintMultiple(
        [usdt.address, dai.address],
        [usdtUnits("50"), daiUnits("25")]
      );

    await expect(matt).has.a.balanceOf("175.00", ousd);
    expect(await ousd.totalSupply()).to.eq(ousdUnits("275.0"));
  });

  it("should revert mint for multiple tokens if any transfer fails", async () => {
    const { vault, matt, ousd, dai, usdt } = await loadFixture(defaultFixture);

    await usdt.connect(matt).approve(vault.address, usdtUnits("50.0"));
    await dai.connect(matt).approve(vault.address, daiUnits("25.0"));

    await expect(
      vault
        .connect(matt)
        .mintMultiple(
          [usdt.address, dai.address],
          [usdtUnits("50"), daiUnits("250")]
        )
    ).to.be.reverted;

    await expect(matt).has.a.balanceOf("100.00", ousd);
    expect(await ousd.totalSupply()).to.eq(ousdUnits("200.0"));
  });
});<|MERGE_RESOLUTION|>--- conflicted
+++ resolved
@@ -5,7 +5,6 @@
 } = require("./_fixture");
 const { expect } = require("chai");
 const { utils } = require("ethers");
-const addresses = require("../utils/addresses");
 
 const {
   advanceTime,
@@ -512,14 +511,6 @@
       await vault.connect(governor).addStrategy(compoundStrategy.address, 100);
     });
 
-    // it("Should not add duplicate strategies", async () => {
-    //   // TODO
-    //   const { vault, governor, compoundStrategy } =  await loadFixture(defaultFixture)
-
-    //   await vault.connect(governor).addStrategy(compoundStrategy.address, 100)
-    //   await vault.connect(governor).addStrategy(compoundStrategy.address, 10)
-    // })
-
     it("Should deposit supported assets into Compound and mint corresponding cToken", async () => {
       const { dai, vault, matt } = await loadFixture(compoundVaultFixture);
       // Mint OUSD
@@ -691,18 +682,6 @@
       "Should calculate the balance correct with TUSD in Vault and DAI, USDC, TUSD in Compound strategy"
     );
 
-<<<<<<< HEAD
-    // it("Should correctly rebase with changes in Compound exchange rates", async () => {
-    //   const { vault, matt, dai } = await loadFixture(compoundVaultFixture);
-    //   await expect(await vault.totalValue()).to.equal(
-    //     utils.parseUnits("200", 18)
-    //   );
-    //   await dai.connect(matt).approve(vault.address, daiUnits("100"));
-    //   await vault.connect(matt).mint(dai.address, daiUnits("100"));
-
-    //   await expect(await vault.totalValue()).to.equal("TODO");
-    // });
-=======
     it("Should correctly rebase with changes in Compound exchange rates", async () => {
       // Mocks can't handle increasing time
       if (!isGanacheFork) return;
@@ -727,7 +706,6 @@
       // Expect a yield > 2%
       await expect(await vault.totalValue()).gt(utils.parseUnits("306", 18));
     });
->>>>>>> f44f475a
 
     it("Should correctly liquidate all assets in Compound strategy", async () => {
       const {
@@ -770,20 +748,6 @@
     });
   });
 
-  it("Should revert when depositYield is called with an unsupported asset", async () => {
-    const { vault, matt } = await loadFixture(defaultFixture);
-    await expect(
-      vault.connect(matt).depositYield(addresses.dead, usdtUnits("2.0"))
-    ).to.be.revertedWith("Asset is not supported");
-  });
-
-  it("Should revert when depositYield is called with zero amount", async () => {
-    const { vault, matt, usdt } = await loadFixture(defaultFixture);
-    await expect(
-      vault.connect(matt).depositYield(usdt.address, usdtUnits("0"))
-    ).to.be.revertedWith("Amount must be greater than 0");
-  });
-
   it("should mint for multiple tokens in a single call", async () => {
     const { vault, matt, ousd, dai, usdt } = await loadFixture(defaultFixture);
 
