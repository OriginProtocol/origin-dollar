--- conflicted
+++ resolved
@@ -107,22 +107,16 @@
 
   const signers = await hre.ethers.getSigners();
 
-<<<<<<< HEAD
-  const [minter, burner, rafael, nick] = signers.slice(4); // Skip first 4 addresses to avoid conflict
+  const [minter, burner, rafael, nick, clement] = signers.slice(4); // Skip first 4 addresses to avoid conflict
   const { governorAddr, strategistAddr } = await getNamedAccounts();
-=======
-  const [minter, burner, rafael, nick, clement] = signers.slice(4); // Skip first 4 addresses to avoid conflict
-  const { governorAddr } = await getNamedAccounts();
->>>>>>> 59e77587
   const governor = await ethers.getSigner(governorAddr);
-  const strategist = await impersonateAndFund(strategistAddr);
   const woethGovernor = await ethers.getSigner(await woethProxy.governor());
 
   let strategist;
   if (isFork) {
     // Impersonate strategist on Fork
-    strategist = await impersonateAndFund(addresses.base.strategist);
-    strategist.address = addresses.base.strategist;
+    strategist = await impersonateAndFund(strategistAddr);
+    strategist.address = strategistAddr;
   }
 
   // Make sure we can print bridged WOETH for tests
