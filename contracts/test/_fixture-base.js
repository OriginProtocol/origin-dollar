const hre = require("hardhat");
const { ethers } = hre;
const mocha = require("mocha");
const { isFork, isBaseFork, oethUnits } = require("./helpers");
const { impersonateAndFund } = require("../utils/signers");
const { nodeRevert, nodeSnapshot } = require("./_fixture");
const addresses = require("../utils/addresses");

const log = require("../utils/logger")("test:fixtures-arb");

const MINTER_ROLE =
  "0x9f2df0fed2c77648de5860a4cc508cd0818c85b8b8a1ab4ceeef8d981c8956a6";
const BURNER_ROLE =
  "0x3c11d16cbaffd01df69ce1c404f6340ee057498f5f00246190ea54220576a848";

let snapshotId;
const defaultBaseFixture = deployments.createFixture(async () => {
  if (!snapshotId && !isFork) {
    snapshotId = await nodeSnapshot();
  }

  if (!isBaseFork && isFork) {
    // Only works for Base fork
    return;
  }

  if (isFork) {
    // Fund deployer account
    const { deployerAddr } = await getNamedAccounts();
    await impersonateAndFund(deployerAddr);
  }

  log(
    `Before deployments with param "${isFork ? ["base"] : ["base_unit_tests"]}"`
  );

  // Run the contract deployments
  await deployments.fixture(isFork ? ["base"] : ["base_unit_tests"], {
    keepExistingDeployments: true,
    fallbackToGlobal: true,
  });

  // OETHb
  const oethbProxy = await ethers.getContract("OETHBaseProxy");
  const oethb = await ethers.getContractAt("OETH", oethbProxy.address);

  // wOETHb (4626)
  const wOETHbProxy = await ethers.getContract("WOETHBaseProxy");
  const wOETHb = await ethers.getContractAt("WOETHBase", wOETHbProxy.address);

  // OETHb Vault
  const oethbVaultProxy = await ethers.getContract("OETHBaseVaultProxy");
  const oethbVault = await ethers.getContractAt(
    "IVault",
    oethbVaultProxy.address
  );

  // Bridged wOETH
  const woethProxy = await ethers.getContract("BridgedBaseWOETHProxy");
  const woeth = await ethers.getContractAt("BridgedWOETH", woethProxy.address);

<<<<<<< HEAD
  const woethStrategyProxy = await ethers.getContract(
    "BridgedWOETHStrategyProxy"
  );
  const woethStrategy = await ethers.getContractAt(
    "BridgedWOETHStrategy",
    woethStrategyProxy.address
  );

=======
>>>>>>> 8266cfbf
  const oracleRouter = await ethers.getContract(
    isFork ? "OETHBaseOracleRouter" : "MockOracleRouter"
  );

  // WETH
  const weth = isFork
    ? await ethers.getContractAt("IWETH9", addresses.base.WETH)
    : await ethers.getContract("MockWETH");

  const signers = await hre.ethers.getSigners();

  const [minter, burner, rafael, nick] = signers.slice(4); // Skip first 4 addresses to avoid conflict
  const { governorAddr } = await getNamedAccounts();
  const governor = await ethers.getSigner(governorAddr);
  const woethGovernor = await ethers.getSigner(await woethProxy.governor());

  // Make sure we can print bridged WOETH for tests
  if (isBaseFork) {
    await impersonateAndFund(woethGovernor.address);

    const woethImplAddr = await woethProxy.implementation();
    const latestImplAddr = (await ethers.getContract("BridgedWOETH")).address;

    if (woethImplAddr != latestImplAddr) {
      await woethProxy.connect(woethGovernor).upgradeTo(latestImplAddr);
    }
  }

  await woeth.connect(woethGovernor).grantRole(MINTER_ROLE, minter.address);
  await woeth.connect(woethGovernor).grantRole(BURNER_ROLE, burner.address);

  // Mint some bridged WOETH
  await woeth.connect(minter).mint(rafael.address, oethUnits("1"));
  await woeth.connect(minter).mint(nick.address, oethUnits("1"));
  await woeth.connect(minter).mint(woethGovernor.address, oethUnits("1"));

  if (isFork) {
    // Governor opts in for rebasing
    await oethb.connect(governor).rebaseOptIn();
  }

  return {
    // OETHb
    oethb,
    oethbVault,
    wOETHb,

    // Bridged WOETH
    woeth,
    woethProxy,
<<<<<<< HEAD
    woethStrategy,
=======
>>>>>>> 8266cfbf
    oracleRouter,

    // WETH
    weth,

    // Signers
    governor,
    woethGovernor,
    minter,
    burner,

    rafael,
    nick,
  };
});

mocha.after(async () => {
  if (snapshotId) {
    await nodeRevert(snapshotId);
  }
});

module.exports = {
  defaultBaseFixture,

  MINTER_ROLE,
  BURNER_ROLE,
};<|MERGE_RESOLUTION|>--- conflicted
+++ resolved
@@ -59,7 +59,6 @@
   const woethProxy = await ethers.getContract("BridgedBaseWOETHProxy");
   const woeth = await ethers.getContractAt("BridgedWOETH", woethProxy.address);
 
-<<<<<<< HEAD
   const woethStrategyProxy = await ethers.getContract(
     "BridgedWOETHStrategyProxy"
   );
@@ -68,8 +67,6 @@
     woethStrategyProxy.address
   );
 
-=======
->>>>>>> 8266cfbf
   const oracleRouter = await ethers.getContract(
     isFork ? "OETHBaseOracleRouter" : "MockOracleRouter"
   );
@@ -120,10 +117,7 @@
     // Bridged WOETH
     woeth,
     woethProxy,
-<<<<<<< HEAD
     woethStrategy,
-=======
->>>>>>> 8266cfbf
     oracleRouter,
 
     // WETH
