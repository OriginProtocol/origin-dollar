--- conflicted
+++ resolved
@@ -19,11 +19,6 @@
 
 let snapshotId;
 const defaultBaseFixture = deployments.createFixture(async () => {
-<<<<<<< HEAD
-=======
-  let aerodromeAmoStrategy, dripper;
-
->>>>>>> b63010c4
   if (!snapshotId && !isFork) {
     snapshotId = await nodeSnapshot();
   }
@@ -64,7 +59,7 @@
     oethbVaultProxy.address
   );
 
-  let aerodromeAmoStrategy, harvester;
+  let aerodromeAmoStrategy, dripper, harvester;
   if (isFork) {
     // Aerodrome AMO Strategy
     const aerodromeAmoStrategyProxy = await ethers.getContract(
@@ -75,19 +70,18 @@
       aerodromeAmoStrategyProxy.address
     );
 
-<<<<<<< HEAD
     // Harvester
     const harvesterProxy = await ethers.getContract("OETHBaseHarvesterProxy");
     harvester = await ethers.getContractAt(
       "OETHBaseHarvester",
       harvesterProxy.address
-=======
+    );
+
     // Dripper
     const dripperProxy = await ethers.getContract("OETHBaseDripperProxy");
     dripper = await ethers.getContractAt(
       "FixedRateDripper",
       dripperProxy.address
->>>>>>> b63010c4
     );
   }
 
@@ -191,11 +185,8 @@
     oethbVault,
     wOETHb,
     zapper,
-<<<<<<< HEAD
     harvester,
-=======
     dripper,
->>>>>>> b63010c4
 
     // Bridged WOETH
     woeth,
