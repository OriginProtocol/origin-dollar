const hre = require("hardhat");
const { ethers } = hre;
const mocha = require("mocha");
const { isFork, isBaseFork, oethUnits } = require("./helpers");
const { impersonateAndFund } = require("../utils/signers");
const { nodeRevert, nodeSnapshot } = require("./_fixture");
const { deployWithConfirmation } = require("../utils/deploy");
const addresses = require("../utils/addresses");
const erc20Abi = require("./abi/erc20.json");
const hhHelpers = require("@nomicfoundation/hardhat-network-helpers");

const log = require("../utils/logger")("test:fixtures-arb");

const aeroSwapRouterAbi = require("./abi/aerodromeSwapRouter.json");
const aeroNonfungiblePositionManagerAbi = require("./abi/aerodromeNonfungiblePositionManager.json");
const aerodromeClGaugeAbi = require("./abi/aerodromeClGauge.json");

const MINTER_ROLE =
  "0x9f2df0fed2c77648de5860a4cc508cd0818c85b8b8a1ab4ceeef8d981c8956a6";
const BURNER_ROLE =
  "0x3c11d16cbaffd01df69ce1c404f6340ee057498f5f00246190ea54220576a848";

let snapshotId;
const defaultBaseFixture = deployments.createFixture(async () => {
  let aerodromeAmoStrategy;

  if (!snapshotId && !isFork) {
    snapshotId = await nodeSnapshot();
  }

  if (!isBaseFork && isFork) {
    // Only works for Base fork
    return;
  }

  if (isFork) {
    // Fund deployer account
    const { deployerAddr } = await getNamedAccounts();
    await impersonateAndFund(deployerAddr);
  }

  log(
    `Before deployments with param "${isFork ? ["base"] : ["base_unit_tests"]}"`
  );

  // Run the contract deployments
  await deployments.fixture(isFork ? ["base"] : ["base_unit_tests"], {
    keepExistingDeployments: true,
    fallbackToGlobal: true,
  });

  // OETHb
  const oethbProxy = await ethers.getContract("OETHBaseProxy");
  const oethb = await ethers.getContractAt("OETH", oethbProxy.address);

  // wOETHb (4626)
  const wOETHbProxy = await ethers.getContract("WOETHBaseProxy");
  const wOETHb = await ethers.getContractAt("WOETHBase", wOETHbProxy.address);

  // OETHb Vault
  const oethbVaultProxy = await ethers.getContract("OETHBaseVaultProxy");
  const oethbVault = await ethers.getContractAt(
    "IVault",
    oethbVaultProxy.address
  );

  if (isFork) {
    // Aerodrome AMO Strategy
    const aerodromeAmoStrategyProxy = await ethers.getContract(
      "AerodromeAMOStrategyProxy"
    );
    aerodromeAmoStrategy = await ethers.getContractAt(
      "AerodromeAMOStrategy",
      aerodromeAmoStrategyProxy.address
    );
  }

  // Bridged wOETH
  const woethProxy = await ethers.getContract("BridgedBaseWOETHProxy");
  const woeth = await ethers.getContractAt("BridgedWOETH", woethProxy.address);

  const woethStrategyProxy = await ethers.getContract(
    "BridgedWOETHStrategyProxy"
  );
  const woethStrategy = await ethers.getContractAt(
    "BridgedWOETHStrategy",
    woethStrategyProxy.address
  );

  const oracleRouter = await ethers.getContract(
    isFork ? "OETHBaseOracleRouter" : "MockOracleRouter"
  );

  // WETH
  let weth, aero;

  if (isFork) {
    weth = await ethers.getContractAt("IWETH9", addresses.base.WETH);
    aero = await ethers.getContractAt(erc20Abi, addresses.base.AERO);
  } else {
    weth = await ethers.getContract("MockWETH");
    aero = await ethers.getContract("MockAero");
  }

  // Zapper
  const zapper = !isFork
    ? undefined
    : await ethers.getContract("OETHBaseZapper");

  const signers = await hre.ethers.getSigners();

  const [minter, burner, rafael, nick, clement] = signers.slice(4); // Skip first 4 addresses to avoid conflict
<<<<<<< HEAD
  const { governorAddr, strategistAddr } = await getNamedAccounts();
  const governor = await ethers.getSigner(governorAddr);
  await hhHelpers.setBalance(governorAddr, oethUnits("1")); // Fund governor with some ETH
  const woethGovernor = await ethers.getSigner(await woethProxy.governor());
=======
  const { governorAddr, strategistAddr, timelockAddr } =
    await getNamedAccounts();
  const governor = await ethers.getSigner(isFork ? timelockAddr : governorAddr);

  const guardian = await ethers.getSigner(governorAddr);
  const timelock = await ethers.getContractAt(
    "ITimelockController",
    timelockAddr
  );
>>>>>>> 4973efbe

  let strategist;
  if (isFork) {
    // Impersonate strategist on Fork
    strategist = await impersonateAndFund(strategistAddr);
    strategist.address = strategistAddr;

    await impersonateAndFund(governor.address);
    await impersonateAndFund(timelock.address);
  }

  // Make sure we can print bridged WOETH for tests
  await woeth.connect(governor).grantRole(MINTER_ROLE, minter.address);
  await woeth.connect(governor).grantRole(BURNER_ROLE, burner.address);

  for (const user of [rafael, nick]) {
    // Mint some bridged WOETH
    await woeth.connect(minter).mint(user.address, oethUnits("1"));
    await hhHelpers.setBalance(user.address, oethUnits("10000000"));
    await weth.connect(user).deposit({ value: oethUnits("100000") });

    // Set allowance on the vault
    await weth.connect(user).approve(oethbVault.address, oethUnits("50"));
  }

  await woeth.connect(minter).mint(governor.address, oethUnits("1"));

  if (isFork) {
    // Governor opts in for rebasing
    await oethb.connect(governor).rebaseOptIn();
  }

  const aeroSwapRouter = await ethers.getContractAt(
    aeroSwapRouterAbi,
    addresses.base.swapRouter
  );
  const aeroClGauge = await ethers.getContractAt(
    aerodromeClGaugeAbi,
    addresses.base.aerodromeOETHbWETHClGauge
  );
  const aeroNftManager = await ethers.getContractAt(
    aeroNonfungiblePositionManagerAbi,
    addresses.base.nonFungiblePositionManager
  );

  await deployWithConfirmation("AerodromeAMOQuoter", [
    aerodromeAmoStrategy.address,
    addresses.base.aeroQuoterV2Address,
  ]);
  const quoter = await hre.ethers.getContract("AerodromeAMOQuoter");

  return {
    // Aerodrome
    aeroSwapRouter,
    aeroNftManager,
    aeroClGauge,
    aero,
    // OETHb
    oethb,
    oethbVault,
    wOETHb,
    zapper,

    // Bridged WOETH
    woeth,
    woethProxy,
    woethStrategy,
    oracleRouter,

    // Strategies
    aerodromeAmoStrategy,

    // WETH
    weth,

    // Signers
    governor,
    guardian,
    timelock,
    strategist,
    minter,
    burner,

    rafael,
    nick,
    clement,

    // Helper
    quoter,
  };
});

mocha.after(async () => {
  if (snapshotId) {
    await nodeRevert(snapshotId);
  }
});

module.exports = {
  defaultBaseFixture,
  MINTER_ROLE,
  BURNER_ROLE,
};<|MERGE_RESOLUTION|>--- conflicted
+++ resolved
@@ -110,22 +110,17 @@
   const signers = await hre.ethers.getSigners();
 
   const [minter, burner, rafael, nick, clement] = signers.slice(4); // Skip first 4 addresses to avoid conflict
-<<<<<<< HEAD
-  const { governorAddr, strategistAddr } = await getNamedAccounts();
-  const governor = await ethers.getSigner(governorAddr);
-  await hhHelpers.setBalance(governorAddr, oethUnits("1")); // Fund governor with some ETH
-  const woethGovernor = await ethers.getSigner(await woethProxy.governor());
-=======
   const { governorAddr, strategistAddr, timelockAddr } =
     await getNamedAccounts();
   const governor = await ethers.getSigner(isFork ? timelockAddr : governorAddr);
+  await hhHelpers.setBalance(governorAddr, oethUnits("1")); // Fund governor with some ETH
+  const woethGovernor = await ethers.getSigner(await woethProxy.governor());
 
   const guardian = await ethers.getSigner(governorAddr);
   const timelock = await ethers.getContractAt(
     "ITimelockController",
     timelockAddr
   );
->>>>>>> 4973efbe
 
   let strategist;
   if (isFork) {
