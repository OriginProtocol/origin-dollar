--- conflicted
+++ resolved
@@ -13,11 +13,7 @@
 
 const aeroSwapRouterAbi = require("./abi/aerodromeSwapRouter.json");
 const aeroNonfungiblePositionManagerAbi = require("./abi/aerodromeNonfungiblePositionManager.json");
-<<<<<<< HEAD
-=======
-const aerodromeClGaugeAbi = require("./abi/aerodromeClGauge.json");
 const aerodromeSugarAbi = require("./abi/aerodromeSugarHelper.json");
->>>>>>> d0bafdcc
 
 const MINTER_ROLE =
   "0x9f2df0fed2c77648de5860a4cc508cd0818c85b8b8a1ab4ceeef8d981c8956a6";
@@ -26,11 +22,6 @@
 
 let snapshotId;
 const defaultBaseFixture = deployments.createFixture(async () => {
-<<<<<<< HEAD
-=======
-  let aerodromeAmoStrategy, dripper, quoter, sugar;
-
->>>>>>> d0bafdcc
   if (!snapshotId && !isFork) {
     snapshotId = await nodeSnapshot();
   }
@@ -71,7 +62,7 @@
     oethbVaultProxy.address
   );
 
-  let aerodromeAmoStrategy, dripper, harvester;
+  let aerodromeAmoStrategy, dripper, harvester, quoter, sugar;
   if (isFork) {
     // Aerodrome AMO Strategy
     const aerodromeAmoStrategyProxy = await ethers.getContract(
@@ -82,7 +73,6 @@
       aerodromeAmoStrategyProxy.address
     );
 
-<<<<<<< HEAD
     // Harvester
     const harvesterProxy = await ethers.getContract("OETHBaseHarvesterProxy");
     harvester = await ethers.getContractAt(
@@ -91,7 +81,6 @@
     );
 
     // Dripper
-=======
     sugar = await ethers.getContractAt(
       aerodromeSugarAbi,
       addresses.base.sugarHelper
@@ -104,7 +93,6 @@
 
     quoter = await hre.ethers.getContract("AerodromeAMOQuoter");
 
->>>>>>> d0bafdcc
     const dripperProxy = await ethers.getContract("OETHBaseDripperProxy");
     dripper = await ethers.getContractAt(
       "FixedRateDripper",
