const { expect } = require("chai");
const { parseUnits } = require("ethers").utils;

<<<<<<< HEAD
const { forkOnlyDescribe, usdtUnits } = require("../helpers");
const { loadDefaultFixture } = require("../fixture/_fixture");
=======
const { usdtUnits } = require("../helpers");
const { loadDefaultFixture } = require("../_fixture");
>>>>>>> e4801abb
const { MAX_UINT256 } = require("../../utils/constants");

describe("ForkTest: Harvest OUSD", function () {
  this.timeout(0);

  let fixture;
  beforeEach(async () => {
    fixture = await loadDefaultFixture();
  });

  describe.skip("deploy script CRV liquidation limit", function () {
    it("config", async function () {
      const { crv, harvester } = fixture;
      const crvTokenConfig = await harvester.rewardTokenConfigs(crv.address);
      expect(crvTokenConfig.liquidationLimit).to.be.eq(parseUnits("4000", 18));
    });
    it("should harvest", async function () {
      const { crv, timelock, harvester, convexOusdAMOStrategy } = fixture;

      const balanceBeforeHarvest = await crv.balanceOf(harvester.address);

      // prettier-ignore
      await harvester
        .connect(timelock)["harvest(address)"](convexOusdAMOStrategy.address);

      const balanceAfterHarvest = await crv.balanceOf(harvester.address);

      const crvHarvested = balanceAfterHarvest.sub(balanceBeforeHarvest);
      expect(crvHarvested).to.be.gt(parseUnits("20000", 18));
    });
    it("should harvest and swap", async function () {
      const { anna, convexOusdAMOStrategy, dripper, harvester, usdt } = fixture;

      const usdtBalanceBeforeDripper = await usdt.balanceOf(dripper.address);

      // prettier-ignore
      await harvester
        .connect(anna)["harvestAndSwap(address)"](convexOusdAMOStrategy.address);

      const usdtBalanceAfterDripper = await usdt.balanceOf(dripper.address);
      const usdtSwapped = usdtBalanceAfterDripper.sub(usdtBalanceBeforeDripper);
      await expect(usdtSwapped).to.be.gt(usdtUnits("3100"));
    });
  });
  describe("no CRV liquidation limit", function () {
    beforeEach(async () => {
      const { crv, harvester, timelock } = fixture;

      const oldCrvTokenConfig = await harvester.rewardTokenConfigs(crv.address);
      await harvester
        .connect(timelock)
        .setRewardTokenConfig(
          crv.address,
          oldCrvTokenConfig.allowedSlippageBps,
          oldCrvTokenConfig.harvestRewardBps,
          oldCrvTokenConfig.uniswapV2CompatibleAddr,
          MAX_UINT256,
          oldCrvTokenConfig.doSwapRewardToken
        );
    });
    /*
     * Skipping this test as it should only fail on a specific block number, where
     * there is:
     *  - no liquidation limit
     *  - strategy has accrued a lot of CRV rewards
     *  - depth of the SushiSwap pool is not deep enough to handle the swap without
     *    hitting the slippage limit.
     */
    it.skip("should not harvest and swap", async function () {
      const { anna, convexOusdAMOStrategy, harvester } = fixture;

      // prettier-ignore
      const tx = harvester
        .connect(anna)["harvestAndSwap(address)"](convexOusdAMOStrategy.address);
      await expect(tx).to.be.revertedWith(
        "UniswapV2Router: INSUFFICIENT_OUTPUT_AMOUNT"
      );
    });
  });
  describe("CRV liquidation limit", function () {
    const crvLimit = 4000;
    beforeEach(async () => {
      const { crv, harvester, timelock } = fixture;

      const oldCrvTokenConfig = await harvester.rewardTokenConfigs(crv.address);

      await harvester
        .connect(timelock)
        .setRewardTokenConfig(
          crv.address,
          oldCrvTokenConfig.allowedSlippageBps,
          oldCrvTokenConfig.harvestRewardBps,
          oldCrvTokenConfig.uniswapV2CompatibleAddr,
          parseUnits(crvLimit.toString(), 18),
          oldCrvTokenConfig.doSwapRewardToken
        );
    });
    /*
     * Skipping this test as it will only succeed again on a specific block number.
     * If strategy doesn't have enough CRV not nearly enough rewards are going to be
     * harvested for the test to pass.
     */
    it.skip("should harvest and swap", async function () {
      const { crv, convexOusdAMOStrategy, dripper, harvester, timelock, usdt } =
        fixture;

      const balanceBeforeDripper = await usdt.balanceOf(dripper.address);

      // prettier-ignore
      await harvester
        .connect(timelock)["harvest(address)"](convexOusdAMOStrategy.address);
      await harvester.connect(timelock).swapRewardToken(crv.address);

      const balanceAfterDripper = await usdt.balanceOf(dripper.address);
      const usdtSwapped = balanceAfterDripper.sub(balanceBeforeDripper);

      await expect(usdtSwapped, "USDT received").to.be.gt(
        usdtUnits((crvLimit * 0.79).toString())
      );
    });
  });
});<|MERGE_RESOLUTION|>--- conflicted
+++ resolved
@@ -1,13 +1,8 @@
 const { expect } = require("chai");
 const { parseUnits } = require("ethers").utils;
 
-<<<<<<< HEAD
-const { forkOnlyDescribe, usdtUnits } = require("../helpers");
+const { usdtUnits } = require("../helpers");
 const { loadDefaultFixture } = require("../fixture/_fixture");
-=======
-const { usdtUnits } = require("../helpers");
-const { loadDefaultFixture } = require("../_fixture");
->>>>>>> e4801abb
 const { MAX_UINT256 } = require("../../utils/constants");
 
 describe("ForkTest: Harvest OUSD", function () {
