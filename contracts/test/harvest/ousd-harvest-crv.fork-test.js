--- conflicted
+++ resolved
@@ -70,13 +70,8 @@
      *  - depth of the SushiSwap pool is not deep enough to handle the swap without
      *    hitting the slippage limit.
      */
-<<<<<<< HEAD
     it.skip("should not harvest and swap", async function () {
       const { anna, convexOusdAMOStrategy, harvester } = fixture;
-=======
-    it("should not harvest and swap", async function () {
-      const { anna, OUSDmetaStrategy, harvester } = fixture;
->>>>>>> a4510bb9
 
       // prettier-ignore
       const tx = harvester
@@ -108,13 +103,8 @@
      * If strategy doesn't have enough CRV not nearly enough rewards are going to be
      * harvested for the test to pass.
      */
-<<<<<<< HEAD
     it.skip("should harvest and swap", async function () {
       const { crv, convexOusdAMOStrategy, dripper, harvester, timelock, usdt } =
-=======
-    it("should harvest and swap", async function () {
-      const { crv, OUSDmetaStrategy, dripper, harvester, timelock, usdt } =
->>>>>>> a4510bb9
         fixture;
 
       const balanceBeforeDripper = await usdt.balanceOf(dripper.address);
