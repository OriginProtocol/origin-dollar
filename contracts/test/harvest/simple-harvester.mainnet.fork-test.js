--- conflicted
+++ resolved
@@ -120,14 +120,6 @@
   // --- Support Strategies ---
   it("Should unsupport Strategy as governor", async () => {
     const { simpleOETHHarvester, timelock } = fixture;
-<<<<<<< HEAD
-    expect(
-      await simpleOETHHarvester.supportedStrategies(
-        addresses.mainnet.ConvexOETHAMOStrategy
-      )
-    ).to.be.equal(true);
-=======
->>>>>>> aca54e1d
     await simpleOETHHarvester
       .connect(timelock)
       .setSupportedStrategy(addresses.mainnet.ConvexOETHAMOStrategy, false);
@@ -141,14 +133,6 @@
   it("Should unsupport Strategy as strategist", async () => {
     const { simpleOETHHarvester, strategist } = fixture;
 
-<<<<<<< HEAD
-    expect(
-      await simpleOETHHarvester
-        .connect(strategist)
-        .supportedStrategies(addresses.mainnet.ConvexOETHAMOStrategy)
-    ).to.be.equal(true);
-=======
->>>>>>> aca54e1d
     await simpleOETHHarvester
       .connect(strategist)
       .setSupportedStrategy(addresses.mainnet.ConvexOETHAMOStrategy, false);
@@ -202,9 +186,6 @@
     expect(await simpleOETHHarvester.strategistAddr()).to.equal(josh.address);
   });
 
-<<<<<<< HEAD
-  // --- Rescue Tokens ---
-=======
   it("Should Harvest and transfer rewards as strategist", async () => {
     const { simpleOETHHarvester, convexEthMetaStrategy, crv, strategist } =
       fixture;
@@ -266,7 +247,6 @@
         .connect(timelock).setSupportedStrategy(addresses.zero, true)
     ).to.be.revertedWith("Invalid strategy");
   });
->>>>>>> aca54e1d
 
   it("Should test to rescue tokens as governor", async () => {
     const { simpleOETHHarvester, timelock, crv } = fixture;
