@startuml

title "OETH Flow of Value"

actor "User" as user
actor "Anyone" as anyone
actor "Trustee" as trust <<Origin>> #DeepSkyBlue
participant "Zapper" as zap <<Origin>> #DeepSkyBlue
participant "OETH\nVault" as vault <<Origin>> #DeepSkyBlue
participant "Harvester" as harv <<Origin>> #DeepSkyBlue
participant "Dripper" as drip <<Origin>> #DeepSkyBlue
participant "Swapper" as swapper <<Origin>> #DeepSkyBlue
participant "OGV\nRewards" as ogvRewards <<Origin>> #DeepSkyBlue
participant "Buyback" as buyBack <<Origin>> #DeepSkyBlue

participant "FRAX\nStrategy" as frxStrat <<Origin>> #DeepSkyBlue
participant "FRAX ETH" as frxETH <<FRAX>><<frxETH>>
participant "Staked\nFRAX ETH" as sfrxETH <<FRAX>><<sfrxETH>>

participant "Curve AMO\nStrategy" as crvStrat <<Origin>> #DeepSkyBlue
participant "OETH-ETH\nPool" as oethCrv <<Curve>>
participant "OETH-ETH\nPool" as oethCvx <<Convex>>
<<<<<<< HEAD
participant "OETH-ETH\nRewards" as cvxRewards <<Convex>>
participant "Locked CVX" as icvx <<Convex>>
=======
participant "Rewards\nPool" as cvxRewards <<Convex>>
participant "Locked\nCVX" as icvx <<Convex>>

participant "rETH/WETH\nBalancer\nMetaStable\nStrategy" as balMetaStrat <<Origin>> #DeepSkyBlue
participant "Balancer\nVault" as balVault <<Balancer>>
participant "rETH\nMetaStable\nPool" as balMetaPool <<Balancer>>
participant "rETH\nRewards\nPool" as auraRewards <<Aura>>
>>>>>>> 7de9ac30

participant "Convex\nfrxETH/WTH\nStrategy" as cvxFrxStrat <<Origin>> #DeepSkyBlue
participant "frxETH-WETH\nPool" as frxCrv <<Curve>>
participant "frxETH-WETH\nPool" as frxCvx <<Convex>>
participant "frxETH-WETH\nRewards" as cvxFrxRewards <<Convex>>

participant "Morpho Aave\nStrategy" as morphAaveStrat <<Origin>> #DeepSkyBlue
participant "Morpho\nAave V2" as morpho <<Morpho>>
participant "interst\nbearing\nWETH" as aweth <<Aave>><<aWETH>>
participant "variable\ndebt WETH" as vdweth <<Aave>><<varDebtWETH>>

participant "TriCrv\ncrvUSD/ETH/CRV" as triCrv <<Curve>>
participant "cvxeth\nCVX/ETH" as cvxeth <<Curve>>
participant "Universal\nRouter" as uniRouter <<Uniswap>>
participant "OETH/ETH\nV3 Pool" as uniOeth <<Uniswap>>
participant "OGV/ETH\nV3 Pool" as uniOgv <<Uniswap>>
participant "CVX/ETH\nV3 Pool" as uniCvx <<Uniswap>>

participant "Wrapped ETH" as weth <<DappHub>><<WETH>>

participant "1Inch\nRouter" as 1r <<1Inch>>

' Deposit ETH via Zapper
group User deposit ETH [> 10 OETH]
user -> zap : ETH
note left : ETH in user tx

zap -> weth : ETH
note left : swap ETH for WETH
weth o-> zap : WETH

vault o-> trust : OETH
note left : 20% performance\nfee from rebase

zap -> vault : WETH

note over vault : Currently no default WETH strategy\nso there is no auto allocation.

vault o-> user : OETH
note left : mint OETH\nto match ETH
end

' Deposit sfrxETH via Zapper
group User deposit sfrxETH [> 10 OETH]
note over zap : User approves Zapper to transfer their sfrxETH

user -x sfrxETH : sfrxETH
note left : redeem sfrxETH for frxETH
sfrxETH -> zap : frxETH

vault o-> trust : OETH
note left : 20% performance\nfee from rebase

zap -> vault : frxETH

group FRAX Strategy
vault -> frxStrat : frxETH
note left: > 10 ETH worth so allocate\nto default frxETH strategy
frxStrat -> sfrxETH : frxETH
note left : deposit frxETH
sfrxETH o-> frxStrat : sfrxETH
note left : get sfrxETH shares
end 

vault o-> user : OETH
note left : mint OETH to match\nETH value of frxETH
end


' Mint
group User mint [< 10 OETH]
vault o-> trust : OETH
note left : 20% performance\nfee from rebase

user -> vault : frxETH, stETH, rETH or WETH
note left: Only to vault,\nnot strategy as <10 ETH
vault o-> user : OETH
note left : mint OETH to\nETH value of deposit
end

' Allocate
group Vault allocate [anyone can call]

' FRAX Strategy for frxETH
group Deposit frxETH to FRAX Strategy [unallocated frxETH in vault]
vault -> frxStrat : frxETH
frxStrat -> sfrxETH : frxETH
note left : deposit frxETH
sfrxETH o-> frxStrat : sfrxETH
note left : get sfrxETH shares
end

' FRAX Strategy for WETH
group Deposit WETH to FRAX Strategy [unallocated WETH in vault]
vault -> frxStrat : WETH
frxStrat -x weth : WETH
note left : withdraw ETH from WETH
weth -> frxStrat : ETH
frxStrat -> frxETH : ETH
note left : Deposit and stake ETH for sfrxETH
frxETH -> sfrxETH : frxETH
sfrxETH o-> frxStrat : sfrxETH
end

' Curve AMO Strategy
group Deposit WETH to Curve AMO Strategy [unallocated WETH in vault]
vault -> crvStrat : WETH
note left : Vault transfers\nWETH to strategy
crvStrat -x weth : WETH
note left : WETH is burned
weth -> crvStrat : ETH
note left : ETH is withdrawn

vault o-> crvStrat : OETH
note left : Vault mints OETH
crvStrat -> oethCrv : ETH, OETH
note left : add liquidity to the Curve pool
oethCrv o-> crvStrat : OETHCRV-f
note left: strategy gets Curve pool LP tokens

crvStrat -> oethCvx : OETHCRV-f
note left : deposit Curve pool LP to Convex
oethCvx o-> cvxRewards : cvxOETHCRV-f
note left : stake Convex LP tokens
end

<<<<<<< HEAD
' Convex strategy for the Curve frxETH/WETH pool
group Deposit WETH to Convex frxETH/WETH Strategy [unallocated WETH in vault]
vault -> cvxFrxStrat : WETH
note left : Vault transfers\nWETH to strategy
cvxFrxStrat -> frxCrv : WETH
note left : add liquidity to the Curve pool
frxCrv o-> cvxFrxStrat : frxeth-ng-f
note left: strategy gets Curve pool LP tokens

cvxFrxStrat -> frxCvx : frxeth-ng-f
note left : deposit Curve pool LP to Convex
frxCvx o-> cvxFrxRewards : cvxfrxeth-ng-f
note left : stake Convex LP tokens
end

' Convex strategy for the Curve frxETH/WETH pool
group Deposit frxETH to Convex frxETH/WETH Strategy [unallocated frxETH in vault]
vault -> cvxFrxStrat : frxETH
note left : Vault transfers\nfrxETH to strategy
cvxFrxStrat -> frxCrv : frxETH
note left : add liquidity to the Curve pool
frxCrv o-> cvxFrxStrat : frxeth-ng-f
note left: strategy gets Curve pool LP tokens

cvxFrxStrat -> frxCvx : frxeth-ng-f
note left : deposit Curve pool LP to Convex
frxCvx o-> cvxFrxRewards : cvxfrxeth-ng-f
note left : stake Convex LP tokens
=======
' Balancer MetaPool Strategy
group Deposit rETH and WETH to Balancer MetaStable Strategy [unallocated rETH and WETH in vault]
vault -> balMetaStrat : rETH and WETH
note left : Vault transfers\nrETH and WETH to strategy
balMetaStrat -> balVault : rETH and WETH
note left : join Balancer pool
balMetaPool o-> balMetaStrat : B-rETH-STABLE
balMetaStrat -> auraRewards : B-rETH-STABLE
note left : deposit BPT to Aura
auraRewards o-> balMetaStrat : auraB-rETH-STABLE-vault

>>>>>>> 7de9ac30
end

' Morpho Aave Strategy
group Deposit to Morpho Aave Strategy [unallocated WETH in vault]
vault -> morphAaveStrat : WETH
morphAaveStrat -> morpho : WETH
morpho -> aweth : WETH

alt Morpho has more borrows than deposits
morpho -x vdweth : varDebtWETH
note left : repay borrowed WETH from Aave
else Morpho has more deposits than borrows
aweth o-> morpho  : aWETH
note left : deposit WETH to Aave
end
end

end


' Redeem
group User redeem OETH
vault o-> trust : OETH
note left : 20% performance\nfee from rebase

user -x vault : OETH
note left : burn User's OETH

note over vault : 0.5% fee applied to redeemed assets.\nThis adds to the yield in the next rebase.

' FRAX Strategy
group Withdraw from FRAX Strategy [not enough frxETH in vault]
note over frxStrat
can only redeem frxETH.
depositted WETH is removed as frxETH.
end note
frxStrat -x sfrxETH : sfrxETH
note left : redeem sfrxETH shares
sfrxETH -> user : frxETH
note left : transfer directly to user
' sfrxETH -> vault : frxETH
' note left : transfer to vault
end

' Curve AMO Strategy
group Withdraw from Curve AMO Strategy [not enough WETH in vault]
cvxRewards -x oethCvx : cvxOETHCRV-f
note left : unstake and burn Convex LP tokens
oethCvx -> crvStrat : OETHCRV-f
note left : withdraw Curve pool LP tokens

crvStrat -x oethCrv : OETHCRV-f
note left : burn Curve pool LP tokens
oethCrv -> crvStrat : ETH, OETH
note left : remove liquidity from the Curve pool

crvStrat -x crvStrat : OETH
note left : burn OETH withdrawn from Curve

crvStrat -> weth : ETH
note left : deposit ETH into Wrapped ETH
weth o-> user : WETH
note left : transfer directly to user
' weth o-> vault : WETH
' note left : transfer to vault
end

' Morpho Aave Strategy
group Withdraw from Morpho Aave Strategy [not enough WETH in vault]
alt Morpho has more borrows than deposits
vdweth o-> morpho : varDebtWETH
note left : borrow WETH from Aave
else Morpho has more deposits than borrows
morpho -x aweth : aWETH
note left : withdraw WETH deposit from Aave
end
aweth -> morpho : WETH
morpho -> morphAaveStrat : WETH
' morphAaveStrat -> vault : WETH
morphAaveStrat -> user : WETH
note left : transfer directly to user
end

note over vault : no strategy so comes from vault
vault -> user : stETH
vault -> user : rETH
end

' Curve AMO Strategy - mint and add oTokens
group Strategist mints and adds oTokens to Curve pool [too much ETH in Curve pool]
vault o-> crvStrat : OETH
note left : Vault mints OETH
crvStrat -> oethCrv : OETH
note left : one-sided add liquidity to the Curve pool
oethCrv o-> crvStrat : OETHCRV-f
note left: strategy gets Curve pool LP tokens

crvStrat -> oethCvx : OETHCRV-f
note left : deposit Curve pool LP to Convex
oethCvx o-> cvxRewards : cvxOETHCRV-f
note left : stake Convex LP tokens
end

' Curve AMO Strategy - remove and burn OETH
group Strategist removes and burns oTokens from Curve pool [too much OETH in Curve pool]
cvxRewards -x oethCvx : cvxOETHCRV-f
note left : unstake and burn Convex LP tokens
oethCvx -> crvStrat : OETHCRV-f
note left : withdraw Curve pool LP tokens

crvStrat -x oethCrv : OETHCRV-f
note left : burn Curve pool LP tokens
oethCrv -> crvStrat : OETH
note left : on-sided remove liquidity from the Curve pool

crvStrat -x crvStrat : OETH
note left : burn OETH withdrawn from Curve
end

' Curve AMO Strategy - remove ETH
group Strategist removes ETH from Curve pool [too much ETH in Curve pool]
cvxRewards -x oethCvx : cvxOETHCRV-f
note left : unstake and burn Convex LP tokens
oethCvx -> crvStrat : OETHCRV-f
note left : withdraw Curve pool LP tokens

crvStrat -x oethCrv : OETHCRV-f
note left : burn Curve pool LP tokens
oethCrv -> crvStrat : ETH
note left : on-sided remove liquidity from the Curve pool

crvStrat -> weth : ETH
note left : deposit ETH into Wrapped ETH
weth o-> vault : WETH
note left : transfer to vault
end

' Harvest and swap Convex AMO
group Harvest and swap Convex AMO rewards [can be called by anyone]

cvxRewards -> crvStrat : CVX & CRV
note left : collect Convex rewards
crvStrat -> harv : CVX & CRV
note left : transfer rewards to Harvester

harv -> cvxeth : CVX
note left : exchange CVX for ETH\nmax 2,500 CVX
cvxeth -> weth : ETH
note left : withdraw ETH from Wrapped ETH
weth o-> cvxeth : WETH
cvxeth -> harv : WETH
harv -> drip : 98% WETH
note left : 98% of WETH to Dripper
harv -> anyone : 2% WETH
note left : 2% of WETH\nto Harvest caller

harv -> triCrv : CRV
note left : exchange CRV for WETH\nmax 4,000 CRV
triCrv -> weth : ETH
note left : withdraw ETH from Wrapped ETH
weth o-> triCrv : WETH
triCrv -> harv : WETH
harv -> drip : 98% WETH
note left : 98% of WETH to Dripper
harv -> anyone : 2% WETH
note left : 2% of WETH\nto Harvest caller
end

' Harvest and swap Balancer
group Harvest and swap Balancer rewards [can be called by anyone]

balMetaPool -> balMetaStrat : BAL
note left : collect Balancer rewards
auraRewards  -> balMetaStrat : AURA
note left : collect Aura rewards
balMetaStrat -> harv : BAL & AURA
note left : transfer rewards to Harvester
harv -> balVault : BAL
note left : swap BAL for WETH\nmax 1,000 BAL
balVault -> harv : WETH
harv -> drip : WETH
note left : 98% of WETH to Dripper
harv -> anyone : WETH
note left : 2% of WETH\nto Harvest caller
harv -> balVault : AURA
note left : swap AURA for WETH\nmax 4,000 BAL
balVault -> harv : WETH
harv -> drip : WETH
note left : 98% of WETH to Dripper
harv -> anyone : WETH
note left : 2% of WETH\nto Harvest caller

end

' Collect and Rebase
group Collect and Rebase [can be called by anyone]

drip -> vault : WETH
note left : stream harvested WETH\nto Vault over 14 days

group Rebase [increase in underlying assets]
vault o-> vault : 80% OETH
note left : 80% of rebased\nto OETH holders

vault o-> trust : 20% OETH
note left : 20% of rebase\nto trustee as\nperformance fee
end 
end

group Trustee OETH rewards

group OGV buyback for OGV stakers
trust -> uniRouter : OETH
uniRouter -> uniOeth : 50% OETH
note left : swap 50% OETH for WETH\nusing OETH/WETH V3 pool
uniOeth -> uniOgv : WETH
note left : swap WETH for OGV\nusing OGV/WETH V3 pool
uniOgv -> ogvRewards : OGV
note left : transfer OGV\nto Staking Rewards
end

group CVX buyback and locking for increased Convex rewards
uniRouter -> uniOeth : 50% OETH
note left : swap 50% OETH for WETH\nusing OETH/WETH V3 pool
uniOeth -> uniRouter : WETH
uniRouter -> uniCvx : WETH
note left : swap WETH for CVX\nusing CVX/WETH V3 pool
uniCvx -> buyBack : CVX
buyBack -> icvx : CVX
note left : lock CVX for\nveCVX voting power
end

end

' Swap vault collateral assets
group Trustee swaps collateral assets [WETH for rETH]
vault -> swapper : WETH
note left : swap WETH for rETH
swapper -> 1r : WETH
1r -> vault : rETH
end

@enduml<|MERGE_RESOLUTION|>--- conflicted
+++ resolved
@@ -20,10 +20,6 @@
 participant "Curve AMO\nStrategy" as crvStrat <<Origin>> #DeepSkyBlue
 participant "OETH-ETH\nPool" as oethCrv <<Curve>>
 participant "OETH-ETH\nPool" as oethCvx <<Convex>>
-<<<<<<< HEAD
-participant "OETH-ETH\nRewards" as cvxRewards <<Convex>>
-participant "Locked CVX" as icvx <<Convex>>
-=======
 participant "Rewards\nPool" as cvxRewards <<Convex>>
 participant "Locked\nCVX" as icvx <<Convex>>
 
@@ -31,7 +27,6 @@
 participant "Balancer\nVault" as balVault <<Balancer>>
 participant "rETH\nMetaStable\nPool" as balMetaPool <<Balancer>>
 participant "rETH\nRewards\nPool" as auraRewards <<Aura>>
->>>>>>> 7de9ac30
 
 participant "Convex\nfrxETH/WTH\nStrategy" as cvxFrxStrat <<Origin>> #DeepSkyBlue
 participant "frxETH-WETH\nPool" as frxCrv <<Curve>>
@@ -158,7 +153,6 @@
 note left : stake Convex LP tokens
 end
 
-<<<<<<< HEAD
 ' Convex strategy for the Curve frxETH/WETH pool
 group Deposit WETH to Convex frxETH/WETH Strategy [unallocated WETH in vault]
 vault -> cvxFrxStrat : WETH
@@ -187,7 +181,7 @@
 note left : deposit Curve pool LP to Convex
 frxCvx o-> cvxFrxRewards : cvxfrxeth-ng-f
 note left : stake Convex LP tokens
-=======
+
 ' Balancer MetaPool Strategy
 group Deposit rETH and WETH to Balancer MetaStable Strategy [unallocated rETH and WETH in vault]
 vault -> balMetaStrat : rETH and WETH
@@ -199,7 +193,6 @@
 note left : deposit BPT to Aura
 auraRewards o-> balMetaStrat : auraB-rETH-STABLE-vault
 
->>>>>>> 7de9ac30
 end
 
 ' Morpho Aave Strategy
