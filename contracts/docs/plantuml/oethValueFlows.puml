--- conflicted
+++ resolved
@@ -45,18 +45,12 @@
 participant "interst\nbearing\nWETH" as aweth <<Aave>><<aWETH>>
 participant "variable\ndebt WETH" as vdweth <<Aave>><<varDebtWETH>>
 
-<<<<<<< HEAD
-participant "Uniswap V2" as uni <<Uniswap>>
-participant "TriCrv\ncrvUSD/ETH/CRV" as triCrv <<Curve>>
-participant "cvxeth\nCVX/ETH" as cvxeth <<Curve>>
-=======
 participant "TriCrv\ncrvUSD/ETH/CRV" as triCrv <<Curve>>
 participant "cvxeth\nCVX/ETH" as cvxeth <<Curve>>
 participant "Universal\nRouter" as uniRouter <<Uniswap>>
 participant "OETH/ETH\nV3 Pool" as uniOeth <<Uniswap>>
 participant "OGV/ETH\nV3 Pool" as uniOgv <<Uniswap>>
 participant "CVX/ETH\nV3 Pool" as uniCvx <<Uniswap>>
->>>>>>> f98accd5
 
 participant "Wrapped ETH" as weth <<DappHub>><<WETH>>
 
@@ -194,23 +188,9 @@
 note left : deposit to Convex pool
 frxCvx o-> cvxFrxRewards : cvxfrxeth-ng-f
 note left : stake Convex LP tokens
-<<<<<<< HEAD
 frxCvStk o-> cvxFrxStrat : stkcvxfrxeth-ng-f-frax
 note left : mint Staked Frax Convex LP tokens
-=======
-
-' Balancer MetaPool Strategy
-group Deposit rETH and WETH to Balancer MetaStable Strategy [unallocated rETH and WETH in vault]
-vault -> balMetaStrat : rETH and WETH
-note left : Vault transfers\nrETH and WETH to strategy
-balMetaStrat -> balVault : rETH and WETH
-note left : join Balancer pool
-balMetaPool o-> balMetaStrat : B-rETH-STABLE
-balMetaStrat -> auraRewards : B-rETH-STABLE
-note left : deposit BPT to Aura
-auraRewards o-> balMetaStrat : auraB-rETH-STABLE-vault
-
->>>>>>> f98accd5
+
 end
 
 ' Morpho Aave Strategy
@@ -230,7 +210,6 @@
 
 end
 
-<<<<<<< HEAD
 group Update lock on Frax Convex Strategy [target lock balance < staked balance]
 
 cvxFrxStrat -> frxCvStkLck : stkcvxfrxeth-ng-f-frax
@@ -247,8 +226,6 @@
 note left : withdraw locked\nStaked Frax Convex LP tokens
 note right : no locked LP token burned
 end
-=======
->>>>>>> f98accd5
 
 ' Redeem
 group User redeem OETH
@@ -381,15 +358,9 @@
 note left : withdraw ETH from Wrapped ETH
 weth o-> cvxeth : WETH
 cvxeth -> harv : WETH
-<<<<<<< HEAD
-harv -> drip : WETH
-note left : 98% of WETH to Dripper
-harv -> anyone : WETH
-=======
-harv -> drip : 98% WETH
-note left : 98% of WETH to Dripper
-harv -> anyone : 2% WETH
->>>>>>> f98accd5
+harv -> drip : 98% WETH
+note left : 98% of WETH to Dripper
+harv -> anyone : 2% WETH
 note left : 2% of WETH\nto Harvest caller
 
 harv -> triCrv : CRV
@@ -398,15 +369,9 @@
 note left : withdraw ETH from Wrapped ETH
 weth o-> triCrv : WETH
 triCrv -> harv : WETH
-<<<<<<< HEAD
-harv -> drip : WETH
-note left : 98% of WETH to Dripper
-harv -> anyone : WETH
-=======
-harv -> drip : 98% WETH
-note left : 98% of WETH to Dripper
-harv -> anyone : 2% WETH
->>>>>>> f98accd5
+harv -> drip : 98% WETH
+note left : 98% of WETH to Dripper
+harv -> anyone : 2% WETH
 note left : 2% of WETH\nto Harvest caller
 end
 
@@ -422,17 +387,16 @@
 harv -> balVault : BAL
 note left : swap BAL for WETH\nmax 1,000 BAL
 balVault -> harv : WETH
-harv -> drip : WETH
-note left : 98% of WETH to Dripper
-harv -> anyone : WETH
+harv -> drip : 98% WETH
+note left : 98% of WETH to Dripper
+harv -> anyone : 2% WETH
 note left : 2% of WETH\nto Harvest caller
 harv -> balVault : AURA
 note left : swap AURA for WETH\nmax 4,000 BAL
 balVault -> harv : WETH
-<<<<<<< HEAD
-harv -> drip : WETH
-note left : 98% of WETH to Dripper
-harv -> anyone : WETH
+harv -> drip : 98% WETH
+note left : 98% of WETH to Dripper
+harv -> anyone : 2% WETH
 note left : 2% of WETH\nto Harvest caller
 
 end
@@ -453,40 +417,31 @@
 note left : withdraw ETH from Wrapped ETH
 weth o-> cvxeth : WETH
 cvxeth -> harv : WETH
-=======
->>>>>>> f98accd5
-harv -> drip : WETH
-note left : 98% of WETH to Dripper
-harv -> anyone : WETH
-note left : 2% of WETH\nto Harvest caller
-
-<<<<<<< HEAD
+harv -> drip : 98% WETH
+note left : 98% of WETH to Dripper
+harv -> anyone : 2% WETH
+note left : 2% of WETH\nto Harvest caller
+
 harv -> triCrv : CRV
 note left : exchange CRV for WETH\nmax 4,000 CRV
 triCrv -> weth : ETH
 note left : withdraw ETH from Wrapped ETH
 weth o-> triCrv : WETH
 triCrv -> harv : WETH
-harv -> drip : WETH
-note left : 98% of WETH to Dripper
-harv -> anyone : WETH
+harv -> drip : 98% WETH
+note left : 98% of WETH to Dripper
+harv -> anyone : 2% WETH
 note left : 2% of WETH\nto Harvest caller
 
 ' TODO - add FXS swap
 
-=======
->>>>>>> f98accd5
 end
 
 ' Collect and Rebase
 group Collect and Rebase [can be called by anyone]
 
 drip -> vault : WETH
-<<<<<<< HEAD
-note left : stream WETH to vault\nover 14 days
-=======
 note left : stream harvested WETH\nto Vault over 14 days
->>>>>>> f98accd5
 
 group Rebase [increase in underlying assets]
 vault o-> vault : 80% OETH
@@ -517,7 +472,9 @@
 note left : swap WETH for CVX\nusing CVX/WETH V3 pool
 uniCvx -> buyBack : CVX
 buyBack -> icvx : CVX
-note left : lock CVX for\nveCVX voting power
+note left : lock CVX for\ngauge voting power
+icvx o-> trust : vlCVX
+note over trust : Trustee delegates\nvoting power
 end
 
 end
