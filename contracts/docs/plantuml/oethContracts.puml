--- conflicted
+++ resolved
@@ -52,18 +52,6 @@
     Convex pool: cvxOETHCRV-f
     Rewards: CRV, CVX
 }
-<<<<<<< HEAD
-
-object "NativeStakingStrategy" as nativeStrat <<Origin>><<Proxy>> #$originColor {
-    assets: WETH, ETH
-    Rewards: ETH, SSV
-}
-
-object "FeeAccumulator" as feeAcc <<Origin>><<Proxy>> #$originColor {
-    assets: ETH
-}
-
-=======
 
 object "NativeStakingStrategy" as nativeStrat <<Origin>><<Proxy>> #$originColor {
     assets: WETH, ETH
@@ -83,7 +71,6 @@
     assets: ETH
 }
 
->>>>>>> 05352367
 ' ' Oracle
 ' object "OETHOracleRouter" as oracle <<Origin>> #$originColor {
 ' pairs:
@@ -121,19 +108,11 @@
 object "SSV Network" as ssvNet <<SSV>> #$thirdPartyColor {
 assets: ETH, SSV
 }
-<<<<<<< HEAD
 
 object "Deposit" as bDep <<Beacon>> #$thirdPartyColor {
 assets: ETH
 }
 
-=======
-
-object "Deposit" as bDep <<Beacon>> #$thirdPartyColor {
-assets: ETH
-}
-
->>>>>>> 05352367
 
 ' ' Assets
 ' object "WETH9" as weth <<Dapphub>> {
@@ -180,14 +159,6 @@
 
 harv <..> nativeStrat
 oethv <...> nativeStrat
-<<<<<<< HEAD
-nativeStrat <.> feeAcc
-nativeStrat ..> ssvNet
-nativeStrat ..> bDep
-
-cvxStrat ..> crvPool
-cvxStrat ...> cvxPool
-=======
 nativeStrat <..> feeAcc
 nativeStrat ..> ssvNet
 nativeStrat ..> bDep
@@ -201,7 +172,6 @@
 cvxStrat ...> crvPool
 cvxStrat ....> cvxPool
 cvxStrat ...> cvxBoost
->>>>>>> 05352367
 ' cvxStrat ...> weth
 ' cvxStrat ...> cvx
 ' cvxStrat ...> crv
@@ -210,10 +180,6 @@
 gauge <. cvxPool
 crvPool <.. gauge
 oeth <... crvPool
-<<<<<<< HEAD
-cvxStrat ..> cvxBoost
-=======
->>>>>>> 05352367
 cvxBoost ..> cvxPool
 
 ' ' Vault to Assets
