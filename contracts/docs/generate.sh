--- conflicted
+++ resolved
@@ -3,16 +3,10 @@
 sol2uml .. -s -d 0 -b OUSDBuyback -o OUSDBuybackSquashed.svg
 sol2uml storage .. -c OUSDBuyback -o OUSDBuybackStorage.svg
 
-<<<<<<< HEAD
 # contracts/buyback
 sol2uml .. -v -hv -hf -he -hs -hl -hi -b OUSDBuyback,OETHBuyback -o BuybackHierarchy.svg
 sol2uml .. -s -d 0 -b OETHBuyback -o OETHBuybackSquashed.svg
 sol2uml storage .. -c OETHBuyback -o OETHBuybackStorage.svg --hideExpand __gap,______gap
-=======
-sol2uml .. -v -hv -hf -he -hs -hl -b OETHBuyback -o OETHBuybackHierarchy.svg
-sol2uml .. -s -d 0 -b OETHBuyback -o OETHBuybackSquashed.svg
-sol2uml storage .. -c OETHBuyback -o OETHBuybackStorage.svg
->>>>>>> a05ad258
 
 # contracts/flipper
 sol2uml .. -v -hv -hf -he -hs -hl -b Flipper -o FlipperHierarchy.svg
