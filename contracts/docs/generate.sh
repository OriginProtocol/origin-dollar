--- conflicted
+++ resolved
@@ -123,11 +123,7 @@
 # contracts/token
 sol2uml .. -v -hv -hf -he -hs -hl -hi  -b OUSD -o OUSDHierarchy.svg
 sol2uml .. -s -d 0 -b OUSD -o OUSDSquashed.svg
-<<<<<<< HEAD
-sol2uml storage .. -c OUSD -o OUSDStorage.svg --hideExpand _gap
-=======
 sol2uml storage .. -c OUSD -o OUSDStorage.svg --hideExpand _gap,__gap
->>>>>>> 18174768
 
 sol2uml .. -v -hv -hf -he -hs -hl -hi  -b WrappedOusd -o WOUSDHierarchy.svg
 sol2uml .. -s -d 0 -b WrappedOusd -o WOUSDSquashed.svg
