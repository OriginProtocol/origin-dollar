// Script for sending a governance proposal.
// This can be sent by any account, but the script uses the deployer account
// for simplicity since it is already configured in buidler.
//
// Usage:
//  - Setup your environment
//      export BUIDLER_NETWORK=mainnet
//      export DEPLOYER_PK=<pk>
//      export PREMIUM_GAS=<percentage extra>
//      export PROVIDER_URL=<url>
//  - Run:
//      node propose.js --<action>
//

const { ethers, getNamedAccounts } = require("@nomiclabs/buidler");
const { utils } = require("ethers");

const { isMainnet, isRinkeby } = require("../../test/helpers.js");
const { proposeArgs } = require("../../utils/governor");
const { getTxOpts } = require("../../utils/tx");

// Wait for 3 blocks confirmation on Mainnet/Rinkeby.
const NUM_CONFIRMATIONS = isMainnet || isRinkeby ? 3 : 0;

// Returns the arguments to use for sending a proposal to call harvest() on the vault.
async function proposeHarvestArgs() {
  const vaultProxy = await ethers.getContract("VaultProxy");
  const vaultAdmin = await ethers.getContractAt(
    "VaultAdmin",
    vaultProxy.address
  );

  const args = await proposeArgs([
    {
      contract: vaultAdmin,
      signature: "harvest()",
    },
  ]);
  const description = "Call harvest";
  return { args, description };
}

// Returns the arguments to use for sending a proposal to call setUniswapAddr(address) on the vault.
async function proposeSetUniswapAddrArgs(config) {
  const vaultProxy = await ethers.getContract("VaultProxy");
  const vaultAdmin = await ethers.getContractAt(
    "VaultAdmin",
    vaultProxy.address
  );

  const args = await proposeArgs([
    {
      contract: vaultAdmin,
      signature: "setUniswapAddr(address)",
      args: [config.address],
    },
  ]);
  const description = "Call setUniswapAddr";
  return { args, description };
}

<<<<<<< HEAD
// Returns the argument to use for sending a proposal to upgrade VaultCore.
async function proposeUpgradeVaultCoreArgs(config) {
  const vaultProxy = await ethers.getContract("VaultProxy");

  const args = await proposeArgs([
    {
      contract: vaultProxy,
      signature: "upgradeTo(address)",
      args: [config.address],
    },
  ]);
  const description = "Upgrade VaultCore";
  return { args, description };
=======
// Returns the arguments to use for sending a proposal call to upgrade to a new MicOracle.
// See migration 11_new_mix_oracle for reference.
async function proposeUpgradeOracleArgs() {
  const vaultProxy = await ethers.getContract("VaultProxy");
  const vaultAdmin = await ethers.getContractAt(
    "VaultAdmin",
    vaultProxy.address
  );
  const mixOracle = await ethers.getContract("MixOracle");
  const uniswapOracle = await ethers.getContract("OpenUniswapOracle");

  const args = await proposeArgs([
    {
      contract: mixOracle,
      signature: "claimGovernance()",
    },
    {
      contract: uniswapOracle,
      signature: "claimGovernance()",
    },
    {
      contract: vaultAdmin,
      signature: "setPriceProvider(address)",
      args: [mixOracle.address],
    },
  ]);
  const description = "New MixOracle";
  return {args, description};
>>>>>>> 1e4d6876
}

async function main(config) {
  const governor = await ethers.getContract("Governor");
  const {deployerAddr} = await getNamedAccounts();
  const sDeployer = ethers.provider.getSigner(deployerAddr);

  let proposalCount = await governor.proposalCount();
  console.log("Current proposal count=", proposalCount.toString());

  let argsMethod;
  if (config.harvest) {
    console.log("Harvest proposal");
    argsMethod = proposeHarvestArgs;
  } else if (config.setUniswapAddr) {
    console.log("setUniswapAddr proposal");
    argsMethod = proposeSetUniswapAddrArgs;
<<<<<<< HEAD
  } else if (config.upgradeVaultCore) {
    console.log("upgradeVaultCore proposal");
    argsMethod = proposeUpgradeVaultCoreArgs;
=======
  } else if (config.upgradeOracle) {
    console.log("upgradeOracle proposal");
    argsMethod = proposeUpgradeOracleArgs;
>>>>>>> 1e4d6876
  } else {
    console.error("An action must be specified on the command line.");
    return;
  }
  const { args, description } = await argsMethod(config);

  if (config.doIt) {
    console.log("Sending a tx calling propose() on", governor.address);
    let transaction;
    transaction = await governor
      .connect(sDeployer)
      .propose(...args, description, await getTxOpts());
    console.log("Sent. tx hash:", transaction.hash);
    console.log("Waiting for confirmation...");
    await ethers.provider.waitForTransaction(
      transaction.hash,
      NUM_CONFIRMATIONS
    );
    console.log("Propose tx confirmed");
  } else {
    console.log("Would send a tx to call propose() on", governor.address);
    console.log("args:", args);
  }

  const newProposalId = await governor.proposalCount();
  console.log("New proposal count=", newProposalId.toString());
  console.log(
    `Next step: call the following method on the governor at ${governor.address} via multi-sig`
  );
  console.log(`   queue(${newProposalId.toString()})`);
  console.log("Done");
}

// Util to parse command line args.
function parseArgv() {
  const args = {};
  for (const arg of process.argv) {
    const elems = arg.split("=");
    const key = elems[0];
    const val = elems.length > 1 ? elems[1] : true;
    args[key] = val;
  }
  return args;
}

// Parse config.
const args = parseArgv();
const config = {
  // dry run mode vs for real.
  doIt: args["--doIt"] === "true" || false,
  address: args["--address"],
  harvest: args["--harvest"],
  setUniswapAddr: args["--setUniswapAddr"],
<<<<<<< HEAD
  upgradeVaultCore: args["--upgradeVaultCore"],
=======
  upgradeOracle: args["--upgradeOracle"],
>>>>>>> 1e4d6876
};
console.log("Config:");
console.log(config);

// Validate arguments.
if (config.address) {
  if (!utils.isAddress(config.address)) {
    throw new Error(`Invalid Ethereum address ${config.address}`);
  }
}

// Run the job.
main(config)
  .then(() => process.exit(0))
  .catch((error) => {
    console.error(error);
    process.exit(1);
  });<|MERGE_RESOLUTION|>--- conflicted
+++ resolved
@@ -59,7 +59,6 @@
   return { args, description };
 }
 
-<<<<<<< HEAD
 // Returns the argument to use for sending a proposal to upgrade VaultCore.
 async function proposeUpgradeVaultCoreArgs(config) {
   const vaultProxy = await ethers.getContract("VaultProxy");
@@ -72,8 +71,9 @@
     },
   ]);
   const description = "Upgrade VaultCore";
-  return { args, description };
-=======
+  return {args, description};
+}
+
 // Returns the arguments to use for sending a proposal call to upgrade to a new MicOracle.
 // See migration 11_new_mix_oracle for reference.
 async function proposeUpgradeOracleArgs() {
@@ -102,7 +102,6 @@
   ]);
   const description = "New MixOracle";
   return {args, description};
->>>>>>> 1e4d6876
 }
 
 async function main(config) {
@@ -120,15 +119,12 @@
   } else if (config.setUniswapAddr) {
     console.log("setUniswapAddr proposal");
     argsMethod = proposeSetUniswapAddrArgs;
-<<<<<<< HEAD
   } else if (config.upgradeVaultCore) {
     console.log("upgradeVaultCore proposal");
     argsMethod = proposeUpgradeVaultCoreArgs;
-=======
   } else if (config.upgradeOracle) {
     console.log("upgradeOracle proposal");
     argsMethod = proposeUpgradeOracleArgs;
->>>>>>> 1e4d6876
   } else {
     console.error("An action must be specified on the command line.");
     return;
@@ -182,11 +178,8 @@
   address: args["--address"],
   harvest: args["--harvest"],
   setUniswapAddr: args["--setUniswapAddr"],
-<<<<<<< HEAD
   upgradeVaultCore: args["--upgradeVaultCore"],
-=======
   upgradeOracle: args["--upgradeOracle"],
->>>>>>> 1e4d6876
 };
 console.log("Config:");
 console.log(config);
