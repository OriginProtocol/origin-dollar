// Script for getting current oracle prices.
// Supports 2 modes:
//  1. Run against a ganache fork
//     In a terminal, run:
//       #> yarn run node:fork
//     In a separate terminal, run:
//       #> yarn run deploy:fork
//       #> BUIDLER_NETWORK=ganache FORK=true node all-price.js
//
//  2. Run against a local network
//     First deploy the oracles.
//       #> BUIDLER_NETWORK="ganache" deploy-mix-oracle.js
//     Then run:
//       #> BUIDLER_NETWORK="ganache" node all-price.js
//

const bre = require("@nomiclabs/buidler")
const ethers = bre.ethers

const { formatUnits } = require('ethers').utils

function loadJson(filename) {
  try {
    return require(filename)
  } catch(e) {
    throw new Error(`Missing file ${filename}`)
  }
}

function loadOracleAddresses() {
  let addresses

  if (process.env.FORK) {
    // If we are running a ganache fork, get the contract addresses from the deployment files.
    console.log('Reading oracle addresses from ganache fork deployment')

    const mixOracleABI = loadJson('../deployments/ganache_1337/MixOracle.json')
    const chainlinkOraclelABI = loadJson('../deployments/ganache_1337/ChainlinkOracle.json')
    const uniswapOracleABI = loadJson('../deployments/ganache_1337/OpenUniswapOracle.json')

    addresses = {
      OpenUniswap: uniswapOracleABI.address,
      Chainlink: chainlinkOraclelABI.address,
      Mix: mixOracleABI.address
    }
  } else {
    // Get the contract addresses from the local config file.
    console.log('Reading oracle addresses from oracleAddresses.json')
    addresses = loadJson('./oracleAddresses.json')
  }

  console.log('Oracle addresses:')
  console.log(JSON.stringify(addresses, null, 2))

  if (!addresses.OpenUniswap || !addresses.Chainlink || !addresses.Mix) {
    throw new Error('Missing address(es) in oracleAddresses.json. Re-run the deploy-mix-oracles.js script.')
  }

  return addresses
}


async function main() {
  const oracleAddresses = loadOracleAddresses()
  const uniswapOracleAddress = oracleAddresses.OpenUniswap
  const chainlinkOracleAddress = oracleAddresses.Chainlink
  const mixOracleAddress = oracleAddresses.Mix

  // Get contracts.
  const uniswapOracle = await ethers.getContractAt("OpenUniswapOracle", uniswapOracleAddress)
  const vuniswapOracle = await ethers.getContractAt("IViewEthUsdOracle", uniswapOracleAddress)
  const vchainlinkOracle = await ethers.getContractAt("IViewEthUsdOracle", chainlinkOracleAddress)
  const pokeMixOracle = await ethers.getContractAt("MixOracle", mixOracleAddress)
  const mixOracle = await ethers.getContractAt("IViewMinMaxOracle", mixOracleAddress)

  const symbols = ['ETH', 'DAI', 'USDT', 'USDC']
  for (const symbol of symbols) {
    console.log(`===== ${symbol} =====`)

    // 1. Get price from uniswap and open price
    let openPrice, uniswapPrice
    try {
      openPrice = await uniswapOracle.openPrice(symbol)
      console.log(formatUnits(openPrice, 6).toString(), "USD (Open)")
    } catch(e) {
      console.log('Failed fetching price from open feed oracle')
    }

    if (symbol == 'ETH') {
     try {
        uniswapPrice = await vuniswapOracle.ethUsdPrice()
        console.log(formatUnits(uniswapPrice, 6).toString(), "USD (Uniswap)")
      } catch(e) {
        console.log('Failed fetching price from Uniswap oracle')
      }

      // 2. Get price from chainlink.
      let chainlinkPrice
      try {
        chainlinkPrice = await vchainlinkOracle.ethUsdPrice()
        console.log(formatUnits(chainlinkPrice, 6).toString(), "USD (Chainlink)")
      } catch(e) {
        console.log('Failed fetching price from chainlink oracle')
      }
    } else {
      try {
        uniswapPrice = await vuniswapOracle.tokEthPrice(symbol)
        console.log(formatUnits(uniswapPrice, 8).toString(), "ETH (Uniswap)")
      } catch(e) {
        console.log('Failed fetching price from Uniswap oracle')
      }

      // 2. Get price from chainlink.
      let chainlinkPrice
      try {
        chainlinkPrice = await vchainlinkOracle.tokEthPrice(symbol)
        console.log(formatUnits(chainlinkPrice, 8).toString(), "ETH (Chainlink)")
      } catch(e) {
        console.log('Failed fetching price from chainlink oracle')
      }

      // 3. Get price from mix.
      try {
<<<<<<< HEAD
        // Actually update the window
        await pokeMixOracle.priceMin(symbol);
=======
        //actually update the window
        if (process.argv[2] == "POKE") {
          await pokeMixOracle.priceMin(symbol);
        }
>>>>>>> 5ec7b26d
        const min = await mixOracle.priceMin(symbol);
        const max = await mixOracle.priceMax(symbol);
        console.log(formatUnits(min, 8).toString(), "USD (Mix min)")
        console.log(formatUnits(max, 8).toString(), "USD (Mix max)")
      } catch(e) {
        console.log('Failed fetching price from mix oracle', e)
      }
    }
  }
}

main()
  .then(() => process.exit(0))
  .catch(error => {
    console.error(error)
    process.exit(1)
  })<|MERGE_RESOLUTION|>--- conflicted
+++ resolved
@@ -121,15 +121,10 @@
 
       // 3. Get price from mix.
       try {
-<<<<<<< HEAD
-        // Actually update the window
-        await pokeMixOracle.priceMin(symbol);
-=======
-        //actually update the window
         if (process.argv[2] == "POKE") {
+          // Update the openUniswap oracle window
           await pokeMixOracle.priceMin(symbol);
         }
->>>>>>> 5ec7b26d
         const min = await mixOracle.priceMin(symbol);
         const max = await mixOracle.priceMax(symbol);
         console.log(formatUnits(min, 8).toString(), "USD (Mix min)")
