--- conflicted
+++ resolved
@@ -7,11 +7,8 @@
 } = require("@openzeppelin/defender-kvstore-client");
 
 const { getBlock } = require("./block");
-<<<<<<< HEAD
 const { checkPubkeyFormat } = require("./taskUtils");
-=======
 const { getValidator, getEpoch } = require("./beaconchain");
->>>>>>> bbb0b285
 const { storePrivateKeyToS3 } = require("../utils/amazon");
 const addresses = require("../utils/addresses");
 const { resolveContract } = require("../utils/resolversNoHardhat");
@@ -893,12 +890,8 @@
 }
 
 async function exitValidator({ pubkey, operatorids }) {
-<<<<<<< HEAD
+  await verifyMinActivationTime({ pubkey });
   const signer = await getDefenderSigner();
-=======
-  await verifyMinActivationTime({ pubkey });
-  const signer = await getSigner();
->>>>>>> bbb0b285
 
   log(`Splitting operator IDs ${operatorids}`);
   const operatorIds = operatorids.split(",").map((id) => parseInt(id));
