--- conflicted
+++ resolved
@@ -20,10 +20,6 @@
 // as they are using in Defender Actions.
 // This is only used by Hardhat tasks registerValidators and stakeValidators
 const validatorOperationsConfig = async (taskArgs) => {
-<<<<<<< HEAD
-  // const { chainId } = await ethers.provider.getNetwork();
-=======
->>>>>>> a8be73bf
   const networkName = await getNetworkName();
 
   const addressesSet = addresses[networkName];
