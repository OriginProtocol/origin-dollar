--- conflicted
+++ resolved
@@ -233,7 +233,6 @@
   const strategyCount = await vault.getStrategyCount();
   const assetCount = await vault.getAssetCount();
   const strategistAddress = await vault.strategistAddr();
-  const maxSupplyDiff = await vault.maxSupplyDiff()
 
   console.log("\nVault Settings");
   console.log("================");
@@ -249,11 +248,8 @@
     "rebaseThreshold (USD):\t\t",
     formatUnits(rebaseThreshold.toString(), 18)
   );
-<<<<<<< HEAD
   console.log(`maxSupplyDiff:\t\t\t${formatUnits(maxSupplyDiff.toString(), 16)}%`);
-=======
-  console.log(`maxSupplyDiff:\t\t${formatUnits(maxSupplyDiff.toString(), 18)}%`);
->>>>>>> 4da06695
+
   console.log("Uniswap address:\t\t", uniswapAddr);
   console.log("Strategy count:\t\t\t", Number(strategyCount));
   console.log("Asset count:\t\t\t", Number(assetCount));
