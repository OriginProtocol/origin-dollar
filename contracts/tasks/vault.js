--- conflicted
+++ resolved
@@ -44,18 +44,6 @@
     blockTag,
   });
 
-<<<<<<< HEAD
-  const queue = await vault.withdrawalQueueMetadata({
-    blockTag,
-  });
-  const shortfall = queue.queued.sub(queue.claimable);
-  const unclaimed = queue.queued.sub(queue.claimed);
-  const available = wethBalance.sub(unclaimed).sub(shortfall);
-
-  const totalSupply = await oeth.totalSupply({
-    blockTag,
-  });
-=======
   const totalSupply = await oeth.totalSupply({
     blockTag,
   });
@@ -67,7 +55,6 @@
   const unclaimed = queue.queued.sub(queue.claimed);
   const available = wethBalance.add(queue.claimed).sub(queue.queued);
   const availablePercentage = available.mul(10000).div(totalSupply);
->>>>>>> 6308b064
 
   const totalAssets = await vault.totalValue({
     blockTag,
@@ -81,25 +68,6 @@
     .div(parseUnits("1"));
 
   console.log(
-<<<<<<< HEAD
-    `Vault WETH    : ${formatUnits(wethBalance)}, ${wethBalance} wei`
-  );
-
-  console.log(
-    `Queued        : ${formatUnits(queue.queued)}, ${queue.queued} wei`
-  );
-  console.log(
-    `Claimable     : ${formatUnits(queue.claimable)}, ${queue.claimable} wei`
-  );
-  console.log(
-    `Claimed       : ${formatUnits(queue.claimed)}, ${queue.claimed} wei`
-  );
-  console.log(`Shortfall     : ${formatUnits(shortfall)}, ${shortfall} wei`);
-  console.log(`Unclaimed     : ${formatUnits(unclaimed)}, ${unclaimed} wei`);
-  console.log(`Available     : ${formatUnits(available)}, ${available} wei`);
-  console.log(
-    `Target Buffer : ${formatUnits(vaultBuffer)} (${formatUnits(
-=======
     `Vault WETH      : ${formatUnits(wethBalance)}, ${wethBalance} wei`
   );
 
@@ -121,23 +89,12 @@
   );
   console.log(
     `Target Buffer   : ${formatUnits(vaultBuffer)} (${formatUnits(
->>>>>>> 6308b064
       vaultBufferPercentage,
       16
     )}%)`
   );
 
   console.log(
-<<<<<<< HEAD
-    `Total Asset   : ${formatUnits(totalAssets)}, ${totalAssets} wei`
-  );
-  console.log(
-    `Total Supply  : ${formatUnits(totalSupply)}, ${totalSupply} wei`
-  );
-  console.log(
-    `Asset - Supply: ${formatUnits(assetSupplyDiff)}, ${assetSupplyDiff} wei`
-  );
-=======
     `Total Asset     : ${formatUnits(totalAssets)}, ${totalAssets} wei`
   );
   console.log(
@@ -147,7 +104,6 @@
     `Asset - Supply  : ${formatUnits(assetSupplyDiff)}, ${assetSupplyDiff} wei`
   );
   console.log(`last request id : ${queue.nextWithdrawalIndex - 1}`);
->>>>>>> 6308b064
 }
 
 async function addWithdrawalQueueLiquidity(_, hre) {
