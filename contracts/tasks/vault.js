--- conflicted
+++ resolved
@@ -1,8 +1,5 @@
-<<<<<<< HEAD
-=======
 const { parseUnits } = require("ethers/lib/utils");
 
->>>>>>> ed7ed35e
 const addresses = require("../utils/addresses");
 const { resolveAsset } = require("../utils/assets");
 const { getSigner } = require("../utils/signers");
@@ -306,13 +303,10 @@
   depositToStrategy,
   mint,
   rebase,
-<<<<<<< HEAD
-=======
   redeem,
   redeemAll,
   withdrawFromStrategy,
   withdrawAllFromStrategy,
   withdrawAllFromStrategies,
->>>>>>> ed7ed35e
   yieldTask,
 };