const { subtask, task, types } = require("hardhat/config");
const { fund } = require("./account");
const { debug } = require("./debug");
const { env } = require("./env");
const { setActionVars } = require("./defender");
const { execute, executeOnFork, proposal, governors } = require("./governance");
const { smokeTest, smokeTestCheck } = require("./smokeTest");
const addresses = require("../utils/addresses");
const { networkMap } = require("../utils/hardhat-helpers");
const {
  genECDHKey,
  decryptValidatorKey,
  decryptValidatorKeyWithMasterKey,
} = require("./crypto");
const { advanceBlocks } = require("./block");
const {
  encryptMasterPrivateKey,
  decryptMasterPrivateKey,
} = require("./amazon");
const { collect, setDripDuration } = require("./dripper");
const { getSigner } = require("../utils/signers");
const { snapAero } = require("./aero");
const {
  storeStorageLayoutForAllContracts,
  assertStorageLayoutChangeSafe,
  assertStorageLayoutChangeSafeForAll,
  showStorageLayout,
  storeStorageLayoutForProxy,
  storeStorageLayoutForAllProxies,
  assertStorageLayoutForProxy,
  assertStorageLayoutForAllProxies,
} = require("./storageSlots");
const {
  isAdjusterLocked,
  fundCompAccountsWithEth,
  claimOGN,
  claimOUSD,
  checkOUSDBalances,
  supplyStakingContractWithOGN,
} = require("./compensation");
const {
  tokenAllowance,
  tokenBalance,
  tokenApprove,
  tokenTransfer,
  tokenTransferFrom,
} = require("./tokens");
const { depositWETH, withdrawWETH } = require("./weth");
const {
  addWithdrawalQueueLiquidity,
  allocate,
  capital,
  depositToStrategy,
  mint,
  rebase,
  redeem,
  requestWithdrawal,
  claimWithdrawal,
  snapVault,
  withdrawFromStrategy,
  withdrawAllFromStrategy,
  withdrawAllFromStrategies,
  yieldTask,
} = require("./vault");
const { checkDelta, getDelta, takeSnapshot } = require("./valueChecker");
const {
  curveAddTask,
  curveRemoveTask,
  curveSwapTask,
  curvePoolTask,
} = require("./curve");
const {
  calcDepositRoot,
  depositSSV,
  withdrawSSV,
  printClusterInfo,
  removeValidator,
} = require("./ssv");
const {
  amoStrategyTask,
  mintAndAddOTokensTask,
  removeAndBurnOTokensTask,
  removeOnlyAssetsTask,
} = require("./amoStrategy");
const { proxyUpgrades } = require("./proxy");
const {
  governor,
  transferGovernance,
  claimGovernance,
} = require("./governable");
const {
  getRewardTokenAddresses,
  setRewardTokenAddresses,
  checkBalance,
  transferToken,
} = require("./strategy");
const {
  validatorOperationsConfig,
  exitValidator,
  doAccounting,
  manuallyFixAccounting,
  resetStakeETHTally,
  setStakeETHThreshold,
  fixAccounting,
  pauseStaking,
  snapStaking,
  resolveNativeStakingStrategyProxy,
  snapValidators,
} = require("./validator");

const { tenderlySync } = require("./tenderly");
const { setDefaultValidator, snapSonicStaking } = require("../utils/sonic");
const {
  undelegateValidator,
  withdrawFromSFC,
} = require("../utils/sonicActions");
const { registerValidators, stakeValidators } = require("../utils/validator");
const { harvestAndSwap } = require("./harvest");
const { deployForceEtherSender, forceSend } = require("./simulation");
const { sleep } = require("../utils/time");

const { lzBridgeToken, lzSetConfig } = require("./layerzero");

const log = require("../utils/logger")("tasks");

// Environment tasks.
task("env", "Check env vars are properly set for a Mainnet deployment", env);

// Account tasks.
task("fund", "Fund accounts on local or fork")
  .addOptionalParam("num", "Number of accounts to fund")
  .addOptionalParam("index", "Account start index")
  .addOptionalParam("amount", "Stable coin amount to fund each account with")
  .addOptionalParam(
    "accountsfromenv",
    "Fund accounts from the .env file instead of mnemonic"
  )
  .setAction(fund);

// Debug tasks.
task("debug", "Print info about contracts and their configs", debug);

// Token tasks.
subtask("allowance", "Get the token allowance an owner has given to a spender")
  .addParam(
    "symbol",
    "Symbol of the token. eg OETH, WETH, USDT or OGV",
    undefined,
    types.string
  )
  .addParam(
    "spender",
    "The address of the account or contract that can spend the tokens"
  )
  .addOptionalParam(
    "owner",
    "The address of the account or contract allowing the spending. Default to the signer"
  )
  .addOptionalParam(
    "block",
    "Block number. (default: latest)",
    undefined,
    types.int
  )
  .setAction(tokenAllowance);
task("allowance").setAction(async (_, __, runSuper) => {
  return runSuper();
});

subtask("balance", "Get the token balance of an account or contract")
  .addParam(
    "symbol",
    "Symbol of the token. eg OETH, WETH, USDT or OGV",
    undefined,
    types.string
  )
  .addOptionalParam(
    "account",
    "The address of the account or contract. Default to the signer"
  )
  .addOptionalParam(
    "block",
    "Block number. (default: latest)",
    undefined,
    types.int
  )
  .setAction(tokenBalance);
task("balance").setAction(async (_, __, runSuper) => {
  return runSuper();
});

subtask("approve", "Approve an account or contract to spend tokens")
  .addParam(
    "symbol",
    "Symbol of the token. eg OETH, WETH, USDT or OGV",
    undefined,
    types.string
  )
  .addParam(
    "amount",
    "Amount of tokens that can be spent",
    undefined,
    types.float
  )
  .addParam(
    "spender",
    "Address of the account or contract that can spend the tokens",
    undefined,
    types.string
  )
  .setAction(tokenApprove);
task("approve").setAction(async (_, __, runSuper) => {
  return runSuper();
});

subtask("transfer", "Transfer tokens to an account or contract")
  .addParam(
    "symbol",
    "Symbol of the token. eg OETH, WETH, USDT or OGV",
    undefined,
    types.string
  )
  .addParam("amount", "Amount of tokens to transfer", undefined, types.float)
  .addParam("to", "Destination address", undefined, types.string)
  .setAction(tokenTransfer);
task("transfer").setAction(async (_, __, runSuper) => {
  return runSuper();
});

subtask("transferFrom", "Transfer tokens from an account or contract")
  .addParam(
    "symbol",
    "Symbol of the token. eg OETH, WETH, USDT or OGV",
    undefined,
    types.string
  )
  .addParam("amount", "Amount of tokens to transfer", undefined, types.float)
  .addParam("from", "Source address", undefined, types.string)
  .addOptionalParam(
    "to",
    "Destination address. Default to signer",
    undefined,
    types.string
  )
  .setAction(tokenTransferFrom);
task("transferFrom").setAction(async (_, __, runSuper) => {
  return runSuper();
});

// WETH tasks
subtask("depositWETH", "Deposit ETH into WETH")
  .addParam("amount", "Amount of ETH to deposit", undefined, types.float)
  .setAction(async (taskArgs) => {
    const signer = await getSigner();

    const { chainId } = await ethers.provider.getNetwork();
    const symbol = chainId == 146 ? "wS" : "WETH";
    const wethAddress = addresses[networkMap[chainId]][symbol];
    const weth = await ethers.getContractAt("IWETH9", wethAddress);

    await depositWETH({ ...taskArgs, weth, signer });
  });
task("depositWETH").setAction(async (_, __, runSuper) => {
  return runSuper();
});

subtask("withdrawWETH", "Withdraw ETH from WETH")
  .addParam("amount", "Amount of ETH to withdraw", undefined, types.float)
  .setAction(async (taskArgs) => {
    const signer = await getSigner();

    const { chainId } = await ethers.provider.getNetwork();
    const wethAddress = addresses[networkMap[chainId]].WETH;
    const weth = await ethers.getContractAt("IWETH9", wethAddress);

    await withdrawWETH({ ...taskArgs, weth, signer });
  });
task("withdrawWETH").setAction(async (_, __, runSuper) => {
  return runSuper();
});

// Vault tasks.

task(
  "queueLiquidity",
  "Call addWithdrawalQueueLiquidity() on the Vault to add WETH to the withdrawal queue"
).setAction(addWithdrawalQueueLiquidity);
task("queueLiquidity").setAction(async (_, __, runSuper) => {
  return runSuper();
});

task("allocate", "Call allocate() on the Vault")
  .addOptionalParam(
    "symbol",
    "Symbol of the OToken. eg OETH, OUSD or OS",
    undefined,
    types.string
  )
  .setAction(allocate);
task("allocate").setAction(async (_, __, runSuper) => {
  return runSuper();
});

task("capital", "Set the Vault's pauseCapital flag")
  .addOptionalParam(
    "symbol",
    "Symbol of the OToken. eg OETH, OUSD or OS",
    undefined,
    types.string
  )
  .addParam(
    "pause",
    "Whether to pause or unpause the capital allocation",
    true,
    types.boolean
  )
  .setAction(capital);
task("capital").setAction(async (_, __, runSuper) => {
  return runSuper();
});

task("rebase", "Call rebase() on the Vault")
  .addOptionalParam(
    "symbol",
    "Symbol of the OToken. eg OETH, OUSD or OS",
    undefined,
    types.string
  )
  .setAction(rebase);
task("rebase").setAction(async (_, __, runSuper) => {
  return runSuper();
});

task("yield", "Artificially generate yield on the OUSD Vault", yieldTask);

subtask("mint", "Mint OTokens from the Vault using collateral assets")
  .addOptionalParam(
    "asset",
    "Symbol of the collateral asset to deposit. eg WETH, wS, USDT, DAI or USDC",
    undefined,
    types.string
  )
  .addParam(
    "amount",
    "Amount of collateral assets to deposit",
    undefined,
    types.float
  )
  .addOptionalParam(
    "symbol",
    "Symbol of the OToken. eg OETH, OUSD or OS",
    undefined,
    types.string
  )
  .addOptionalParam("min", "Minimum amount of OTokens to mint", 0, types.float)
  .addOptionalParam(
    "approve",
    "Approve the asset to the OETH Vault before the mint",
    true,
    types.boolean
  )
  .setAction(mint);
task("mint").setAction(async (_, __, runSuper) => {
  return runSuper();
});

subtask("redeem", "Redeem OTokens for collateral assets from the Vault")
  .addParam("amount", "Amount of OTokens to burn", undefined, types.float)
  .addOptionalParam(
    "symbol",
    "Symbol of the OToken. eg OETH or OUSD",
    "OETH",
    types.string
  )
  .addOptionalParam(
    "min",
    "Minimum amount of collateral to receive",
    0,
    types.float
  )
  .setAction(redeem);
task("redeem").setAction(async (_, __, runSuper) => {
  return runSuper();
});

subtask(
  "depositToStrategy",
  "Deposits vault collateral assets to a vault strategy"
)
  .addOptionalParam(
    "symbol",
    "Symbol of the OToken. eg OETH or OUSD",
    "OETH",
    types.string
  )
  .addParam(
    "strategy",
    "Address or contract name of the strategy",
    undefined,
    types.string
  )
  .addParam(
    "assets",
    "Comma separated list of token symbols with no spaces. eg DAI,USDT,USDC or WETH",
    undefined,
    types.string
  )
  .addParam(
    "amounts",
    "Comma separated list of token amounts with no spaces. eg 1000.123456789,2000.89,5000.123456 or 23.987",
    undefined,
    types.string
  )
  .setAction(depositToStrategy);
task("depositToStrategy").setAction(async (_, __, runSuper) => {
  return runSuper();
});

subtask("withdrawFromStrategy", "Withdraw assets from a vault strategy")
  .addOptionalParam(
    "symbol",
    "Symbol of the OToken. eg OETH or OUSD",
    "OETH",
    types.string
  )
  .addParam(
    "strategy",
    "Address or contract name of the strategy",
    undefined,
    types.string
  )
  .addParam(
    "assets",
    "Comma separated list of token symbols with no spaces. eg DAI,USDT,USDC or WETH",
    undefined,
    types.string
  )
  .addParam(
    "amounts",
    "Comma separated list of token amounts with no spaces. eg 1000.123456789,2000.89,5000.123456 or 23.987",
    undefined,
    types.string
  )
  .setAction(withdrawFromStrategy);
task("withdrawFromStrategy").setAction(async (_, __, runSuper) => {
  return runSuper();
});

subtask("withdrawAllFromStrategy", "Withdraw all assets from a vault strategy")
  .addOptionalParam(
    "symbol",
    "Symbol of the OToken. eg OETH or OUSD",
    "OETH",
    types.string
  )
  .addParam(
    "strategy",
    "Address or contract name of the strategy",
    undefined,
    types.string
  )
  .setAction(withdrawAllFromStrategy);
task("withdrawAllFromStrategy").setAction(async (_, __, runSuper) => {
  return runSuper();
});

subtask(
  "withdrawAllFromStrategies",
  "Withdraw all assets from all of a vault's strategies"
)
  .addOptionalParam(
    "symbol",
    "Symbol of the OToken. eg OETH or OUSD",
    "OETH",
    types.string
  )
  .setAction(withdrawAllFromStrategies);
task("withdrawAllFromStrategies").setAction(async (_, __, runSuper) => {
  return runSuper();
});

subtask("requestWithdrawal", "Request a withdrawal from a vault")
  .addParam(
    "amount",
    "The amount of oTokens to withdraw",
    undefined,
    types.float
  )
  .addOptionalParam(
    "symbol",
    "Symbol of the OToken. eg OETH, OUSD or OS",
    undefined,
    types.string
  )
  .setAction(requestWithdrawal);
task("requestWithdrawal").setAction(async (_, __, runSuper) => {
  return runSuper();
});

subtask(
  "claimWithdrawal",
  "Claim a previously requested withdrawal from a vault"
)
  .addParam(
    "requestId",
    "The id from the previous withdrawal request",
    undefined,
    types.int
  )
  .addOptionalParam(
    "symbol",
    "Symbol of the OToken. eg OETH, OUSD or OS",
    undefined,
    types.string
  )
  .setAction(claimWithdrawal);
task("claimWithdrawal").setAction(async (_, __, runSuper) => {
  return runSuper();
});

// Dripper

subtask("collect", "Collect harvested rewards from the Dripper to the Vault")
  .addOptionalParam(
    "symbol",
    "Symbol of the OToken. eg OETH or OUSD",
    "OETH",
    types.string
  )
  .setAction(collect);
task("collect").setAction(async (_, __, runSuper) => {
  return runSuper();
});

subtask("setDripDuration", "Set the Dripper duration")
  .addParam(
    "duration",
    "The number of seconds to drip harvested rewards",
    undefined,
    types.int
  )
  .addOptionalParam(
    "symbol",
    "Symbol of the OToken. eg OETH or OUSD",
    "OETH",
    types.string
  )
  .setAction(setDripDuration);
task("setDripDuration").setAction(async (_, __, runSuper) => {
  return runSuper();
});

// Governance tasks
subtask("execute", "Execute a governance proposal")
  .addParam("id", "Proposal ID")
  .addOptionalParam("governor", "Override Governor address")
  .setAction(execute);
task("execute").setAction(async (_, __, runSuper) => {
  return runSuper();
});

subtask("executeOnFork", "Enqueue and execute a proposal on the Fork")
  .addParam("id", "Id of the proposal")
  .addOptionalParam("gaslimit", "Execute proposal gas limit")
  .setAction(executeOnFork);
task("executeOnFork").setAction(async (_, __, runSuper) => {
  return runSuper();
});

subtask("proposal", "Dumps the state of a proposal")
  .addParam("id", "Id of the proposal")
  .setAction(proposal);
task("proposal").setAction(async (_, __, runSuper) => {
  return runSuper();
});

subtask("governors", "Get list of governors for all contracts").setAction(
  governors
);
task("governors").setAction(async (_, __, runSuper) => {
  return runSuper();
});

// Compensation tasks
task("isAdjusterLocked", "Is adjuster on Compensation claims locked").setAction(
  isAdjusterLocked
);
task(
  "fundCompAccountsWithEth",
  "Fund compensation accounts with minimal eth"
).setAction(fundCompAccountsWithEth);
task(
  "claimOUSD",
  "Claim the OUSD part of the compensation plan for all eligible users"
).setAction(claimOUSD);
task(
  "checkOUSDBalances",
  "Check ousd balances of contract and accounts"
).setAction(checkOUSDBalances);
task(
  "supplyStakingWithOGN",
  "Supplies a great amount of ogn to staking contract"
).setAction(supplyStakingContractWithOGN);
task(
  "claimOGN",
  "Claims the OGN part of the compensation plan for all eligible users"
).setAction(claimOGN);

// Smoke tests
task(
  "smokeTest",
  "Execute smoke test before and after parts when applying the deployment script on the mainnet:fork network"
)
  .addOptionalParam(
    "deployid",
    "Optional deployment id to run smoke tests against"
  )
  .setAction(smokeTest);
task(
  "smokeTestCheck",
  "Execute necessary smoke test environment / deploy script checks before the node is initialized"
)
  .addOptionalParam(
    "deployid",
    "Optional deployment id to run smoke tests against"
  )
  .setAction(smokeTestCheck);

// Storage slots
task(
  "saveStorageSlotLayout",
  "Saves storage slot layout of all the current contracts in the code base to repo. Contract changes can use this file for future reference of storage layout for deployed contracts."
).setAction(storeStorageLayoutForAllContracts);

task(
  "checkUpgradability",
  "Checks storage slots of a contract to see if it is safe to upgrade it."
)
  .addParam("name", "Name of the contract.")
  .setAction(assertStorageLayoutChangeSafe);

task(
  "checkUpgradabilityAll",
  "Checks storage slot upgradability for all contracts"
).setAction(assertStorageLayoutChangeSafeForAll);

task("showStorageLayout", "Visually show the storage layout of the contract")
  .addParam("name", "Name of the contract.")
  .setAction(showStorageLayout);

// Curve Pools
subtask("curvePool", "Dumps the current state of a Curve pool")
  .addParam("pool", "Symbol of the curve Metapool. OUSD or OETH")
  .addOptionalParam(
    "block",
    "Block number. (default: latest)",
    undefined,
    types.int
  )
  .addOptionalParam(
    "fromBlock",
    "Block number to compare back to. (default: no diff)",
    undefined,
    types.int
  )
  .addOptionalParam(
    "user",
    "Address of user adding, removing or swapping tokens. (default: no user)",
    undefined,
    types.string
  )
  .addOptionalParam(
    "output",
    "true will output to the console. false will use debug logs.",
    true,
    types.boolean
  )
  .setAction(curvePoolTask);
task("curvePool").setAction(async (_, __, runSuper) => {
  return runSuper();
});

// Curve Pools
subtask("amoStrat", "Dumps the current state of an AMO strategy")
  .addParam("pool", "Symbol of the curve Metapool. OUSD or OETH")
  .addOptionalParam(
    "block",
    "Block number. (default: latest)",
    undefined,
    types.int
  )
  .addOptionalParam(
    "fromBlock",
    "Block number to compare back to. (default: no diff)",
    undefined,
    types.int
  )
  .addOptionalParam(
    "output",
    "true will output to the console. false will use debug logs.",
    true,
    types.boolean
  )
  .addOptionalParam(
    "amm",
    "Type of pool. eg curve, balancer or swapx",
    "curve",
    types.string
  )
  .setAction(amoStrategyTask);
task("amoStrat").setAction(async (_, __, runSuper) => {
  return runSuper();
});

subtask("curveAdd", "Add liquidity to Curve Metapool")
  .addOptionalParam(
    "symbol",
    "Symbol of the OToken. eg OETH or OUSD",
    "OETH",
    types.string
  )
  .addParam("otokens", "Amount of OTokens. eg OETH or OUSD", 0, types.float)
  .addParam("assets", "Amount of assets. eg ETH or 3CRV", 0, types.float)
  .addOptionalParam(
    "slippage",
    "Max allowed slippage as a percentage to 2 decimal places.",
    1.0,
    types.float
  )
  .addOptionalParam(
    "min",
    "Min Metapool LP tokens to be minted.",
    undefined,
    types.float
  )
  .setAction(curveAddTask);
task("curveAdd").setAction(async (_, __, runSuper) => {
  return runSuper();
});

subtask("curveRemove", "Remove liquidity from Curve Metapool")
  .addOptionalParam(
    "symbol",
    "Symbol of the OToken. eg OETH or OUSD",
    "OETH",
    types.string
  )
  .addParam("otokens", "Amount of OTokens. eg OETH or OUSD", 0, types.float)
  .addParam("assets", "Amount of assets. eg ETH or 3CRV", 0, types.float)
  .addOptionalParam(
    "slippage",
    "Max allowed slippage as a percentage to 2 decimal places.",
    1.0,
    types.float
  )
  .setAction(curveRemoveTask);
task("curveRemove").setAction(async (_, __, runSuper) => {
  return runSuper();
});

subtask("curveSwap", "Swap Metapool tokens")
  .addOptionalParam(
    "symbol",
    "Symbol of the OToken. eg OETH or OUSD",
    "OETH",
    types.string
  )
  .addParam(
    "from",
    "Symbol of the from token. eg OETH, ETH, 3CRV, OUSD",
    undefined,
    types.string
  )
  .addParam("amount", "Amount of from tokens.", 0, types.float)
  .addOptionalParam("min", "Min tokens out.", 0, types.float)
  .setAction(curveSwapTask);
task("curveSwap").setAction(async (_, __, runSuper) => {
  return runSuper();
});

// AMO peg keeping
subtask(
  "amoMint",
  "AMO strategy mints OTokens and one-sided add to the Metapool"
)
  .addOptionalParam(
    "symbol",
    "Symbol of the OToken. eg OETH or OUSD",
    "OETH",
    types.string
  )
  .addParam("amount", "Amount of OTokens to mint", 0, types.float)
  .setAction(mintAndAddOTokensTask);
task("amoMint").setAction(async (_, __, runSuper) => {
  return runSuper();
});

subtask(
  "amoBurn",
  "AMO strategy does a one-sided remove of OTokens from the Metapool which are then burned."
)
  .addOptionalParam(
    "symbol",
    "Symbol of the OToken. eg OETH or OUSD",
    "OETH",
    types.string
  )
  .addParam(
    "amount",
    "Amount of Curve LP tokens to burn for removed OTokens",
    0,
    types.float
  )
  .setAction(removeAndBurnOTokensTask);
task("amoBurn").setAction(async (_, __, runSuper) => {
  return runSuper();
});

subtask(
  "amoRemove",
  "AMO strategy does a one-sided remove of ETH from the Metapool and adds the asset to the vault"
)
  .addOptionalParam(
    "symbol",
    "Symbol of the OToken. eg OETH or OUSD",
    "OETH",
    types.string
  )
  .addParam(
    "amount",
    "Amount of Metapool LP tokens to burn for removed assets",
    0,
    types.float
  )
  .setAction(removeOnlyAssetsTask);
task("amoRemove").setAction(async (_, __, runSuper) => {
  return runSuper();
});

// Vault Value Checker
subtask("vaultDelta", "Get a vaults's delta values")
  .addOptionalParam(
    "symbol",
    "Symbol of the OToken. eg OETH or OUSD",
    "OETH",
    types.string
  )
  .addOptionalParam(
    "block",
    "Block number. (default: latest)",
    undefined,
    types.int
  )
  .setAction(getDelta);
task("vaultDelta").setAction(async (_, __, runSuper) => {
  return runSuper();
});

subtask("takeSnapshot", "Takes a snapshot of a vault's values")
  .addOptionalParam(
    "symbol",
    "Symbol of the OToken. eg OETH or OUSD",
    "OETH",
    types.string
  )
  .setAction(takeSnapshot);
task("takeSnapshot").setAction(async (_, __, runSuper) => {
  return runSuper();
});

subtask("checkDelta", "Checks a vault's delta values")
  .addOptionalParam(
    "symbol",
    "Symbol of the OToken. eg OETH or OUSD",
    "OETH",
    types.string
  )
  .addParam("profit", "Expected profit", undefined, types.float)
  .addParam("profitVariance", "Allowed profit variance", undefined, types.float)
  .addParam(
    "vaultChange",
    "Expected change in total supply ",
    undefined,
    types.float
  )
  .addParam(
    "vaultChangeVariance",
    "Allowed total supply variance",
    undefined,
    types.float
  )
  .setAction(checkDelta);
task("checkDelta").setAction(async (_, __, runSuper) => {
  return runSuper();
});

task("proxyUpgrades", "Lists all proxy implementation changes")
  .addParam(
    "contract",
    "Name, eg OETHVaultProxy, or address of the proxy contract",
    undefined,
    types.string
  )
  .addOptionalParam(
    "from",
    "Block to query transaction events from. (default: deployment block)",
    10884563,
    types.int
  )
  .addOptionalParam(
    "to",
    "Block to query transaction events to. (default: current block)",
    0,
    types.int
  )
  .setAction(proxyUpgrades);

// Governable

task("governor", "Gets the governor of a Governable contract")
  .addParam(
    "proxy",
    "Name of the proxy contract or contract name if no proxy. eg OETHVaultProxy or OETHZapper",
    undefined,
    types.string
  )
  .setAction(governor);

task(
  "transferGovernance",
  "Start transfer of governance for a Governable contract"
)
  .addParam(
    "proxy",
    "Name of the proxy contract or contract name if no proxy. eg OETHVaultProxy or OETHZapper",
    undefined,
    types.string
  )
  .addParam("governor", "Address of the new governor", undefined, types.string)
  .setAction(transferGovernance);

task(
  "claimGovernance",
  "Complete the transfer of governance for a Governable contract"
)
  .addParam(
    "proxy",
    "Name of the proxy contract or contract name if no proxy. eg OETHVaultProxy or OETHZapper",
    undefined,
    types.string
  )
  .setAction(claimGovernance);

task("transferToken", "Transfer tokens in a contract to the governor")
  .addParam(
    "proxy",
    "Name of the proxy contract or contract name if no proxy. eg OETHVaultProxy or OETHZapper",
    undefined,
    types.string
  )
  .addParam("symbol", "Symbol of the token", undefined, types.string)
  .addOptionalParam(
    "amount",
    "The amount of tokens to transfer. (default: balance)",
    undefined,
    types.float
  )
  .setAction(transferToken);

// Strategy

task("checkBalance", "Gets the asset balance of a strategy")
  .addParam(
    "proxy",
    "Name of the proxy contract or contract name if no proxy. eg OETHVaultProxy or OETHZapper",
    undefined,
    types.string
  )
  .addParam(
    "symbol",
    "Symbol of the token. eg WETH, CRV, CVX, BAL or AURA",
    undefined,
    types.string
  )
  .setAction(checkBalance);

task("getRewardTokenAddresses", "Gets the reward tokens of a strategy")
  .addParam(
    "proxy",
    "Name of the proxy contract or contract name if no proxy. eg OETHVaultProxy or OETHZapper",
    undefined,
    types.string
  )
  .setAction(getRewardTokenAddresses);

task("setRewardTokenAddresses", "Sets the reward token of a strategy")
  .addParam(
    "proxy",
    "Name of the proxy contract or contract name if no proxy. eg OETHVaultProxy or OETHZapper",
    undefined,
    types.string
  )
  .addParam(
    "symbol",
    "Symbol of the token. eg WETH, CRV, CVX, BAL or AURA",
    undefined,
    types.string
  )
  .setAction(setRewardTokenAddresses);

// Harvester

task("harvest", "Harvest and swap rewards for a strategy")
  .addParam(
    "strategy",
    "Name of the strategy proxy contract or address. eg NativeStakingSSVStrategyProxy",
    undefined,
    types.string
  )
  .addOptionalParam(
    "harvester",
    "Name of the harvester proxy contract or address",
    "OETHHarvesterProxy",
    types.string
  )
  .setAction(harvestAndSwap);

// SSV

subtask("getClusterInfo", "Print out information regarding SSV cluster")
  .addParam(
    "operatorids",
    "Comma separated operator ids. E.g. 342,343,344,345",
    "",
    types.string
  )
  .addParam(
    "owner",
    "Address of the cluster owner which is the native staking strategy",
    undefined,
    types.string
  )
  .setAction(async (taskArgs) => {
    const { chainId } = await ethers.provider.getNetwork();
    const network = networkMap[chainId];
    const ssvNetwork = addresses[network].SSVNetwork;

    log(
      `Fetching cluster info for cluster owner ${taskArgs.owner} with operator ids: ${taskArgs.operatorids} from the ${network} network using ssvNetworkContract ${ssvNetwork}`
    );
    await printClusterInfo({
      ...taskArgs,
      ownerAddress: taskArgs.owner,
      chainId: chainId,
      ssvNetwork,
    });
  });
task("getClusterInfo").setAction(async (_, __, runSuper) => {
  return runSuper();
});

subtask(
  "depositSSV",
  "Deposit SSV tokens from the native staking strategy into an SSV Cluster"
)
  .addParam("amount", "Amount of SSV tokens to deposit", undefined, types.float)
  .addOptionalParam(
    "index",
    "The number of the Native Staking Contract deployed.",
    undefined,
    types.int
  )
  .addParam(
    "operatorids",
    "Comma separated operator ids. E.g. 342,343,344,345",
    undefined,
    types.string
  )
  .setAction(depositSSV);
task("depositSSV").setAction(async (_, __, runSuper) => {
  return runSuper();
});

subtask(
  "withdrawSSV",
  "Withdraw SSV tokens from an SSV Cluster to the native staking strategy"
)
  .addParam("amount", "Amount of SSV tokens", undefined, types.float)
  .addOptionalParam(
    "index",
    "The number of the Native Staking Contract deployed.",
    undefined,
    types.int
  )
  .addParam(
    "operatorids",
    "Comma separated operator ids. E.g. 342,343,344,345",
    undefined,
    types.string
  )
  .setAction(withdrawSSV);
task("withdrawSSV").setAction(async (_, __, runSuper) => {
  return runSuper();
});

/**
 * The native staking proxy needs to be deployed via the defender relayer because the SSV network
 * grants the SSV rewards to the deployer of the contract. And we want the Defender Relayer to be
 * the recipient
 */
subtask(
  "deployNativeStakingProxy",
  "Deploy the native staking proxy via the Defender Relayer"
)
  .addOptionalParam(
    "index",
    "The number of the Native Staking Contract deployed.",
    undefined,
    types.int
  )
  .setAction(async ({ index }) => {
    const signer = await getSigner();

    if (!index) {
      throw new Error("Index is required and must be a positive integer");
    }

    log(`Deploy NativeStakingSSVStrategy${index}Proxy`);
    const nativeStakingProxyFactory = await ethers.getContractFactory(
      `NativeStakingSSVStrategy${index}Proxy`
    );
    const contract = await nativeStakingProxyFactory.connect(signer).deploy();
    await contract.deployed();
    log(`Address of deployed contract is: ${contract.address}`);
  });
task("deployNativeStakingProxy").setAction(async (_, __, runSuper) => {
  return runSuper();
});

// Validator Operations

subtask(
  "registerValidators",
  "Creates the required amount of new SSV validators and stakes ETH"
)
  .addOptionalParam(
    "days",
    "SSV Cluster operational time in days",
    2,
    types.int
  )
  .addOptionalParam(
    "validators",
    "The number of validators to register. defaults to the max that can be registered",
    undefined,
    types.int
  )
  .addOptionalParam("clear", "Clear storage", false, types.boolean)
  .addOptionalParam(
    "ssv",
    "Override the days option and set the amount of SSV to deposit to the cluster.",
    undefined,
    types.float
  )
  .addOptionalParam(
    "uuid",
    "uuid of P2P's request SSV validator API call. Used to reprocess a registration that failed to get the SSV request status.",
    undefined,
    types.string
  )
  .addOptionalParam(
    "index",
    "The number of the Native Staking Contract deployed.",
    undefined,
    types.int
  )
  .setAction(async (taskArgs) => {
    const config = await validatorOperationsConfig(taskArgs);
    const signer = await getSigner();
    await registerValidators({ ...config, signer });
  });
task("registerValidators").setAction(async (_, __, runSuper) => {
  return runSuper();
});

subtask(
  "stakeValidators",
  "Creates the required amount of new SSV validators and stakes ETH"
)
  .addOptionalParam(
    "uuid",
    "uuid of P2P's request SSV validator API call",
    undefined,
    types.string
  )
  .addOptionalParam(
    "index",
    "The number of the Native Staking Contract deployed.",
    undefined,
    types.int
  )
  .setAction(async (taskArgs) => {
    const config = await validatorOperationsConfig(taskArgs);
    const signer = await getSigner();
    await stakeValidators({ ...config, signer });
  });
task("stakeValidators").setAction(async (_, __, runSuper) => {
  return runSuper();
});

subtask("exitValidator", "Starts the exit process from a validator")
  .addParam(
    "pubkey",
    "Public key of the validator to exit",
    undefined,
    types.string
  )
  .addParam(
    "operatorids",
    "Comma separated operator ids. E.g. 342,343,344,345",
    undefined,
    types.string
  )
  .addOptionalParam(
    "index",
    "The number of the Native Staking Contract deployed.",
    undefined,
    types.int
  )
  .setAction(async (taskArgs) => {
    const signer = await getSigner();
    await exitValidator({ ...taskArgs, signer });
  });
task("exitValidator").setAction(async (_, __, runSuper) => {
  return runSuper();
});

subtask("exitValidators", "Starts the exit process from a list of validators")
  .addParam(
    "pubkeys",
    "Comma separated list of validator public keys",
    undefined,
    types.string
  )
  .addParam(
    "operatorids",
    "Comma separated operator ids. E.g. 342,343,344,345",
    undefined,
    types.string
  )
  .addOptionalParam(
    "index",
    "The number of the Native Staking Contract deployed.",
    undefined,
    types.int
  )
  .addOptionalParam(
    "sleep",
    "Seconds between each tx so the SSV API can be updated before getting the cluster data.",
    30,
    types.int
  )
  .setAction(async (taskArgs) => {
    const signer = await getSigner();

    // Split the comma separated list of public keys
    const pubKeys = taskArgs.pubkeys.split(",");
    // For each public key
    for (const pubkey of pubKeys) {
      log(`About to exit validator with pubkey: ${pubkey}`);
      await exitValidator({ ...taskArgs, pubkey, signer });

      // wait for the SSV API can be updated
      await sleep(taskArgs.sleep * 1000);
    }
  });
task("exitValidators").setAction(async (_, __, runSuper) => {
  return runSuper();
});

subtask(
  "removeValidator",
  "Removes a validator from the SSV cluster after it has exited the beacon chain"
)
  .addOptionalParam(
    "index",
    "The number of the Native Staking Contract deployed.",
    undefined,
    types.int
  )
  .addParam(
    "pubkey",
    "Public key of the validator to exit",
    undefined,
    types.string
  )
  .addParam(
    "operatorids",
    "Comma separated operator ids. E.g. 342,343,344,345",
    undefined,
    types.string
  )
  .setAction(async (taskArgs) => {
    const signer = await getSigner();
    await removeValidator({ ...taskArgs, signer });
  });
task("removeValidator").setAction(async (_, __, runSuper) => {
  return runSuper();
});

subtask(
  "removeValidators",
  "Removes validators from the SSV cluster after they have exited the beacon chain"
)
  .addParam(
    "pubkeys",
    "Comma separated list of validator public keys",
    undefined,
    types.string
  )
  .addParam(
    "operatorids",
    "Comma separated operator ids. E.g. 342,343,344,345",
    undefined,
    types.string
  )
  .addOptionalParam(
    "index",
    "The number of the Native Staking Contract deployed.",
    undefined,
    types.int
  )
  .addOptionalParam(
    "sleep",
    "Seconds between each tx so the SSV API can be updated before getting the cluster data.",
    30,
    types.int
  )
  .setAction(async (taskArgs) => {
    const signer = await getSigner();

    // Split the comma separated list of public keys
    const pubKeys = taskArgs.pubkeys.split(",");
    // For each public key
    for (const pubkey of pubKeys) {
      log(`About to remove validator with pubkey: ${pubkey}`);
      await removeValidator({ ...taskArgs, pubkey, signer });

      // wait for the SSV API can be updated
      await sleep(taskArgs.sleep * 1000);
    }
  });
task("removeValidators").setAction(async (_, __, runSuper) => {
  return runSuper();
});

subtask(
  "doAccounting",
  "Account for consensus rewards and validator exits in the Native Staking Strategy"
)
  .addOptionalParam(
    "index",
    "The number of the Native Staking Contract deployed.",
    undefined,
    types.int
  )
  .setAction(async ({ index }) => {
    const signer = await getSigner();

    const nativeStakingStrategy = await resolveNativeStakingStrategyProxy(
      index
    );

    await doAccounting({
      signer,
      nativeStakingStrategy,
    });
  });
task("doAccounting").setAction(async (_, __, runSuper) => {
  return runSuper();
});

subtask(
  "manuallyFixAccounting",
  "Fix an accounting failure in a Native Staking Strategy"
)
  .addOptionalParam(
    "index",
    "The number of the Native Staking Contract deployed.",
    undefined,
    types.int
  )
  .addOptionalParam(
    "validators",
    "The delta of validators. Can be positive or negative.",
    0,
    types.int
  )
  .addOptionalParam(
    "rewards",
    "The delta of consensus rewards. Can be positive or negative.",
    "0",
    types.string
  )
  .addOptionalParam(
    "vault",
    "The amount of Ether to convert to WETH and send to the Vault.",
    "0",
    types.string
  )
  .setAction(async ({ index, rewards, validators, vault }) => {
    const signer = await getSigner();

    const nativeStakingStrategy = await resolveNativeStakingStrategyProxy(
      index
    );

    await manuallyFixAccounting({
      signer,
      nativeStakingStrategy,
      validatorsDelta: validators,
      consensusRewardsDelta: rewards,
      ethToVaultAmount: vault,
    });
  });
task("manuallyFixAccounting").setAction(async (_, __, runSuper) => {
  return runSuper();
});

subtask(
  "resetStakeETHTally",
  "Resets the amount of Ether staked back to zero"
).addOptionalParam(
  "index",
  "The number of the Native Staking Contract deployed.",
  undefined,
  types.int
);
subtask(
  "resetStakeETHTally",
  "Resets the amount of Ether staked back to zero"
).setAction(async () => {
  const signer = await getSigner();
  await resetStakeETHTally({ signer });
});
task("resetStakeETHTally").setAction(async (_, __, runSuper) => {
  return runSuper();
});

subtask(
  "setStakeETHThreshold",
  "Sets the amount of Ether than can be staked before needing a reset"
)
  .addParam("amount", "Amount in ether", undefined, types.int)
  .addOptionalParam(
    "index",
    "The number of the Native Staking Contract deployed.",
    undefined,
    types.int
  )
  .setAction(async (taskArgs) => {
    const signer = await getSigner();
    await setStakeETHThreshold({ ...taskArgs, signer });
  });
task("setStakeETHThreshold").setAction(async (_, __, runSuper) => {
  return runSuper();
});

subtask("fixAccounting", "Fix the accounting of the Native Staking Strategy.")
  .addOptionalParam(
    "validators",
    "The number of validators to adjust up or down (negative)",
    0,
    types.int
  )
  .addOptionalParam(
    "rewards",
    "The number of consensus rewards to adjust up or down (negative) in ether",
    0,
    types.float
  )
  .addOptionalParam(
    "ether",
    "amount of ether that gets wrapped into WETH and sent to the Vault",
    0,
    types.float
  )
  .addOptionalParam(
    "index",
    "The number of the Native Staking Contract deployed.",
    undefined,
    types.int
  )
  .setAction(async (taskArgs) => {
    const signer = await getSigner();
    await fixAccounting({ ...taskArgs, signer });
  });
task("fixAccounting").setAction(async (_, __, runSuper) => {
  return runSuper();
});

subtask(
  "pauseStaking",
  "Pause the staking of the Native Staking Strategy"
).addOptionalParam(
  "index",
  "The number of the Native Staking Contract deployed.",
  undefined,
  types.int
);
subtask(
  "pauseStaking",
  "Pause the staking of the Native Staking Strategy"
).setAction(async () => {
  const signer = await getSigner();
  await pauseStaking({ signer });
});
task("pauseStaking").setAction(async (_, __, runSuper) => {
  return runSuper();
});

subtask(
  "snapStaking",
  "Takes a snapshot of the key Native Staking Strategy data at a block"
)
  .addOptionalParam(
    "block",
    "Block number. (default: latest)",
    undefined,
    types.int
  )
  .addOptionalParam(
    "admin",
    "Include addresses of admin accounts",
    true,
    types.boolean
  )
  .addOptionalParam(
    "index",
    "The number of the Native Staking Contract deployed.",
    undefined,
    types.int
  )
  .setAction(async (taskArgs) => {
    const signer = await getSigner();
    await snapStaking({ ...taskArgs, signer });
  });
task("snapStaking").setAction(async (_, __, runSuper) => {
  return runSuper();
});

subtask("snapAero", "Takes a snapshot of the Aerodrome Strategy at a block")
  .addOptionalParam(
    "block",
    "Block number. (default: latest)",
    undefined,
    types.int
  )
  .setAction(snapAero);
task("snapAero").setAction(async (_, __, runSuper) => {
  return runSuper();
});

subtask("snapVault", "Takes a snapshot of a OETH Vault")
  .addOptionalParam(
    "block",
    "Block number. (default: latest)",
    undefined,
    types.int
  )
  .setAction(snapVault);
task("snapVault").setAction(async (_, __, runSuper) => {
  return runSuper();
});

subtask("snapValidators", "Takes a snapshot of a validator")
  .addOptionalParam(
    "block",
    "Block number. (default: latest)",
    undefined,
    types.int
  )
  .addParam(
    "pubkeys",
    "Comma separated list of validator public keys",
    undefined,
    types.string
  )
  .setAction(snapValidators);
task("snapValidators").setAction(async (_, __, runSuper) => {
  return runSuper();
});

subtask(
  "depositRoot",
  "Calculates the Beacon chain deposit root for a validator"
)
  .addParam(
    "pubkey",
    "The validator's public key in hex format",
    undefined,
    types.string
  )
  .addParam(
    "sig",
    "The validator's signature in hex format",
    undefined,
    types.string
  )
  .addOptionalParam(
    "index",
    "The number of the Native Staking Contract deployed.",
    undefined,
    types.int
  )
  .setAction(calcDepositRoot);
task("depositRoot").setAction(async (_, __, runSuper) => {
  return runSuper();
});

// Encryption
subtask(
  "encryptMasterPrivateKey",
  "Encrypt the master validator private key whose public key pair is used " +
    "by the P2P service to encrypt each validator private key."
)
  .addParam(
    "privateKey",
    "Private key to be encrypted and if needed used for validator private key decryption",
    undefined,
    types.string
  )
  .setAction(encryptMasterPrivateKey);
task("encryptMasterPrivateKey").setAction(async (_, __, runSuper) => {
  return runSuper();
});

/* only needed in critical situation where we need access to the master private key to decrypt
 * the P2P encoded validator private keys.
 */
subtask(
  "decryptMasterPrivateKey",
  "Decrypt the master validator private key."
).setAction(decryptMasterPrivateKey);
task("decryptMasterPrivateKey").setAction(async (_, __, runSuper) => {
  return runSuper();
});

subtask("genECDHKey", "Generate Elliptic-curve Diffie–Hellman (ECDH) key pair")
  .addOptionalParam(
    "privateKey",
    "Private key to encrypt the message with in base64 format",
    undefined,
    types.string
  )
  .addOptionalParam(
    "displayPk",
    "Display the private key in hex format in the console",
    false,
    types.boolean
  )
  .setAction(genECDHKey);
task("genECDHKey").setAction(async (_, __, runSuper) => {
  return runSuper();
});

subtask(
  "decrypt",
  "Decrypt a message using a Elliptic-curve Diffie–Hellman (ECDH) key pair"
)
  .addOptionalParam(
    "privateKey",
    "Private key to decrypt the message with in hex format without the 0x prefix. If not provided, the encrypted private key in VALIDATOR_MASTER_ENCRYPTED_PRIVATE_KEY will be used.",
    undefined,
    types.string
  )
  .addOptionalParam(
    "encryptedKey",
    "Used if pubkey is not provided. The encrypted validator private key returned from P2P API in base64 format.",
    undefined,
    types.string
  )
  .addOptionalParam(
    "pubkey",
    "Public key of the validator whose private key is to be fetched in hex format. If not provided, the encryptedKey option must be used.",
    undefined,
    types.string
  )
  .addOptionalParam(
    "displayPk",
    "Display the private key in hex format in the console",
    false,
    types.boolean
  )
  .setAction(decryptValidatorKey);
task("decrypt").setAction(async (_, __, runSuper) => {
  return runSuper();
});

subtask(
  "masterDecrypt",
  "Decrypt a message using a Elliptic-curve Diffie–Hellman (ECDH) key pair by using the " +
    "master validator encoding key decrypted by AWS KMS service."
)
  .addParam(
    "message",
    "Encrypted validator key returned form P2P API",
    undefined,
    types.string
  )
  .setAction(decryptValidatorKeyWithMasterKey);
task("masterDecrypt").setAction(async (_, __, runSuper) => {
  return runSuper();
});

// Defender
subtask(
  "setActionVars",
  "Set environment variables on a Defender Actions. eg DEBUG=origin*"
)
  .addParam("id", "Identifier of the Defender Actions", undefined, types.string)
  .setAction(setActionVars);
task("setActionVars").setAction(async (_, __, runSuper) => {
  return runSuper();
});

// Simulations
subtask(
  "deployForceEtherSender",
  "Deploy a ForceEtherSender contract for simulating hacks"
).setAction(deployForceEtherSender);
task("deployForceEtherSender").setAction(async (_, __, runSuper) => {
  return runSuper();
});

subtask("forceSend", "Force send ETH to a recipient using self destruct")
  .addParam(
    "sender",
    "Address of the deployed ForceEtherSender contract",
    undefined,
    types.string
  )
  .addParam(
    "recipient",
    "Address of the contract to receive the Ether",
    undefined,
    types.string
  )
  .setAction(forceSend);
task("forceSend").setAction(async (_, __, runSuper) => {
  return runSuper();
});

subtask("mine", "Mines a number of blocks")
  .addOptionalParam("blocks", "The number of blocks to mine", 1, types.int)
  .setAction(async ({ blocks }) => {
    await advanceBlocks(blocks);
  });
task("mine").setAction(async (_, __, runSuper) => {
  return runSuper();
});

// Sonic Staking Operations
subtask(
  "sonicDefaultValidator",
  "Set the default validator for the Sonic Staking Strategy"
)
  .addParam("id", "Validator identifier. eg 18", undefined, types.int)
  .setAction(setDefaultValidator);
task("sonicDefaultValidator").setAction(async (_, __, runSuper) => {
  return runSuper();
});

subtask("sonicUndelegate", "Remove liquidity from a Sonic validator")
  .addOptionalParam(
    "id",
    "Validator identifier. 15, 16, 17 or 18",
    undefined,
    types.int
  )
  .addOptionalParam(
    "amount",
    "Amount of liquidity to remove",
    undefined,
    types.float
  )
  .setAction(async (taskArgs) => {
    const signer = await getSigner();

    await undelegateValidator({ ...taskArgs, signer });
  });
task("sonicUndelegate").setAction(async (_, __, runSuper) => {
  return runSuper();
});

subtask(
  "sonicWithdraw",
  "Withdraw native S from a previously undelegated validator"
).setAction(async () => {
  const signer = await getSigner();

  await withdrawFromSFC({ signer });
});
task("sonicWithdraw").setAction(async (_, __, runSuper) => {
  return runSuper();
});

subtask("sonicStaking", "Snap of the Sonic Staking Strategy")
  .addOptionalParam(
    "block",
    "Block number. (default: latest)",
    undefined,
    types.int
  )
  .setAction(snapSonicStaking);
task("sonicStaking").setAction(async (_, __, runSuper) => {
  return runSuper();
});

task("lzBridgeToken")
  .addParam("amount", "Amount to bridge")
  .addParam("destnetwork", "Destination network")
  .addOptionalParam("recipient", "Recipient address")
  .addOptionalParam("gaslimit", "Gas limit")
  .addOptionalParam("dryrun", "Print tx data without sending")
  .setAction(async (taskArgs) => {
    await lzBridgeToken(taskArgs, hre);
  });

task("lzSetConfig")
  .addParam("destnetwork", "Destination network")
  .addParam("dvns", "Comma separated list of DVN addresses")
  .addParam("confirmations", "Number of confirmations")
  .addParam("dvncount", "Number of required DVNs")
  .setAction(async (taskArgs) => {
    await lzSetConfig(taskArgs, hre);
  });

<<<<<<< HEAD
task("storeStorageLayoutForProxy")
  .addParam("proxy", "Name of the proxy contract")
  .setAction(async (taskArgs) => {
    await storeStorageLayoutForProxy(hre, taskArgs.proxy);
  });

task("storeStorageLayoutForAllProxies").setAction(async () => {
  await storeStorageLayoutForAllProxies(hre);
});

task("assertStorageLayoutForProxy")
  .addParam("proxy", "Name of the proxy contract")
  .setAction(async (taskArgs) => {
    await assertStorageLayoutForProxy(hre, taskArgs.proxy);
  });

task("assertStorageLayoutForAllProxies").setAction(async () => {
  await assertStorageLayoutForAllProxies(hre);
=======
subtask(
  "tenderlySync",
  "Fetches all contracts from deployment descriptors and uploads them to Tenderly if they are not there yet."
).setAction(tenderlySync);
task("tenderlySync").setAction(async (_, __, runSuper) => {
  return runSuper();
>>>>>>> 5e897447
});<|MERGE_RESOLUTION|>--- conflicted
+++ resolved
@@ -1836,7 +1836,14 @@
     await lzSetConfig(taskArgs, hre);
   });
 
-<<<<<<< HEAD
+subtask(
+  "tenderlySync",
+  "Fetches all contracts from deployment descriptors and uploads them to Tenderly if they are not there yet."
+).setAction(tenderlySync);
+task("tenderlySync").setAction(async (_, __, runSuper) => {
+  return runSuper();
+});
+
 task("storeStorageLayoutForProxy")
   .addParam("proxy", "Name of the proxy contract")
   .setAction(async (taskArgs) => {
@@ -1855,12 +1862,4 @@
 
 task("assertStorageLayoutForAllProxies").setAction(async () => {
   await assertStorageLayoutForAllProxies(hre);
-=======
-subtask(
-  "tenderlySync",
-  "Fetches all contracts from deployment descriptors and uploads them to Tenderly if they are not there yet."
-).setAction(tenderlySync);
-task("tenderlySync").setAction(async (_, __, runSuper) => {
-  return runSuper();
->>>>>>> 5e897447
 });