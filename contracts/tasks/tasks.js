const { subtask, task, types } = require("hardhat/config");
const { fund } = require("./account");
const { debug } = require("./debug");
const { env } = require("./env");
const { setActionVars } = require("./defender");
const { execute, executeOnFork, proposal, governors } = require("./governance");
const { smokeTest, smokeTestCheck } = require("./smokeTest");
const addresses = require("../utils/addresses");
const { getNetworkName } = require("../utils/hardhat-helpers");
const {
  genECDHKey,
  decryptValidatorKey,
  decryptValidatorKeyWithMasterKey,
} = require("./crypto");
const { advanceBlocks } = require("./block");
const {
  encryptMasterPrivateKey,
  decryptMasterPrivateKey,
} = require("./amazon");
const { collect, setDripDuration } = require("./dripper");
const { getSigner } = require("../utils/signers");
const { snapAero } = require("./aero");
const {
  storeStorageLayoutForAllContracts,
  assertStorageLayoutChangeSafe,
  assertStorageLayoutChangeSafeForAll,
  showStorageLayout,
} = require("./storageSlots");
const {
  isAdjusterLocked,
  fundCompAccountsWithEth,
  claimOGN,
  claimOUSD,
  checkOUSDBalances,
  supplyStakingContractWithOGN,
} = require("./compensation");
const {
  tokenAllowance,
  tokenBalance,
  tokenApprove,
  tokenTransfer,
  tokenTransferFrom,
} = require("./tokens");
const { depositWETH, withdrawWETH } = require("./weth");
const {
  addWithdrawalQueueLiquidity,
  allocate,
  capital,
  depositToStrategy,
  mint,
  rebase,
  redeem,
  requestWithdrawal,
  claimWithdrawal,
  snapVault,
  withdrawFromStrategy,
  withdrawAllFromStrategy,
  withdrawAllFromStrategies,
  yieldTask,
} = require("./vault");
const { checkDelta, getDelta, takeSnapshot } = require("./valueChecker");
const {
  curveAddTask,
  curveRemoveTask,
  curveSwapTask,
  curvePoolTask,
} = require("./curve");
const {
  depositSSV,
  withdrawSSV,
  printClusterInfo,
  removeValidators,
} = require("./ssv");
const {
  amoStrategyTask,
  mintAndAddOTokensTask,
  removeAndBurnOTokensTask,
  removeOnlyAssetsTask,
} = require("./amoStrategy");
const { proxyUpgrades } = require("./proxy");
const {
  governor,
  transferGovernance,
  claimGovernance,
} = require("./governable");
const {
  getRewardTokenAddresses,
  setRewardTokenAddresses,
  checkBalance,
  transferToken,
} = require("./strategy");
const {
  validatorOperationsConfig,
  exitValidators,
  doAccounting,
  manuallyFixAccounting,
  resetStakeETHTally,
  setStakeETHThreshold,
  fixAccounting,
  pauseStaking,
  snapStaking,
  resolveNativeStakingStrategyProxy,
  snapValidators,
} = require("./validator");
const {
  snapStakingStrategy,
  snapBalances,
  registerValidatorCreateRequest,
  registerValidator,
  stakeValidator,
  withdrawValidator,
  removeValidator,
  setRegistrator,
} = require("./validatorCompound");
const { tenderlySync, tenderlyUpload } = require("./tenderly");
const { setDefaultValidator, snapSonicStaking } = require("../utils/sonic");
const {
  undelegateValidator,
  withdrawFromSFC,
} = require("../utils/sonicActions");
const { registerValidators, stakeValidators } = require("../utils/validator");
const { harvestAndSwap } = require("./harvest");
const { deployForceEtherSender, forceSend } = require("./simulation");
const { lzBridgeToken, lzSetConfig } = require("./layerzero");
const {
  requestValidatorWithdraw,
  beaconRoot,
  getValidator,
  verifyValidator,
  verifyDeposit,
  verifyBalances,
} = require("./beacon");
const {
  calcDepositRoot,
  depositValidator,
  mockBeaconRoot,
  copyBeaconRoot,
} = require("./beaconTesting");

const log = require("../utils/logger")("tasks");

// Environment tasks.
task("env", "Check env vars are properly set for a Mainnet deployment", env);

// Account tasks.
task("fund", "Fund accounts on local or fork")
  .addOptionalParam("num", "Number of accounts to fund")
  .addOptionalParam("index", "Account start index")
  .addOptionalParam("amount", "Stable coin amount to fund each account with")
  .addOptionalParam(
    "accountsfromenv",
    "Fund accounts from the .env file instead of mnemonic"
  )
  .setAction(fund);

// Debug tasks.
task("debug", "Print info about contracts and their configs", debug);

// Token tasks.
subtask("allowance", "Get the token allowance an owner has given to a spender")
  .addParam(
    "symbol",
    "Symbol of the token. eg OETH, WETH, USDT or OGV",
    undefined,
    types.string
  )
  .addParam(
    "spender",
    "The address of the account or contract that can spend the tokens"
  )
  .addOptionalParam(
    "owner",
    "The address of the account or contract allowing the spending. Default to the signer"
  )
  .addOptionalParam(
    "block",
    "Block number. (default: latest)",
    undefined,
    types.int
  )
  .setAction(tokenAllowance);
task("allowance").setAction(async (_, __, runSuper) => {
  return runSuper();
});

subtask("balance", "Get the token balance of an account or contract")
  .addParam(
    "symbol",
    "Symbol of the token. eg OETH, WETH, USDT or OGV",
    undefined,
    types.string
  )
  .addOptionalParam(
    "account",
    "The address of the account or contract. Default to the signer"
  )
  .addOptionalParam(
    "block",
    "Block number. (default: latest)",
    undefined,
    types.int
  )
  .setAction(tokenBalance);
task("balance").setAction(async (_, __, runSuper) => {
  return runSuper();
});

subtask("approve", "Approve an account or contract to spend tokens")
  .addParam(
    "symbol",
    "Symbol of the token. eg OETH, WETH, USDT or OGV",
    undefined,
    types.string
  )
  .addParam(
    "amount",
    "Amount of tokens that can be spent",
    undefined,
    types.float
  )
  .addParam(
    "spender",
    "Address of the account or contract that can spend the tokens",
    undefined,
    types.string
  )
  .setAction(tokenApprove);
task("approve").setAction(async (_, __, runSuper) => {
  return runSuper();
});

subtask("transfer", "Transfer tokens to an account or contract")
  .addParam(
    "symbol",
    "Symbol of the token. eg OETH, WETH, USDT or OGV",
    undefined,
    types.string
  )
  .addParam("amount", "Amount of tokens to transfer", undefined, types.float)
  .addParam("to", "Destination address", undefined, types.string)
  .setAction(tokenTransfer);
task("transfer").setAction(async (_, __, runSuper) => {
  return runSuper();
});

subtask("transferFrom", "Transfer tokens from an account or contract")
  .addParam(
    "symbol",
    "Symbol of the token. eg OETH, WETH, USDT or OGV",
    undefined,
    types.string
  )
  .addParam("amount", "Amount of tokens to transfer", undefined, types.float)
  .addParam("from", "Source address", undefined, types.string)
  .addOptionalParam(
    "to",
    "Destination address. Default to signer",
    undefined,
    types.string
  )
  .setAction(tokenTransferFrom);
task("transferFrom").setAction(async (_, __, runSuper) => {
  return runSuper();
});

// WETH tasks
subtask("depositWETH", "Deposit ETH into WETH")
  .addParam("amount", "Amount of ETH to deposit", undefined, types.float)
  .setAction(async (taskArgs) => {
    const signer = await getSigner();

    const networkName = await getNetworkName();
    const symbol = networkName == "sonic" ? "wS" : "WETH";
    const wethAddress = addresses[networkName][symbol];
    const weth = await ethers.getContractAt("IWETH9", wethAddress);

    await depositWETH({ ...taskArgs, weth, signer });
  });
task("depositWETH").setAction(async (_, __, runSuper) => {
  return runSuper();
});

subtask("withdrawWETH", "Withdraw ETH from WETH")
  .addParam("amount", "Amount of ETH to withdraw", undefined, types.float)
  .setAction(async (taskArgs) => {
    const signer = await getSigner();

    const networkName = await getNetworkName();
    const wethAddress = addresses[networkName].WETH;
    const weth = await ethers.getContractAt("IWETH9", wethAddress);

    await withdrawWETH({ ...taskArgs, weth, signer });
  });
task("withdrawWETH").setAction(async (_, __, runSuper) => {
  return runSuper();
});

// Vault tasks.

task(
  "queueLiquidity",
  "Call addWithdrawalQueueLiquidity() on the Vault to add WETH to the withdrawal queue"
).setAction(addWithdrawalQueueLiquidity);
task("queueLiquidity").setAction(async (_, __, runSuper) => {
  return runSuper();
});

task("allocate", "Call allocate() on the Vault")
  .addOptionalParam(
    "symbol",
    "Symbol of the OToken. eg OETH, OUSD or OS",
    undefined,
    types.string
  )
  .setAction(allocate);
task("allocate").setAction(async (_, __, runSuper) => {
  return runSuper();
});

task("capital", "Set the Vault's pauseCapital flag")
  .addOptionalParam(
    "symbol",
    "Symbol of the OToken. eg OETH, OUSD or OS",
    undefined,
    types.string
  )
  .addParam(
    "pause",
    "Whether to pause or unpause the capital allocation",
    true,
    types.boolean
  )
  .setAction(capital);
task("capital").setAction(async (_, __, runSuper) => {
  return runSuper();
});

task("rebase", "Call rebase() on the Vault")
  .addOptionalParam(
    "symbol",
    "Symbol of the OToken. eg OETH, OUSD or OS",
    undefined,
    types.string
  )
  .setAction(rebase);
task("rebase").setAction(async (_, __, runSuper) => {
  return runSuper();
});

task("yield", "Artificially generate yield on the OUSD Vault", yieldTask);

subtask("mint", "Mint OTokens from the Vault using collateral assets")
  .addOptionalParam(
    "asset",
    "Symbol of the collateral asset to deposit. eg WETH, wS, USDT, DAI or USDC",
    undefined,
    types.string
  )
  .addParam(
    "amount",
    "Amount of collateral assets to deposit",
    undefined,
    types.float
  )
  .addOptionalParam(
    "symbol",
    "Symbol of the OToken. eg OETH, OUSD or OS",
    undefined,
    types.string
  )
  .addOptionalParam("min", "Minimum amount of OTokens to mint", 0, types.float)
  .addOptionalParam(
    "approve",
    "Approve the asset to the OETH Vault before the mint",
    true,
    types.boolean
  )
  .setAction(mint);
task("mint").setAction(async (_, __, runSuper) => {
  return runSuper();
});

subtask("redeem", "Redeem OTokens for collateral assets from the Vault")
  .addParam("amount", "Amount of OTokens to burn", undefined, types.float)
  .addOptionalParam(
    "symbol",
    "Symbol of the OToken. eg OETH or OUSD",
    "OETH",
    types.string
  )
  .addOptionalParam(
    "min",
    "Minimum amount of collateral to receive",
    0,
    types.float
  )
  .setAction(redeem);
task("redeem").setAction(async (_, __, runSuper) => {
  return runSuper();
});

subtask(
  "depositToStrategy",
  "Deposits vault collateral assets to a vault strategy"
)
  .addOptionalParam(
    "symbol",
    "Symbol of the OToken. eg OETH or OUSD",
    "OETH",
    types.string
  )
  .addParam(
    "strategy",
    "Address or contract name of the strategy",
    undefined,
    types.string
  )
  .addParam(
    "assets",
    "Comma separated list of token symbols with no spaces. eg DAI,USDT,USDC or WETH",
    undefined,
    types.string
  )
  .addParam(
    "amounts",
    "Comma separated list of token amounts with no spaces. eg 1000.123456789,2000.89,5000.123456 or 23.987",
    undefined,
    types.string
  )
  .setAction(depositToStrategy);
task("depositToStrategy").setAction(async (_, __, runSuper) => {
  return runSuper();
});

subtask("withdrawFromStrategy", "Withdraw assets from a vault strategy")
  .addOptionalParam(
    "symbol",
    "Symbol of the OToken. eg OETH or OUSD",
    "OETH",
    types.string
  )
  .addParam(
    "strategy",
    "Address or contract name of the strategy",
    undefined,
    types.string
  )
  .addParam(
    "assets",
    "Comma separated list of token symbols with no spaces. eg DAI,USDT,USDC or WETH",
    undefined,
    types.string
  )
  .addParam(
    "amounts",
    "Comma separated list of token amounts with no spaces. eg 1000.123456789,2000.89,5000.123456 or 23.987",
    undefined,
    types.string
  )
  .setAction(withdrawFromStrategy);
task("withdrawFromStrategy").setAction(async (_, __, runSuper) => {
  return runSuper();
});

subtask("withdrawAllFromStrategy", "Withdraw all assets from a vault strategy")
  .addOptionalParam(
    "symbol",
    "Symbol of the OToken. eg OETH or OUSD",
    "OETH",
    types.string
  )
  .addParam(
    "strategy",
    "Address or contract name of the strategy",
    undefined,
    types.string
  )
  .setAction(withdrawAllFromStrategy);
task("withdrawAllFromStrategy").setAction(async (_, __, runSuper) => {
  return runSuper();
});

subtask(
  "withdrawAllFromStrategies",
  "Withdraw all assets from all of a vault's strategies"
)
  .addOptionalParam(
    "symbol",
    "Symbol of the OToken. eg OETH or OUSD",
    "OETH",
    types.string
  )
  .setAction(withdrawAllFromStrategies);
task("withdrawAllFromStrategies").setAction(async (_, __, runSuper) => {
  return runSuper();
});

subtask("requestWithdrawal", "Request a withdrawal from a vault")
  .addParam(
    "amount",
    "The amount of oTokens to withdraw",
    undefined,
    types.float
  )
  .addOptionalParam(
    "symbol",
    "Symbol of the OToken. eg OETH, OUSD or OS",
    undefined,
    types.string
  )
  .setAction(requestWithdrawal);
task("requestWithdrawal").setAction(async (_, __, runSuper) => {
  return runSuper();
});

subtask(
  "claimWithdrawal",
  "Claim a previously requested withdrawal from a vault"
)
  .addParam(
    "requestId",
    "The id from the previous withdrawal request",
    undefined,
    types.int
  )
  .addOptionalParam(
    "symbol",
    "Symbol of the OToken. eg OETH, OUSD or OS",
    undefined,
    types.string
  )
  .setAction(claimWithdrawal);
task("claimWithdrawal").setAction(async (_, __, runSuper) => {
  return runSuper();
});

// Dripper

subtask("collect", "Collect harvested rewards from the Dripper to the Vault")
  .addOptionalParam(
    "symbol",
    "Symbol of the OToken. eg OETH or OUSD",
    "OETH",
    types.string
  )
  .setAction(collect);
task("collect").setAction(async (_, __, runSuper) => {
  return runSuper();
});

subtask("setDripDuration", "Set the Dripper duration")
  .addParam(
    "duration",
    "The number of seconds to drip harvested rewards",
    undefined,
    types.int
  )
  .addOptionalParam(
    "symbol",
    "Symbol of the OToken. eg OETH or OUSD",
    "OETH",
    types.string
  )
  .setAction(setDripDuration);
task("setDripDuration").setAction(async (_, __, runSuper) => {
  return runSuper();
});

// Governance tasks
subtask("execute", "Execute a governance proposal")
  .addParam("id", "Proposal ID")
  .addOptionalParam("governor", "Override Governor address")
  .setAction(execute);
task("execute").setAction(async (_, __, runSuper) => {
  return runSuper();
});

subtask("executeOnFork", "Enqueue and execute a proposal on the Fork")
  .addParam("id", "Id of the proposal")
  .addOptionalParam("gaslimit", "Execute proposal gas limit")
  .setAction(executeOnFork);
task("executeOnFork").setAction(async (_, __, runSuper) => {
  return runSuper();
});

subtask("proposal", "Dumps the state of a proposal")
  .addParam("id", "Id of the proposal")
  .setAction(proposal);
task("proposal").setAction(async (_, __, runSuper) => {
  return runSuper();
});

subtask("governors", "Get list of governors for all contracts").setAction(
  governors
);
task("governors").setAction(async (_, __, runSuper) => {
  return runSuper();
});

// Compensation tasks
task("isAdjusterLocked", "Is adjuster on Compensation claims locked").setAction(
  isAdjusterLocked
);
task(
  "fundCompAccountsWithEth",
  "Fund compensation accounts with minimal eth"
).setAction(fundCompAccountsWithEth);
task(
  "claimOUSD",
  "Claim the OUSD part of the compensation plan for all eligible users"
).setAction(claimOUSD);
task(
  "checkOUSDBalances",
  "Check ousd balances of contract and accounts"
).setAction(checkOUSDBalances);
task(
  "supplyStakingWithOGN",
  "Supplies a great amount of ogn to staking contract"
).setAction(supplyStakingContractWithOGN);
task(
  "claimOGN",
  "Claims the OGN part of the compensation plan for all eligible users"
).setAction(claimOGN);

// Smoke tests
task(
  "smokeTest",
  "Execute smoke test before and after parts when applying the deployment script on the mainnet:fork network"
)
  .addOptionalParam(
    "deployid",
    "Optional deployment id to run smoke tests against"
  )
  .setAction(smokeTest);
task(
  "smokeTestCheck",
  "Execute necessary smoke test environment / deploy script checks before the node is initialized"
)
  .addOptionalParam(
    "deployid",
    "Optional deployment id to run smoke tests against"
  )
  .setAction(smokeTestCheck);

// Storage slots
task(
  "saveStorageSlotLayout",
  "Saves storage slot layout of all the current contracts in the code base to repo. Contract changes can use this file for future reference of storage layout for deployed contracts."
).setAction(storeStorageLayoutForAllContracts);

task(
  "checkUpgradability",
  "Checks storage slots of a contract to see if it is safe to upgrade it."
)
  .addParam("name", "Name of the contract.")
  .setAction(assertStorageLayoutChangeSafe);

task(
  "checkUpgradabilityAll",
  "Checks storage slot upgradability for all contracts"
).setAction(assertStorageLayoutChangeSafeForAll);

task("showStorageLayout", "Visually show the storage layout of the contract")
  .addParam("name", "Name of the contract.")
  .setAction(showStorageLayout);

// Curve Pools
subtask("curvePool", "Dumps the current state of a Curve pool")
  .addParam("pool", "Symbol of the curve Metapool. OUSD or OETH")
  .addOptionalParam(
    "block",
    "Block number. (default: latest)",
    undefined,
    types.int
  )
  .addOptionalParam(
    "fromBlock",
    "Block number to compare back to. (default: no diff)",
    undefined,
    types.int
  )
  .addOptionalParam(
    "user",
    "Address of user adding, removing or swapping tokens. (default: no user)",
    undefined,
    types.string
  )
  .addOptionalParam(
    "output",
    "true will output to the console. false will use debug logs.",
    true,
    types.boolean
  )
  .setAction(curvePoolTask);
task("curvePool").setAction(async (_, __, runSuper) => {
  return runSuper();
});

// Curve Pools
subtask("amoStrat", "Dumps the current state of an AMO strategy")
  .addParam("pool", "Symbol of the curve Metapool. OUSD or OETH")
  .addOptionalParam(
    "block",
    "Block number. (default: latest)",
    undefined,
    types.int
  )
  .addOptionalParam(
    "fromBlock",
    "Block number to compare back to. (default: no diff)",
    undefined,
    types.int
  )
  .addOptionalParam(
    "output",
    "true will output to the console. false will use debug logs.",
    true,
    types.boolean
  )
  .addOptionalParam(
    "amm",
    "Type of pool. eg curve, balancer or swapx",
    "curve",
    types.string
  )
  .setAction(amoStrategyTask);
task("amoStrat").setAction(async (_, __, runSuper) => {
  return runSuper();
});

subtask("curveAdd", "Add liquidity to Curve Metapool")
  .addOptionalParam(
    "symbol",
    "Symbol of the OToken. eg OETH or OUSD",
    "OETH",
    types.string
  )
  .addParam("otokens", "Amount of OTokens. eg OETH or OUSD", 0, types.float)
  .addParam("assets", "Amount of assets. eg ETH or 3CRV", 0, types.float)
  .addOptionalParam(
    "slippage",
    "Max allowed slippage as a percentage to 2 decimal places.",
    1.0,
    types.float
  )
  .addOptionalParam(
    "min",
    "Min Metapool LP tokens to be minted.",
    undefined,
    types.float
  )
  .setAction(curveAddTask);
task("curveAdd").setAction(async (_, __, runSuper) => {
  return runSuper();
});

subtask("curveRemove", "Remove liquidity from Curve Metapool")
  .addOptionalParam(
    "symbol",
    "Symbol of the OToken. eg OETH or OUSD",
    "OETH",
    types.string
  )
  .addParam("otokens", "Amount of OTokens. eg OETH or OUSD", 0, types.float)
  .addParam("assets", "Amount of assets. eg ETH or 3CRV", 0, types.float)
  .addOptionalParam(
    "slippage",
    "Max allowed slippage as a percentage to 2 decimal places.",
    1.0,
    types.float
  )
  .setAction(curveRemoveTask);
task("curveRemove").setAction(async (_, __, runSuper) => {
  return runSuper();
});

subtask("curveSwap", "Swap Metapool tokens")
  .addOptionalParam(
    "symbol",
    "Symbol of the OToken. eg OETH or OUSD",
    "OETH",
    types.string
  )
  .addParam(
    "from",
    "Symbol of the from token. eg OETH, ETH, 3CRV, OUSD",
    undefined,
    types.string
  )
  .addParam("amount", "Amount of from tokens.", 0, types.float)
  .addOptionalParam("min", "Min tokens out.", 0, types.float)
  .setAction(curveSwapTask);
task("curveSwap").setAction(async (_, __, runSuper) => {
  return runSuper();
});

// AMO peg keeping
subtask(
  "amoMint",
  "AMO strategy mints OTokens and one-sided add to the Metapool"
)
  .addOptionalParam(
    "symbol",
    "Symbol of the OToken. eg OETH or OUSD",
    "OETH",
    types.string
  )
  .addParam("amount", "Amount of OTokens to mint", 0, types.float)
  .setAction(mintAndAddOTokensTask);
task("amoMint").setAction(async (_, __, runSuper) => {
  return runSuper();
});

subtask(
  "amoBurn",
  "AMO strategy does a one-sided remove of OTokens from the Metapool which are then burned."
)
  .addOptionalParam(
    "symbol",
    "Symbol of the OToken. eg OETH or OUSD",
    "OETH",
    types.string
  )
  .addParam(
    "amount",
    "Amount of Curve LP tokens to burn for removed OTokens",
    0,
    types.float
  )
  .setAction(removeAndBurnOTokensTask);
task("amoBurn").setAction(async (_, __, runSuper) => {
  return runSuper();
});

subtask(
  "amoRemove",
  "AMO strategy does a one-sided remove of ETH from the Metapool and adds the asset to the vault"
)
  .addOptionalParam(
    "symbol",
    "Symbol of the OToken. eg OETH or OUSD",
    "OETH",
    types.string
  )
  .addParam(
    "amount",
    "Amount of Metapool LP tokens to burn for removed assets",
    0,
    types.float
  )
  .setAction(removeOnlyAssetsTask);
task("amoRemove").setAction(async (_, __, runSuper) => {
  return runSuper();
});

// Vault Value Checker
subtask("vaultDelta", "Get a vaults's delta values")
  .addOptionalParam(
    "symbol",
    "Symbol of the OToken. eg OETH or OUSD",
    "OETH",
    types.string
  )
  .addOptionalParam(
    "block",
    "Block number. (default: latest)",
    undefined,
    types.int
  )
  .setAction(getDelta);
task("vaultDelta").setAction(async (_, __, runSuper) => {
  return runSuper();
});

subtask("takeSnapshot", "Takes a snapshot of a vault's values")
  .addOptionalParam(
    "symbol",
    "Symbol of the OToken. eg OETH or OUSD",
    "OETH",
    types.string
  )
  .setAction(takeSnapshot);
task("takeSnapshot").setAction(async (_, __, runSuper) => {
  return runSuper();
});

subtask("checkDelta", "Checks a vault's delta values")
  .addOptionalParam(
    "symbol",
    "Symbol of the OToken. eg OETH or OUSD",
    "OETH",
    types.string
  )
  .addParam("profit", "Expected profit", undefined, types.float)
  .addParam("profitVariance", "Allowed profit variance", undefined, types.float)
  .addParam(
    "vaultChange",
    "Expected change in total supply ",
    undefined,
    types.float
  )
  .addParam(
    "vaultChangeVariance",
    "Allowed total supply variance",
    undefined,
    types.float
  )
  .setAction(checkDelta);
task("checkDelta").setAction(async (_, __, runSuper) => {
  return runSuper();
});

task("proxyUpgrades", "Lists all proxy implementation changes")
  .addParam(
    "contract",
    "Name, eg OETHVaultProxy, or address of the proxy contract",
    undefined,
    types.string
  )
  .addOptionalParam(
    "from",
    "Block to query transaction events from. (default: deployment block)",
    10884563,
    types.int
  )
  .addOptionalParam(
    "to",
    "Block to query transaction events to. (default: current block)",
    0,
    types.int
  )
  .setAction(proxyUpgrades);

// Governable

task("governor", "Gets the governor of a Governable contract")
  .addParam(
    "proxy",
    "Name of the proxy contract or contract name if no proxy. eg OETHVaultProxy or OETHZapper",
    undefined,
    types.string
  )
  .setAction(governor);

task(
  "transferGovernance",
  "Start transfer of governance for a Governable contract"
)
  .addParam(
    "proxy",
    "Name of the proxy contract or contract name if no proxy. eg OETHVaultProxy or OETHZapper",
    undefined,
    types.string
  )
  .addParam("governor", "Address of the new governor", undefined, types.string)
  .setAction(transferGovernance);

task(
  "claimGovernance",
  "Complete the transfer of governance for a Governable contract"
)
  .addParam(
    "proxy",
    "Name of the proxy contract or contract name if no proxy. eg OETHVaultProxy or OETHZapper",
    undefined,
    types.string
  )
  .setAction(claimGovernance);

task("transferToken", "Transfer tokens in a contract to the governor")
  .addParam(
    "proxy",
    "Name of the proxy contract or contract name if no proxy. eg OETHVaultProxy or OETHZapper",
    undefined,
    types.string
  )
  .addParam("symbol", "Symbol of the token", undefined, types.string)
  .addOptionalParam(
    "amount",
    "The amount of tokens to transfer. (default: balance)",
    undefined,
    types.float
  )
  .setAction(transferToken);

// Strategy

task("checkBalance", "Gets the asset balance of a strategy")
  .addParam(
    "proxy",
    "Name of the proxy contract or contract name if no proxy. eg OETHVaultProxy or OETHZapper",
    undefined,
    types.string
  )
  .addParam(
    "symbol",
    "Symbol of the token. eg WETH, CRV, CVX, BAL or AURA",
    undefined,
    types.string
  )
  .setAction(checkBalance);

task("getRewardTokenAddresses", "Gets the reward tokens of a strategy")
  .addParam(
    "proxy",
    "Name of the proxy contract or contract name if no proxy. eg OETHVaultProxy or OETHZapper",
    undefined,
    types.string
  )
  .setAction(getRewardTokenAddresses);

task("setRewardTokenAddresses", "Sets the reward token of a strategy")
  .addParam(
    "proxy",
    "Name of the proxy contract or contract name if no proxy. eg OETHVaultProxy or OETHZapper",
    undefined,
    types.string
  )
  .addParam(
    "symbol",
    "Symbol of the token. eg WETH, CRV, CVX, BAL or AURA",
    undefined,
    types.string
  )
  .setAction(setRewardTokenAddresses);

// Harvester

task("harvest", "Harvest and swap rewards for a strategy")
  .addParam(
    "strategy",
    "Name of the strategy proxy contract or address. eg NativeStakingSSVStrategyProxy",
    undefined,
    types.string
  )
  .addOptionalParam(
    "harvester",
    "Name of the harvester proxy contract or address",
    "OETHHarvesterProxy",
    types.string
  )
  .setAction(harvestAndSwap);

// SSV

subtask("getClusterInfo", "Print out information regarding SSV cluster")
  .addParam(
    "operatorids",
    "Comma separated operator ids. E.g. 342,343,344,345",
    "",
    types.string
  )
  .addParam(
    "owner",
    "Address of the cluster owner which is the native staking strategy",
    undefined,
    types.string
  )
  .setAction(async (taskArgs) => {
    const { chainId } = await ethers.provider.getNetwork();
    const networkName = await getNetworkName();
    const ssvNetwork = addresses[networkName].SSVNetwork;

    log(
      `Fetching cluster info for cluster owner ${taskArgs.owner} with operator ids: ${taskArgs.operatorids} from the ${networkName} network using ssvNetworkContract ${ssvNetwork}`
    );
    await printClusterInfo({
      ...taskArgs,
      ownerAddress: taskArgs.owner,
      chainId: chainId,
      ssvNetwork,
    });
  });
task("getClusterInfo").setAction(async (_, __, runSuper) => {
  return runSuper();
});

subtask(
  "depositSSV",
  "Deposit SSV tokens from the native staking strategy into an SSV Cluster"
)
  .addParam("amount", "Amount of SSV tokens to deposit", undefined, types.float)
  .addOptionalParam(
    "index",
    "The number of the Native Staking Contract deployed.",
    undefined,
    types.int
  )
  .addParam(
    "operatorids",
    "Comma separated operator ids. E.g. 342,343,344,345",
    undefined,
    types.string
  )
  .setAction(depositSSV);
task("depositSSV").setAction(async (_, __, runSuper) => {
  return runSuper();
});

subtask(
  "withdrawSSV",
  "Withdraw SSV tokens from an SSV Cluster to the native staking strategy"
)
  .addParam("amount", "Amount of SSV tokens", undefined, types.float)
  .addOptionalParam(
    "index",
    "The number of the Native Staking Contract deployed.",
    undefined,
    types.int
  )
  .addParam(
    "operatorids",
    "Comma separated operator ids. E.g. 342,343,344,345",
    undefined,
    types.string
  )
  .setAction(withdrawSSV);
task("withdrawSSV").setAction(async (_, __, runSuper) => {
  return runSuper();
});

/**
 * The compounding staking proxy needs to be deployed via the defender relayer because the SSV network
 * grants the SSV rewards to the deployer of the contract. And we want the Defender Relayer to be
 * the recipient
 */
subtask(
  "deployStakingProxy",
  "Deploy the compounding staking proxy via the Defender Relayer"
).setAction(async () => {
  const signer = await getSigner();

  log(`Deploy CompoundingStakingSSVStrategyProxy`);
  const stakingProxyFactory = await ethers.getContractFactory(
    `CompoundingStakingSSVStrategyProxy`
  );
  const contract = await stakingProxyFactory.connect(signer).deploy();
  await contract.deployed();
  log(`Address of deployed staking contract is: ${contract.address}`);
});
task("deployStakingProxy").setAction(async (_, __, runSuper) => {
  return runSuper();
});

// Validator Operations

subtask(
  "registerValidators",
  "Creates the required amount of new SSV validators and stakes ETH"
)
  .addOptionalParam(
    "days",
    "SSV Cluster operational time in days",
    2,
    types.int
  )
  .addOptionalParam(
    "validators",
    "The number of validators to register. defaults to the max that can be registered",
    undefined,
    types.int
  )
  .addOptionalParam("clear", "Clear storage", false, types.boolean)
  .addOptionalParam(
    "ssv",
    "Override the days option and set the amount of SSV to deposit to the cluster.",
    undefined,
    types.float
  )
  .addOptionalParam(
    "uuid",
    "uuid of P2P's request SSV validator API call. Used to reprocess a registration that failed to get the SSV request status.",
    undefined,
    types.string
  )
  .addOptionalParam(
    "index",
    "The number of the Native Staking Contract deployed.",
    undefined,
    types.int
  )
  .setAction(async (taskArgs) => {
    const config = await validatorOperationsConfig(taskArgs);
    const signer = await getSigner();
    await registerValidators({ ...config, signer });
  });
task("registerValidators").setAction(async (_, __, runSuper) => {
  return runSuper();
});

subtask(
  "stakeValidators",
  "Creates the required amount of new SSV validators and stakes ETH"
)
  .addOptionalParam(
    "uuid",
    "uuid of P2P's request SSV validator API call",
    undefined,
    types.string
  )
  .addOptionalParam(
    "index",
    "The number of the Native Staking Contract deployed.",
    undefined,
    types.int
  )
  .setAction(async (taskArgs) => {
    const config = await validatorOperationsConfig(taskArgs);
    const signer = await getSigner();
    await stakeValidators({ ...config, signer });
  });
task("stakeValidators").setAction(async (_, __, runSuper) => {
  return runSuper();
});

subtask("exitValidators", "Starts the exit process from validators")
  .addParam(
    "pubkeys",
    "Comma separated validator public keys",
    undefined,
    types.string
  )
  .addParam(
    "operatorids",
    "Comma separated operator ids. E.g. 342,343,344,345",
    undefined,
    types.string
  )
  .addOptionalParam(
    "index",
    "The number of the Native Staking Contract deployed.",
    undefined,
    types.int
  )
  .setAction(async (taskArgs) => {
    const signer = await getSigner();
    await exitValidators({ ...taskArgs, signer });
  });
task("exitValidators").setAction(async (_, __, runSuper) => {
  return runSuper();
});

subtask(
  "removeValidators",
  "Removes validators from the SSV cluster after they have exited the beacon chain"
)
  .addOptionalParam(
    "index",
    "The number of the Native Staking Contract deployed.",
    undefined,
    types.int
  )
  .addParam(
    "pubkeys",
    "Comma separated validator public keys",
    undefined,
    types.string
  )
  .addParam(
    "operatorids",
    "Comma separated operator ids. E.g. 342,343,344,345",
    undefined,
    types.string
  )
  .setAction(async (taskArgs) => {
    const signer = await getSigner();
    await removeValidators({ ...taskArgs, signer });
  });
task("removeValidators").setAction(async (_, __, runSuper) => {
  return runSuper();
});

subtask(
  "doAccounting",
  "Account for consensus rewards and validator exits in the Native Staking Strategy"
)
  .addOptionalParam(
    "index",
    "The number of the Native Staking Contract deployed.",
    undefined,
    types.int
  )
  .setAction(async ({ index }) => {
    const signer = await getSigner();

    const nativeStakingStrategy = await resolveNativeStakingStrategyProxy(
      index
    );

    await doAccounting({
      signer,
      nativeStakingStrategy,
    });
  });
task("doAccounting").setAction(async (_, __, runSuper) => {
  return runSuper();
});

subtask(
  "manuallyFixAccounting",
  "Fix an accounting failure in a Native Staking Strategy"
)
  .addOptionalParam(
    "index",
    "The number of the Native Staking Contract deployed.",
    undefined,
    types.int
  )
  .addOptionalParam(
    "validators",
    "The delta of validators. Can be positive or negative.",
    0,
    types.int
  )
  .addOptionalParam(
    "rewards",
    "The delta of consensus rewards. Can be positive or negative.",
    "0",
    types.string
  )
  .addOptionalParam(
    "vault",
    "The amount of Ether to convert to WETH and send to the Vault.",
    "0",
    types.string
  )
  .setAction(async ({ index, rewards, validators, vault }) => {
    const signer = await getSigner();

    const nativeStakingStrategy = await resolveNativeStakingStrategyProxy(
      index
    );

    await manuallyFixAccounting({
      signer,
      nativeStakingStrategy,
      validatorsDelta: validators,
      consensusRewardsDelta: rewards,
      ethToVaultAmount: vault,
    });
  });
task("manuallyFixAccounting").setAction(async (_, __, runSuper) => {
  return runSuper();
});

subtask(
  "resetStakeETHTally",
  "Resets the amount of Ether staked back to zero"
).addOptionalParam(
  "index",
  "The number of the Native Staking Contract deployed.",
  undefined,
  types.int
);
subtask(
  "resetStakeETHTally",
  "Resets the amount of Ether staked back to zero"
).setAction(async () => {
  const signer = await getSigner();
  await resetStakeETHTally({ signer });
});
task("resetStakeETHTally").setAction(async (_, __, runSuper) => {
  return runSuper();
});

subtask(
  "setStakeETHThreshold",
  "Sets the amount of Ether than can be staked before needing a reset"
)
  .addParam("amount", "Amount in ether", undefined, types.int)
  .addOptionalParam(
    "index",
    "The number of the Native Staking Contract deployed.",
    undefined,
    types.int
  )
  .setAction(async (taskArgs) => {
    const signer = await getSigner();
    await setStakeETHThreshold({ ...taskArgs, signer });
  });
task("setStakeETHThreshold").setAction(async (_, __, runSuper) => {
  return runSuper();
});

subtask("fixAccounting", "Fix the accounting of the Native Staking Strategy.")
  .addOptionalParam(
    "validators",
    "The number of validators to adjust up or down (negative)",
    0,
    types.int
  )
  .addOptionalParam(
    "rewards",
    "The number of consensus rewards to adjust up or down (negative) in ether",
    0,
    types.float
  )
  .addOptionalParam(
    "ether",
    "amount of ether that gets wrapped into WETH and sent to the Vault",
    0,
    types.float
  )
  .addOptionalParam(
    "index",
    "The number of the Native Staking Contract deployed.",
    undefined,
    types.int
  )
  .setAction(async (taskArgs) => {
    const signer = await getSigner();
    await fixAccounting({ ...taskArgs, signer });
  });
task("fixAccounting").setAction(async (_, __, runSuper) => {
  return runSuper();
});

subtask(
  "pauseStaking",
  "Pause the staking of the Native Staking Strategy"
).addOptionalParam(
  "index",
  "The number of the Native Staking Contract deployed.",
  undefined,
  types.int
);
subtask(
  "pauseStaking",
  "Pause the staking of the Native Staking Strategy"
).setAction(async () => {
  const signer = await getSigner();
  await pauseStaking({ signer });
});
task("pauseStaking").setAction(async (_, __, runSuper) => {
  return runSuper();
});

subtask(
  "snapStaking",
  "Takes a snapshot of the key Native Staking Strategy data at a block"
)
  .addOptionalParam(
    "block",
    "Block number. (default: latest)",
    undefined,
    types.int
  )
  .addOptionalParam(
    "admin",
    "Include addresses of admin accounts",
    true,
    types.boolean
  )
  .addOptionalParam(
    "index",
    "The number of the Native Staking Contract deployed.",
    undefined,
    types.int
  )
  .setAction(async (taskArgs) => {
    const signer = await getSigner();
    await snapStaking({ ...taskArgs, signer });
  });
task("snapStaking").setAction(async (_, __, runSuper) => {
  return runSuper();
});

subtask("snapAero", "Takes a snapshot of the Aerodrome Strategy at a block")
  .addOptionalParam(
    "block",
    "Block number. (default: latest)",
    undefined,
    types.int
  )
  .setAction(snapAero);
task("snapAero").setAction(async (_, __, runSuper) => {
  return runSuper();
});

subtask("snapVault", "Takes a snapshot of a OETH Vault")
  .addOptionalParam(
    "block",
    "Block number. (default: latest)",
    undefined,
    types.int
  )
  .setAction(snapVault);
task("snapVault").setAction(async (_, __, runSuper) => {
  return runSuper();
});

subtask("snapValidators", "Takes a snapshot of a validator")
  .addOptionalParam(
    "block",
    "Block number. (default: latest)",
    undefined,
    types.int
  )
  .addParam(
    "pubkeys",
    "Comma separated list of validator public keys",
    undefined,
    types.string
  )
  .setAction(snapValidators);
task("snapValidators").setAction(async (_, __, runSuper) => {
  return runSuper();
});

subtask(
  "depositRoot",
  "Calculates the Beacon chain deposit root for a validator"
)
  .addParam(
    "pubkey",
    "The validator's public key in hex format",
    undefined,
    types.string
  )
  .addParam(
    "sig",
    "The validator's signature in hex format",
    undefined,
    types.string
  )
  .addParam(
    "owner",
    "The withdrawal address of the validator in hex format",
    undefined,
    types.string
  )
  .addOptionalParam(
    "index",
    "The number of the Native Staking Contract deployed.",
    undefined,
    types.int
  )
  .addOptionalParam(
    "type",
    "Validator type. 0x00, 0x01 or 0x02",
    "0x02",
    types.string
  )
  .addOptionalParam("amount", "The deposit amount.", 32, types.int)
  .setAction(async (taskArgs) => {
    const root = await calcDepositRoot(
      taskArgs.owner,
      taskArgs.type,
      taskArgs.pubkey,
      taskArgs.sig,
      taskArgs.amount
    );
    console.log(`Deposit data root: ${root}`);
  });
task("depositRoot").setAction(async (_, __, runSuper) => {
  return runSuper();
});

// Encryption
subtask(
  "encryptMasterPrivateKey",
  "Encrypt the master validator private key whose public key pair is used " +
    "by the P2P service to encrypt each validator private key."
)
  .addParam(
    "privateKey",
    "Private key to be encrypted and if needed used for validator private key decryption",
    undefined,
    types.string
  )
  .setAction(encryptMasterPrivateKey);
task("encryptMasterPrivateKey").setAction(async (_, __, runSuper) => {
  return runSuper();
});

/* only needed in critical situation where we need access to the master private key to decrypt
 * the P2P encoded validator private keys.
 */
subtask(
  "decryptMasterPrivateKey",
  "Decrypt the master validator private key."
).setAction(decryptMasterPrivateKey);
task("decryptMasterPrivateKey").setAction(async (_, __, runSuper) => {
  return runSuper();
});

subtask("genECDHKey", "Generate Elliptic-curve Diffie–Hellman (ECDH) key pair")
  .addOptionalParam(
    "privateKey",
    "Private key to encrypt the message with in base64 format",
    undefined,
    types.string
  )
  .addOptionalParam(
    "displayPk",
    "Display the private key in hex format in the console",
    false,
    types.boolean
  )
  .setAction(genECDHKey);
task("genECDHKey").setAction(async (_, __, runSuper) => {
  return runSuper();
});

subtask(
  "decrypt",
  "Decrypt a message using a Elliptic-curve Diffie–Hellman (ECDH) key pair"
)
  .addOptionalParam(
    "privateKey",
    "Private key to decrypt the message with in hex format without the 0x prefix. If not provided, the encrypted private key in VALIDATOR_MASTER_ENCRYPTED_PRIVATE_KEY will be used.",
    undefined,
    types.string
  )
  .addOptionalParam(
    "encryptedKey",
    "Used if pubkey is not provided. The encrypted validator private key returned from P2P API in base64 format.",
    undefined,
    types.string
  )
  .addOptionalParam(
    "pubkey",
    "Public key of the validator whose private key is to be fetched in hex format. If not provided, the encryptedKey option must be used.",
    undefined,
    types.string
  )
  .addOptionalParam(
    "displayPk",
    "Display the private key in hex format in the console",
    false,
    types.boolean
  )
  .setAction(decryptValidatorKey);
task("decrypt").setAction(async (_, __, runSuper) => {
  return runSuper();
});

subtask(
  "masterDecrypt",
  "Decrypt a message using a Elliptic-curve Diffie–Hellman (ECDH) key pair by using the " +
    "master validator encoding key decrypted by AWS KMS service."
)
  .addParam(
    "message",
    "Encrypted validator key returned form P2P API",
    undefined,
    types.string
  )
  .setAction(decryptValidatorKeyWithMasterKey);
task("masterDecrypt").setAction(async (_, __, runSuper) => {
  return runSuper();
});

// Defender
subtask(
  "setActionVars",
  "Set environment variables on a Defender Actions. eg DEBUG=origin*"
)
  .addParam("id", "Identifier of the Defender Actions", undefined, types.string)
  .addOptionalParam(
    "name",
    "Name of the environment variable to set. eg HOODI_BEACON_PROVIDER_URL",
    undefined,
    types.string
  )
  .setAction(setActionVars);
task("setActionVars").setAction(async (_, __, runSuper) => {
  return runSuper();
});

// Simulations
subtask(
  "deployForceEtherSender",
  "Deploy a ForceEtherSender contract for simulating hacks"
).setAction(deployForceEtherSender);
task("deployForceEtherSender").setAction(async (_, __, runSuper) => {
  return runSuper();
});

subtask("forceSend", "Force send ETH to a recipient using self destruct")
  .addParam(
    "sender",
    "Address of the deployed ForceEtherSender contract",
    undefined,
    types.string
  )
  .addParam(
    "recipient",
    "Address of the contract to receive the Ether",
    undefined,
    types.string
  )
  .setAction(forceSend);
task("forceSend").setAction(async (_, __, runSuper) => {
  return runSuper();
});

subtask("mine", "Mines a number of blocks")
  .addOptionalParam("blocks", "The number of blocks to mine", 1, types.int)
  .setAction(async ({ blocks }) => {
    await advanceBlocks(blocks);
  });
task("mine").setAction(async (_, __, runSuper) => {
  return runSuper();
});

// Sonic Staking Operations
subtask(
  "sonicDefaultValidator",
  "Set the default validator for the Sonic Staking Strategy"
)
  .addParam("id", "Validator identifier. eg 18", undefined, types.int)
  .setAction(setDefaultValidator);
task("sonicDefaultValidator").setAction(async (_, __, runSuper) => {
  return runSuper();
});

subtask("sonicUndelegate", "Remove liquidity from a Sonic validator")
  .addOptionalParam(
    "id",
    "Validator identifier. 15, 16, 17 or 18",
    undefined,
    types.int
  )
  .addOptionalParam(
    "amount",
    "Amount of liquidity to remove",
    undefined,
    types.float
  )
  .setAction(async (taskArgs) => {
    const signer = await getSigner();

    await undelegateValidator({ ...taskArgs, signer });
  });
task("sonicUndelegate").setAction(async (_, __, runSuper) => {
  return runSuper();
});

subtask(
  "sonicWithdraw",
  "Withdraw native S from a previously undelegated validator"
).setAction(async () => {
  const signer = await getSigner();

  await withdrawFromSFC({ signer });
});
task("sonicWithdraw").setAction(async (_, __, runSuper) => {
  return runSuper();
});

subtask("sonicStaking", "Snap of the Sonic Staking Strategy")
  .addOptionalParam(
    "block",
    "Block number. (default: latest)",
    undefined,
    types.int
  )
  .setAction(snapSonicStaking);
task("sonicStaking").setAction(async (_, __, runSuper) => {
  return runSuper();
});

task("lzBridgeToken")
  .addParam("amount", "Amount to bridge")
  .addParam("destnetwork", "Destination network")
  .addOptionalParam("recipient", "Recipient address")
  .addOptionalParam("gaslimit", "Gas limit")
  .addOptionalParam("dryrun", "Print tx data without sending")
  .setAction(async (taskArgs) => {
    await lzBridgeToken(taskArgs, hre);
  });

task("lzSetConfig")
  .addParam("destnetwork", "Destination network")
  .addParam("dvns", "Comma separated list of DVN addresses")
  .addParam("confirmations", "Number of confirmations")
  .addParam("dvncount", "Number of required DVNs")
  .setAction(async (taskArgs) => {
    await lzSetConfig(taskArgs, hre);
  });

// Beacon Chain Operations
subtask("depositValidator", "Deposits ETH to a validator on the Beacon chain")
  .addParam("pubkey", "Validator public key in hex format with a 0x prefix")
  .addParam("sig", "Validator signature in hex format with a 0x prefix")
  .addParam(
    "cred",
    "Validator withdrawal credentials in hex format with a 0x prefix"
  )
  .addParam(
    "root",
    "Beacon chain deposit data root in hex format with a 0x prefix"
  )
  .addOptionalParam("amount", "Amount to deposit", 32, types.float)
  .setAction(async (taskArgs) => {
    const signer = await getSigner();
    await depositValidator({ ...taskArgs, signer });
  });
task("depositValidator").setAction(async (_, __, runSuper) => {
  return runSuper();
});

subtask(
  "setRegistrator",
  "Set the registrator of the compounding staking strategy"
)
  .addParam("account", "Address of the registrator", undefined, types.string)
  .setAction(setRegistrator);
task("setRegistrator").setAction(async (_, __, runSuper) => {
  return runSuper();
});

subtask(
  "beaconRoot",
  "Gets the parent beacon block root for an execution layer block from the BeaconRoot contract"
)
  .addParam(
    "block",
    "Execution layer block number to get the parent beacon block root for",
    undefined,
    types.int
  )
  .addOptionalParam(
    "live",
    "Use live chain (mainnet or testnet) to get block timestamp. Not the local fork",
    true,
    types.boolean
  )
  .setAction(async (taskArgs) => {
    const signer = await getSigner();
    await beaconRoot({ ...taskArgs, signer });
  });
task("beaconRoot").setAction(async (_, __, runSuper) => {
  return runSuper();
});

subtask(
  "copyBeaconRoot",
  "Copies a parent beacon block root from mainnet to a local BeaconRoot contract (EIP-4788)"
)
  .addParam(
    "block",
    "Execution layer block number to set the parent root for",
    undefined,
    types.int
  )
  .setAction(async (taskArgs) => {
    const signer = await getSigner();
    await copyBeaconRoot({ ...taskArgs, signer });
  });
task("copyBeaconRoot").setAction(async (_, __, runSuper) => {
  return runSuper();
});

subtask(
  "mockBeaconRoot",
  "Replaces the BeaconRoot contract (EIP-4788) with a mocked one for testing purposes"
).setAction(mockBeaconRoot);
task("mockBeaconRoot").setAction(async (_, __, runSuper) => {
  return runSuper();
});

subtask("getValidator", "Gets the details of a validator")
  .addOptionalParam(
    "index",
    "Index of the validator on the Beacon chain",
    undefined,
    types.int
  )
  .addOptionalParam(
    "pubkey",
    "Validator public key in hex format with a 0x prefix"
  )
  .addOptionalParam(
    "slot",
    "Beacon chain slot. Default head",
    undefined,
    types.int
  )
  .setAction(getValidator);
task("getValidator").setAction(async (_, __, runSuper) => {
  return runSuper();
});

subtask("verifyValidator", "Verify a validator on the Beacon chain")
  .addParam(
    "index",
    "Index of the validator on the Beacon chain",
    undefined,
    types.int
  )
  .addOptionalParam(
    "slot",
    "Any slot after the validator was registered on the Beacon chain. Default latest",
    undefined,
    types.int
  )
  .addOptionalParam(
    "dryrun",
    "Do not call verifyBalances on the strategy contract. Just log the params including the proofs",
    false,
    types.boolean
  )
  .addOptionalParam(
    "withdrawal",
    "Override the withdrawal address in the withdrawal credentials. Used when generating proofs for unit tests or the deposit was front-run.",
    undefined,
    types.string
  )
  .setAction(async (taskArgs) => {
    const signer = await getSigner();
    await verifyValidator({ ...taskArgs, signer });
  });
task("verifyValidator").setAction(async (_, __, runSuper) => {
  return runSuper();
});

subtask("verifyDeposit", "Verify a deposit on the Beacon chain")
  .addParam(
    "id",
    "The deposit ID emitted in the `ETHStaked` event from the `stakeETH` function",
    undefined,
    types.int
  )
  .addOptionalParam(
    "slot",
    "The slot on or after the deposit was process on the beacon chain. Default deposit processed slot",
    undefined,
    types.int
  )
  .addOptionalParam(
    "valSlot",
    "The slot on or after the validator of first pending deposit deposit was created on the beacon chain. Default to the epoch after the deposit processed slot",
    undefined,
    types.int
  )
  .addOptionalParam(
    "dryrun",
    "Do not call verifyBalances on the strategy contract. Just log the params including the proofs",
    false,
    types.boolean
  )
  .addOptionalParam(
    "test",
    "Used for generating unit test data.",
    false,
    types.boolean
  )
  .addOptionalParam(
    "index",
    "Override the validator with the index of a test validator. Used when generating proofs for unit tests.",
    undefined,
    types.int
  )
  .setAction(async (taskArgs) => {
    const signer = await getSigner();
    await verifyDeposit({ ...taskArgs, signer });
  });
task("verifyDeposit").setAction(async (_, __, runSuper) => {
  return runSuper();
});

subtask("verifyBalances", "Verify validator balances on the Beacon chain")
  .addOptionalParam(
    "slot",
    "The slot snapBalances was executed. Default: last balances snapshot",
    undefined,
    types.int
  )
  .addOptionalParam(
    "valSlot",
    "The slot on or after the validator of first pending deposit deposit was created on the beacon chain. Default to the next epoch from the balances snapshot",
    undefined,
    types.int
  )
  .addOptionalParam(
    "indexes",
    "Comma separated list of validator indexes. Default: strategy's active validators",
    undefined,
    types.string
  )
  .addOptionalParam(
    "dryrun",
    "Do not call verifyBalances on the strategy contract. Just log the params including the proofs",
    false,
    types.boolean
  )
  .addOptionalParam(
    "test",
    "Used for generating unit test data.",
    false,
    types.boolean
  )
  .setAction(async (taskArgs) => {
    const signer = await getSigner();
    await verifyBalances({ ...taskArgs, signer });
  });
task("verifyBalances").setAction(async (_, __, runSuper) => {
  return runSuper();
});

subtask(
  "requestNewValidator",
  "Calls P2P's Create SSV Request to prepare a new SSV compounding (0x02) validator"
)
  .addOptionalParam(
    "days",
    "SSV Cluster operational time in days",
    1,
    types.int
  )
  .setAction(async (taskArgs) => {
    await registerValidatorCreateRequest(taskArgs);
    console.log("Once the validator is created run: registerValidatorUuid");
  });
task("requestNewValidator").setAction(async (_, __, runSuper) => {
  return runSuper();
});

subtask(
  "registerValidator",
  "Registers a new compounding validator in a SSV cluster"
)
  .addParam(
    "operatorids",
    "Comma separated operator ids. E.g. 342,343,344,345",
    undefined,
    types.string
  )
  .addOptionalParam(
    "uuid",
    "The uuid that has been used to create the request using requestNewValidator",
    undefined,
    types.string
  )
  .addOptionalParam(
    "pubkey",
    "If no uuid, the validator's public key in hex format with a 0x prefix",
    undefined,
    types.string
  )
  .addOptionalParam(
    "shares",
    "If no uuid, SSV shares data",
    undefined,
    types.string
  )
  .addOptionalParam(
    "ssv",
    "Amount of SSV to deposit to the cluster.",
    0,
    types.int
  )
  .setAction(async (taskArgs) => {
    await registerValidator(taskArgs);
  });
task("registerValidator").setAction(async (_, __, runSuper) => {
  return runSuper();
});

subtask(
  "withdrawValidator",
  "Requests a partial or full withdrawal from a compounding validator"
)
  .addParam(
    "pubkey",
    "The validator's public key in hex format with a 0x prefix",
    undefined,
    types.string
  )
  .addOptionalParam(
    "amount",
    "Amount of ETH to withdraw from the validator. A zero amount is a full exit.",
    0,
    types.float
  )
  .addOptionalParam(
    "direct",
    "Withdraw via the staking contract or directly to the request withdrawal contract",
    false,
    types.boolean
  )
  .setAction(async (taskArgs) => {
    const signer = await getSigner();
    if (taskArgs.direct) {
      await requestValidatorWithdraw({ ...taskArgs, signer });
    } else {
      await withdrawValidator({ ...taskArgs, signer });
    }
  });
task("withdrawValidator").setAction(async (_, __, runSuper) => {
  return runSuper();
});

subtask(
  "removeValidator",
  "Removes a registered or exited compounding validator from the SSV cluster"
)
  .addParam(
    "pubkey",
    "The validator's public key in hex format with a 0x prefix",
    undefined,
    types.string
  )
  .addParam(
    "operatorids",
    "Comma separated operator ids. E.g. 342,343,344,345",
    undefined,
    types.string
  )
  .setAction(async (taskArgs) => {
    const signer = await getSigner();
    await removeValidator({ ...taskArgs, signer });
  });
task("removeValidator").setAction(async (_, __, runSuper) => {
  return runSuper();
});

subtask(
  "stakeValidatorUuid",
  "Converts WETH to ETH and deposits to a validator from the Compounding Staking Strategy"
)
  .addParam(
    "uuid",
    "The P2P uuid used to create the Create SSV validators request",
    undefined,
    types.string
  )
  .setAction(stakeValidator);
task("stakeValidatorUuid").setAction(async (_, __, runSuper) => {
  return runSuper();
});

subtask(
  "stakeValidator",
  "Converts WETH to ETH and deposits to a validator from the Compounding Staking Strategy"
)
  .addParam(
    "pubkey",
    "The validator's public key in hex format with a 0x prefix",
    undefined,
    types.string
  )
  .addParam(
    "sig",
    "The validator's deposit signature in hex format with a 0x prefix",
    undefined,
    types.string
  )
  .addParam(
    "amount",
    "Amount of ETH to deposit to the validator.",
    undefined,
    types.int
  )
<<<<<<< HEAD
  .addParam(
    "withdrawalCredentials",
    "Withdrawal credentials of the validator",
    undefined,
    types.string
  )
  .addParam(
    "depositMessageRoot",
    "Deposit message root provided by p2p",
    undefined,
    types.string
  )
  .addParam(
    "forkVersion",
    "Fork version of the beacon chain. Required for validating the BLS signature",
    undefined,
    types.string
=======
  .addOptionalParam(
    "dryrun",
    "Do not call stakeEth on the strategy contract. Just log the params and verify the deposit signature",
    false,
    types.boolean
>>>>>>> 44f95161
  )
  .setAction(stakeValidator);
task("stakeValidator").setAction(async (_, __, runSuper) => {
  return runSuper();
});

subtask(
  "snapBalances",
  "Takes a snapshot of the staking strategy's balance"
).setAction(snapBalances);
task("snapBalances").setAction(async (_, __, runSuper) => {
  return runSuper();
});

subtask("snapStakingStrat", "Dumps the staking strategy's data")
  .addOptionalParam(
    "block",
    "Block number. (default: latest)",
    undefined,
    types.int
  )
  .setAction(snapStakingStrategy);
task("snapStakingStrat").setAction(async (_, __, runSuper) => {
  return runSuper();
});

subtask(
  "tenderlySync",
  "Fetches all contracts from deployment descriptors and uploads them to Tenderly if they are not there yet."
).setAction(tenderlySync);
task("tenderlySync").setAction(async (_, __, runSuper) => {
  return runSuper();
});

subtask("tenderlyUpload", "Uploads a contract to Tenderly.")
  .addParam("name", "The contract's name", undefined, types.string)
  .setAction(tenderlyUpload);
task("tenderlyUpload").setAction(async (_, __, runSuper) => {
  return runSuper();
});<|MERGE_RESOLUTION|>--- conflicted
+++ resolved
@@ -2127,58 +2127,62 @@
     undefined,
     types.string
   )
-  .setAction(stakeValidator);
-task("stakeValidatorUuid").setAction(async (_, __, runSuper) => {
-  return runSuper();
-});
-
-subtask(
-  "stakeValidator",
-  "Converts WETH to ETH and deposits to a validator from the Compounding Staking Strategy"
-)
-  .addParam(
-    "pubkey",
-    "The validator's public key in hex format with a 0x prefix",
-    undefined,
-    types.string
-  )
-  .addParam(
-    "sig",
-    "The validator's deposit signature in hex format with a 0x prefix",
-    undefined,
-    types.string
-  )
-  .addParam(
-    "amount",
-    "Amount of ETH to deposit to the validator.",
-    undefined,
-    types.int
-  )
-<<<<<<< HEAD
-  .addParam(
-    "withdrawalCredentials",
-    "Withdrawal credentials of the validator",
-    undefined,
-    types.string
-  )
-  .addParam(
-    "depositMessageRoot",
-    "Deposit message root provided by p2p",
-    undefined,
-    types.string
-  )
-  .addParam(
-    "forkVersion",
-    "Fork version of the beacon chain. Required for validating the BLS signature",
-    undefined,
-    types.string
-=======
   .addOptionalParam(
     "dryrun",
     "Do not call stakeEth on the strategy contract. Just log the params and verify the deposit signature",
     false,
     types.boolean
->>>>>>> 44f95161
+  )
+  .setAction(stakeValidator);
+task("stakeValidatorUuid").setAction(async (_, __, runSuper) => {
+  return runSuper();
+});
+
+subtask(
+  "stakeValidator",
+  "Converts WETH to ETH and deposits to a validator from the Compounding Staking Strategy"
+)
+  .addParam(
+    "pubkey",
+    "The validator's public key in hex format with a 0x prefix",
+    undefined,
+    types.string
+  )
+  .addParam(
+    "sig",
+    "The validator's deposit signature in hex format with a 0x prefix",
+    undefined,
+    types.string
+  )
+  .addParam(
+    "amount",
+    "Amount of ETH to deposit to the validator.",
+    undefined,
+    types.int
+  )
+  .addParam(
+    "withdrawalCredentials",
+    "Withdrawal credentials of the validator",
+    undefined,
+    types.string
+  )
+  .addParam(
+    "depositMessageRoot",
+    "Deposit message root provided by p2p",
+    undefined,
+    types.string
+  )
+  .addParam(
+    "forkVersion",
+    "Fork version of the beacon chain. Required for validating the BLS signature",
+    undefined,
+    types.string
+  )
+  .addOptionalParam(
+    "dryrun",
+    "Do not call stakeEth on the strategy contract. Just log the params and verify the deposit signature",
+    false,
+    types.boolean
   )
   .setAction(stakeValidator);
 task("stakeValidator").setAction(async (_, __, runSuper) => {
