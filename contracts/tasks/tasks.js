const { subtask, task, types } = require("hardhat/config");
const { fund } = require("./account");
const { debug } = require("./debug");
const { env } = require("./env");
const { setActionVars } = require("./defender");
const { execute, executeOnFork, proposal, governors } = require("./governance");
const { smokeTest, smokeTestCheck } = require("./smokeTest");
const addresses = require("../utils/addresses");
const { getDefenderSigner } = require("../utils/signers");
const { networkMap } = require("../utils/hardhat-helpers");
const { resolveContract } = require("../utils/resolvers");
const {
  KeyValueStoreClient,
} = require("@openzeppelin/defender-kvstore-client");
const { operateValidators } = require("./validator");
const { formatUnits } = require("ethers/lib/utils");
const { genECDHKey, decryptValidatorKey } = require("./crypto.js");

const {
  storeStorageLayoutForAllContracts,
  assertStorageLayoutChangeSafe,
  assertStorageLayoutChangeSafeForAll,
  showStorageLayout,
} = require("./storageSlots");
const {
  isAdjusterLocked,
  fundCompAccountsWithEth,
  claimOGN,
  claimOUSD,
  checkOUSDBalances,
  supplyStakingContractWithOGN,
} = require("./compensation");
const {
  tokenAllowance,
  tokenBalance,
  tokenApprove,
  tokenTransfer,
  tokenTransferFrom,
} = require("./tokens");
const {
  allocate,
  capital,
  depositToStrategy,
  mint,
  rebase,
  redeem,
  redeemAll,
  withdrawFromStrategy,
  withdrawAllFromStrategy,
  withdrawAllFromStrategies,
  yieldTask,
} = require("./vault");
const { checkDelta, getDelta, takeSnapshot } = require("./valueChecker");
const {
  curveAddTask,
  curveRemoveTask,
  curveSwapTask,
  curvePoolTask,
} = require("./curve");
const { depositSSV, printClusterInfo } = require("./ssv");
const {
  amoStrategyTask,
  mintAndAddOTokensTask,
  removeAndBurnOTokensTask,
  removeOnlyAssetsTask,
} = require("./amoStrategy");
const { proxyUpgrades } = require("./proxy");
const {
  governor,
  transferGovernance,
  claimGovernance,
} = require("./governable");
const {
  getRewardTokenAddresses,
  setRewardTokenAddresses,
  checkBalance,
} = require("./strategy");

// can not import from utils/deploy since that imports hardhat globally
const withConfirmation = async (deployOrTransactionPromise) => {
  const hre = require("hardhat");

  const result = await deployOrTransactionPromise;
  const receipt = await hre.ethers.provider.waitForTransaction(
    result.receipt ? result.receipt.transactionHash : result.hash,
    3
  );

  result.receipt = receipt;
  return result;
};

const log = require("../utils/logger")("tasks");

// Environment tasks.
task("env", "Check env vars are properly set for a Mainnet deployment", env);

// Account tasks.
task("fund", "Fund accounts on local or fork")
  .addOptionalParam("num", "Number of accounts to fund")
  .addOptionalParam("index", "Account start index")
  .addOptionalParam("amount", "Stable coin amount to fund each account with")
  .addOptionalParam(
    "accountsfromenv",
    "Fund accounts from the .env file instead of mnemonic"
  )
  .setAction(fund);

// Debug tasks.
task("debug", "Print info about contracts and their configs", debug);

// Token tasks.
subtask("allowance", "Get the token allowance an owner has given to a spender")
  .addParam(
    "symbol",
    "Symbol of the token. eg OETH, WETH, USDT or OGV",
    undefined,
    types.string
  )
  .addParam(
    "spender",
    "The address of the account or contract that can spend the tokens"
  )
  .addOptionalParam(
    "owner",
    "The address of the account or contract allowing the spending. Default to the signer"
  )
  .addOptionalParam(
    "block",
    "Block number. (default: latest)",
    undefined,
    types.int
  )
  .setAction(tokenAllowance);
task("allowance").setAction(async (_, __, runSuper) => {
  return runSuper();
});

subtask("balance", "Get the token balance of an account or contract")
  .addParam(
    "symbol",
    "Symbol of the token. eg OETH, WETH, USDT or OGV",
    undefined,
    types.string
  )
  .addOptionalParam(
    "account",
    "The address of the account or contract. Default to the signer"
  )
  .addOptionalParam(
    "block",
    "Block number. (default: latest)",
    undefined,
    types.int
  )
  .setAction(tokenBalance);
task("balance").setAction(async (_, __, runSuper) => {
  return runSuper();
});

subtask("approve", "Approve an account or contract to spend tokens")
  .addParam(
    "symbol",
    "Symbol of the token. eg OETH, WETH, USDT or OGV",
    undefined,
    types.string
  )
  .addParam(
    "amount",
    "Amount of tokens that can be spent",
    undefined,
    types.float
  )
  .addParam(
    "spender",
    "Address of the account or contract that can spend the tokens",
    undefined,
    types.string
  )
  .setAction(tokenApprove);
task("approve").setAction(async (_, __, runSuper) => {
  return runSuper();
});

subtask("transfer", "Transfer tokens to an account or contract")
  .addParam(
    "symbol",
    "Symbol of the token. eg OETH, WETH, USDT or OGV",
    undefined,
    types.string
  )
  .addParam("amount", "Amount of tokens to transfer", undefined, types.float)
  .addParam("to", "Destination address", undefined, types.string)
  .setAction(tokenTransfer);
task("transfer").setAction(async (_, __, runSuper) => {
  return runSuper();
});

subtask("transferFrom", "Transfer tokens from an account or contract")
  .addParam(
    "symbol",
    "Symbol of the token. eg OETH, WETH, USDT or OGV",
    undefined,
    types.string
  )
  .addParam("amount", "Amount of tokens to transfer", undefined, types.float)
  .addParam("from", "Source address", undefined, types.string)
  .addOptionalParam(
    "to",
    "Destination address. Default to signer",
    undefined,
    types.string
  )
  .setAction(tokenTransferFrom);
task("transferFrom").setAction(async (_, __, runSuper) => {
  return runSuper();
});

// Vault tasks.
task("allocate", "Call allocate() on the Vault")
  .addOptionalParam(
    "symbol",
    "Symbol of the OToken. eg OETH or OUSD",
    "OETH",
    types.string
  )
  .setAction(allocate);
task("allocate").setAction(async (_, __, runSuper) => {
  return runSuper();
});

task("capital", "Set the Vault's pauseCapital flag")
  .addOptionalParam(
    "symbol",
    "Symbol of the OToken. eg OETH or OUSD",
    "OETH",
    types.string
  )
  .addParam(
    "pause",
    "Whether to pause or unpause the capital allocation",
    "true",
    types.boolean
  )
  .setAction(capital);
task("capital").setAction(async (_, __, runSuper) => {
  return runSuper();
});

task("rebase", "Call rebase() on the Vault")
  .addOptionalParam(
    "symbol",
    "Symbol of the OToken. eg OETH or OUSD",
    "OETH",
    types.string
  )
  .setAction(rebase);
task("rebase").setAction(async (_, __, runSuper) => {
  return runSuper();
});

task("yield", "Artificially generate yield on the OUSD Vault", yieldTask);

subtask("mint", "Mint OTokens from the Vault using collateral assets")
  .addParam(
    "asset",
    "Symbol of the collateral asset to deposit. eg WETH, frxETH, USDT, DAI",
    undefined,
    types.string
  )
  .addParam(
    "amount",
    "Amount of collateral assets to deposit",
    undefined,
    types.float
  )
  .addOptionalParam(
    "symbol",
    "Symbol of the OToken. eg OETH or OUSD",
    "OETH",
    types.string
  )
  .addOptionalParam("min", "Minimum amount of OTokens to mint", 0, types.float)
  .setAction(mint);
task("mint").setAction(async (_, __, runSuper) => {
  return runSuper();
});

subtask("redeem", "Redeem OTokens for collateral assets from the Vault")
  .addParam("amount", "Amount of OTokens to burn", undefined, types.float)
  .addOptionalParam(
    "symbol",
    "Symbol of the OToken. eg OETH or OUSD",
    "OETH",
    types.string
  )
  .addOptionalParam(
    "min",
    "Minimum amount of collateral to receive",
    0,
    types.float
  )
  .setAction(redeem);
task("redeem").setAction(async (_, __, runSuper) => {
  return runSuper();
});

subtask("redeemAll", "Redeem all OTokens for collateral assets from the Vault")
  .addOptionalParam(
    "symbol",
    "Symbol of the OToken. eg OETH or OUSD",
    "OETH",
    types.string
  )
  .addOptionalParam(
    "min",
    "Minimum amount of collateral to receive",
    0,
    types.float
  )
  .setAction(redeemAll);
task("redeemAll").setAction(async (_, __, runSuper) => {
  return runSuper();
});

subtask(
  "depositToStrategy",
  "Deposits vault collateral assets to a vault strategy"
)
  .addOptionalParam(
    "symbol",
    "Symbol of the OToken. eg OETH or OUSD",
    "OETH",
    types.string
  )
  .addParam(
    "strategy",
    "Address or contract name of the strategy",
    undefined,
    types.string
  )
  .addParam(
    "assets",
    "Comma separated list of token symbols with no spaces. eg DAI,USDT,USDC or WETH",
    undefined,
    types.string
  )
  .addParam(
    "amounts",
    "Comma separated list of token amounts with no spaces. eg 1000.123456789,2000.89,5000.123456 or 23.987",
    undefined,
    types.string
  )
  .setAction(depositToStrategy);
task("depositToStrategy").setAction(async (_, __, runSuper) => {
  return runSuper();
});

subtask("withdrawFromStrategy", "Withdraw assets from a vault strategy")
  .addOptionalParam(
    "symbol",
    "Symbol of the OToken. eg OETH or OUSD",
    "OETH",
    types.string
  )
  .addParam(
    "strategy",
    "Address or contract name of the strategy",
    undefined,
    types.string
  )
  .addParam(
    "assets",
    "Comma separated list of token symbols with no spaces. eg DAI,USDT,USDC or WETH",
    undefined,
    types.string
  )
  .addParam(
    "amounts",
    "Comma separated list of token amounts with no spaces. eg 1000.123456789,2000.89,5000.123456 or 23.987",
    undefined,
    types.string
  )
  .setAction(withdrawFromStrategy);
task("withdrawFromStrategy").setAction(async (_, __, runSuper) => {
  return runSuper();
});

subtask("withdrawAllFromStrategy", "Withdraw all assets from a vault strategy")
  .addOptionalParam(
    "symbol",
    "Symbol of the OToken. eg OETH or OUSD",
    "OETH",
    types.string
  )
  .addParam(
    "strategy",
    "Address or contract name of the strategy",
    undefined,
    types.string
  )
  .setAction(withdrawAllFromStrategy);
task("withdrawAllFromStrategy").setAction(async (_, __, runSuper) => {
  return runSuper();
});

subtask(
  "withdrawAllFromStrategies",
  "Withdraw all assets from all of a vault's strategies"
)
  .addOptionalParam(
    "symbol",
    "Symbol of the OToken. eg OETH or OUSD",
    "OETH",
    types.string
  )
  .setAction(withdrawAllFromStrategies);
task("withdrawAllFromStrategies").setAction(async (_, __, runSuper) => {
  return runSuper();
});

// Governance tasks
subtask("execute", "Execute a governance proposal")
  .addParam("id", "Proposal ID")
  .addOptionalParam("governor", "Override Governor address")
  .setAction(execute);
task("execute").setAction(async (_, __, runSuper) => {
  return runSuper();
});

subtask("executeOnFork", "Enqueue and execute a proposal on the Fork")
  .addParam("id", "Id of the proposal")
  .addOptionalParam("gaslimit", "Execute proposal gas limit")
  .setAction(executeOnFork);
task("executeOnFork").setAction(async (_, __, runSuper) => {
  return runSuper();
});

subtask("proposal", "Dumps the state of a proposal")
  .addParam("id", "Id of the proposal")
  .setAction(proposal);
task("proposal").setAction(async (_, __, runSuper) => {
  return runSuper();
});

subtask("governors", "Get list of governors for all contracts").setAction(
  governors
);
task("governors").setAction(async (_, __, runSuper) => {
  return runSuper();
});

// Compensation tasks
task("isAdjusterLocked", "Is adjuster on Compensation claims locked").setAction(
  isAdjusterLocked
);
task(
  "fundCompAccountsWithEth",
  "Fund compensation accounts with minimal eth"
).setAction(fundCompAccountsWithEth);
task(
  "claimOUSD",
  "Claim the OUSD part of the compensation plan for all eligible users"
).setAction(claimOUSD);
task(
  "checkOUSDBalances",
  "Check ousd balances of contract and accounts"
).setAction(checkOUSDBalances);
task(
  "supplyStakingWithOGN",
  "Supplies a great amount of ogn to staking contract"
).setAction(supplyStakingContractWithOGN);
task(
  "claimOGN",
  "Claims the OGN part of the compensation plan for all eligible users"
).setAction(claimOGN);

// Smoke tests
task(
  "smokeTest",
  "Execute smoke test before and after parts when applying the deployment script on the mainnet:fork network"
)
  .addOptionalParam(
    "deployid",
    "Optional deployment id to run smoke tests against"
  )
  .setAction(smokeTest);
task(
  "smokeTestCheck",
  "Execute necessary smoke test environment / deploy script checks before the node is initialized"
)
  .addOptionalParam(
    "deployid",
    "Optional deployment id to run smoke tests against"
  )
  .setAction(smokeTestCheck);

// Storage slots
task(
  "saveStorageSlotLayout",
  "Saves storage slot layout of all the current contracts in the code base to repo. Contract changes can use this file for future reference of storage layout for deployed contracts."
).setAction(storeStorageLayoutForAllContracts);

task(
  "checkUpgradability",
  "Checks storage slots of a contract to see if it is safe to upgrade it."
)
  .addParam("name", "Name of the contract.")
  .setAction(assertStorageLayoutChangeSafe);

task(
  "checkUpgradabilityAll",
  "Checks storage slot upgradability for all contracts"
).setAction(assertStorageLayoutChangeSafeForAll);

task("showStorageLayout", "Visually show the storage layout of the contract")
  .addParam("name", "Name of the contract.")
  .setAction(showStorageLayout);

// Curve Pools
subtask("curvePool", "Dumps the current state of a Curve pool")
  .addParam("pool", "Symbol of the curve Metapool. OUSD or OETH")
  .addOptionalParam(
    "block",
    "Block number. (default: latest)",
    undefined,
    types.int
  )
  .addOptionalParam(
    "fromBlock",
    "Block number to compare back to. (default: no diff)",
    undefined,
    types.int
  )
  .addOptionalParam(
    "user",
    "Address of user adding, removing or swapping tokens. (default: no user)",
    undefined,
    types.string
  )
  .addOptionalParam(
    "output",
    "true will output to the console. false will use debug logs.",
    true,
    types.boolean
  )
  .setAction(curvePoolTask);
task("curvePool").setAction(async (_, __, runSuper) => {
  return runSuper();
});

// Curve Pools
subtask("amoStrat", "Dumps the current state of a AMO strategy")
  .addParam("pool", "Symbol of the curve Metapool. OUSD or OETH")
  .addOptionalParam(
    "block",
    "Block number. (default: latest)",
    undefined,
    types.int
  )
  .addOptionalParam(
    "fromBlock",
    "Block number to compare back to. (default: no diff)",
    undefined,
    types.int
  )
  .addOptionalParam(
    "output",
    "true will output to the console. false will use debug logs.",
    true,
    types.boolean
  )
  .setAction(amoStrategyTask);
task("amoStrat").setAction(async (_, __, runSuper) => {
  return runSuper();
});

subtask("curveAdd", "Add liquidity to Curve Metapool")
  .addOptionalParam(
    "symbol",
    "Symbol of the OToken. eg OETH or OUSD",
    "OETH",
    types.string
  )
  .addParam("otokens", "Amount of OTokens. eg OETH or OUSD", 0, types.float)
  .addParam("assets", "Amount of assets. eg ETH or 3CRV", 0, types.float)
  .addOptionalParam(
    "slippage",
    "Max allowed slippage as a percentage to 2 decimal places.",
    1.0,
    types.float
  )
  .addOptionalParam(
    "min",
    "Min Metapool LP tokens to be minted.",
    undefined,
    types.float
  )
  .setAction(curveAddTask);
task("curveAdd").setAction(async (_, __, runSuper) => {
  return runSuper();
});

subtask("curveRemove", "Remove liquidity from Curve Metapool")
  .addOptionalParam(
    "symbol",
    "Symbol of the OToken. eg OETH or OUSD",
    "OETH",
    types.string
  )
  .addParam("otokens", "Amount of OTokens. eg OETH or OUSD", 0, types.float)
  .addParam("assets", "Amount of assets. eg ETH or 3CRV", 0, types.float)
  .addOptionalParam(
    "slippage",
    "Max allowed slippage as a percentage to 2 decimal places.",
    1.0,
    types.float
  )
  .setAction(curveRemoveTask);
task("curveRemove").setAction(async (_, __, runSuper) => {
  return runSuper();
});

subtask("curveSwap", "Swap Metapool tokens")
  .addOptionalParam(
    "symbol",
    "Symbol of the OToken. eg OETH or OUSD",
    "OETH",
    types.string
  )
  .addParam(
    "from",
    "Symbol of the from token. eg OETH, ETH, 3CRV, OUSD",
    undefined,
    types.string
  )
  .addParam("amount", "Amount of from tokens.", 0, types.float)
  .addOptionalParam("min", "Min tokens out.", 0, types.float)
  .setAction(curveSwapTask);
task("curveSwap").setAction(async (_, __, runSuper) => {
  return runSuper();
});

// AMO peg keeping
subtask(
  "amoMint",
  "AMO strategy mints OTokens and one-sided add to the Metapool"
)
  .addOptionalParam(
    "symbol",
    "Symbol of the OToken. eg OETH or OUSD",
    "OETH",
    types.string
  )
  .addParam("amount", "Amount of OTokens to mint", 0, types.float)
  .setAction(mintAndAddOTokensTask);
task("amoMint").setAction(async (_, __, runSuper) => {
  return runSuper();
});

subtask(
  "amoBurn",
  "AMO strategy does a one-sided remove of OTokens from the Metapool which are then burned."
)
  .addOptionalParam(
    "symbol",
    "Symbol of the OToken. eg OETH or OUSD",
    "OETH",
    types.string
  )
  .addParam(
    "amount",
    "Amount of Metapool LP tokens to burn for removed OTokens",
    0,
    types.float
  )
  .setAction(removeAndBurnOTokensTask);
task("amoBurn").setAction(async (_, __, runSuper) => {
  return runSuper();
});

subtask(
  "amoRemove",
  "AMO strategy does a one-sided remove of ETH from the Metapool and adds the asset to the vault"
)
  .addOptionalParam(
    "symbol",
    "Symbol of the OToken. eg OETH or OUSD",
    "OETH",
    types.string
  )
  .addParam(
    "amount",
    "Amount of Metapool LP tokens to burn for removed assets",
    0,
    types.float
  )
  .setAction(removeOnlyAssetsTask);
task("amoRemove").setAction(async (_, __, runSuper) => {
  return runSuper();
});

// Vault Value Checker
subtask("vaultDelta", "Get a vaults's delta values")
  .addOptionalParam(
    "symbol",
    "Symbol of the OToken. eg OETH or OUSD",
    "OETH",
    types.string
  )
  .addOptionalParam(
    "block",
    "Block number. (default: latest)",
    undefined,
    types.int
  )
  .setAction(getDelta);
task("vaultDelta").setAction(async (_, __, runSuper) => {
  return runSuper();
});

subtask("takeSnapshot", "Takes a snapshot of a vault's values")
  .addOptionalParam(
    "symbol",
    "Symbol of the OToken. eg OETH or OUSD",
    "OETH",
    types.string
  )
  .setAction(takeSnapshot);
task("takeSnapshot").setAction(async (_, __, runSuper) => {
  return runSuper();
});

subtask("checkDelta", "Checks a vault's delta values")
  .addOptionalParam(
    "symbol",
    "Symbol of the OToken. eg OETH or OUSD",
    "OETH",
    types.string
  )
  .addParam("profit", "Expected profit", undefined, types.float)
  .addParam("profitVariance", "Allowed profit variance", undefined, types.float)
  .addParam(
    "vaultChange",
    "Expected change in total supply ",
    undefined,
    types.float
  )
  .addParam(
    "vaultChangeVariance",
    "Allowed total supply variance",
    undefined,
    types.float
  )
  .setAction(checkDelta);
task("checkDelta").setAction(async (_, __, runSuper) => {
  return runSuper();
});

task("proxyUpgrades", "Lists all proxy implementation changes")
  .addParam(
    "contract",
    "Name, eg OETHVaultProxy, or address of the proxy contract",
    undefined,
    types.string
  )
  .addOptionalParam(
    "from",
    "Block to query transaction events from. (default: deployment block)",
    10884563,
    types.int
  )
  .addOptionalParam(
    "to",
    "Block to query transaction events to. (default: current block)",
    0,
    types.int
  )
  .setAction(proxyUpgrades);

// Governable

task("governor", "Gets the governor of a Governable contract")
  .addParam(
    "proxy",
    "Name of the proxy contract or contract name if no proxy. eg OETHVaultProxy or OETHZapper",
    undefined,
    types.string
  )
  .setAction(governor);

task(
  "transferGovernance",
  "Start transfer of governance for a Governable contract"
)
  .addParam(
    "proxy",
    "Name of the proxy contract or contract name if no proxy. eg OETHVaultProxy or OETHZapper",
    undefined,
    types.string
  )
  .setAction(transferGovernance);

task(
  "claimGovernance",
  "Complete the transfer of governance for a Governable contract"
)
  .addParam(
    "proxy",
    "Name of the proxy contract or contract name if no proxy. eg OETHVaultProxy or OETHZapper",
    undefined,
    types.string
  )
  .setAction(claimGovernance);

// Strategy

task("checkBalance", "Gets the asset balance of a strategy")
  .addParam(
    "proxy",
    "Name of the proxy contract or contract name if no proxy. eg OETHVaultProxy or OETHZapper",
    undefined,
    types.string
  )
  .addParam(
    "symbol",
    "Symbol of the token. eg WETH, CRV, CVX, BAL or AURA",
    undefined,
    types.string
  )
  .setAction(checkBalance);

task("getRewardTokenAddresses", "Gets the reward tokens of a strategy")
  .addParam(
    "proxy",
    "Name of the proxy contract or contract name if no proxy. eg OETHVaultProxy or OETHZapper",
    undefined,
    types.string
  )
  .setAction(getRewardTokenAddresses);

task("setRewardTokenAddresses", "Sets the reward token of a strategy")
  .addParam(
    "proxy",
    "Name of the proxy contract or contract name if no proxy. eg OETHVaultProxy or OETHZapper",
    undefined,
    types.string
  )
  .addParam(
    "symbol",
    "Symbol of the token. eg WETH, CRV, CVX, BAL or AURA",
    undefined,
    types.string
  )
  .setAction(setRewardTokenAddresses);

// SSV

subtask("getClusterInfo", "Print out information regarding SSV cluster")
  .addParam(
    "operatorids",
    "Comma separated operator ids. E.g. 60,79,220,349",
    "",
    types.string
  )
  .addParam(
    "owner",
    "Address of the cluster owner. Default to NodeDelegator",
    undefined,
    types.string
  )
  .setAction(async (taskArgs) => {
    const network = await ethers.provider.getNetwork();
    const ssvNetwork = addresses[networkMap[network.chainId]].SSVNetwork;

    log(
      `Fetching cluster info for cluster owner ${taskArgs.owner} with operator ids: ${taskArgs.operatorids} from the ${network.name} network using ssvNetworkContract ${ssvNetwork}`
    );
    await printClusterInfo({
      ...taskArgs,
      ownerAddress: taskArgs.owner,
      chainId: network.chainId,
      ssvNetwork,
    });
  });
task("getClusterInfo").setAction(async (_, __, runSuper) => {
  return runSuper();
});

subtask(
  "depositSSV",
  "Deposit SSV tokens from the native staking strategy into an SSV Cluster"
)
  .addParam("amount", "Amount of SSV tokens to deposit", undefined, types.float)
  .addParam(
    "operatorids",
    "Comma separated operator ids. E.g. 60,79,220,349",
    undefined,
    types.string
  )
  .setAction(depositSSV);
task("depositSSV").setAction(async (_, __, runSuper) => {
  return runSuper();
});

/**
 * The native staking proxy needs to be deployed via the defender relayer because the SSV networkd
 * grants the SSV rewards to the deployer of the contract. And we want the Defender Relayer to be
 * the recipient
 */
subtask(
  "deployNativeStakingProxy",
  "Deploy the native staking proxy via the Defender Relayer"
).setAction(async () => {
  const defenderSigner = await getDefenderSigner();

  log("Deploy NativeStakingSSVStrategyProxy");
  const nativeStakingProxyFactory = await ethers.getContractFactory(
    "NativeStakingSSVStrategyProxy"
  );
  const contract = await nativeStakingProxyFactory
    .connect(defenderSigner)
    .deploy();
  await contract.deployed();
  log(`Address of deployed contract is: ${contract.address}`);
});
task("deployNativeStakingProxy").setAction(async (_, __, runSuper) => {
  return runSuper();
});

/**
 * Governance of the SSV strategy proxy needs to be transferred to the deployer address so that
 * the deployer is able to initialize the proxy
 */
subtask(
  "transferGovernanceNativeStakingProxy",
  "Transfer governance of the proxy from the the Defender Relayer"
)
  .addParam("address", "Address of the new governor", undefined, types.string)
  .setAction(async (taskArgs) => {
    const defenderSigner = await getDefenderSigner();

    log("Tranfer governance of NativeStakingSSVStrategyProxy");

    const nativeStakingProxyFactory = await ethers.getContract(
      "NativeStakingSSVStrategyProxy"
    );
    await withConfirmation(
      nativeStakingProxyFactory
        .connect(defenderSigner)
        .transferGovernance(taskArgs.address)
    );
    log(
      `Governance of NativeStakingSSVStrategyProxy transferred to  ${taskArgs.address}`
    );
  });
task("transferGovernanceNativeStakingProxy").setAction(
  async (_, __, runSuper) => {
    return runSuper();
  }
);

// Defender
subtask(
  "operateValidators",
  "Creates the required amount of new SSV validators and stakes ETH"
)
  .addOptionalParam("index", "Index of Native Staking contract", 1, types.int)
  .addOptionalParam(
    "stake",
    "Stake 32 ether after registering a new SSV validator",
    true,
    types.boolean
  )
  .addOptionalParam(
    "days",
    "SSV Cluster operational time in days",
    40,
    types.int
  )
  .addOptionalParam("clear", "Clear storage", true, types.boolean)
  .setAction(async (taskArgs) => {
    const network = await ethers.provider.getNetwork();
    const isMainnet = network.chainId === 1;
    const isHolesky = network.chainId === 17000;
    const addressesSet = isMainnet ? addresses.mainnet : addresses.holesky;

    if (!isMainnet && !isHolesky) {
      throw new Error(
        "operate validators is supported on Mainnet and Holesky only"
      );
    }

    const storeFilePath = require("path").join(
      __dirname,
      "..",
      `.localKeyValueStorage${isMainnet ? "Mainnet" : "Holesky"}`
    );

    const store = new KeyValueStoreClient({ path: storeFilePath });
    const signer = await getDefenderSigner();

    const WETH = await ethers.getContractAt("IWETH9", addressesSet.WETH);
    const SSV = await ethers.getContractAt("IERC20", addressesSet.SSV);

    // TODO: use index to target different native staking strategies when we have more than 1
    const nativeStakingStrategy = await resolveContract(
      "NativeStakingSSVStrategyProxy",
      "NativeStakingSSVStrategy"
    );

    log(
      "Balance of SSV tokens on the native staking contract: ",
      formatUnits(await SSV.balanceOf(nativeStakingStrategy.address))
    );

    const contracts = {
      nativeStakingStrategy,
      WETH,
    };
    const feeAccumulatorAddress =
      await nativeStakingStrategy.FEE_ACCUMULATOR_ADDRESS();

    const p2p_api_key = isMainnet
      ? process.env.P2P_MAINNET_API_KEY
      : process.env.P2P_HOLESKY_API_KEY;
    if (!p2p_api_key) {
      throw new Error(
        "P2P API key environment variable is not set. P2P_MAINNET_API_KEY or P2P_HOLESKY_API_KEY"
      );
    }
    const p2p_base_url = isMainnet ? "api.p2p.org" : "api-test-holesky.p2p.org";

    const config = {
      feeAccumulatorAddress,
      p2p_api_key,
      p2p_base_url,
      // how much SSV (expressed in days of runway) gets deposited into the
      // SSV Network contract on validator registration. This is calculated
      // at a Cluster level rather than a single validator.
      validatorSpawnOperationalPeriodInDays: taskArgs.days,
      stake: taskArgs.stake,
      clear: taskArgs.clear,
    };

    await operateValidators({
      signer,
      contracts,
      store,
      config,
    });
  });
task("operateValidators").setAction(async (_, __, runSuper) => {
  return runSuper();
});

<<<<<<< HEAD
// Encryption

subtask("genECDHKey", "Generate Elliptic-curve Diffie–Hellman (ECDH) key pair")
  .addOptionalParam(
    "privateKey",
    "Private key to encrypt the message with in base64 format",
    undefined,
    types.string
  )
  .setAction(genECDHKey);
task("genECDHKey").setAction(async (_, __, runSuper) => {
  return runSuper();
});

subtask(
  "decrypt",
  "Decrypt a message using a Elliptic-curve Diffie–Hellman (ECDH) key pair"
)
  .addParam(
    "privateKey",
    "Private key to decrypt the message with in hex format without the 0x prefix",
    undefined,
    types.string
  )
  .addParam(
    "encryptedKey",
    "Encrypted validator key returned form P2P API",
    undefined,
    types.string
  )
  .setAction(decryptValidatorKey);
task("decrypt").setAction(async (_, __, runSuper) => {
=======
// Defender
subtask(
  "setActionVars",
  "Set environment variables on a Defender Actions. eg DEBUG=origin*"
)
  .addParam("id", "Identifier of the Defender Actions", undefined, types.string)
  .setAction(setActionVars);
task("setActionVars").setAction(async (_, __, runSuper) => {
>>>>>>> e853081e
  return runSuper();
});<|MERGE_RESOLUTION|>--- conflicted
+++ resolved
@@ -1054,7 +1054,6 @@
   return runSuper();
 });
 
-<<<<<<< HEAD
 // Encryption
 
 subtask("genECDHKey", "Generate Elliptic-curve Diffie–Hellman (ECDH) key pair")
@@ -1087,7 +1086,9 @@
   )
   .setAction(decryptValidatorKey);
 task("decrypt").setAction(async (_, __, runSuper) => {
-=======
+  return runSuper();
+});
+
 // Defender
 subtask(
   "setActionVars",
@@ -1096,6 +1097,5 @@
   .addParam("id", "Identifier of the Defender Actions", undefined, types.string)
   .setAction(setActionVars);
 task("setActionVars").setAction(async (_, __, runSuper) => {
->>>>>>> e853081e
   return runSuper();
 });