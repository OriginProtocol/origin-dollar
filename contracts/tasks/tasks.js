--- conflicted
+++ resolved
@@ -7,8 +7,6 @@
 const { smokeTest, smokeTestCheck } = require("./smokeTest");
 const addresses = require("../utils/addresses");
 const { networkMap } = require("../utils/hardhat-helpers");
-<<<<<<< HEAD
-=======
 const { resolveContract } = require("../utils/resolvers");
 const {
   genECDHKey,
@@ -19,7 +17,6 @@
   encryptMasterPrivateKey,
   decryptMasterPrivateKey,
 } = require("./amazon");
->>>>>>> fae1a656
 const { getSigner } = require("../utils/signers");
 
 const {
@@ -64,7 +61,6 @@
   curveSwapTask,
   curvePoolTask,
 } = require("./curve");
-const { depositSSV, printClusterInfo } = require("./ssv");
 const {
   calcDepositRoot,
   depositSSV,
@@ -93,22 +89,13 @@
   registerValidators,
   stakeValidators,
   exitValidator,
-<<<<<<< HEAD
-  removeValidator,
-=======
->>>>>>> fae1a656
   doAccounting,
   resetStakeETHTally,
   setStakeETHThreshold,
   fixAccounting,
   pauseStaking,
-<<<<<<< HEAD
-} = require("./validator");
-const { resolveContract } = require("../utils/resolvers");
-=======
   snapStaking,
 } = require("./validator");
->>>>>>> fae1a656
 const { harvestAndSwap } = require("./harvest");
 
 // can not import from utils/deploy since that imports hardhat globally
@@ -948,11 +935,7 @@
 subtask("getClusterInfo", "Print out information regarding SSV cluster")
   .addParam(
     "operatorids",
-<<<<<<< HEAD
-    "Comma separated operator ids. E.g. 60,79,220,349",
-=======
     "Comma separated operator ids. E.g. 342,343,344,345",
->>>>>>> fae1a656
     "",
     types.string
   )
@@ -988,11 +971,7 @@
   .addParam("amount", "Amount of SSV tokens to deposit", undefined, types.float)
   .addParam(
     "operatorids",
-<<<<<<< HEAD
-    "Comma separated operator ids. E.g. 60,79,220,349",
-=======
     "Comma separated operator ids. E.g. 342,343,344,345",
->>>>>>> fae1a656
     undefined,
     types.string
   )
@@ -1032,24 +1011,6 @@
   "transferGovernanceNativeStakingProxy",
   "Transfer governance of the proxy from the the Defender Relayer"
 )
-<<<<<<< HEAD
-  .addParam("address", "Address of the new governor", undefined, types.string)
-  .setAction(async (taskArgs) => {
-    const signer = await getSigner();
-
-    log("Transfer governance of NativeStakingSSVStrategyProxy");
-
-    const nativeStakingProxyFactory = await ethers.getContract(
-      "NativeStakingSSVStrategyProxy"
-    );
-    await withConfirmation(
-      nativeStakingProxyFactory
-        .connect(signer)
-        .transferGovernance(taskArgs.address)
-    );
-    log(
-      `Governance of NativeStakingSSVStrategyProxy transferred to  ${taskArgs.address}`
-=======
   .addParam(
     "deployer",
     "Address of the deployer of NativeStakingSSVStrategy implementation",
@@ -1071,7 +1032,6 @@
     );
     log(
       `Transferred governance of NativeStakingSSVStrategyProxy from ${oldGovernor} to ${deployer}`
->>>>>>> fae1a656
     );
   });
 task("transferGovernanceNativeStakingProxy").setAction(
@@ -1089,12 +1049,6 @@
   .addOptionalParam(
     "days",
     "SSV Cluster operational time in days",
-<<<<<<< HEAD
-    40,
-    types.int
-  )
-  .addOptionalParam("clear", "Clear storage", false, types.boolean)
-=======
     2,
     types.int
   )
@@ -1111,7 +1065,6 @@
     undefined,
     types.float
   )
->>>>>>> fae1a656
   .setAction(async (taskArgs) => {
     const config = await validatorOperationsConfig(taskArgs);
     await registerValidators(config);
@@ -1147,11 +1100,7 @@
   )
   .addParam(
     "operatorids",
-<<<<<<< HEAD
-    "Comma separated operator ids. E.g. 60,79,220,349",
-=======
     "Comma separated operator ids. E.g. 342,343,344,345",
->>>>>>> fae1a656
     undefined,
     types.string
   )
@@ -1172,11 +1121,7 @@
   )
   .addParam(
     "operatorids",
-<<<<<<< HEAD
-    "Comma separated operator ids. E.g. 60,79,220,349",
-=======
     "Comma separated operator ids. E.g. 342,343,344,345",
->>>>>>> fae1a656
     undefined,
     types.string
   )
@@ -1255,8 +1200,6 @@
   return runSuper();
 });
 
-<<<<<<< HEAD
-=======
 subtask(
   "snapStaking",
   "Takes a snapshot of the key Native Staking Strategy data at a block"
@@ -1394,7 +1337,6 @@
   return runSuper();
 });
 
->>>>>>> fae1a656
 // Defender
 subtask(
   "setActionVars",
