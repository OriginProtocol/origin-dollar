const { subtask, task, types } = require("hardhat/config");
const { fund } = require("./account");
const { debug } = require("./debug");
const { env } = require("./env");
const { setActionVars } = require("./defender");
const { execute, executeOnFork, proposal, governors } = require("./governance");
const { smokeTest, smokeTestCheck } = require("./smokeTest");
const addresses = require("../utils/addresses");
const { networkMap } = require("../utils/hardhat-helpers");
const {
  genECDHKey,
  decryptValidatorKey,
  decryptValidatorKeyWithMasterKey,
} = require("./crypto");
const { advanceBlocks } = require("./block");
const {
  encryptMasterPrivateKey,
  decryptMasterPrivateKey,
} = require("./amazon");
const { collect, setDripDuration } = require("./dripper");
const { getSigner } = require("../utils/signers");
const { snapAero } = require("./aero");
const {
  storeStorageLayoutForAllContracts,
  assertStorageLayoutChangeSafe,
  assertStorageLayoutChangeSafeForAll,
  showStorageLayout,
} = require("./storageSlots");
const {
  isAdjusterLocked,
  fundCompAccountsWithEth,
  claimOGN,
  claimOUSD,
  checkOUSDBalances,
  supplyStakingContractWithOGN,
} = require("./compensation");
const {
  tokenAllowance,
  tokenBalance,
  tokenApprove,
  tokenTransfer,
  tokenTransferFrom,
} = require("./tokens");
const { depositWETH, withdrawWETH } = require("./weth");
const {
  addWithdrawalQueueLiquidity,
  allocate,
  capital,
  depositToStrategy,
  mint,
  rebase,
  redeem,
  requestWithdrawal,
  claimWithdrawal,
  snapVault,
  withdrawFromStrategy,
  withdrawAllFromStrategy,
  withdrawAllFromStrategies,
  yieldTask,
} = require("./vault");
const { checkDelta, getDelta, takeSnapshot } = require("./valueChecker");
const {
  curveAddTask,
  curveRemoveTask,
  curveSwapTask,
  curvePoolTask,
} = require("./curve");
const {
  calcDepositRoot,
  depositSSV,
  withdrawSSV,
  printClusterInfo,
  removeValidator,
  sortOperatorIds,
} = require("./ssv");
const {
  amoStrategyTask,
  mintAndAddOTokensTask,
  removeAndBurnOTokensTask,
  removeOnlyAssetsTask,
} = require("./amoStrategy");
const { proxyUpgrades } = require("./proxy");
const {
  governor,
  transferGovernance,
  claimGovernance,
} = require("./governable");
const {
  getRewardTokenAddresses,
  setRewardTokenAddresses,
  checkBalance,
  transferToken,
} = require("./strategy");
const {
  validatorOperationsConfig,
  exitValidator,
  doAccounting,
  manuallyFixAccounting,
  resetStakeETHTally,
  setStakeETHThreshold,
  fixAccounting,
  pauseStaking,
  snapStaking,
  resolveNativeStakingStrategyProxy,
  snapValidators,
} = require("./validator");
<<<<<<< HEAD
const {
  snapBalances,
  registerValidator,
  stakeValidator,
  withdrawValidator,
} = require("./validatorCompound");
=======

const { tenderlySync } = require("./tenderly");
>>>>>>> 244da218
const { setDefaultValidator, snapSonicStaking } = require("../utils/sonic");
const {
  undelegateValidator,
  withdrawFromSFC,
} = require("../utils/sonicActions");
const { registerValidators, stakeValidators } = require("../utils/validator");
const { harvestAndSwap } = require("./harvest");
const { deployForceEtherSender, forceSend } = require("./simulation");
const { sleep } = require("../utils/time");
const { lzBridgeToken, lzSetConfig } = require("./layerzero");
const {
  depositValidator,
  requestValidatorWithdraw,
  blockToSlot,
  slotToBlock,
  slotToRoot,
  beaconRoot,
  copyBeaconRoot,
  mockBeaconRoot,
  getValidator,
  verifySlot,
  verifyValidator,
  verifyDeposit,
  verifyBalances,
} = require("./beacon");

const log = require("../utils/logger")("tasks");

// Environment tasks.
task("env", "Check env vars are properly set for a Mainnet deployment", env);

// Account tasks.
task("fund", "Fund accounts on local or fork")
  .addOptionalParam("num", "Number of accounts to fund")
  .addOptionalParam("index", "Account start index")
  .addOptionalParam("amount", "Stable coin amount to fund each account with")
  .addOptionalParam(
    "accountsfromenv",
    "Fund accounts from the .env file instead of mnemonic"
  )
  .setAction(fund);

// Debug tasks.
task("debug", "Print info about contracts and their configs", debug);

// Token tasks.
subtask("allowance", "Get the token allowance an owner has given to a spender")
  .addParam(
    "symbol",
    "Symbol of the token. eg OETH, WETH, USDT or OGV",
    undefined,
    types.string
  )
  .addParam(
    "spender",
    "The address of the account or contract that can spend the tokens"
  )
  .addOptionalParam(
    "owner",
    "The address of the account or contract allowing the spending. Default to the signer"
  )
  .addOptionalParam(
    "block",
    "Block number. (default: latest)",
    undefined,
    types.int
  )
  .setAction(tokenAllowance);
task("allowance").setAction(async (_, __, runSuper) => {
  return runSuper();
});

subtask("balance", "Get the token balance of an account or contract")
  .addParam(
    "symbol",
    "Symbol of the token. eg OETH, WETH, USDT or OGV",
    undefined,
    types.string
  )
  .addOptionalParam(
    "account",
    "The address of the account or contract. Default to the signer"
  )
  .addOptionalParam(
    "block",
    "Block number. (default: latest)",
    undefined,
    types.int
  )
  .setAction(tokenBalance);
task("balance").setAction(async (_, __, runSuper) => {
  return runSuper();
});

subtask("approve", "Approve an account or contract to spend tokens")
  .addParam(
    "symbol",
    "Symbol of the token. eg OETH, WETH, USDT or OGV",
    undefined,
    types.string
  )
  .addParam(
    "amount",
    "Amount of tokens that can be spent",
    undefined,
    types.float
  )
  .addParam(
    "spender",
    "Address of the account or contract that can spend the tokens",
    undefined,
    types.string
  )
  .setAction(tokenApprove);
task("approve").setAction(async (_, __, runSuper) => {
  return runSuper();
});

subtask("transfer", "Transfer tokens to an account or contract")
  .addParam(
    "symbol",
    "Symbol of the token. eg OETH, WETH, USDT or OGV",
    undefined,
    types.string
  )
  .addParam("amount", "Amount of tokens to transfer", undefined, types.float)
  .addParam("to", "Destination address", undefined, types.string)
  .setAction(tokenTransfer);
task("transfer").setAction(async (_, __, runSuper) => {
  return runSuper();
});

subtask("transferFrom", "Transfer tokens from an account or contract")
  .addParam(
    "symbol",
    "Symbol of the token. eg OETH, WETH, USDT or OGV",
    undefined,
    types.string
  )
  .addParam("amount", "Amount of tokens to transfer", undefined, types.float)
  .addParam("from", "Source address", undefined, types.string)
  .addOptionalParam(
    "to",
    "Destination address. Default to signer",
    undefined,
    types.string
  )
  .setAction(tokenTransferFrom);
task("transferFrom").setAction(async (_, __, runSuper) => {
  return runSuper();
});

// WETH tasks
subtask("depositWETH", "Deposit ETH into WETH")
  .addParam("amount", "Amount of ETH to deposit", undefined, types.float)
  .setAction(async (taskArgs) => {
    const signer = await getSigner();

    const { chainId } = await ethers.provider.getNetwork();
    const symbol = chainId == 146 ? "wS" : "WETH";
    const wethAddress = addresses[networkMap[chainId]][symbol];
    const weth = await ethers.getContractAt("IWETH9", wethAddress);

    await depositWETH({ ...taskArgs, weth, signer });
  });
task("depositWETH").setAction(async (_, __, runSuper) => {
  return runSuper();
});

subtask("withdrawWETH", "Withdraw ETH from WETH")
  .addParam("amount", "Amount of ETH to withdraw", undefined, types.float)
  .setAction(async (taskArgs) => {
    const signer = await getSigner();

    const { chainId } = await ethers.provider.getNetwork();
    const wethAddress = addresses[networkMap[chainId]].WETH;
    const weth = await ethers.getContractAt("IWETH9", wethAddress);

    await withdrawWETH({ ...taskArgs, weth, signer });
  });
task("withdrawWETH").setAction(async (_, __, runSuper) => {
  return runSuper();
});

// Vault tasks.

task(
  "queueLiquidity",
  "Call addWithdrawalQueueLiquidity() on the Vault to add WETH to the withdrawal queue"
).setAction(addWithdrawalQueueLiquidity);
task("queueLiquidity").setAction(async (_, __, runSuper) => {
  return runSuper();
});

task("allocate", "Call allocate() on the Vault")
  .addOptionalParam(
    "symbol",
    "Symbol of the OToken. eg OETH, OUSD or OS",
    undefined,
    types.string
  )
  .setAction(allocate);
task("allocate").setAction(async (_, __, runSuper) => {
  return runSuper();
});

task("capital", "Set the Vault's pauseCapital flag")
  .addOptionalParam(
    "symbol",
    "Symbol of the OToken. eg OETH, OUSD or OS",
    undefined,
    types.string
  )
  .addParam(
    "pause",
    "Whether to pause or unpause the capital allocation",
    true,
    types.boolean
  )
  .setAction(capital);
task("capital").setAction(async (_, __, runSuper) => {
  return runSuper();
});

task("rebase", "Call rebase() on the Vault")
  .addOptionalParam(
    "symbol",
    "Symbol of the OToken. eg OETH, OUSD or OS",
    undefined,
    types.string
  )
  .setAction(rebase);
task("rebase").setAction(async (_, __, runSuper) => {
  return runSuper();
});

task("yield", "Artificially generate yield on the OUSD Vault", yieldTask);

subtask("mint", "Mint OTokens from the Vault using collateral assets")
  .addOptionalParam(
    "asset",
    "Symbol of the collateral asset to deposit. eg WETH, wS, USDT, DAI or USDC",
    undefined,
    types.string
  )
  .addParam(
    "amount",
    "Amount of collateral assets to deposit",
    undefined,
    types.float
  )
  .addOptionalParam(
    "symbol",
    "Symbol of the OToken. eg OETH, OUSD or OS",
    undefined,
    types.string
  )
  .addOptionalParam("min", "Minimum amount of OTokens to mint", 0, types.float)
  .addOptionalParam(
    "approve",
    "Approve the asset to the OETH Vault before the mint",
    true,
    types.boolean
  )
  .setAction(mint);
task("mint").setAction(async (_, __, runSuper) => {
  return runSuper();
});

subtask("redeem", "Redeem OTokens for collateral assets from the Vault")
  .addParam("amount", "Amount of OTokens to burn", undefined, types.float)
  .addOptionalParam(
    "symbol",
    "Symbol of the OToken. eg OETH or OUSD",
    "OETH",
    types.string
  )
  .addOptionalParam(
    "min",
    "Minimum amount of collateral to receive",
    0,
    types.float
  )
  .setAction(redeem);
task("redeem").setAction(async (_, __, runSuper) => {
  return runSuper();
});

subtask(
  "depositToStrategy",
  "Deposits vault collateral assets to a vault strategy"
)
  .addOptionalParam(
    "symbol",
    "Symbol of the OToken. eg OETH or OUSD",
    "OETH",
    types.string
  )
  .addParam(
    "strategy",
    "Address or contract name of the strategy",
    undefined,
    types.string
  )
  .addParam(
    "assets",
    "Comma separated list of token symbols with no spaces. eg DAI,USDT,USDC or WETH",
    undefined,
    types.string
  )
  .addParam(
    "amounts",
    "Comma separated list of token amounts with no spaces. eg 1000.123456789,2000.89,5000.123456 or 23.987",
    undefined,
    types.string
  )
  .setAction(depositToStrategy);
task("depositToStrategy").setAction(async (_, __, runSuper) => {
  return runSuper();
});

subtask("withdrawFromStrategy", "Withdraw assets from a vault strategy")
  .addOptionalParam(
    "symbol",
    "Symbol of the OToken. eg OETH or OUSD",
    "OETH",
    types.string
  )
  .addParam(
    "strategy",
    "Address or contract name of the strategy",
    undefined,
    types.string
  )
  .addParam(
    "assets",
    "Comma separated list of token symbols with no spaces. eg DAI,USDT,USDC or WETH",
    undefined,
    types.string
  )
  .addParam(
    "amounts",
    "Comma separated list of token amounts with no spaces. eg 1000.123456789,2000.89,5000.123456 or 23.987",
    undefined,
    types.string
  )
  .setAction(withdrawFromStrategy);
task("withdrawFromStrategy").setAction(async (_, __, runSuper) => {
  return runSuper();
});

subtask("withdrawAllFromStrategy", "Withdraw all assets from a vault strategy")
  .addOptionalParam(
    "symbol",
    "Symbol of the OToken. eg OETH or OUSD",
    "OETH",
    types.string
  )
  .addParam(
    "strategy",
    "Address or contract name of the strategy",
    undefined,
    types.string
  )
  .setAction(withdrawAllFromStrategy);
task("withdrawAllFromStrategy").setAction(async (_, __, runSuper) => {
  return runSuper();
});

subtask(
  "withdrawAllFromStrategies",
  "Withdraw all assets from all of a vault's strategies"
)
  .addOptionalParam(
    "symbol",
    "Symbol of the OToken. eg OETH or OUSD",
    "OETH",
    types.string
  )
  .setAction(withdrawAllFromStrategies);
task("withdrawAllFromStrategies").setAction(async (_, __, runSuper) => {
  return runSuper();
});

subtask("requestWithdrawal", "Request a withdrawal from a vault")
  .addParam(
    "amount",
    "The amount of oTokens to withdraw",
    undefined,
    types.float
  )
  .addOptionalParam(
    "symbol",
    "Symbol of the OToken. eg OETH, OUSD or OS",
    undefined,
    types.string
  )
  .setAction(requestWithdrawal);
task("requestWithdrawal").setAction(async (_, __, runSuper) => {
  return runSuper();
});

subtask(
  "claimWithdrawal",
  "Claim a previously requested withdrawal from a vault"
)
  .addParam(
    "requestId",
    "The id from the previous withdrawal request",
    undefined,
    types.int
  )
  .addOptionalParam(
    "symbol",
    "Symbol of the OToken. eg OETH, OUSD or OS",
    undefined,
    types.string
  )
  .setAction(claimWithdrawal);
task("claimWithdrawal").setAction(async (_, __, runSuper) => {
  return runSuper();
});

// Dripper

subtask("collect", "Collect harvested rewards from the Dripper to the Vault")
  .addOptionalParam(
    "symbol",
    "Symbol of the OToken. eg OETH or OUSD",
    "OETH",
    types.string
  )
  .setAction(collect);
task("collect").setAction(async (_, __, runSuper) => {
  return runSuper();
});

subtask("setDripDuration", "Set the Dripper duration")
  .addParam(
    "duration",
    "The number of seconds to drip harvested rewards",
    undefined,
    types.int
  )
  .addOptionalParam(
    "symbol",
    "Symbol of the OToken. eg OETH or OUSD",
    "OETH",
    types.string
  )
  .setAction(setDripDuration);
task("setDripDuration").setAction(async (_, __, runSuper) => {
  return runSuper();
});

// Governance tasks
subtask("execute", "Execute a governance proposal")
  .addParam("id", "Proposal ID")
  .addOptionalParam("governor", "Override Governor address")
  .setAction(execute);
task("execute").setAction(async (_, __, runSuper) => {
  return runSuper();
});

subtask("executeOnFork", "Enqueue and execute a proposal on the Fork")
  .addParam("id", "Id of the proposal")
  .addOptionalParam("gaslimit", "Execute proposal gas limit")
  .setAction(executeOnFork);
task("executeOnFork").setAction(async (_, __, runSuper) => {
  return runSuper();
});

subtask("proposal", "Dumps the state of a proposal")
  .addParam("id", "Id of the proposal")
  .setAction(proposal);
task("proposal").setAction(async (_, __, runSuper) => {
  return runSuper();
});

subtask("governors", "Get list of governors for all contracts").setAction(
  governors
);
task("governors").setAction(async (_, __, runSuper) => {
  return runSuper();
});

// Compensation tasks
task("isAdjusterLocked", "Is adjuster on Compensation claims locked").setAction(
  isAdjusterLocked
);
task(
  "fundCompAccountsWithEth",
  "Fund compensation accounts with minimal eth"
).setAction(fundCompAccountsWithEth);
task(
  "claimOUSD",
  "Claim the OUSD part of the compensation plan for all eligible users"
).setAction(claimOUSD);
task(
  "checkOUSDBalances",
  "Check ousd balances of contract and accounts"
).setAction(checkOUSDBalances);
task(
  "supplyStakingWithOGN",
  "Supplies a great amount of ogn to staking contract"
).setAction(supplyStakingContractWithOGN);
task(
  "claimOGN",
  "Claims the OGN part of the compensation plan for all eligible users"
).setAction(claimOGN);

// Smoke tests
task(
  "smokeTest",
  "Execute smoke test before and after parts when applying the deployment script on the mainnet:fork network"
)
  .addOptionalParam(
    "deployid",
    "Optional deployment id to run smoke tests against"
  )
  .setAction(smokeTest);
task(
  "smokeTestCheck",
  "Execute necessary smoke test environment / deploy script checks before the node is initialized"
)
  .addOptionalParam(
    "deployid",
    "Optional deployment id to run smoke tests against"
  )
  .setAction(smokeTestCheck);

// Storage slots
task(
  "saveStorageSlotLayout",
  "Saves storage slot layout of all the current contracts in the code base to repo. Contract changes can use this file for future reference of storage layout for deployed contracts."
).setAction(storeStorageLayoutForAllContracts);

task(
  "checkUpgradability",
  "Checks storage slots of a contract to see if it is safe to upgrade it."
)
  .addParam("name", "Name of the contract.")
  .setAction(assertStorageLayoutChangeSafe);

task(
  "checkUpgradabilityAll",
  "Checks storage slot upgradability for all contracts"
).setAction(assertStorageLayoutChangeSafeForAll);

task("showStorageLayout", "Visually show the storage layout of the contract")
  .addParam("name", "Name of the contract.")
  .setAction(showStorageLayout);

// Curve Pools
subtask("curvePool", "Dumps the current state of a Curve pool")
  .addParam("pool", "Symbol of the curve Metapool. OUSD or OETH")
  .addOptionalParam(
    "block",
    "Block number. (default: latest)",
    undefined,
    types.int
  )
  .addOptionalParam(
    "fromBlock",
    "Block number to compare back to. (default: no diff)",
    undefined,
    types.int
  )
  .addOptionalParam(
    "user",
    "Address of user adding, removing or swapping tokens. (default: no user)",
    undefined,
    types.string
  )
  .addOptionalParam(
    "output",
    "true will output to the console. false will use debug logs.",
    true,
    types.boolean
  )
  .setAction(curvePoolTask);
task("curvePool").setAction(async (_, __, runSuper) => {
  return runSuper();
});

// Curve Pools
subtask("amoStrat", "Dumps the current state of an AMO strategy")
  .addParam("pool", "Symbol of the curve Metapool. OUSD or OETH")
  .addOptionalParam(
    "block",
    "Block number. (default: latest)",
    undefined,
    types.int
  )
  .addOptionalParam(
    "fromBlock",
    "Block number to compare back to. (default: no diff)",
    undefined,
    types.int
  )
  .addOptionalParam(
    "output",
    "true will output to the console. false will use debug logs.",
    true,
    types.boolean
  )
  .addOptionalParam(
    "amm",
    "Type of pool. eg curve, balancer or swapx",
    "curve",
    types.string
  )
  .setAction(amoStrategyTask);
task("amoStrat").setAction(async (_, __, runSuper) => {
  return runSuper();
});

subtask("curveAdd", "Add liquidity to Curve Metapool")
  .addOptionalParam(
    "symbol",
    "Symbol of the OToken. eg OETH or OUSD",
    "OETH",
    types.string
  )
  .addParam("otokens", "Amount of OTokens. eg OETH or OUSD", 0, types.float)
  .addParam("assets", "Amount of assets. eg ETH or 3CRV", 0, types.float)
  .addOptionalParam(
    "slippage",
    "Max allowed slippage as a percentage to 2 decimal places.",
    1.0,
    types.float
  )
  .addOptionalParam(
    "min",
    "Min Metapool LP tokens to be minted.",
    undefined,
    types.float
  )
  .setAction(curveAddTask);
task("curveAdd").setAction(async (_, __, runSuper) => {
  return runSuper();
});

subtask("curveRemove", "Remove liquidity from Curve Metapool")
  .addOptionalParam(
    "symbol",
    "Symbol of the OToken. eg OETH or OUSD",
    "OETH",
    types.string
  )
  .addParam("otokens", "Amount of OTokens. eg OETH or OUSD", 0, types.float)
  .addParam("assets", "Amount of assets. eg ETH or 3CRV", 0, types.float)
  .addOptionalParam(
    "slippage",
    "Max allowed slippage as a percentage to 2 decimal places.",
    1.0,
    types.float
  )
  .setAction(curveRemoveTask);
task("curveRemove").setAction(async (_, __, runSuper) => {
  return runSuper();
});

subtask("curveSwap", "Swap Metapool tokens")
  .addOptionalParam(
    "symbol",
    "Symbol of the OToken. eg OETH or OUSD",
    "OETH",
    types.string
  )
  .addParam(
    "from",
    "Symbol of the from token. eg OETH, ETH, 3CRV, OUSD",
    undefined,
    types.string
  )
  .addParam("amount", "Amount of from tokens.", 0, types.float)
  .addOptionalParam("min", "Min tokens out.", 0, types.float)
  .setAction(curveSwapTask);
task("curveSwap").setAction(async (_, __, runSuper) => {
  return runSuper();
});

// AMO peg keeping
subtask(
  "amoMint",
  "AMO strategy mints OTokens and one-sided add to the Metapool"
)
  .addOptionalParam(
    "symbol",
    "Symbol of the OToken. eg OETH or OUSD",
    "OETH",
    types.string
  )
  .addParam("amount", "Amount of OTokens to mint", 0, types.float)
  .setAction(mintAndAddOTokensTask);
task("amoMint").setAction(async (_, __, runSuper) => {
  return runSuper();
});

subtask(
  "amoBurn",
  "AMO strategy does a one-sided remove of OTokens from the Metapool which are then burned."
)
  .addOptionalParam(
    "symbol",
    "Symbol of the OToken. eg OETH or OUSD",
    "OETH",
    types.string
  )
  .addParam(
    "amount",
    "Amount of Curve LP tokens to burn for removed OTokens",
    0,
    types.float
  )
  .setAction(removeAndBurnOTokensTask);
task("amoBurn").setAction(async (_, __, runSuper) => {
  return runSuper();
});

subtask(
  "amoRemove",
  "AMO strategy does a one-sided remove of ETH from the Metapool and adds the asset to the vault"
)
  .addOptionalParam(
    "symbol",
    "Symbol of the OToken. eg OETH or OUSD",
    "OETH",
    types.string
  )
  .addParam(
    "amount",
    "Amount of Metapool LP tokens to burn for removed assets",
    0,
    types.float
  )
  .setAction(removeOnlyAssetsTask);
task("amoRemove").setAction(async (_, __, runSuper) => {
  return runSuper();
});

// Vault Value Checker
subtask("vaultDelta", "Get a vaults's delta values")
  .addOptionalParam(
    "symbol",
    "Symbol of the OToken. eg OETH or OUSD",
    "OETH",
    types.string
  )
  .addOptionalParam(
    "block",
    "Block number. (default: latest)",
    undefined,
    types.int
  )
  .setAction(getDelta);
task("vaultDelta").setAction(async (_, __, runSuper) => {
  return runSuper();
});

subtask("takeSnapshot", "Takes a snapshot of a vault's values")
  .addOptionalParam(
    "symbol",
    "Symbol of the OToken. eg OETH or OUSD",
    "OETH",
    types.string
  )
  .setAction(takeSnapshot);
task("takeSnapshot").setAction(async (_, __, runSuper) => {
  return runSuper();
});

subtask("checkDelta", "Checks a vault's delta values")
  .addOptionalParam(
    "symbol",
    "Symbol of the OToken. eg OETH or OUSD",
    "OETH",
    types.string
  )
  .addParam("profit", "Expected profit", undefined, types.float)
  .addParam("profitVariance", "Allowed profit variance", undefined, types.float)
  .addParam(
    "vaultChange",
    "Expected change in total supply ",
    undefined,
    types.float
  )
  .addParam(
    "vaultChangeVariance",
    "Allowed total supply variance",
    undefined,
    types.float
  )
  .setAction(checkDelta);
task("checkDelta").setAction(async (_, __, runSuper) => {
  return runSuper();
});

task("proxyUpgrades", "Lists all proxy implementation changes")
  .addParam(
    "contract",
    "Name, eg OETHVaultProxy, or address of the proxy contract",
    undefined,
    types.string
  )
  .addOptionalParam(
    "from",
    "Block to query transaction events from. (default: deployment block)",
    10884563,
    types.int
  )
  .addOptionalParam(
    "to",
    "Block to query transaction events to. (default: current block)",
    0,
    types.int
  )
  .setAction(proxyUpgrades);

// Governable

task("governor", "Gets the governor of a Governable contract")
  .addParam(
    "proxy",
    "Name of the proxy contract or contract name if no proxy. eg OETHVaultProxy or OETHZapper",
    undefined,
    types.string
  )
  .setAction(governor);

task(
  "transferGovernance",
  "Start transfer of governance for a Governable contract"
)
  .addParam(
    "proxy",
    "Name of the proxy contract or contract name if no proxy. eg OETHVaultProxy or OETHZapper",
    undefined,
    types.string
  )
  .addParam("governor", "Address of the new governor", undefined, types.string)
  .setAction(transferGovernance);

task(
  "claimGovernance",
  "Complete the transfer of governance for a Governable contract"
)
  .addParam(
    "proxy",
    "Name of the proxy contract or contract name if no proxy. eg OETHVaultProxy or OETHZapper",
    undefined,
    types.string
  )
  .setAction(claimGovernance);

task("transferToken", "Transfer tokens in a contract to the governor")
  .addParam(
    "proxy",
    "Name of the proxy contract or contract name if no proxy. eg OETHVaultProxy or OETHZapper",
    undefined,
    types.string
  )
  .addParam("symbol", "Symbol of the token", undefined, types.string)
  .addOptionalParam(
    "amount",
    "The amount of tokens to transfer. (default: balance)",
    undefined,
    types.float
  )
  .setAction(transferToken);

// Strategy

task("checkBalance", "Gets the asset balance of a strategy")
  .addParam(
    "proxy",
    "Name of the proxy contract or contract name if no proxy. eg OETHVaultProxy or OETHZapper",
    undefined,
    types.string
  )
  .addParam(
    "symbol",
    "Symbol of the token. eg WETH, CRV, CVX, BAL or AURA",
    undefined,
    types.string
  )
  .setAction(checkBalance);

task("getRewardTokenAddresses", "Gets the reward tokens of a strategy")
  .addParam(
    "proxy",
    "Name of the proxy contract or contract name if no proxy. eg OETHVaultProxy or OETHZapper",
    undefined,
    types.string
  )
  .setAction(getRewardTokenAddresses);

task("setRewardTokenAddresses", "Sets the reward token of a strategy")
  .addParam(
    "proxy",
    "Name of the proxy contract or contract name if no proxy. eg OETHVaultProxy or OETHZapper",
    undefined,
    types.string
  )
  .addParam(
    "symbol",
    "Symbol of the token. eg WETH, CRV, CVX, BAL or AURA",
    undefined,
    types.string
  )
  .setAction(setRewardTokenAddresses);

// Harvester

task("harvest", "Harvest and swap rewards for a strategy")
  .addParam(
    "strategy",
    "Name of the strategy proxy contract or address. eg NativeStakingSSVStrategyProxy",
    undefined,
    types.string
  )
  .addOptionalParam(
    "harvester",
    "Name of the harvester proxy contract or address",
    "OETHHarvesterProxy",
    types.string
  )
  .setAction(harvestAndSwap);

// SSV

subtask("getClusterInfo", "Print out information regarding SSV cluster")
  .addParam(
    "operatorids",
    "Comma separated operator ids. E.g. 342,343,344,345",
    "",
    types.string
  )
  .addParam(
    "owner",
    "Address of the cluster owner which is the native staking strategy",
    undefined,
    types.string
  )
  .setAction(async (taskArgs) => {
    const { chainId } = await ethers.provider.getNetwork();
    const network = networkMap[chainId];
    const ssvNetwork = addresses[network].SSVNetwork;

    log(
      `Fetching cluster info for cluster owner ${taskArgs.owner} with operator ids: ${taskArgs.operatorids} from the ${network} network using ssvNetworkContract ${ssvNetwork}`
    );
    taskArgs.operatorids = await sortOperatorIds(taskArgs.operatorids);
    await printClusterInfo({
      ...taskArgs,
      ownerAddress: taskArgs.owner,
      chainId: chainId,
      ssvNetwork,
    });
  });
task("getClusterInfo").setAction(async (_, __, runSuper) => {
  return runSuper();
});

subtask(
  "depositSSV",
  "Deposit SSV tokens from the native staking strategy into an SSV Cluster"
)
  .addParam("amount", "Amount of SSV tokens to deposit", undefined, types.float)
  .addOptionalParam(
    "index",
    "The number of the Native Staking Contract deployed.",
    undefined,
    types.int
  )
  .addParam(
    "operatorids",
    "Comma separated operator ids. E.g. 342,343,344,345",
    undefined,
    types.string
  )
  .setAction(async (taskArgs) => {
    taskArgs.operatorids = await sortOperatorIds(taskArgs.operatorids);
    await depositSSV(taskArgs);
  });
task("depositSSV").setAction(async (_, __, runSuper) => {
  return runSuper();
});

subtask(
  "withdrawSSV",
  "Withdraw SSV tokens from an SSV Cluster to the native staking strategy"
)
  .addParam("amount", "Amount of SSV tokens", undefined, types.float)
  .addOptionalParam(
    "index",
    "The number of the Native Staking Contract deployed.",
    undefined,
    types.int
  )
  .addParam(
    "operatorids",
    "Comma separated operator ids. E.g. 342,343,344,345",
    undefined,
    types.string
  )
  .setAction(async (taskArgs) => {
    taskArgs.operatorids = await sortOperatorIds(taskArgs.operatorids);
    await withdrawSSV(taskArgs);
  });
task("withdrawSSV").setAction(async (_, __, runSuper) => {
  return runSuper();
});

/**
 * The compounding staking proxy needs to be deployed via the defender relayer because the SSV network
 * grants the SSV rewards to the deployer of the contract. And we want the Defender Relayer to be
 * the recipient
 */
subtask(
  "deployStakingProxy",
  "Deploy the compounding staking proxy via the Defender Relayer"
).setAction(async () => {
  const signer = await getSigner();

  log(`Deploy CompoundingStakingSSVStrategyProxy`);
  const stakingProxyFactory = await ethers.getContractFactory(
    `CompoundingStakingSSVStrategyProxy`
  );
  const contract = await stakingProxyFactory.connect(signer).deploy();
  await contract.deployed();
  log(`Address of deployed staking contract is: ${contract.address}`);
});
task("deployStakingProxy").setAction(async (_, __, runSuper) => {
  return runSuper();
});

// Validator Operations

subtask(
  "registerValidators",
  "Creates the required amount of new SSV validators and stakes ETH"
)
  .addOptionalParam(
    "days",
    "SSV Cluster operational time in days",
    2,
    types.int
  )
  .addOptionalParam(
    "validators",
    "The number of validators to register. defaults to the max that can be registered",
    undefined,
    types.int
  )
  .addOptionalParam("clear", "Clear storage", false, types.boolean)
  .addOptionalParam(
    "ssv",
    "Override the days option and set the amount of SSV to deposit to the cluster.",
    undefined,
    types.float
  )
  .addOptionalParam(
    "uuid",
    "uuid of P2P's request SSV validator API call. Used to reprocess a registration that failed to get the SSV request status.",
    undefined,
    types.string
  )
  .addOptionalParam(
    "index",
    "The number of the Native Staking Contract deployed.",
    undefined,
    types.int
  )
  .setAction(async (taskArgs) => {
    const config = await validatorOperationsConfig(taskArgs);
    const signer = await getSigner();
    await registerValidators({ ...config, signer });
  });
task("registerValidators").setAction(async (_, __, runSuper) => {
  return runSuper();
});

subtask(
  "stakeValidators",
  "Creates the required amount of new SSV validators and stakes ETH"
)
  .addOptionalParam(
    "uuid",
    "uuid of P2P's request SSV validator API call",
    undefined,
    types.string
  )
  .addOptionalParam(
    "index",
    "The number of the Native Staking Contract deployed.",
    undefined,
    types.int
  )
  .setAction(async (taskArgs) => {
    const config = await validatorOperationsConfig(taskArgs);
    const signer = await getSigner();
    await stakeValidators({ ...config, signer });
  });
task("stakeValidators").setAction(async (_, __, runSuper) => {
  return runSuper();
});

subtask("exitValidator", "Starts the exit process from a validator")
  .addParam(
    "pubkey",
    "Public key of the validator to exit",
    undefined,
    types.string
  )
  .addParam(
    "operatorids",
    "Comma separated operator ids. E.g. 342,343,344,345",
    undefined,
    types.string
  )
  .addOptionalParam(
    "index",
    "The number of the Native Staking Contract deployed.",
    undefined,
    types.int
  )
  .setAction(async (taskArgs) => {
    const signer = await getSigner();
    taskArgs.operatorids = await sortOperatorIds(taskArgs.operatorids);
    await exitValidator({ ...taskArgs, signer });
  });
task("exitValidator").setAction(async (_, __, runSuper) => {
  return runSuper();
});

subtask("exitValidators", "Starts the exit process from a list of validators")
  .addParam(
    "pubkeys",
    "Comma separated list of validator public keys",
    undefined,
    types.string
  )
  .addParam(
    "operatorids",
    "Comma separated operator ids. E.g. 342,343,344,345",
    undefined,
    types.string
  )
  .addOptionalParam(
    "index",
    "The number of the Native Staking Contract deployed.",
    undefined,
    types.int
  )
  .addOptionalParam(
    "sleep",
    "Seconds between each tx so the SSV API can be updated before getting the cluster data.",
    30,
    types.int
  )
  .setAction(async (taskArgs) => {
    const signer = await getSigner();

    taskArgs.operatorids = await sortOperatorIds(taskArgs.operatorids);
    // Split the comma separated list of public keys
    const pubKeys = taskArgs.pubkeys.split(",");
    // For each public key
    for (const pubkey of pubKeys) {
      log(`About to exit validator with pubkey: ${pubkey}`);
      await exitValidator({ ...taskArgs, pubkey, signer });

      // wait for the SSV API can be updated
      await sleep(taskArgs.sleep * 1000);
    }
  });
task("exitValidators").setAction(async (_, __, runSuper) => {
  return runSuper();
});

subtask(
  "removeValidator",
  "Removes a validator from the SSV cluster after it has exited the beacon chain"
)
  .addOptionalParam(
    "index",
    "The number of the Native Staking Contract deployed.",
    undefined,
    types.int
  )
  .addParam(
    "pubkey",
    "Public key of the validator to exit",
    undefined,
    types.string
  )
  .addParam(
    "operatorids",
    "Comma separated operator ids. E.g. 342,343,344,345",
    undefined,
    types.string
  )
  .setAction(async (taskArgs) => {
    const signer = await getSigner();
    taskArgs.operatorids = await sortOperatorIds(taskArgs.operatorids);
    await removeValidator({ ...taskArgs, signer });
  });
task("removeValidator").setAction(async (_, __, runSuper) => {
  return runSuper();
});

subtask(
  "removeValidators",
  "Removes validators from the SSV cluster after they have exited the beacon chain"
)
  .addParam(
    "pubkeys",
    "Comma separated list of validator public keys",
    undefined,
    types.string
  )
  .addParam(
    "operatorids",
    "Comma separated operator ids. E.g. 342,343,344,345",
    undefined,
    types.string
  )
  .addOptionalParam(
    "index",
    "The number of the Native Staking Contract deployed.",
    undefined,
    types.int
  )
  .addOptionalParam(
    "sleep",
    "Seconds between each tx so the SSV API can be updated before getting the cluster data.",
    30,
    types.int
  )
  .setAction(async (taskArgs) => {
    const signer = await getSigner();

    // Split the comma separated list of public keys
    const pubKeys = taskArgs.pubkeys.split(",");
    // For each public key
    taskArgs.operatorids = await sortOperatorIds(taskArgs.operatorids);
    for (const pubkey of pubKeys) {
      log(`About to remove validator with pubkey: ${pubkey}`);
      await removeValidator({ ...taskArgs, pubkey, signer });

      // wait for the SSV API can be updated
      await sleep(taskArgs.sleep * 1000);
    }
  });
task("removeValidators").setAction(async (_, __, runSuper) => {
  return runSuper();
});

subtask(
  "doAccounting",
  "Account for consensus rewards and validator exits in the Native Staking Strategy"
)
  .addOptionalParam(
    "index",
    "The number of the Native Staking Contract deployed.",
    undefined,
    types.int
  )
  .setAction(async ({ index }) => {
    const signer = await getSigner();

    const nativeStakingStrategy = await resolveNativeStakingStrategyProxy(
      index
    );

    await doAccounting({
      signer,
      nativeStakingStrategy,
    });
  });
task("doAccounting").setAction(async (_, __, runSuper) => {
  return runSuper();
});

subtask(
  "manuallyFixAccounting",
  "Fix an accounting failure in a Native Staking Strategy"
)
  .addOptionalParam(
    "index",
    "The number of the Native Staking Contract deployed.",
    undefined,
    types.int
  )
  .addOptionalParam(
    "validators",
    "The delta of validators. Can be positive or negative.",
    0,
    types.int
  )
  .addOptionalParam(
    "rewards",
    "The delta of consensus rewards. Can be positive or negative.",
    "0",
    types.string
  )
  .addOptionalParam(
    "vault",
    "The amount of Ether to convert to WETH and send to the Vault.",
    "0",
    types.string
  )
  .setAction(async ({ index, rewards, validators, vault }) => {
    const signer = await getSigner();

    const nativeStakingStrategy = await resolveNativeStakingStrategyProxy(
      index
    );

    await manuallyFixAccounting({
      signer,
      nativeStakingStrategy,
      validatorsDelta: validators,
      consensusRewardsDelta: rewards,
      ethToVaultAmount: vault,
    });
  });
task("manuallyFixAccounting").setAction(async (_, __, runSuper) => {
  return runSuper();
});

subtask(
  "resetStakeETHTally",
  "Resets the amount of Ether staked back to zero"
).addOptionalParam(
  "index",
  "The number of the Native Staking Contract deployed.",
  undefined,
  types.int
);
subtask(
  "resetStakeETHTally",
  "Resets the amount of Ether staked back to zero"
).setAction(async () => {
  const signer = await getSigner();
  await resetStakeETHTally({ signer });
});
task("resetStakeETHTally").setAction(async (_, __, runSuper) => {
  return runSuper();
});

subtask(
  "setStakeETHThreshold",
  "Sets the amount of Ether than can be staked before needing a reset"
)
  .addParam("amount", "Amount in ether", undefined, types.int)
  .addOptionalParam(
    "index",
    "The number of the Native Staking Contract deployed.",
    undefined,
    types.int
  )
  .setAction(async (taskArgs) => {
    const signer = await getSigner();
    await setStakeETHThreshold({ ...taskArgs, signer });
  });
task("setStakeETHThreshold").setAction(async (_, __, runSuper) => {
  return runSuper();
});

subtask("fixAccounting", "Fix the accounting of the Native Staking Strategy.")
  .addOptionalParam(
    "validators",
    "The number of validators to adjust up or down (negative)",
    0,
    types.int
  )
  .addOptionalParam(
    "rewards",
    "The number of consensus rewards to adjust up or down (negative) in ether",
    0,
    types.float
  )
  .addOptionalParam(
    "ether",
    "amount of ether that gets wrapped into WETH and sent to the Vault",
    0,
    types.float
  )
  .addOptionalParam(
    "index",
    "The number of the Native Staking Contract deployed.",
    undefined,
    types.int
  )
  .setAction(async (taskArgs) => {
    const signer = await getSigner();
    await fixAccounting({ ...taskArgs, signer });
  });
task("fixAccounting").setAction(async (_, __, runSuper) => {
  return runSuper();
});

subtask(
  "pauseStaking",
  "Pause the staking of the Native Staking Strategy"
).addOptionalParam(
  "index",
  "The number of the Native Staking Contract deployed.",
  undefined,
  types.int
);
subtask(
  "pauseStaking",
  "Pause the staking of the Native Staking Strategy"
).setAction(async () => {
  const signer = await getSigner();
  await pauseStaking({ signer });
});
task("pauseStaking").setAction(async (_, __, runSuper) => {
  return runSuper();
});

subtask(
  "snapStaking",
  "Takes a snapshot of the key Native Staking Strategy data at a block"
)
  .addOptionalParam(
    "block",
    "Block number. (default: latest)",
    undefined,
    types.int
  )
  .addOptionalParam(
    "admin",
    "Include addresses of admin accounts",
    true,
    types.boolean
  )
  .addOptionalParam(
    "index",
    "The number of the Native Staking Contract deployed.",
    undefined,
    types.int
  )
  .setAction(async (taskArgs) => {
    const signer = await getSigner();
    await snapStaking({ ...taskArgs, signer });
  });
task("snapStaking").setAction(async (_, __, runSuper) => {
  return runSuper();
});

subtask("snapAero", "Takes a snapshot of the Aerodrome Strategy at a block")
  .addOptionalParam(
    "block",
    "Block number. (default: latest)",
    undefined,
    types.int
  )
  .setAction(snapAero);
task("snapAero").setAction(async (_, __, runSuper) => {
  return runSuper();
});

subtask("snapVault", "Takes a snapshot of a OETH Vault")
  .addOptionalParam(
    "block",
    "Block number. (default: latest)",
    undefined,
    types.int
  )
  .setAction(snapVault);
task("snapVault").setAction(async (_, __, runSuper) => {
  return runSuper();
});

subtask("snapValidators", "Takes a snapshot of a validator")
  .addOptionalParam(
    "block",
    "Block number. (default: latest)",
    undefined,
    types.int
  )
  .addParam(
    "pubkeys",
    "Comma separated list of validator public keys",
    undefined,
    types.string
  )
  .setAction(snapValidators);
task("snapValidators").setAction(async (_, __, runSuper) => {
  return runSuper();
});

subtask(
  "depositRoot",
  "Calculates the Beacon chain deposit root for a validator"
)
  .addParam(
    "pubkey",
    "The validator's public key in hex format",
    undefined,
    types.string
  )
  .addParam(
    "sig",
    "The validator's signature in hex format",
    undefined,
    types.string
  )
  .addOptionalParam(
    "index",
    "The number of the Native Staking Contract deployed.",
    undefined,
    types.int
  )
  .setAction(calcDepositRoot);
task("depositRoot").setAction(async (_, __, runSuper) => {
  return runSuper();
});

// Encryption
subtask(
  "encryptMasterPrivateKey",
  "Encrypt the master validator private key whose public key pair is used " +
    "by the P2P service to encrypt each validator private key."
)
  .addParam(
    "privateKey",
    "Private key to be encrypted and if needed used for validator private key decryption",
    undefined,
    types.string
  )
  .setAction(encryptMasterPrivateKey);
task("encryptMasterPrivateKey").setAction(async (_, __, runSuper) => {
  return runSuper();
});

/* only needed in critical situation where we need access to the master private key to decrypt
 * the P2P encoded validator private keys.
 */
subtask(
  "decryptMasterPrivateKey",
  "Decrypt the master validator private key."
).setAction(decryptMasterPrivateKey);
task("decryptMasterPrivateKey").setAction(async (_, __, runSuper) => {
  return runSuper();
});

subtask("genECDHKey", "Generate Elliptic-curve Diffie–Hellman (ECDH) key pair")
  .addOptionalParam(
    "privateKey",
    "Private key to encrypt the message with in base64 format",
    undefined,
    types.string
  )
  .addOptionalParam(
    "displayPk",
    "Display the private key in hex format in the console",
    false,
    types.boolean
  )
  .setAction(genECDHKey);
task("genECDHKey").setAction(async (_, __, runSuper) => {
  return runSuper();
});

subtask(
  "decrypt",
  "Decrypt a message using a Elliptic-curve Diffie–Hellman (ECDH) key pair"
)
  .addOptionalParam(
    "privateKey",
    "Private key to decrypt the message with in hex format without the 0x prefix. If not provided, the encrypted private key in VALIDATOR_MASTER_ENCRYPTED_PRIVATE_KEY will be used.",
    undefined,
    types.string
  )
  .addOptionalParam(
    "encryptedKey",
    "Used if pubkey is not provided. The encrypted validator private key returned from P2P API in base64 format.",
    undefined,
    types.string
  )
  .addOptionalParam(
    "pubkey",
    "Public key of the validator whose private key is to be fetched in hex format. If not provided, the encryptedKey option must be used.",
    undefined,
    types.string
  )
  .addOptionalParam(
    "displayPk",
    "Display the private key in hex format in the console",
    false,
    types.boolean
  )
  .setAction(decryptValidatorKey);
task("decrypt").setAction(async (_, __, runSuper) => {
  return runSuper();
});

subtask(
  "masterDecrypt",
  "Decrypt a message using a Elliptic-curve Diffie–Hellman (ECDH) key pair by using the " +
    "master validator encoding key decrypted by AWS KMS service."
)
  .addParam(
    "message",
    "Encrypted validator key returned form P2P API",
    undefined,
    types.string
  )
  .setAction(decryptValidatorKeyWithMasterKey);
task("masterDecrypt").setAction(async (_, __, runSuper) => {
  return runSuper();
});

// Defender
subtask(
  "setActionVars",
  "Set environment variables on a Defender Actions. eg DEBUG=origin*"
)
  .addParam("id", "Identifier of the Defender Actions", undefined, types.string)
  .setAction(setActionVars);
task("setActionVars").setAction(async (_, __, runSuper) => {
  return runSuper();
});

// Simulations
subtask(
  "deployForceEtherSender",
  "Deploy a ForceEtherSender contract for simulating hacks"
).setAction(deployForceEtherSender);
task("deployForceEtherSender").setAction(async (_, __, runSuper) => {
  return runSuper();
});

subtask("forceSend", "Force send ETH to a recipient using self destruct")
  .addParam(
    "sender",
    "Address of the deployed ForceEtherSender contract",
    undefined,
    types.string
  )
  .addParam(
    "recipient",
    "Address of the contract to receive the Ether",
    undefined,
    types.string
  )
  .setAction(forceSend);
task("forceSend").setAction(async (_, __, runSuper) => {
  return runSuper();
});

subtask("mine", "Mines a number of blocks")
  .addOptionalParam("blocks", "The number of blocks to mine", 1, types.int)
  .setAction(async ({ blocks }) => {
    await advanceBlocks(blocks);
  });
task("mine").setAction(async (_, __, runSuper) => {
  return runSuper();
});

// Sonic Staking Operations
subtask(
  "sonicDefaultValidator",
  "Set the default validator for the Sonic Staking Strategy"
)
  .addParam("id", "Validator identifier. eg 18", undefined, types.int)
  .setAction(setDefaultValidator);
task("sonicDefaultValidator").setAction(async (_, __, runSuper) => {
  return runSuper();
});

subtask("sonicUndelegate", "Remove liquidity from a Sonic validator")
  .addOptionalParam(
    "id",
    "Validator identifier. 15, 16, 17 or 18",
    undefined,
    types.int
  )
  .addOptionalParam(
    "amount",
    "Amount of liquidity to remove",
    undefined,
    types.float
  )
  .setAction(async (taskArgs) => {
    const signer = await getSigner();

    await undelegateValidator({ ...taskArgs, signer });
  });
task("sonicUndelegate").setAction(async (_, __, runSuper) => {
  return runSuper();
});

subtask(
  "sonicWithdraw",
  "Withdraw native S from a previously undelegated validator"
).setAction(async () => {
  const signer = await getSigner();

  await withdrawFromSFC({ signer });
});
task("sonicWithdraw").setAction(async (_, __, runSuper) => {
  return runSuper();
});

subtask("sonicStaking", "Snap of the Sonic Staking Strategy")
  .addOptionalParam(
    "block",
    "Block number. (default: latest)",
    undefined,
    types.int
  )
  .setAction(snapSonicStaking);
task("sonicStaking").setAction(async (_, __, runSuper) => {
  return runSuper();
});

task("lzBridgeToken")
  .addParam("amount", "Amount to bridge")
  .addParam("destnetwork", "Destination network")
  .addOptionalParam("recipient", "Recipient address")
  .addOptionalParam("gaslimit", "Gas limit")
  .addOptionalParam("dryrun", "Print tx data without sending")
  .setAction(async (taskArgs) => {
    await lzBridgeToken(taskArgs, hre);
  });

task("lzSetConfig")
  .addParam("destnetwork", "Destination network")
  .addParam("dvns", "Comma separated list of DVN addresses")
  .addParam("confirmations", "Number of confirmations")
  .addParam("dvncount", "Number of required DVNs")
  .setAction(async (taskArgs) => {
    await lzSetConfig(taskArgs, hre);
  });

<<<<<<< HEAD
// Beacon Chain Operations
subtask("depositValidator", "Deposits ETH to a validator on the Beacon chain")
  .addParam("pubkey", "Validator public key in hex format with a 0x prefix")
  .addParam("sig", "Validator signature in hex format with a 0x prefix")
  .addParam(
    "cred",
    "Validator withdrawal credentials in hex format with a 0x prefix"
  )
  .addParam(
    "root",
    "Beacon chain deposit data root in hex format with a 0x prefix"
  )
  .addOptionalParam("amount", "Amount to deposit", 32, types.float)
  .setAction(depositValidator);
task("depositValidator").setAction(async (_, __, runSuper) => {
  return runSuper();
});

subtask(
  "withdrawValidator",
  "Partial or full withdrawal from a validator on the Beacon chain"
)
  .addParam("pubkey", "Validator public key in hex format with a 0x prefix")
  .addParam("amount", "Amount to withdraw in ether", undefined, types.float)
  .setAction(withdrawValidator);
task("withdrawValidator").setAction(async (_, __, runSuper) => {
  return runSuper();
});

subtask(
  "verifySlot",
  "Verify an execution layer block number to a beacon chain slot"
)
  .addParam("block", "Execution layer block number", undefined, types.int)
  .addOptionalParam(
    "dryrun",
    "Do not call verifyBalances on the strategy contract. Just log the params including the proofs",
    false,
    types.boolean
  )
  .setAction(verifySlot);
task("verifySlot").setAction(async (_, __, runSuper) => {
  return runSuper();
});

subtask("blockToSlot", "Map a block to a beacon chain slot")
  .addParam("block", "Execution layer block number", undefined, types.int)
  .setAction(blockToSlot);
task("blockToSlot").setAction(async (_, __, runSuper) => {
  return runSuper();
});

subtask("slotToBlock", "Map a beacon chain slot to a block")
  .addParam("slot", "Beacon chain slot", undefined, types.int)
  .setAction(slotToBlock);
task("slotToBlock").setAction(async (_, __, runSuper) => {
  return runSuper();
});

subtask("slotToRoot", "Map a beacon chain slot to a chain block root")
  .addParam("slot", "Beacon chain slot", undefined, types.int)
  .setAction(slotToRoot);
task("slotToRoot").setAction(async (_, __, runSuper) => {
  return runSuper();
});

subtask(
  "beaconRoot",
  "Gets the parent beacon block root for an execution layer block from the BeaconRoot contract"
)
  .addParam(
    "block",
    "Execution layer block number to get the parent beacon block root for",
    undefined,
    types.int
  )
  .addOptionalParam(
    "mainnet",
    "Use mainnet block timestamp",
    true,
    types.boolean
  )
  .setAction(beaconRoot);
task("beaconRoot").setAction(async (_, __, runSuper) => {
  return runSuper();
});

subtask(
  "copyBeaconRoot",
  "Copies a parent beacon block root from mainnet to a local BeaconRoot contract (EIP-4788)"
)
  .addParam(
    "block",
    "Execution layer block number to set the parent root for",
    undefined,
    types.int
  )
  .setAction(copyBeaconRoot);
task("copyBeaconRoot").setAction(async (_, __, runSuper) => {
  return runSuper();
});

subtask(
  "mockBeaconRoot",
  "Replaces the BeaconRoot contract (EIP-4788) with a mocked one for testing purposes"
).setAction(mockBeaconRoot);
task("mockBeaconRoot").setAction(async (_, __, runSuper) => {
  return runSuper();
});

subtask("getValidator", "Gets the details of a validator")
  .addParam(
    "index",
    "Index of the validator on the Beacon chain",
    undefined,
    types.int
  )
  .addOptionalParam(
    "slot",
    "Beacon chain slot. Default head",
    undefined,
    types.int
  )
  .setAction(getValidator);
task("getValidator").setAction(async (_, __, runSuper) => {
  return runSuper();
});

subtask("verifyValidator", "Verify a validator on the Beacon chain")
  .addParam(
    "index",
    "Index of the validator on the Beacon chain",
    undefined,
    types.int
  )
  .addOptionalParam(
    "slot",
    "Any slot after the validator was registered on the Beacon chain. Default latest",
    undefined,
    types.int
  )
  .addOptionalParam(
    "dryrun",
    "Do not call verifyBalances on the strategy contract. Just log the params including the proofs",
    false,
    types.boolean
  )
  .addOptionalParam(
    "withdrawal",
    "Override the withdrawal address in the withdrawal credentials. Used when generating proofs for unit tests.",
    undefined,
    types.string
  )
  .setAction(verifyValidator);
task("verifyValidator").setAction(async (_, __, runSuper) => {
  return runSuper();
});

subtask("verifyDeposit", "Verify a deposit on the Beacon chain")
  .addParam(
    "root",
    "Root of the deposit data sent to the Beacon deposit contract in hex format with a 0x prefix",
    undefined,
    types.string
  )
  .addOptionalParam(
    "block",
    "Block number on or after the deposit was made on the execution layer. Default deposit block",
    undefined,
    types.int
  )
  .addOptionalParam(
    "slot",
    "The slot on or after the deposit was process on the beacon chain. Default deposit processed slot",
    undefined,
    types.int
  )
  .addOptionalParam(
    "dryrun",
    "Do not call verifyBalances on the strategy contract. Just log the params including the proofs",
    false,
    types.boolean
  )
  .setAction(verifyDeposit);
task("verifyDeposit").setAction(async (_, __, runSuper) => {
  return runSuper();
});

subtask("verifyBalances", "Verify validator balances on the Beacon chain")
  .addOptionalParam(
    "root",
    "The beacon block root to verify balances to in hex format with a 0x prefix. Default: last balances snapshot",
    undefined,
    types.string
  )
  .addOptionalParam(
    "indexes",
    "Comma separated list of validator indexes. Default: strategy's active validators",
    undefined,
    types.string
  )
  .addOptionalParam(
    "dryrun",
    "Do not call verifyBalances on the strategy contract. Just log the params including the proofs",
    false,
    types.boolean
  )
  .setAction(verifyBalances);
task("verifyBalances").setAction(async (_, __, runSuper) => {
  return runSuper();
});

subtask(
  "registerValidator",
  "Registers a new compounding validator in a SSV cluster"
)
  .addParam(
    "pubkey",
    "The validator's public key in hex format with a 0x prefix",
    undefined,
    types.string
  )
  .addParam(
    "operatorids",
    "Comma separated operator ids. E.g. 342,343,344,345",
    undefined,
    types.string
  )
  .addParam("shares", "SSV shares data", undefined, types.string)
  .addOptionalParam(
    "ssv",
    "Amount of SSV to deposit to the cluster.",
    0,
    types.int
  )
  .setAction(async (taskArgs) => {
    taskArgs.operatorids = await sortOperatorIds(taskArgs.operatorids);
    await registerValidator(taskArgs);
  });
task("registerValidator").setAction(async (_, __, runSuper) => {
  return runSuper();
});

subtask(
  "requestValidatorWithdraw",
  "Requests a partial or full withdrawal from a compounding validator"
)
  .addParam(
    "pubkey",
    "The validator's public key in hex format with a 0x prefix",
    undefined,
    types.string
  )
  .addOptionalParam(
    "amount",
    "Amount of ETH to withdraw from the validator. Default full exit",
    undefined,
    types.int
  )
  .setAction(requestValidatorWithdraw);
task("requestValidatorWithdraw").setAction(async (_, __, runSuper) => {
  return runSuper();
});

subtask(
  "stakeValidator",
  "Converts WETH to ETH and deposits to a validator from the Compounding Staking Strategy"
)
  .addParam(
    "pubkey",
    "The validator's public key in hex format with a 0x prefix",
    undefined,
    types.string
  )
  .addParam(
    "sig",
    "The validator's deposit signature in hex format with a 0x prefix",
    undefined,
    types.string
  )
  .addParam(
    "amount",
    "Amount of ETH to deposit to the validator.",
    undefined,
    types.int
  )
  .setAction(stakeValidator);
task("stakeValidator").setAction(async (_, __, runSuper) => {
  return runSuper();
});

subtask(
  "initialStakeValidator",
  "Converts 1 WETH to ETH and does the initial deposit to a validator from the Compounding Staking Strategy"
)
  .addParam(
    "pubkey",
    "The validator's public key in hex format with a 0x prefix",
    undefined,
    types.string
  )
  .addParam(
    "sig",
    "The validator's deposit signature in hex format with a 0x prefix",
    undefined,
    types.string
  )
  .setAction(async (taskArgs) => {
    taskArgs.amount = "1000000000";
    await stakeValidator(taskArgs);
  });
task("initialStakeValidator").setAction(async (_, __, runSuper) => {
  return runSuper();
});

subtask(
  "snapBalances",
  "Takes a snapshot of the staking strategy's balance"
).setAction(snapBalances);
task("snapBalances").setAction(async (_, __, runSuper) => {
=======
subtask(
  "tenderlySync",
  "Fetches all contracts from deployment descriptors and uploads them to Tenderly if they are not there yet."
).setAction(tenderlySync);
task("tenderlySync").setAction(async (_, __, runSuper) => {
>>>>>>> 244da218
  return runSuper();
});<|MERGE_RESOLUTION|>--- conflicted
+++ resolved
@@ -104,17 +104,13 @@
   resolveNativeStakingStrategyProxy,
   snapValidators,
 } = require("./validator");
-<<<<<<< HEAD
 const {
   snapBalances,
   registerValidator,
   stakeValidator,
   withdrawValidator,
 } = require("./validatorCompound");
-=======
-
 const { tenderlySync } = require("./tenderly");
->>>>>>> 244da218
 const { setDefaultValidator, snapSonicStaking } = require("../utils/sonic");
 const {
   undelegateValidator,
@@ -1856,7 +1852,6 @@
     await lzSetConfig(taskArgs, hre);
   });
 
-<<<<<<< HEAD
 // Beacon Chain Operations
 subtask("depositValidator", "Deposits ETH to a validator on the Beacon chain")
   .addParam("pubkey", "Validator public key in hex format with a 0x prefix")
@@ -2177,12 +2172,13 @@
   "Takes a snapshot of the staking strategy's balance"
 ).setAction(snapBalances);
 task("snapBalances").setAction(async (_, __, runSuper) => {
-=======
+  return runSuper();
+});
+
 subtask(
   "tenderlySync",
   "Fetches all contracts from deployment descriptors and uploads them to Tenderly if they are not there yet."
 ).setAction(tenderlySync);
 task("tenderlySync").setAction(async (_, __, runSuper) => {
->>>>>>> 244da218
   return runSuper();
 });