--- conflicted
+++ resolved
@@ -16,11 +16,7 @@
       address: deployment.address,
     })
   );
-<<<<<<< HEAD
-  const { chainId } = await ethers.provider.getNetwork();
-=======
   const { chainId } = await hre.ethers.provider.getNetwork();
->>>>>>> a8be73bf
   const allTenderlyContracts = await fetchAllContractsFromTenderly(chainId);
 
   for (let i = 0; i < deployedContracts.length; i++) {
