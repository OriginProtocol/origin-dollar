--- conflicted
+++ resolved
@@ -119,11 +119,7 @@
         const usedFundAmount = token !== null ? fundAmount : "1000000";
 
         if (!token) {
-<<<<<<< HEAD
           await hardhatSetBalance(currentAccount, usedFundAmount);
-=======
-          await hardhatSetBalance(currentAccount, "1000000");
->>>>>>> 07f2f4f8
         } else {
           await setERC20TokenBalance(
             currentAccount,
