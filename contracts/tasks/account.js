--- conflicted
+++ resolved
@@ -164,221 +164,6 @@
   }
 }
 
-<<<<<<< HEAD
-/**
- * Mints OUSD using USDT on local or fork.
- */
-async function mint(taskArguments, hre) {
-  const addresses = require("../utils/addresses");
-  const { usdtUnits, isFork } = require("../test/helpers");
-
-  if (!isFork) {
-    throw new Error("Task can only be used on fork");
-  }
-
-  const ousd = await ethers.getContractAt("OUSD", addresses.mainnet.OUSDProxy);
-  const vault = await ethers.getContractAt(
-    "IVault",
-    addresses.mainnet.VaultProxy
-  );
-
-  const usdt = await hre.ethers.getContractAt(usdtAbi, addresses.mainnet.USDT);
-
-  const numAccounts = Number(taskArguments.num) || defaultNumAccounts;
-  const accountIndex = Number(taskArguments.index) || defaultAccountIndex;
-  const mintAmount = taskArguments.amount || defaultMintAmount;
-
-  const signers = await hre.ethers.getSigners();
-  for (let i = accountIndex; i < accountIndex + numAccounts; i++) {
-    const signer = signers[i];
-    const address = signer.address;
-    console.log(
-      `Minting ${mintAmount} OUSD for account ${i} at address ${address}`
-    );
-
-    // Ensure the account has sufficient USDT balance to cover the mint.
-    const usdtBalance = await usdt.balanceOf(address);
-    if (usdtBalance.lt(usdtUnits(mintAmount))) {
-      throw new Error(
-        `Account USDT balance insufficient to mint the requested amount`
-      );
-    }
-
-    // for some reason we need to call impersonateAccount even on default list of signers
-    await hre.network.provider.request({
-      method: "hardhat_impersonateAccount",
-      params: [signer.address],
-    });
-
-    // Reset approval before requesting a fresh one, or non first approve calls will fail
-    await usdt
-      .connect(signer)
-      .approve(vault.address, "0x0", { gasLimit: 1000000 });
-    await usdt
-      .connect(signer)
-      .approve(vault.address, usdtUnits(mintAmount), { gasLimit: 1000000 });
-
-    // Mint.
-    await vault
-      .connect(signer)
-      .mint(usdt.address, usdtUnits(mintAmount), 0, { gasLimit: 2000000 });
-
-    // Show new account's balance.
-    const ousdBalance = await ousd.balanceOf(address);
-    console.log(
-      "New OUSD balance=",
-      hre.ethers.utils.formatUnits(ousdBalance, 18)
-    );
-  }
-}
-
-/**
- * Redeems OUSD on fork for specific account
- */
-async function redeemFor(taskArguments, hre) {
-  const addresses = require("../utils/addresses");
-  const {
-    ousdUnits,
-    ousdUnitsFormat,
-    daiUnitsFormat,
-    usdcUnitsFormat,
-    usdtUnitsFormat,
-    isFork,
-  } = require("../test/helpers");
-
-  if (!isFork) {
-    throw new Error("Task can only be used on fork");
-  }
-
-  const ousd = await ethers.getContractAt("OUSD", addresses.mainnet.OUSDProxy);
-  const vault = await ethers.getContractAt(
-    "IVault",
-    addresses.mainnet.VaultProxy
-  );
-  const dai = await hre.ethers.getContractAt(usdtAbi, addresses.mainnet.DAI);
-  const usdc = await hre.ethers.getContractAt(usdtAbi, addresses.mainnet.USDC);
-  const usdt = await hre.ethers.getContractAt(usdtAbi, addresses.mainnet.USDT);
-
-  const address = taskArguments.account;
-
-  const signer = await hre.ethers.getSigner(address);
-  await hre.network.provider.request({
-    method: "hardhat_impersonateAccount",
-    params: [address],
-  });
-
-  const redeemAmount = taskArguments.amount;
-
-  console.log(`Redeeming ${redeemAmount} OUSD for address ${address}`);
-
-  // Show the current balances.
-  let ousdBalance = await ousd.balanceOf(address);
-  let daiBalance = await dai.balanceOf(address);
-  let usdcBalance = await usdc.balanceOf(address);
-  let usdtBalance = await usdt.balanceOf(address);
-  console.log("OUSD balance=", ousdUnitsFormat(ousdBalance, 18));
-  console.log("DAI balance=", daiUnitsFormat(daiBalance, 18));
-  console.log("USDC balance=", usdcUnitsFormat(usdcBalance, 6));
-  console.log("USDT balance=", usdtUnitsFormat(usdtBalance, 6));
-
-  const redeemAmountInt = parseInt(redeemAmount);
-  // Redeem.
-  await vault
-    .connect(signer)
-    .redeem(
-      ousdUnits(redeemAmount),
-      ousdUnits((redeemAmountInt - redeemAmountInt * 0.05).toString()),
-      { gasLimit: 2500000 }
-    );
-
-  // Show the new balances.
-  ousdBalance = await ousd.balanceOf(address);
-  daiBalance = await dai.balanceOf(address);
-  usdcBalance = await usdc.balanceOf(address);
-  usdtBalance = await usdt.balanceOf(address);
-  console.log("New OUSD balance=", ousdUnitsFormat(ousdBalance, 18));
-  console.log("New DAI balance=", daiUnitsFormat(daiBalance, 18));
-  console.log("New USDC balance=", usdcUnitsFormat(usdcBalance, 18));
-  console.log("New USDT balance=", usdtUnitsFormat(usdtBalance, 18));
-}
-
-/**
- * Redeems OUSD on local or fork.
- */
-async function redeem(taskArguments, hre) {
-  const addresses = require("../utils/addresses");
-  const {
-    ousdUnits,
-    ousdUnitsFormat,
-    daiUnitsFormat,
-    usdcUnitsFormat,
-    usdtUnitsFormat,
-    isFork,
-    isLocalhost,
-  } = require("../test/helpers");
-
-  if (!isFork && !isLocalhost) {
-    throw new Error("Task can only be used on local or fork");
-  }
-
-  const ousdProxy = await ethers.getContract("OUSDProxy");
-  const ousd = await ethers.getContractAt("OUSD", ousdProxy.address);
-
-  const vaultProxy = await ethers.getContract("VaultProxy");
-  const vault = await ethers.getContractAt("IVault", vaultProxy.address);
-
-  let dai, usdc, usdt;
-  if (isFork) {
-    dai = await hre.ethers.getContractAt(usdtAbi, addresses.mainnet.DAI);
-    usdc = await hre.ethers.getContractAt(usdtAbi, addresses.mainnet.USDC);
-    usdt = await hre.ethers.getContractAt(usdtAbi, addresses.mainnet.USDT);
-  } else {
-    dai = await hre.ethers.getContract("MockDAI");
-    usdc = await hre.ethers.getContract("MockUSDC");
-    usdt = await hre.ethers.getContract("MockUSDT");
-  }
-
-  const numAccounts = Number(taskArguments.num) || defaultNumAccounts;
-  const accountIndex = Number(taskArguments.index) || defaultAccountIndex;
-  const redeemAmount = taskArguments.amount || defaultRedeemAmount;
-
-  const signers = await hre.ethers.getSigners();
-  for (let i = accountIndex; i < accountIndex + numAccounts; i++) {
-    const signer = signers[i];
-    const address = signer.address;
-    console.log(
-      `Redeeming ${redeemAmount} OUSD for account ${i} at address ${address}`
-    );
-
-    // Show the current balances.
-    let ousdBalance = await ousd.balanceOf(address);
-    let daiBalance = await dai.balanceOf(address);
-    let usdcBalance = await usdc.balanceOf(address);
-    let usdtBalance = await usdt.balanceOf(address);
-    console.log("OUSD balance=", ousdUnitsFormat(ousdBalance, 18));
-    console.log("DAI balance=", daiUnitsFormat(daiBalance, 18));
-    console.log("USDC balance=", usdcUnitsFormat(usdcBalance, 6));
-    console.log("USDT balance=", usdtUnitsFormat(usdtBalance, 6));
-
-    // Redeem.
-    await vault
-      .connect(signer)
-      .redeem(ousdUnits(redeemAmount), 0, { gasLimit: 2000000 });
-
-    // Show the new balances.
-    ousdBalance = await ousd.balanceOf(address);
-    daiBalance = await dai.balanceOf(address);
-    usdcBalance = await usdc.balanceOf(address);
-    usdtBalance = await usdt.balanceOf(address);
-    console.log("New OUSD balance=", ousdUnitsFormat(ousdBalance, 18));
-    console.log("New DAI balance=", daiUnitsFormat(daiBalance, 18));
-    console.log("New USDC balance=", usdcUnitsFormat(usdcBalance, 18));
-    console.log("New USDT balance=", usdtUnitsFormat(usdtBalance, 18));
-  }
-}
-
-=======
->>>>>>> ed7ed35e
 // Sends OUSD to a destination address.
 async function transfer(taskArguments) {
   const {
