--- conflicted
+++ resolved
@@ -94,12 +94,7 @@
   console.log(`DAI: ${dai.address}`);
   console.log(`USDC: ${usdc.address}`);
   console.log(`USDT: ${usdt.address}`);
-  console.log(`TUDS: ${tusd.address}`);
-
-  console.log(`DAI: ${dai.address}`);
-  console.log(`USDC: ${usdc.address}`);
-  console.log(`USDT: ${usdt.address}`);
-  console.log(`TUDS: ${tusd.address}`);
+  console.log(`TUSD: ${tusd.address}`);
 
   for (let i = accountIndex; i < accountIndex + numAccounts; i++) {
     const signer = signers[i];
@@ -110,27 +105,6 @@
     } else {
       await dai.connect(signer).mint(daiUnits(fundAmount));
     }
-<<<<<<< HEAD
-    console.log(`  Transferred ${fundAmount} DAI`)
-    if (isFork) {
-      await usdc.connect(binanceSigner).transfer(address, usdcUnits(fundAmount));
-    } else {
-      await usdc.connect(signer).mint(usdcUnits(fundAmount));
-    }
-    console.log(`  Transferred ${fundAmount} USDC`)
-    if (isFork) {
-      await usdt.connect(binanceSigner).transfer(address, usdtUnits(fundAmount));
-    } else {
-      await usdt.connect(signer).mint(usdtUnits(fundAmount));
-    }
-    console.log(`  Transferred ${fundAmount} USDT`)
-    if (isFork) {
-      await tusd.connect(binanceSigner).transfer(address, tusdUnits(fundAmount));
-    } else {
-      await tusd.connect(signer).mint(tusdUnits(fundAmount));
-    }
-    console.log(`  Transferred ${fundAmount} TUSD`)
-=======
     console.log(`  Funded with ${fundAmount} DAI`);
     if (isFork) {
       await usdc
@@ -156,7 +130,6 @@
       await tusd.connect(signer).mint(tusdUnits(fundAmount));
     }
     console.log(`  Funded with ${fundAmount} TUSD`);
->>>>>>> e6e0b204
   }
 }
 
