--- conflicted
+++ resolved
@@ -6,11 +6,8 @@
 const { getClusterInfo } = require("../utils/ssv");
 const { networkMap } = require("../utils/hardhat-helpers");
 const { logTxDetails } = require("../utils/txLogger");
-<<<<<<< HEAD
 const { resolveNativeStakingStrategyProxy } = require("./validator");
-=======
 const { checkPubkeyFormat } = require("./taskUtils");
->>>>>>> 234d6871
 
 const log = require("../utils/logger")("task:ssv");
 
