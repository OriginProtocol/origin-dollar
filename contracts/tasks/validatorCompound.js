--- conflicted
+++ resolved
@@ -108,8 +108,8 @@
  * If the UUID is passed to this function then pubkey, sig, amount are
  * ignored and fetched from the P2P
  */
-<<<<<<< HEAD
 async function stakeValidator({
+  dryrun,
   pubkey,
   sig,
   amount,
@@ -118,9 +118,6 @@
   forkVersion,
   uuid,
 }) {
-=======
-async function stakeValidator({ dryrun, pubkey, sig, amount, uuid }) {
->>>>>>> 44f95161
   const signer = await getSigner();
 
   if (uuid) {
