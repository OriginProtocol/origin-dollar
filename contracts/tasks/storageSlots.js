const path = require("path");
const { promises, existsSync, mkdirSync } = require("fs");
const _ = require("lodash");

const {
  getStorageLayout,
  getVersion,
  getUnlinkedBytecode,
  isCurrentValidationData,
  assertStorageUpgradeSafe,
} = require("@openzeppelin/upgrades-core");

const log = require("../utils/logger")("task:storage");

const isFork = process.env.FORK === "true";

const getStorageFileLocation = (hre, contractName) => {
  const isMainnet = hre.network.name === "mainnet";
  const isArbitrum = hre.network.name === "arbitrumOne";
  const isSonic = hre.network.name === "sonic";
  const isPlume = hre.network.name == "plume";
  const isBase = hre.network.name == "base";
  const forkNetworkName = process.env.FORK_NETWORK_NAME;
  const isArbitrumFork = isFork && forkNetworkName == "arbitrumOne";
  const isSonicFork = isFork && forkNetworkName == "sonic";
  const isMainnetFork = isFork && forkNetworkName == "mainnet";
  const isPlumeFork = isFork && forkNetworkName == "plume";
<<<<<<< HEAD
  const isHoodi = hre.network.name == "hoodi";
  const isHoodiFork = isFork && forkNetworkName == "hoodi";
=======
  const isBaseFork = isFork && forkNetworkName == "base";
>>>>>>> 15ca3021

  let folder = "localhost";
  if (isMainnetFork || isMainnet) {
    folder = "mainnet";
  } else if (isArbitrumFork || isArbitrum) {
    folder = "arbitrumOne";
  } else if (isSonicFork || isSonic) {
    folder = "sonic";
  } else if (isPlumeFork || isPlume) {
    folder = "plume";
<<<<<<< HEAD
  } else if (isHoodiFork || isHoodi) {
    folder = "hoodi";
=======
  } else if (isBaseFork || isBase) {
    folder = "base";
>>>>>>> 15ca3021
  }

  const layoutFolder = `./storageLayout/${folder}/`;
  if (!existsSync(layoutFolder)) {
    mkdirSync(layoutFolder);
  }

  return `${layoutFolder}${contractName}.json`;
};

const getStorageLayoutForContract = async (hre, contractName, contract) => {
  if (!contract) {
    contract = contractName;
  }
  const validations = await readValidations(hre);
  const implFactory = await hre.ethers.getContractFactory(contract);
  const unlinkedBytecode = getUnlinkedBytecode(
    validations,
    implFactory.bytecode
  );
  const version = getVersion(unlinkedBytecode, implFactory.bytecode);

  return getStorageLayout(validations, version);
};

const loadPreviousStorageLayoutForContract = async (hre, contractName) => {
  const location = getStorageFileLocation(hre, contractName);

  // new contract
  if (!existsSync(location)) {
    return null;
  }

  return JSON.parse(await promises.readFile(location, "utf8"));
};

// @dev   contractName and contract can be different when the deploy procedure wants to
//        store a certain contract deployment under a different name as is the name of
//        the contract in the source code.
// @param contract the name of the contract as is in the source code of the contract
// @param contractName a potential override of the contract as is to be stored in the
//        deployment descriptors
const storeStorageLayoutForContract = async (hre, contractName, contract) => {
  const layout = await getStorageLayoutForContract(hre, contractName, contract);
  const storageLayoutFile = getStorageFileLocation(hre, contractName);

  // pretty print storage layout for the contract
  await promises.writeFile(storageLayoutFile, JSON.stringify(layout, null, 2));
  console.log(
    `Storage slots layout for ${contractName} saved to ${storageLayoutFile} `
  );
};

const getAllEligibleContractNames = async (hre) => {
  const contractNames = Object.keys(await hre.deployments.all());

  return contractNames.filter(isContractEligible);
};

const isContractEligible = (contractName) => {
  // These contracts have been deprecated source files are no longer in repo but are still under deployments.
  // For that reason they need to be excluded.
  const excludeContracts = [
    "CurveUSDCStrategy",
    "CurveUSDTStrategy",
    "MinuteTimelock",
    "OpenUniswapOracle",
    "RebaseHooks",
  ];

  // Need to exclude proxies as well since they are not upgradeable
  return (
    !contractName.endsWith("Proxy") &&
    !contractName.startsWith("Mock") &&
    !excludeContracts.includes(contractName)
  );
};

const storeStorageLayoutForAllContracts = async (taskArguments, hre) => {
  const allContracts = await getAllEligibleContractNames(hre);

  for (let i = 0; i < allContracts.length; i++) {
    await storeStorageLayoutForContract(hre, allContracts[i]);
  }
};

const assertStorageLayoutChangeSafeForAll = async (taskArguments, hre) => {
  const allContracts = await getAllEligibleContractNames(hre);

  for (let i = 0; i < allContracts.length; i++) {
    await assertUpgradeIsSafe(hre, allContracts[i]);
  }
};

const assertStorageLayoutChangeSafe = async (taskArguments, hre) => {
  const contractName = taskArguments.name;

  await assertUpgradeIsSafe(hre, contractName);
};

const showStorageLayout = async (taskArguments, hre) => {
  const contractName = taskArguments.name;

  let layout = await getStorageLayoutForContract(hre, contractName);
  layout = enrichLayoutData(layout);
  visualizeLayoutData(layout);
};

const assertUpgradeIsSafe = async (hre, contractName) => {
  if (!isContractEligible(contractName)) {
    log(`Skipping storage slot validation of ${contractName}.`);
    return true;
  }

  const layout = await getStorageLayoutForContract(hre, contractName);

  const oldLayout = await loadPreviousStorageLayoutForContract(
    hre,
    contractName
  );
  if (!oldLayout) {
    log(
      `Previous storage layout for ${contractName} not found. Treating ${contractName} as a new contract.`
    );
  } else {
    // 3rd param is opts.unsafeAllowCustomTypes
    assertStorageUpgradeSafe(oldLayout, layout, false);
    console.log(`[storage-slots] Contract ${contractName} is safe for upgrade`);
  }
};

function getValidationsCachePath(hre) {
  return path.join(hre.config.paths.cache, "validations.json");
}

class ValidationsCacheNotFound extends Error {
  constructor() {
    super(
      "Validations cache not found. Recompile with `hardhat compile --force`"
    );
  }
}

class ValidationsCacheOutdated extends Error {
  constructor() {
    super(
      "Validations cache is outdated. Recompile with `hardhat compile --force`"
    );
  }
}

const visualizeLayoutData = (layout) => {
  const slotGroups = _.groupBy(
    layout.storage,
    (storageItem) => storageItem.startSlot
  );
  const printSlot = (startSlotNumber, slotVariables) => {
    const endSlotNumber = parseInt(
      _.max(slotVariables.map((sv) => sv.endSlot))
    );
    let title;

    if (parseInt(startSlotNumber) === endSlotNumber) {
      title = ` slot ${startSlotNumber} `;
    } else {
      title = ` slots ${startSlotNumber} - ${endSlotNumber} `;
    }

    const variableTexts = slotVariables.map((sv) => {
      const text = `${sv.contract}[${sv.label}]: ${
        layout.types[sv.type].label
      }`;
      return text;
    });

    const maxTextLength = _.max(variableTexts.map((text) => text.length));
    const boxSize = maxTextLength + 4;
    const titlePadding = boxSize - title.length - 2;

    console.log(
      ` ${"".padStart(
        Math.floor(titlePadding / 2.0),
        "_"
      )}${title}${"".padStart(Math.ceil(titlePadding / 2.0), "_")}`
    );
    console.log(`/${"".padStart(boxSize - 2, " ")}\\`);
    variableTexts.forEach((varText) =>
      console.log(
        `| ${varText}${"".padStart(boxSize - varText.length - 4, " ")} |`
      )
    );
    console.log(`\\${"".padStart(boxSize - 2, "_")}/`);
    console.log("");
  };

  Object.keys(slotGroups).forEach((startSlot) => {
    const slotVariables = slotGroups[startSlot];
    printSlot(startSlot, slotVariables);
  });
};

/* Description of how solidity slots behave:
 * - https://kubertu.com/blog/solidity-storage-in-depth/
 */
const enrichLayoutData = (layout) => {
  // assign how many bits each variable takes and if it requires a new slot
  layout.storage = layout.storage.map((sItem) => {
    // does storage item need to start a new slot
    sItem.newSlot = false;
    const arrayRegex = /^t_array\((.*)\)(.*)_storage$/;
    const contractRegex = /^t_contract\(.*$/;
    const structRegex = /^t_struct\(.*$/;
    const mappingRegex = /^t_mapping\((.*),(.*)\)$/;

    const itemToBytesMap = {
      t_address: 160,
      t_bool: 8,
      t_uint8: 8,
      t_uint16: 16,
      t_uint24: 24,
      t_uint32: 32,
      t_uint64: 64,
      t_uint128: 128,
      t_uint256: 256,
      t_int8: 8,
      t_int16: 16,
      t_int24: 24,
      t_int32: 32,
      t_int64: 64,
      t_int128: 128,
      t_int256: 256,
    };

    if (itemToBytesMap[sItem.type]) {
      sItem.bits = itemToBytesMap[sItem.type];
    } else if (arrayRegex.test(sItem.type)) {
      sItem.newSlot = true;
      const matchGroups = sItem.type.match(arrayRegex);
      const itemType = matchGroups[1];
      const arrayType = matchGroups[2];

      // dynamic array
      if (arrayType === "dyn") {
        // the first slot of the dynamic array only contains the length of the array
        sItem.bits = 256;
      } else {
        const fixedArraySize = parseInt(arrayType);
        sItem.bits = [...Array(fixedArraySize).keys()].map(
          () => itemToBytesMap[itemType]
        );
      }
    } else if (mappingRegex.test(sItem.type)) {
      sItem.newSlot = true;
      sItem.bits = 256;
    } else if (contractRegex.test(sItem.type)) {
      // TODO verify that reference to another contract takes as many bits as address type
      sItem.bits = 160;
    } else if (structRegex.test(sItem.type)) {
      throw new Error(
        "\x1b[31mStructures are not yet supported. Logic needs to be updated (probably with recursion) \x1b[0m"
      );
    } else if (sItem.type === "t_string_storage") {
      sItem.newSlot = true;
      sItem.bits = 256;
    } else {
      throw new Error(
        `\x1b[31mUnexpected solidity type: ${sItem.type}  for item: ${sItem.label} located in ${sItem.src}\x1b[0m`
      );
    }

    return sItem;
  });

  let currentSlot = 0;
  let currentSlotBits = 0;
  // assign slots to mappings
  layout.storage = layout.storage.map((sItem) => {
    // current slot is not empty and new slot is required
    if (sItem.newSlot && currentSlotBits !== 0) {
      currentSlot += 1;
      currentSlotBits = 0;
    }

    const addBitsToSlot = (bits) => {
      if (currentSlotBits + bits > 256) {
        currentSlot += 1;
        currentSlotBits = bits;
      } else {
        currentSlotBits += bits;
      }
    };

    if (Array.isArray(sItem.bits)) {
      // arrays always start with a fresh slot and we can set it before the bits calculation
      sItem.startSlot = currentSlot;

      sItem.bits.forEach((bitItem) => {
        addBitsToSlot(bitItem);
      });
    } else {
      addBitsToSlot(sItem.bits);
      sItem.startSlot = currentSlot;
    }

    // storage slot span of the variable
    sItem.endSlot = currentSlot;
    return sItem;
  });

  return layout;
};

const readValidations = async (hre) => {
  const cachePath = getValidationsCachePath(hre);
  try {
    const data = JSON.parse(await promises.readFile(cachePath, "utf8"));
    if (!isCurrentValidationData(data)) {
      await promises.unlink(cachePath);
      throw new ValidationsCacheOutdated();
    }
    return data;
  } catch (e) {
    if (e.code === "ENOENT") {
      throw new ValidationsCacheNotFound();
    } else {
      throw e;
    }
  }
};

module.exports = {
  storeStorageLayoutForAllContracts,
  assertStorageLayoutChangeSafe,
  assertStorageLayoutChangeSafeForAll,
  assertUpgradeIsSafe,
  storeStorageLayoutForContract,
  showStorageLayout,
};<|MERGE_RESOLUTION|>--- conflicted
+++ resolved
@@ -20,17 +20,14 @@
   const isSonic = hre.network.name === "sonic";
   const isPlume = hre.network.name == "plume";
   const isBase = hre.network.name == "base";
+  const isBaseFork = isFork && forkNetworkName == "base";
   const forkNetworkName = process.env.FORK_NETWORK_NAME;
   const isArbitrumFork = isFork && forkNetworkName == "arbitrumOne";
   const isSonicFork = isFork && forkNetworkName == "sonic";
   const isMainnetFork = isFork && forkNetworkName == "mainnet";
   const isPlumeFork = isFork && forkNetworkName == "plume";
-<<<<<<< HEAD
   const isHoodi = hre.network.name == "hoodi";
   const isHoodiFork = isFork && forkNetworkName == "hoodi";
-=======
-  const isBaseFork = isFork && forkNetworkName == "base";
->>>>>>> 15ca3021
 
   let folder = "localhost";
   if (isMainnetFork || isMainnet) {
@@ -41,13 +38,10 @@
     folder = "sonic";
   } else if (isPlumeFork || isPlume) {
     folder = "plume";
-<<<<<<< HEAD
   } else if (isHoodiFork || isHoodi) {
     folder = "hoodi";
-=======
   } else if (isBaseFork || isBase) {
     folder = "base";
->>>>>>> 15ca3021
   }
 
   const layoutFolder = `./storageLayout/${folder}/`;
