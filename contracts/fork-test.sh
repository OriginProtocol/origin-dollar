--- conflicted
+++ resolved
@@ -47,10 +47,6 @@
     if [ -z "$LOCAL_PROVIDER_URL" ]; then
         cp -r deployments/mainnet deployments/hardhat
         echo "No running node detected spinning up a fresh one"
-<<<<<<< HEAD
-        # params+="--deploy-fixture "
-=======
->>>>>>> 9640fab6
     else
         if ! command -v jq &> /dev/null
         then
