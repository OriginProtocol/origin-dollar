# Contract Development

## Prettier

Both Solidity and JavaScript code are formatted using [Prettier](https://prettier.io/).

The configuration for Prettier is in [.prettierrc](./.prettierrc).
This should already be configured in the VS Code settings file [.vscode/settings.json](../.vscode/settings.json). [.prettierignore](./.prettierignore) is used to ignore files from being formatted.

The following package scripts can be used to format code:

```
# Check for any formatting issues
pnpm prettier:check

# Format all Solidity files
pnpm prettier:sol

# Format all JavaScript files
pnpm prettier:js

# Format both Solidity and JavaScript files
pnpm prettier
```

## Linter

[solhit](https://protofire.github.io/solhint/) is used to lint Solidity code. The configuration for solhint is in [.solhint.json](./.solhint.json). [.solhintignore](./.solhintignore) is used to ignore Solidity files from being linted.

[eslint](https://eslint.org/) is used to lint JavaScript code. The configuration for eslint is in [.eslintrc.js](./.eslintrc.js).

```
# Check for any Solidity linting issues
pnpm lint:sol

# Check for any JavaScript linting issues
pnpm lint:sol

# Check for any Solidity or JavaScript linting issues
pnpm lint
```

## Slither

### Install slither

If you use the slither documented "pip3 install slither-analyzer" there might be problems with package collisions. Just use pipx that installs any package and all dependencies in sandbox to circumvent the issue: `pipx install slither-analyzer`

#### Troubleshooting

Run `slither --version` and make sure it is >= 0.10.0. If the version is lower it is possible that pipx has used an older version of the python to create a virtual environment and install the slither package. E.g. Slither 0.10.0 requires python >= 3.8.0 and if lower one is available a lower version of slither shall be installed. To mitigate:

```
# uninstall slither analyzer (which also uninstalls virtual environment)
pipx uninstall slither-analyzer

# make sure your python3 version is above 3.8.0 (if not update it)
python3 --version

# using python3 install slither-analyzer again - this will also create a new python virtual environment with the forced python version. Verbose flat can provide useful information
pipx install slither-analyzer --python [/usr/local/bin/python3 - adjust if required] --verbose
```

[Slither](https://github.com/crytic/slither#slither-the-solidity-source-analyzer) is used to for Solidity static analysis.

The [Slither installation](https://github.com/crytic/slither#how-to-install) instruction.

```
## Run Slither
pnpm slither
```

## Hardhat

[Hardhat](https://hardhat.org/) is used to compile, test, and deploy contracts. The configuration for Hardhat is in [hardhat.config.js](./hardhat.config.js).

```
# Compile changed contracts
pnpm hardhat compile

# Recompile all contracts
pnpm clean
pnpm hardhat compile
```

Alternatively, the Hardhat companion npm package [hardhat-shorthand](https://www.npmjs.com/package/hardhat-shorthand) can be used as a shorthand for npx hardhat. Installation instructions can be found [here](https://hardhat.org/hardhat-runner/docs/guides/command-line-completion#installation).

```
## Compile
hh compile

## Tasks
hh task
```

## Testing

### Unit Tests

Hardhat tests are used for contract unit tests which are under the [test](./test) folder. Contract mocks are under the [contracts/mocks](./contracts/mocks) folder.

```
# Run all unit tests
pnpm test
```

### Fork Tests

Set your `PROVIDER_URL` and desired `BLOCK_NUMBER` in your [.env](./.env) file. The can be copied from [dev.env](./dev.env).

```
# in one terminal
pnpm run node

# in another terminal
pnpm test:fork
```

See [Fork Tests](./fork-test.md) for more information.

### Hot Deploys

You can enable the "hot deploy" mode when doing fork testing development. The mode enables updating the contract code much faster and more conveniently comparing to running deploy scripts. Each time a fork test suite is ran, the configured contracts are updated

To enable Hot Deploys set the HOT_DEPLOY variable in the contracts/.env file. Enable various modes using comma separated flags to direct which contracts need source updated (in the node runtime):

- strategy -> strategy contract associated to fixture
- vaultCore -> vaultCore or oethVaultCore depending on the nature of the fixture
- vaultAdmin -> vaultAdmin or oethVaultAdmin depending on the nature of the fixture
- harvester -> harvester or oethHarvester (not yet supported)

example: HOT_DEPLOY=strategy,vaultCore,vaultAdmin,harvester

#### Supporting new fixtures / contracts

Each fixture from the `_fixture.js` file needs to have custom support added for hot deploys. Usually that consists of creating constructor arguments for the associated strategy contract and mapping the fixture to strategy contracts needing the update. See how things work in "contracts/test/\_hot-deploy.js"

### Echidna tests

[Echidna](https://github.com/crytic/echidna#echidna-a-fast-smart-contract-fuzzer-) is used for fuzzing tests.

Installation instructions can be found [here](https://github.com/crytic/echidna#installation).

```
# Run Echidna tests
pnpm echidna
```

## Logger

A logger using the [debug](https://www.npmjs.com/package/debug) packages is used for logging tests and tasks.

To use, import the [utils/logger.js](./utils/logger.js) file and specify the module you are logging from. For example

```js
const log = require("../utils/logger")("module-name");
log("something interesting happened");
```

The module name is appended to `origin:`, so the above example would log `origin:module-name something interesting happened`.

To enable, export the `DEBUG` environment variable.

```
# enable all logging
export DEBUG=origin*

# enable logging for a specific module
export DEBUG=origin:module-name*
```

Example module names

- utils:1inch
- utils:curve
- test:unit:vault
- test:fork:vault
- test:fork:oeth:metapool

## Contract Sizes

The Hardhat plug-in [hardhat-contract-sizer](https://www.npmjs.com/package/hardhat-contract-sizer) is used to report the size of contracts.

This is not enabled by default. To enable, export the `CONTRACT_SIZE` environment variable.

```
export CONTRACT_SIZE=true
```

The contract sizes will be output after the contracts are compiled. Here's a sample of the first few.

```
Compiled 155 Solidity files successfully
 ·-----------------------------------------|--------------------------------|--------------------------------·
 |  Solc version: 0.8.7                    ·  Optimizer enabled: true       ·  Runs: 200                     │
 ··········································|································|·································
 |  Contract Name                          ·  Deployed size (KiB) (change)  ·  Initcode size (KiB) (change)  │
 ··········································|································|·································
 |  AaveStrategy                           ·                     11.427 ()  ·                     11.583 ()  │
 ··········································|································|·································
 |  AaveStrategyProxy                      ·                      2.438 ()  ·                      2.591 ()  │
 ··········································|································|·································
 |  Address                                ·                      0.084 ()  ·                      0.138 ()  │
```

## Gas Usage

The Hardhat plug-in [hardhat-gas-reporter](https://github.com/cgewecke/hardhat-gas-reporter#hardhat-gas-reporter) is used to report gas usage of unit and fork tests.

This is not enabled by default. To enable, export the `REPORT_GAS` environment variable.

```
export REPORT_GAS=true
```

If enabled, the gas usage will be output in a table after the tests have executed. For example

```
·--------------------------------|---------------------------|-------------|-----------------------------·
|      Solc version: 0.8.7       ·  Optimizer enabled: true  ·  Runs: 200  ·  Block limit: 30000000 gas  │
·································|···························|·············|······························
|  Methods                                                                                               │
··············|··················|·············|·············|·············|···············|··············
|  Contract   ·  Method          ·  Min        ·  Max        ·  Avg        ·  # calls      ·  eur (avg)  │
··············|··················|·············|·············|·············|···············|··············
|  ERC20      ·  approve         ·      26080  ·      65406  ·      39783  ·           96  ·          -  │
··············|··················|·············|·············|·············|···············|··············
|  ERC20      ·  transfer        ·      51427  ·      88327  ·      61066  ·           90  ·          -  │
··············|··················|·············|·············|·············|···············|··············
|  MockVault  ·  mint            ·     554883  ·     576124  ·     564880  ·            4  ·          -  │
··············|··················|·············|·············|·············|···············|··············
|  MockWETH   ·  deposit         ·          -  ·          -  ·      27938  ·           10  ·          -  │
··············|··················|·············|·············|·············|···············|··············
|  OETHVault  ·  setVaultBuffer  ·      34984  ·      56956  ·      45970  ·            2  ·          -  │
··············|··················|·············|·············|·············|···············|··············
|  OETHVault  ·  swapCollateral  ·     482418  ·    1018400  ·     705017  ·           57  ·          -  │
··············|··················|·············|·············|·············|···············|··············
|  Deployments                   ·                                         ·  % of limit   ·             │
·································|·············|·············|·············|···············|··············
|  MockOETHOracleRouterNoStale   ·          -  ·          -  ·     529194  ·        1.8 %  ·          -  │
·································|·············|·············|·············|···············|··············
|  MockOracleRouterNoStale       ·          -  ·          -  ·     743016  ·        2.5 %  ·          -  │
```

## Signers

When using Hardhat tasks, there are a few options for specifying the wallet to send transactions from.

1. Primary key
2. Impersonate
3. Defender Relayer

### Primary Key

The primary key of the account to be used can be set with the `DEPLOYER_PK` or `GOVERNOR_PK` environment variables. These are traditionally used for contract deployments.

> Add `export HISTCONTROL=ignorespace` to your shell config, eg `~/.profile` or `~/.zprofile`, so any command with a space at the start won’t go into your history file.

When finished, you can unset the `DEPLOYER_PK` and `GOVERNOR_PK` environment variables so they aren't accidentally used.

```
unset DEPLOYER_PK
unset GOVERNOR_PK
```

### Impersonate

If using a fork test or node, you can impersonate any externally owned account or contract. Export `IMPERSONATE` with the address of the account you want to impersonate. The account will be funded with some Ether. For example

```
export IMPERSONATE=0xF14BBdf064E3F67f51cd9BD646aE3716aD938FDC
```

When finished, you can stop impersonating by unsetting the `IMPERSONATE` environment variable.

```
unset IMPERSONATE
```

### Defender Relayer

Open Zeppelin's [Defender](https://defender.openzeppelin.com/) product has a [Relayer](https://docs.openzeppelin.com/defender/v2/manage/relayers) service that is a managed wallet. It handles the nonce, gas, signing and sending of transactions.

To use a [Relayer](https://defender.openzeppelin.com/v2/#/manage/relayers) account, first log into Defender and create an API key for the account you want to use. Use the generated API key and secret to set the `DEFENDER_API_KEY` and `DEFENDER_API_SECRET` environment variables.

```
export DEFENDER_API_KEY=
export DEFENDER_API_SECRET=
```

Once you have finished sending your transactions, the API key for hte Relayer account should be deleted in Defender and the environment variables unset.

```
unset DEFENDER_API_KEY
unset DEFENDER_API_SECRET
```

### Deploying Defender Actions

Actions are used to run operational jobs are specific times or intervals.

[rollup](https://rollupjs.org/) is used to bundle Actions source code in
[/scripts/defender-actions](./scripts/defender-actions) into a single file that can be uploaded to Defender. The
implementation was based off
[Defender Actions example using Rollup](https://github.com/OpenZeppelin/defender-autotask-examples/tree/master/rollup).
The rollup config is in [/scripts/defender-actions/rollup.config.cjs](./scripts/defender-actions/rollup.config.cjs). The
outputs are written to task specific folders under [/scripts/defender-actions/dist](./scripts/defender-actions/dist/).

The [defender-autotask CLI](https://www.npmjs.com/package/@openzeppelin/defender-autotask-client) is used to upload the
Action code to Defender. For this to work, a Defender Team API key with `Manage Actions` capabilities is needed. This
can be generated by a Defender team admin under the `Manage` tab on the top right of the UI and then `API Keys` on the
left menu. Best to unselect all capabilities except `Manage Actions`.

Save the Defender Team API key and secret to your `.env` file.

```
# Open Zeppelin Defender Team API key
DEFENDER_TEAM_KEY=
DEFENDER_TEAM_SECRET=
```

The following will bundle the Actions code ready for upload.

```
cd ./scripts/defender-actions

npx rollup -c
```

The following will upload the different Action bundles to Defender.

```sh
# change to the defender-actions folder
cd ./scripts/defender-actions
npx rollup -c

# Set the DEFENDER_TEAM_KEY and DEFENDER_TEAM_SECRET environment variables in the .env file

# Set the DEBUG environment variable to oeth* for the Defender Action
yarn hardhat setActionVars --id f4b5b8d4-82ff-483f-bfae-9fef015790ca
yarn hardhat setActionVars --id e2929f53-db56-49b2-b054-35f7df7fc4fb
yarn hardhat setActionVars --id 12c153c8-c5ca-420b-9696-e80c827996d1
yarn hardhat setActionVars --id 6e4f764d-4126-45a5-b7d9-1ab90cd3ffd6
yarn hardhat setActionVars --id 84988850-6816-4074-8e7b-c11cb2b32e7e
yarn hardhat setActionVars --id f92ea662-fc34-433b-8beb-b34e9ab74685
yarn hardhat setActionVars --id b1d831f1-29d4-4943-bb2e-8e625b76e82c

# Mainnet
yarn hardhat updateAction --id f4b5b8d4-82ff-483f-bfae-9fef015790ca --file registerValidators
yarn hardhat updateAction --id 12c153c8-c5ca-420b-9696-e80c827996d1 --file stakeValidators
yarn hardhat updateAction --id e2929f53-db56-49b2-b054-35f7df7fc4fb --file doAccounting
yarn hardhat updateAction --id 6e4f764d-4126-45a5-b7d9-1ab90cd3ffd6 --file harvest
yarn hardhat updateAction --id 84988850-6816-4074-8e7b-c11cb2b32e7e --file sonicRequestWithdrawal
yarn hardhat updateAction --id f92ea662-fc34-433b-8beb-b34e9ab74685 --file sonicClaimWithdrawals
yarn hardhat updateAction --id b1d831f1-29d4-4943-bb2e-8e625b76e82c --file claimBribes
```

`rollup` can be installed globally to avoid the `npx` prefix.

### Encrypting / decrypting validator private keys

When handling secrets, it is important they can not be compromised. For that reason, we have put security in place to make sure that private keys of validators are encrypted at rest and can be securely decrypted.

P2P's API uses a Elliptic-curve Diffie–Hellman (ECDH) protocol to encrypt the validator private keys.

The process is as follows:

1. Origin creates an Elliptic-curve key using the secp256r1 (prime256v1) curve.
2. The public key is encoded to P2P's required format.
3. The encoded public key is included in the `ecdhPublicKey` field of P2P's Create SSV API requests.
4. P2P includes the encrypted validator private key in the response to Check Status API requests. Specifically, the `ecdhEncryptedPrivateKey` field of the `encryptedShares` array of validators.
5. Origin stores the encrypted validator private key in an AWS S3 bucket.
6. Origin uses the private key to decrypt the encrypted validator private keys if ever needed.

#### Storing encrypted validator private keys

Defender Action that operates the validators will by default request a validator with encrypted private keys and store those encrypted keys in the `validator-keys` S3 bucket. Each validator private key is one S3 object and the name of the object is the pubkey (schema: [pubkey].json) of the validator. The S3 bucket has versioning enabled so we can always retrieve possibly overwritten / deleted objects.

#### Storing the master private key

The master private key is used to decrypt the validator private keys. It is encrypted using AWS KMS

1. The master private key is generated locally using the `genECDHKey` Hardhat task
2. The master private key is encrypted using AWS KMS using the `encryptMasterPrivateKey` Hardhat task
3. The encrypted master private key is kept out of the repo and securely shared with the team members who need it.

#### Decrypting validator private keys

The process is as follows:

1. The encrypted master private key is decrypted using AWS KMS
2. The master private key is used to decrypt the encrypted validator private key

In order to obtain the private key (for decrypting validator private keys), one needs to obtain the AWS KMS encrypted private key and store it in an `VALIDATOR_MASTER_ENCRYPTED_PRIVATE_KEY` environment variable (ask around in smart contract engineering to get it).

Fetch the API keys for AWS IAM user `validator_key_manager` and set them in the `AWS_ACCESS_KEY_ID` & `AWS_SECRET_ACCESS_KEY` environment variables.
Now you should be able to decrypt validator private keys that are stored in the `validator-keys` S3 bucket by running `npx hardhat masterDecrypt --message [ENCRYPTED_PRIVATE_KEY_FROM_BUCKET]`

**Example**: to test that the decryption works correctly and master key is setup right run the following

```
npx hardhat masterDecrypt --message BC8uniIOqEqqdt6/5MFtZRFpw9jCvVQsGpl893hQTo/MAMDefyyjGkngH39qBHPClDDdUFa9sEPJcS0qUrHJc9SXatYRvINprXTEPSUqbTAAUpBfiuX0gHyAW5cLJp5SAYsgU4rMxZAjtSof56oHQ0c3PGzz/9CBhEeSbFiboz7a/CDYm4adDUt1CbQdN0tKaQ==

#should produce
Validator public key: 90db8ae56a9e741775ca37dd960606541306974d4a998ef6a6227c85a973fc1d9d9b400cd38a2bfa337cc594cf060437
```

## Contract Verification

The Hardhat plug-in [@nomiclabs/hardhat-verify](https://www.npmjs.com/package/@nomiclabs/hardhat-etherscan) is used to verify contracts on Etherscan. Etherscan has migrated to V2 api where all the chains use the same endpoint. Hardhat verify should be run with `--contract` parameter otherwise there is a significant slowdown while hardhat is gathering contract information.

### Auto-verification
<<<<<<< HEAD
When deploying contracts, set `VERIFY_CONTRACTS=true` environment variable to verify contract immediately after deployment with no manual action.
```
VERIFY_CONTRACTS=true npx hardhat deploy:mainnet
```
=======

When deploying contracts, set `VERIFY_CONTRACTS=true` environment variable to verify contract immediately after deployment with no manual action.

```
VERIFY_CONTRACTS=true npx hardhat deploy:mainnet
```

>>>>>>> 172f9c43
If it reverts for any reason, it'll print out the command that you can use to run manually or debug.

### Manual verification

**IMPORTANT:**

- Currently only yarn works. Do not use npx/pnpm
- Also if you switch package manager do run "hardhat compile" first to mitigate potential bytecode mismatch errors

There's an example

```
yarn hardhat --network mainnet verify --contract contracts/vault/VaultAdmin.sol:VaultAdmin 0x31a91336414d3B955E494E7d485a6B06b55FC8fB
```

Example with constructor parameters passed as command params

```
yarn hardhat verify --network mainnet 0x0FC66355B681503eFeE7741BD848080d809FD6db --contract contracts/poolBooster/PoolBoosterFactoryMerkl.sol:PoolBoosterFactoryMerkl 0x856c4Efb76C1D1AE02e20CEB03A2A6a08b0b8dC3 0x4FF1b9D9ba8558F5EAfCec096318eA0d8b541971 0xAA8af8Db4B6a827B51786334d26349eb03569731 0x8BB4C975Ff3c250e0ceEA271728547f3802B36Fd
```

Example with constructor parameters saved to file and file path passed to the command

```
echo "module.exports = [[
  \"0x0000000000000000000000000000000000000001\",
  \"0xe75d77b1865ae93c7eaa3040b038d7aa7bc02f70\"
}]" > flux-args.js
npx hardhat --network mainnet verify --contract contracts/strategies/FluxStrategy.sol:FluxStrategy --constructor-args flux-args.js 0x57d49c28Cf9A0f65B1279a97eD01C3e49a5A173f
```

`hardhat-deploy` package offers a secondary way to verify contracts, where constructor parameters don't need to be passed into the verification call. Since Etherscan has migrated to V2 api this approach is no longer working. `etherscan-verify` call uses `hardhat verify` under the hood.

```
yarn hardhat etherscan-verify --network mainnet --api-url https://api.etherscan.io
```

#### Addressing verification slowdowns

Profiling the `hardhat-verify` prooved that when the `hardhat verify` is ran without --contract parameter
it can take up to 4-5 minutes to gather the necessary contract information.
Use `--contract` e.g. `--contract contracts/vault/VaultAdmin.sol:VaultAdmin` to mitigate the issue.

#### Migration to full support of Etherscan V2 api

Migrating to Etherscan V2 has been attempted with no success.
Resources:

- migration guid by Etherscan: https://docs.etherscan.io/v2-migration
- guide for Hardhat setup: https://docs.etherscan.io/contract-verification/verify-with-hardhat. (note upgrading @nomicfoundation/hardhat-verify to 2.0.14 didn't resolve the issue last time)
- openzeppelin-upgrades claims to have solved the issue in 3.9.1 version of the package: https://github.com/OpenZeppelin/openzeppelin-upgrades/issues/1165 Not only does this not solve the verification issue, it is also a breaking change for our repo.

Good luck when attempting to solve this.

### Deployed contract code verification

To verify the deployed contract against the locally compiled contracts sol2uml from Nick Addison is convenient:

```
sol2uml diff [0x_address_of_the_deployed_contract] .,node_modules
```

## Continuous Integration

[GitHub Actions](https://github.com/features/actions) are used for the build. The configuration for GitHub Actions is in [.github/workflows/defi.yml](../.github/workflows/defi.yml). The action workflows can be found at https://github.com/OriginProtocol/origin-dollar/actions.

There are separate actions for:

- Contract formatting and linting
- Dapp formatting and linting
- Slither static analysis
- Unit tests
- Fork tests

## Coverage

The Hardhat plug-in [solidity-coverage](https://github.com/sc-forks/solidity-coverage#solidity-coverage) is used to gather Solidity code coverage. The configuration is in [.solcover.js](./.solcover.js). The coverage output is written to `coverage.json`.

[Codecov](https://about.codecov.io/) is used to report Solidity code coverage. The coverage reports for this repository can be found [here](https://app.codecov.io/gh/OriginProtocol/origin-dollar).

```
# Unit test coverage
pnpm test:coverage

# For test coverage
pnpm test:fork:coverage
```

The CI will upload the coverage reports to Codecov if they complete successfully.

## Active yield forwards

Here is the list of active yield forwards (which shall be removed once Monitoring shall be able to display it):
| Chain | From | To |
|-------|------------------------------------|-------------------------------------------|
| sonic | addresses.sonic.Shadow.OsEco.pool | addresses.sonic.Shadow.OsEco.yf_treasury |
| sonic | addresses.sonic.SwapX.OsHedgy.pool | addresses.sonic.SwapX.OsHedgy.yf_treasury |
| sonic | 0x51caf8b6d184e46aeb606472258242aacee3e23b (SwapX: MOON/OS ) | 0xa9d3b1408353d05064d47daf0dc98e104eb9c98a |
| sonic | 0x0666b11a59f02781854e778687ce312d6b306ce4 (SwapX: BOL/OS) | 0x3ef000Bae3e8105be55F76FDa784fD7d69CFf30e |
| sonic | 0x6feae13b486a225fb2247ccfda40bf8f1dd9d4b1 (SwapX: OS/EGGS) | 0x98Fc4CE3dFf1d0D7c9dF94f7d9b4E6E6468D5EfF |
| sonic | 0xbb9e9f35e5eda1eeed3d811366501d940866268f (Metropolis: BRUSH/OS) | 0x3b99636439FBA6314C0F52D35FEd2fF442191407 |
| sonic | 0x2e585b96a2ef1661508110e41c005be86b63fc34 (HOG Genesis reward pool) | 0xF0E3E07e11bFA26AEB0C0693824Eb0BF1653AE77 |
| sonic | SwapX.OsSfrxUSD.pool | address t.b.a (PB) |
| sonic | SwapX.OsScUSD.pool | address t.b.a (PB) |
| sonic | SwapX.OsSilo.pool | address t.b.a (PB) |
| sonic | SwapX.OsFiery.pool | address t.b.a (PB) |
| sonic | Equalizer.WsOs.pool | address t.b.a (PB) |
| sonic | Equalizer.ThcOs.pool | address t.b.a (PB) |
| | | |<|MERGE_RESOLUTION|>--- conflicted
+++ resolved
@@ -410,20 +410,13 @@
 The Hardhat plug-in [@nomiclabs/hardhat-verify](https://www.npmjs.com/package/@nomiclabs/hardhat-etherscan) is used to verify contracts on Etherscan. Etherscan has migrated to V2 api where all the chains use the same endpoint. Hardhat verify should be run with `--contract` parameter otherwise there is a significant slowdown while hardhat is gathering contract information.
 
 ### Auto-verification
-<<<<<<< HEAD
+
 When deploying contracts, set `VERIFY_CONTRACTS=true` environment variable to verify contract immediately after deployment with no manual action.
+
 ```
 VERIFY_CONTRACTS=true npx hardhat deploy:mainnet
 ```
-=======
-
-When deploying contracts, set `VERIFY_CONTRACTS=true` environment variable to verify contract immediately after deployment with no manual action.
-
-```
-VERIFY_CONTRACTS=true npx hardhat deploy:mainnet
-```
-
->>>>>>> 172f9c43
+
 If it reverts for any reason, it'll print out the command that you can use to run manually or debug.
 
 ### Manual verification
