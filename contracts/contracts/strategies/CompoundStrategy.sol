--- conflicted
+++ resolved
@@ -61,31 +61,6 @@
     }
 
     /**
-<<<<<<< HEAD
-=======
-     * @dev Remove all assets from platform and send them to Vault contract.
-     */
-    function withdrawAll() external onlyVaultOrGovernor nonReentrant {
-        for (uint256 i = 0; i < assetsMapped.length; i++) {
-            // Redeem entire balance of cToken
-            ICERC20 cToken = _getCTokenFor(assetsMapped[i]);
-            if (cToken.balanceOf(address(this)) > 0) {
-                require(
-                    cToken.redeem(cToken.balanceOf(address(this))) == 0,
-                    "Redeem failed"
-                );
-                // Transfer entire balance to Vault
-                IERC20 asset = IERC20(assetsMapped[i]);
-                asset.safeTransfer(
-                    vaultAddress,
-                    asset.balanceOf(address(this))
-                );
-            }
-        }
-    }
-
-    /**
->>>>>>> 208c0e5a
      * @dev Get the total asset value held in the platform
      *      This includes any interest that was generated since depositing
      *      Compound exchange rate between the cToken and asset gradually increases,
