--- conflicted
+++ resolved
@@ -18,9 +18,8 @@
     event SkippedWithdrawal(address asset, uint256 amount);
 
     /**
-     * @dev Collect accumulated COMP and send to Vault.
-     */
-<<<<<<< HEAD
+     * @dev Collect accumulated COMP and send to Harvester.
+     */
     function collectRewardTokens()
         external
         override
@@ -28,9 +27,6 @@
         nonReentrant
     {
         // Claim COMP from Comptroller
-=======
-    function collectRewardToken() external override onlyVault nonReentrant {
->>>>>>> 14b74c8f
         ICERC20 cToken = _getCTokenFor(assetsMapped[0]);
         IComptroller comptroller = IComptroller(cToken.comptroller());
         // Only collect from active cTokens, saves gas
