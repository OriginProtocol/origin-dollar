--- conflicted
+++ resolved
@@ -23,11 +23,7 @@
     address public immutable WETH_TOKEN_ADDRESS;
     /// @notice The address of the beacon chain deposit contract
     address public immutable BEACON_CHAIN_DEPOSIT_CONTRACT;
-<<<<<<< HEAD
-    /// @notice SSV Network contract used to interface with
-=======
     /// @notice The address of the SSV Network contract used to interface with
->>>>>>> 8a64dc8a
     address public immutable SSV_NETWORK_ADDRESS;
 
     /// @notice Address of the registrator - allowed to register, exit and remove validators
@@ -85,25 +81,13 @@
 
     /// @notice Stakes WETH to the node validators
     /// @param validators A list of validator data needed to stake.
-<<<<<<< HEAD
-    /// The ValidatorStakeData struct contains the pubkey, signature and depositDataRoot.
-    /// @dev Only accounts with the Operator role can call this function.
-=======
     /// The `ValidatorStakeData` struct contains the pubkey, signature and depositDataRoot.
     /// Only the registrator can call this function.
->>>>>>> 8a64dc8a
     function stakeEth(ValidatorStakeData[] calldata validators)
         external
         onlyRegistrator
         whenNotPaused
     {
-<<<<<<< HEAD
-        uint256 requiredWETH = validators.length * 32 ether;
-        uint256 wethBalance = getWETHBalanceEligibleForStaking();
-        if (wethBalance < requiredWETH) {
-            revert InsufficientWETH(wethBalance, requiredWETH);
-        }
-=======
         uint256 requiredETH = validators.length * 32 ether;
 
         // Check there is enough WETH from the deposits sitting in this strategy contract
@@ -111,7 +95,6 @@
             requiredETH <= IWETH9(WETH_TOKEN_ADDRESS).balanceOf(address(this)),
             "insufficient WETH"
         );
->>>>>>> 8a64dc8a
 
         // Convert required ETH from WETH
         IWETH9(WETH_TOKEN_ADDRESS).withdraw(requiredETH);
@@ -121,20 +104,6 @@
             bytes32 pubkeyHash = keccak256(validators[i].pubkey);
             VALIDATOR_STATE currentState = validatorsStates[pubkeyHash];
 
-<<<<<<< HEAD
-            if (currentState != VALIDATOR_STATE.REGISTERED) {
-                revert ValidatorInUnexpectedState(
-                    validators[i].pubkey,
-                    currentState
-                );
-            }
-
-            _stakeEth(
-                validators[i].pubkey,
-                validators[i].signature,
-                validators[i].depositDataRoot
-            );
-=======
             require(
                 currentState == VALIDATOR_STATE.REGISTERED,
                 "Validator not registered"
@@ -164,7 +133,6 @@
                 withdrawal_credentials
             );
 
->>>>>>> 8a64dc8a
             validatorsStates[pubkeyHash] = VALIDATOR_STATE.STAKED;
 
             unchecked {
@@ -173,40 +141,8 @@
         }
     }
 
-<<<<<<< HEAD
-    /// @dev Deposit WETH to the beacon chain deposit contract
-    /// @dev The public functions that call this internal function are responsible for access control.
-    function _stakeEth(
-        bytes calldata pubkey,
-        bytes calldata signature,
-        bytes32 depositDataRoot
-    ) internal {
-        /* 0x01 to indicate that withdrawal credentials will contain an EOA address that the sweeping function
-         * can sweep funds to.
-         * bytes11(0) to fill up the required zeros
-         * remaining bytes20 are for the address
-         */
-        bytes memory withdrawal_credentials = abi.encodePacked(
-            bytes1(0x01),
-            bytes11(0),
-            address(this)
-        );
-        IDepositContract(BEACON_CHAIN_DEPOSIT_CONTRACT).deposit(
-            pubkey,
-            withdrawal_credentials,
-            signature,
-            depositDataRoot
-        );
-
-        activeDepositedValidators += 1;
-        emit ETHStaked(pubkey, 32 ether, withdrawal_credentials);
-    }
-
-    /// @dev Registers a new validator in the SSV Cluster
-=======
     /// @notice Registers a new validator in the SSV Cluster.
     /// Only the registrator can call this function.
->>>>>>> 8a64dc8a
     function registerSsvValidator(
         bytes calldata publicKey,
         uint64[] calldata operatorIds,
