// SPDX-License-Identifier: BUSL-1.1
pragma solidity ^0.8.0;

import { SafeERC20 } from "@openzeppelin/contracts/token/ERC20/utils/SafeERC20.sol";
import { SafeCast } from "@openzeppelin/contracts/utils/math/SafeCast.sol";
import { Math } from "@openzeppelin/contracts/utils/math/Math.sol";
import { IERC20 } from "@openzeppelin/contracts/token/ERC20/IERC20.sol";
import { Governable } from "../../governance/Governable.sol";
import { IDepositContract } from "../../interfaces/IDepositContract.sol";
import { IWETH9 } from "../../interfaces/IWETH9.sol";
import { ISSVNetwork, Cluster } from "../../interfaces/ISSVNetwork.sol";
import { BeaconRoots } from "../../beacon/BeaconRoots.sol";
import { PartialWithdrawal } from "../../beacon/PartialWithdrawal.sol";
import { IBeaconProofs } from "../../interfaces/IBeaconProofs.sol";

/**
 * @title Validator lifecycle management contract
 * @notice This contract implements all the required functionality to
 * register, deposit, withdraw, exit and remove validators.
 * @author Origin Protocol Inc
 */
abstract contract CompoundingValidatorManager is Governable {
    using SafeERC20 for IERC20;

    /// @dev The amount of ETH in wei that is required for a deposit to a new validator.
    /// Initially this is 32 ETH, but will be reduced to 1 ETH after P2P's APIs have been updated
    /// to support deposits of 1 ETH.
    uint256 internal constant DEPOSIT_AMOUNT_WEI = 32 ether;
    /// @dev The maximum number of deposits that are waiting to be verified as processed on the beacon chain.
    uint256 internal constant MAX_DEPOSITS = 12;
    /// @dev The maximum number of validators that can be verified.
    uint256 internal constant MAX_VERIFIED_VALIDATORS = 48;
    /// @dev The default withdrawable epoch value on the Beacon chain.
    /// A value in the far future means the validator is not exiting.
    uint64 internal constant FAR_FUTURE_EPOCH = type(uint64).max;
    /// @dev The number of seconds between each beacon chain slot.
    uint64 internal constant SLOT_DURATION = 12;
    /// @dev The number of slots in each beacon chain epoch.
    uint64 internal constant SLOTS_PER_EPOCH = 32;
    /// @dev Minimum time in seconds to allow snapped balances to be verified.
    uint64 internal constant SNAP_BALANCES_DELAY =
        2 * SLOTS_PER_EPOCH * SLOT_DURATION;

    /// @notice The address of the Wrapped ETH (WETH) token contract
    address public immutable WETH;
    /// @notice The address of the beacon chain deposit contract
    address public immutable BEACON_CHAIN_DEPOSIT_CONTRACT;
    /// @notice The address of the SSV Network contract used to interface with
    address public immutable SSV_NETWORK;
    /// @notice Address of the OETH Vault proxy contract
    address public immutable VAULT_ADDRESS;
    /// @notice Address of the Beacon Proofs contract that verifies beacon chain data
    address public immutable BEACON_PROOFS;
    /// @notice The timestamp of the Beacon chain genesis.
    /// @dev this is different on Testnets like Hoodi so is set at deployment time.
    uint64 public immutable BEACON_GENESIS_TIMESTAMP;

    /// @notice Address of the registrator - allowed to register, withdraw, exit and remove validators
    address public validatorRegistrator;

    /// Deposit data for new compounding validators.

    enum DepositStatus {
        UNKNOWN, // default value
        PENDING, // deposit is pending and waiting to be  verified
        VERIFIED // deposit has been verified and is ready to be staked
    }
    /// @param pubKeyHash Hash of validator's public key using the Beacon Chain's format
    /// @param amountWei Amount of ETH in wei that has been deposited to the beacon chain deposit contract
    /// @param blockNumber Block number when the deposit was made
    /// @param depositIndex The index of the deposit in the list of active deposits
    /// @param status The status of the deposit, either PENDING or PROVEN
    struct DepositData {
        bytes32 pubKeyHash;
        uint64 amountGwei;
        uint64 slot;
        uint32 depositIndex;
        DepositStatus status;
        uint64 withdrawableEpoch;
    }
    /// @notice Restricts to only one deposit to an unverified validator at a time.
    /// This is to limit front-running attacks of deposits to the beacon chain contract.
    bool public firstDeposit;
    /// @notice Unique identifier of the next validator deposit.
    uint128 public nextDepositID;
    /// @notice Mapping of the deposit ID to the deposit data
    mapping(uint256 => DepositData) public deposits;
    /// @notice List of strategy deposit IDs to a validator.
    /// The list can be for deposits waiting to be verified as processed on the beacon chain,
    /// or deposits that have been verified to an exiting validator and is now waiting for the
    /// validator's balance to be swept.
    /// The list may not be ordered by time of deposit.
    /// Removed deposits will move the last deposit to the removed index.
    uint256[] public depositList;

    // Validator data

    enum ValidatorState {
        NON_REGISTERED, // validator is not registered on the SSV network
        REGISTERED, // validator is registered on the SSV network
        STAKED, // validator has funds staked
        VERIFIED, // validator has been verified to exist on the beacon chain
        EXITING, // The validator has been requested to exit or has been verified as forced exit
        EXITED, // The validator has been verified to have a zero balance
        REMOVED, // validator has funds withdrawn to the EigenPod and is removed from the SSV
        INVALID // The validator has been front-run and the withdrawal address is not this strategy
    }
    struct ValidatorData {
        ValidatorState state;
        uint64 index; // The index of the validator on the beacon chain
    }
    /// @notice List of validator public key hashes that have been verified to exist on the beacon chain.
    /// These have had a deposit processed and the validator's balance increased.
    /// Validators will be removed from this list when its verified they have a zero balance.
    bytes32[] public verifiedValidators;
    /// @notice Mapping of the hash of the validator's public key to the validator state and index.
    /// Uses the Beacon chain hashing for BLSPubkey which is sha256(abi.encodePacked(validator.pubkey, bytes16(0)))
    mapping(bytes32 => ValidatorData) public validator;

    /// @param timestamp Timestamp of the snapshot
    /// @param ethBalance The balance of ETH in the strategy contract at the snapshot
    struct Balances {
        uint64 timestamp;
        uint128 ethBalance;
    }
    /// @notice Mapping of the block root to the balances at that slot
    mapping(bytes32 => Balances) public snappedBalances;
    uint64 public lastSnapTimestamp;
    uint128 public lastVerifiedEthBalance;

    /// @dev This contract receives WETH as the deposit asset, but unlike other strategies doesn't immediately
    /// deposit it to an underlying platform. Rather a special privilege account stakes it to the validators.
    /// For that reason calling WETH.balanceOf(this) in a deposit function can contain WETH that has just been
    /// deposited and also WETH that has previously been deposited. To keep a correct count we need to keep track
    /// of WETH that has already been accounted for.
    /// This value represents the amount of WETH balance of this contract that has already been accounted for by the
    /// deposit events.
    /// It is important to note that this variable is not concerned with WETH that is a result of full/partial
    /// withdrawal of the validators. It is strictly concerned with WETH that has been deposited and is waiting to
    /// be staked.
    uint256 public depositedWethAccountedFor;

    // For future use
    uint256[50] private __gap;

    event RegistratorChanged(address indexed newAddress);
    event StakingMonitorChanged(address indexed newAddress);
    event FirstDepositReset();
    event SSVValidatorRegistered(
        bytes32 indexed pubKeyHash,
        uint64[] operatorIds
    );
    event SSVValidatorRemoved(bytes32 indexed pubKeyHash, uint64[] operatorIds);
    event ETHStaked(
        bytes32 indexed pubKeyHash,
        uint256 indexed depositID,
        bytes pubKey,
        uint256 amountWei
    );
    event ValidatorVerified(
        bytes32 indexed pubKeyHash,
        uint64 indexed validatorIndex
    );
    event ValidatorInvalid(bytes32 indexed pubKeyHash);
    event DepositVerified(uint256 indexed depositID, uint256 amountWei);
    event DepositToValidatorExiting(
        uint256 indexed depositID,
        uint256 amountWei,
        uint64 withdrawableEpoch
    );
    event DepositValidatorExited(uint256 indexed depositID, uint256 amountWei);
    event ValidatorWithdraw(bytes32 indexed pubKeyHash, uint256 amountWei);
    event BalancesSnapped(
        uint256 indexed timestamp,
        bytes32 indexed blockRoot,
        uint256 ethBalance
    );
    event BalancesVerified(
        uint64 indexed timestamp,
        uint256 totalDepositsWei,
        uint256 totalValidatorBalance,
        uint256 ethBalance
    );

    /// @dev Throws if called by any account other than the Registrator
    modifier onlyRegistrator() {
        require(msg.sender == validatorRegistrator, "Not Registrator");
        _;
    }

    /// @param _wethAddress Address of the Erc20 WETH Token contract
    /// @param _vaultAddress Address of the Vault
    /// @param _beaconChainDepositContract Address of the beacon chain deposit contract
    /// @param _ssvNetwork Address of the SSV Network contract
    /// @param _beaconProofs Address of the Beacon Proofs contract that verifies beacon chain data
    /// @param _beaconGenesisTimestamp The timestamp of the Beacon chain's genesis.
    constructor(
        address _wethAddress,
        address _vaultAddress,
        address _beaconChainDepositContract,
        address _ssvNetwork,
        address _beaconProofs,
        uint64 _beaconGenesisTimestamp
    ) {
        WETH = _wethAddress;
        BEACON_CHAIN_DEPOSIT_CONTRACT = _beaconChainDepositContract;
        SSV_NETWORK = _ssvNetwork;
        VAULT_ADDRESS = _vaultAddress;
        BEACON_PROOFS = _beaconProofs;
        BEACON_GENESIS_TIMESTAMP = _beaconGenesisTimestamp;

        require(
            block.timestamp > _beaconGenesisTimestamp,
            "Invalid genesis timestamp"
        );
    }

    /***************************************
                Admin Functions
    ****************************************/

    /// @notice Set the address of the registrator which can register, exit and remove validators
    function setRegistrator(address _address) external onlyGovernor {
        validatorRegistrator = _address;
        emit RegistratorChanged(_address);
    }

    /// @notice Reset the `firstDeposit` flag to false so deposits to unverified validators can be made again.
    function resetFirstDeposit() external onlyGovernor {
        require(firstDeposit, "No first deposit");

        firstDeposit = false;

        emit FirstDepositReset();
    }

    /***************************************
                Validator Management
    ****************************************/

    /// @notice Registers a single validator in a SSV Cluster.
    /// Only the Registrator can call this function.
    /// @param publicKey The public key of the validator
    /// @param operatorIds The operator IDs of the SSV Cluster
    /// @param sharesData The shares data for the validator
    /// @param ssvAmount The amount of SSV tokens to be deposited to the SSV cluster
    /// @param cluster The SSV cluster details including the validator count and SSV balance
    // slither-disable-start reentrancy-no-eth
    function registerSsvValidator(
        bytes calldata publicKey,
        uint64[] calldata operatorIds,
        bytes calldata sharesData,
        uint256 ssvAmount,
        Cluster calldata cluster
    ) external onlyRegistrator {
        // Hash the public key using the Beacon Chain's format
        bytes32 pubKeyHash = _hashPubKey(publicKey);
        // Check each public key has not already been used
        require(
            validator[pubKeyHash].state == ValidatorState.NON_REGISTERED,
            "Validator already registered"
        );

        // Store the validator state as registered
        validator[pubKeyHash].state = ValidatorState.REGISTERED;

        ISSVNetwork(SSV_NETWORK).registerValidator(
            publicKey,
            operatorIds,
            sharesData,
            ssvAmount,
            cluster
        );

        emit SSVValidatorRegistered(pubKeyHash, operatorIds);
    }

    // slither-disable-end reentrancy-no-eth

    struct ValidatorStakeData {
        bytes pubkey;
        bytes signature;
        bytes32 depositDataRoot;
    }

    /// @notice Stakes WETH in this strategy to a compounding validator.
    /// Does not convert any ETH sitting in this strategy to WETH.
    /// @param validatorStakeData validator data needed to stake.
    /// The `ValidatorStakeData` struct contains the pubkey, signature and depositDataRoot.
    /// Only the registrator can call this function.
    /// @param depositAmountGwei The amount of WETH to stake to the validator in Gwei.
    // slither-disable-start reentrancy-eth
    function stakeEth(
        ValidatorStakeData calldata validatorStakeData,
        uint64 depositAmountGwei
    ) external onlyRegistrator {
        uint256 depositAmountWei = uint256(depositAmountGwei) * 1 gwei;
        // Check there is enough WETH from the deposits sitting in this strategy contract
        // There could be ETH from withdrawals but we'll ignore that. If it's really needed
        // the ETH can be withdrawn and then deposited back to the strategy.
        require(
            depositAmountWei <= IWETH9(WETH).balanceOf(address(this)),
            "Insufficient WETH"
        );
        require(depositList.length < MAX_DEPOSITS, "Max deposits");

        // Convert required ETH from WETH and do the necessary accounting
        _convertWethToEth(depositAmountWei);

        // Hash the public key using the Beacon Chain's hashing for BLSPubkey
        bytes32 pubKeyHash = _hashPubKey(validatorStakeData.pubkey);
        ValidatorState currentState = validator[pubKeyHash].state;
        // Can only stake to a validator has have been registered or verified.
        // Can not stake to a validator that has been staked but not yet verified.
        require(
            (currentState == ValidatorState.REGISTERED ||
                currentState == ValidatorState.VERIFIED),
            "Not registered or verified"
        );
<<<<<<< HEAD
        require(
            currentState == ValidatorState.VERIFIED ||
                depositAmountWei == DEPOSIT_AMOUNT_WEI,
            "Invalid first deposit amount"
        );
=======
>>>>>>> 78e29f12
        require(depositAmountWei >= 1 ether, "Deposit too small");
        if (currentState == VALIDATOR_STATE.REGISTERED) {
            // Can only have one pending deposit to an unverified validator at a time.
            // This is to limit front-running deposit attacks to a single deposit.
            // The exiting deposit needs to be verified before another deposit can be made.
            // If there was a front-running attack, the validator needs to be verified as invalid
            // and the Governor calls `resetFirstDeposit` to set `firstDeposit` to false.
            require(!firstDeposit, "Existing first deposit");
            // Limits the amount of ETH that can be at risk from a front-running deposit attack.
            require(
                depositAmountWei == DEPOSIT_AMOUNT_WEI,
                "Invalid first deposit amount"
            );
            // Limits the number of validator balance proofs to verifyBalances
            require(
                verifiedValidators.length + 1 < MAX_VERIFIED_VALIDATORS,
                "Max validators"
            );

            // Flag a deposit to an unverified validator so only no other deposits can be made
            // to an unverified validator.
            firstDeposit = true;
        }

        /* 0x02 to indicate that withdrawal credentials are for a compounding validator
         * that was introduced with the Pectra upgrade.
         * bytes11(0) to fill up the required zeros
         * remaining bytes20 are for the address
         */
        bytes memory withdrawalCredentials = abi.encodePacked(
            bytes1(0x02),
            bytes11(0),
            address(this)
        );

        // Deposit to the Beacon Chain deposit contract.
        // This will create a deposit in the beacon chain's pending deposit queue.
        IDepositContract(BEACON_CHAIN_DEPOSIT_CONTRACT).deposit{
            value: depositAmountWei
        }(
            validatorStakeData.pubkey,
            withdrawalCredentials,
            validatorStakeData.signature,
            validatorStakeData.depositDataRoot
        );

        //// Update contract storage
        // Store the validator state if needed
        if (currentState == ValidatorState.REGISTERED) {
            validator[pubKeyHash].state = ValidatorState.STAKED;
        }

        /// After the Pectra upgrade the validators have a new restriction when proposing
        /// blocks. The timestamps are at strict intervals of 12 seconds from the genesis block
        /// forward. Each slot is created at strict 12 second intervals and those slots can
        /// either have blocks attached to them or not. This way using the block.timestamp
        /// the slot number can easily be calculated.
        uint64 depositSlot = (SafeCast.toUint64(block.timestamp) -
            BEACON_GENESIS_TIMESTAMP) / SLOT_DURATION;

        // Store the deposit data for verifyDeposit and verifyBalances
        uint256 depositID = nextDepositID++;
        deposits[depositID] = DepositData({
            pubKeyHash: pubKeyHash,
            amountGwei: depositAmountGwei,
            slot: depositSlot,
            depositIndex: SafeCast.toUint32(depositList.length),
            status: DepositStatus.PENDING,
            withdrawableEpoch: FAR_FUTURE_EPOCH
        });
        depositList.push(depositID);

        emit ETHStaked(
            pubKeyHash,
            depositID,
            validatorStakeData.pubkey,
            depositAmountWei
        );
    }

    // slither-disable-end reentrancy-eth

    /// @notice Request a full or partial withdrawal from a validator.
    /// A zero amount will trigger a full withdrawal.
    /// If the remaining balance is < 32 ETH then only the amount in excess of 32 ETH will be withdrawn.
    /// Only the Registrator can call this function.
    /// 1 wei of value should be sent with the tx to pay for the withdrawal request fee.
    /// If no value sent, 1 wei will be taken from the strategy's ETH balance if it has any.
    /// If no ETH balance, the tx will revert.
    /// @param publicKey The public key of the validator
    /// @param amountGwei The amount of ETH to be withdrawn from the validator in Gwei.
    /// A zero amount will trigger a full withdrawal.
    // slither-disable-start reentrancy-no-eth
    function validatorWithdrawal(bytes calldata publicKey, uint64 amountGwei)
        external
        payable
        onlyRegistrator
    {
        // Hash the public key using the Beacon Chain's format
        bytes32 pubKeyHash = _hashPubKey(publicKey);
        ValidatorState currentState = validator[pubKeyHash].state;
        require(
            currentState == ValidatorState.VERIFIED,
            "Validator not verified"
        );

        PartialWithdrawal.request(publicKey, amountGwei);

        // If a full withdrawal (validator exit)
        if (amountGwei == 0) {
            // Store the validator state as exiting so no more deposits can be made to it.
            validator[pubKeyHash].state = ValidatorState.EXITING;
        }

        // Do not remove from the list of verified validators.
        // This is done in the verifyBalances function once the validator's balance has been verified to be zero.
        // The validator state will be set to EXITED in the verifyBalances function.

        emit ValidatorWithdraw(pubKeyHash, uint256(amountGwei) * 1 gwei);
    }

    // slither-disable-end reentrancy-no-eth

    /// @notice Remove the validator from the SSV Cluster after:
    /// - the validator has been exited from `validatorWithdrawal` or slashed
    /// - the validator has incorrectly registered and can not be staked to
    /// - the initial deposit was front-run and the withdrawal address is not this strategy's address.
    /// Make sure `validatorWithdrawal` is called with a zero amount and the validator has exited the Beacon chain.
    /// If removed before the validator has exited the beacon chain will result in the validator being slashed.
    /// Only the registrator can call this function.
    /// @param publicKey The public key of the validator
    /// @param operatorIds The operator IDs of the SSV Cluster
    /// @param cluster The SSV cluster details including the validator count and SSV balance
    // slither-disable-start reentrancy-no-eth
    function removeSsvValidator(
        bytes calldata publicKey,
        uint64[] calldata operatorIds,
        Cluster calldata cluster
    ) external onlyRegistrator {
        // Hash the public key using the Beacon Chain's format
        bytes32 pubKeyHash = _hashPubKey(publicKey);
        ValidatorState currentState = validator[pubKeyHash].state;
        // Can remove SSV validators that were incorrectly registered and can not be deposited to.
        require(
            currentState == ValidatorState.REGISTERED ||
                currentState == ValidatorState.EXITED ||
                currentState == ValidatorState.INVALID,
            "Validator not regd or exited"
        );

        ISSVNetwork(SSV_NETWORK).removeValidator(
            publicKey,
            operatorIds,
            cluster
        );

        validator[pubKeyHash].state = ValidatorState.REMOVED;

        emit SSVValidatorRemoved(pubKeyHash, operatorIds);
    }

    /***************************************
                SSV Management
    ****************************************/

    // slither-disable-end reentrancy-no-eth

    /// `depositSSV` has been removed as `deposit` on the SSVNetwork contract can be called directly
    /// by the Strategist which is already holding SSV tokens.

    /// @notice Withdraws excess SSV Tokens from the SSV Network contract which was used to pay the SSV Operators.
    /// @dev A SSV cluster is defined by the SSVOwnerAddress and the set of operatorIds.
    /// @param operatorIds The operator IDs of the SSV Cluster
    /// @param ssvAmount The amount of SSV tokens to be deposited to the SSV cluster
    /// @param cluster The SSV cluster details including the validator count and SSV balance
    function withdrawSSV(
        uint64[] memory operatorIds,
        uint256 ssvAmount,
        Cluster memory cluster
    ) external onlyGovernor {
        ISSVNetwork(SSV_NETWORK).withdraw(operatorIds, ssvAmount, cluster);
    }

    /***************************************
                Beacon Chain Proofs
    ****************************************/

    /// @notice Verifies a validator's index to its public key.
    /// Adds to the list of verified validators if the validator's withdrawal address is this strategy's address.
    /// Marks the validator as invalid and removes the deposit if the withdrawal address is not this strategy's address.
    /// @param nextBlockTimestamp The timestamp of the execution layer block after the beacon chain slot
    /// we are verifying.
    /// The next one is needed as the Beacon Oracle returns the parent beacon block root for a block timestamp,
    /// which is the beacon block root of the previous block.
    /// @param validatorIndex The index of the validator on the beacon chain.
    /// @param pubKeyHash The hash of the validator's public key using the Beacon Chain's format
    /// @param withdrawalAddress The withdrawal address of the validator which should be this strategy's address.
    /// If the withdrawal address is not this strategy's address, the initial deposit was front-run
    /// and the validator is marked as invalid.
    /// @param validatorPubKeyProof The merkle proof for the validator public key to the beacon block root.
    /// This is 53 witness hashes of 32 bytes each concatenated together starting from the leaf node.
    /// BeaconBlock.state.validators[validatorIndex].pubkey
    function verifyValidator(
        uint64 nextBlockTimestamp,
        uint64 validatorIndex,
        bytes32 pubKeyHash,
        address withdrawalAddress,
        bytes calldata validatorPubKeyProof
    ) external {
        require(
            validator[pubKeyHash].state == ValidatorState.STAKED,
            "Validator not staked"
        );

        // Get the beacon block root of the slot we are verifying the validator in.
        // The parent beacon block root of the next block is the beacon block root of the slot we are verifying.
        bytes32 blockRoot = BeaconRoots.parentBlockRoot(nextBlockTimestamp);

        // Verify the validator index is for the validator with the given public key.
        // Also verify the validator's withdrawal credential points to the `withdrawalAddress`.
        IBeaconProofs(BEACON_PROOFS).verifyValidator(
            blockRoot,
            pubKeyHash,
            validatorPubKeyProof,
            validatorIndex,
            withdrawalAddress
        );

        // If the initial deposit was front-run and the withdrawal address is not this strategy
        if (withdrawalAddress != address(this)) {
            validator[pubKeyHash] = ValidatorData({
                state: ValidatorState.INVALID,
                index: validatorIndex
            });

            // Find and remove the deposit as the funds can not be recovered
            uint256 depositCount = depositList.length;
            for (uint256 i = 0; i < depositCount; i++) {
                DepositData memory deposit = deposits[depositList[i]];
                if (deposit.pubKeyHash == pubKeyHash) {
                    _removeDeposit(depositList[i], deposit);
                    break;
                }
            }

            // Leave the `firstDeposit` flag as true so no more deposits to unverified validators can be made.
            // The Governor has to reset the `firstDeposit` to false before another deposit to
            // an unverified validator can be made.
            // The Governor can set a new `validatorRegistrator` if they suspect it has been compromised.

            emit ValidatorInvalid(pubKeyHash);
            return;
        }

        // Store the validator state as verified
        validator[pubKeyHash] = ValidatorData({
            state: ValidatorState.VERIFIED,
            index: validatorIndex
        });

        // Add the new validator to the list of verified validators
        verifiedValidators.push(pubKeyHash);

        // Reset the firstDeposit flag as the first deposit to an unverified validator has been verified.
        firstDeposit = false;

        emit ValidatorVerified(pubKeyHash, validatorIndex);
    }

    struct FirstPendingDepositProofData {
        uint64 slot;
        uint64 validatorIndex;
        bytes32 pubKeyHash;
        bytes pendingDepositPubKeyProof;
        bytes withdrawableEpochProof;
        bytes validatorPubKeyProof;
    }

    struct DepositValidatorProofData {
        uint64 withdrawableEpoch;
        bytes withdrawableEpochProof;
    }

    /// @notice Verifies a deposit on the execution layer has been processed by the beacon chain.
    /// This means the accounting of the strategy's ETH moves from a pending deposit to a validator balance.
    ///
    /// Important: this function has a limitation where the `verificationSlot` that is passed by the off-chain
    /// verifier requires a slot immediately after it to propose a block otherwise the `BeaconRoots.parentBlockRoot`
    /// will fail. This shouldn't be a problem, since by the current behaviour of beacon chain only 1%-3% slots
    /// don't propose a block.
    /// @param depositID The deposit ID emitted in `ETHStaked` from the `stakeEth` function.
    /// @param depositProcessedSlot Any slot on or after the strategy's deposit was processed on the beacon chain.
    /// Can not be a slot with pending deposits with the same slot as the deposit being verified.
    /// Can not be a slot before a missed slot as the Beacon Root contract will have the parent block root
    /// set for the next block timestamp in 12 seconds time.
    /// @param firstDepositValidatorCreatedSlot The slot on or after when the validator of the first pending deposit
    /// was created on the beacon chain. This is used to verify the validator has not exited.
    // slither-disable-start reentrancy-no-eth
    function verifyDeposit(
        uint256 depositID,
        uint64 depositProcessedSlot,
        uint64 firstDepositValidatorCreatedSlot,
        FirstPendingDepositProofData calldata firstPendingDeposit,
        DepositValidatorProofData calldata strategyValidatorData
    ) external {
        // Load into memory the previously saved deposit data
        DepositData memory deposit = deposits[depositID];
        ValidatorData memory strategyValidator = validator[deposit.pubKeyHash];
        require(deposit.status == DepositStatus.PENDING, "Deposit not pending");
        require(
            strategyValidator.state == ValidatorState.VERIFIED,
            "Validator not verified"
        );
        // The verification slot must be after the deposit's slot.
        // This is needed for when the deposit queue is empty.
        require(deposit.slot < depositProcessedSlot, "Slot not after deposit");
        require(
            depositProcessedSlot <= firstDepositValidatorCreatedSlot,
            "Invalid verification slots"
        );

        // Get the parent beacon block root of the next block which is the block root of the deposit verification slot.
        // This will revert if the slot after the verification slot was missed.
        bytes32 depositBlockRoot = BeaconRoots.parentBlockRoot(
            _calcNextBlockTimestamp(depositProcessedSlot)
        );

        // Verify the slot of the first pending deposit matches the beacon chain
        bool isDepositQueueEmpty = IBeaconProofs(BEACON_PROOFS)
            .verifyFirstPendingDeposit(
                depositBlockRoot,
                firstPendingDeposit.slot,
                firstPendingDeposit.pubKeyHash,
                firstPendingDeposit.pendingDepositPubKeyProof
            );

        // If the deposit queue is not empty
        if (!isDepositQueueEmpty) {
            // Get the parent beacon block root of the next block which is
            // the block root of the validator verification slot.
            // This will revert if the slot after the verification slot was missed.
            bytes32 validatorBlockRoot = BeaconRoots.parentBlockRoot(
                _calcNextBlockTimestamp(firstDepositValidatorCreatedSlot)
            );

            // Verify the validator of the first pending deposit is not exiting.
            // If it is exiting we can't be sure this deposit has not been postponed in the deposit queue.
            // Hence we can not verify if the strategy's deposit has been processed or not.
            IBeaconProofs(BEACON_PROOFS).verifyValidatorWithdrawable(
                validatorBlockRoot,
                firstPendingDeposit.validatorIndex,
                firstPendingDeposit.pubKeyHash,
                FAR_FUTURE_EPOCH,
                firstPendingDeposit.withdrawableEpochProof,
                firstPendingDeposit.validatorPubKeyProof
            );
        }

        // Verify the withdrawableEpoch on the validator of the strategy's deposit
        IBeaconProofs(BEACON_PROOFS).verifyValidatorWithdrawable(
            depositBlockRoot,
            strategyValidator.index,
            strategyValidatorData.withdrawableEpoch,
            strategyValidatorData.withdrawableEpochProof
        );

        // If the validator is exiting because it has been slashed
        if (strategyValidatorData.withdrawableEpoch != FAR_FUTURE_EPOCH) {
            // Store the exit epoch in the deposit data
            deposit.withdrawableEpoch = strategyValidatorData.withdrawableEpoch;

            emit DepositToValidatorExiting(
                depositID,
                uint256(deposit.amountGwei) * 1 gwei,
                strategyValidatorData.withdrawableEpoch
            );

            validator[deposit.pubKeyHash].state = VALIDATOR_STATE.EXITING;

            // Leave the deposit status as PENDING
            return;
        }

        // solhint-disable max-line-length
        // Check the deposit slot is before the first pending deposit's slot on the beacon chain.
        // If this is not true then we can't guarantee the deposit has been processed by the beacon chain.
        // The deposit's slot can not be the same slot as the first pending deposit as there could be
        // many deposits in the same block, hence have the same pending deposit slot.
        // If the deposit queue is empty then our deposit must have been processed on the beacon chain.
        // The deposit slot can be zero for validators consolidating to a compounding validator or 0x01 validator
        // being promoted to a compounding one. Reference:
        // - [switch_to_compounding_validator](https://ethereum.github.io/consensus-specs/specs/electra/beacon-chain/#new-switch_to_compounding_validator
        // - [queue_excess_active_balance](https://ethereum.github.io/consensus-specs/specs/electra/beacon-chain/#new-queue_excess_active_balance)
        // - [process_consolidation_request](https://ethereum.github.io/consensus-specs/specs/electra/beacon-chain/#new-process_consolidation_request)
        // We can not guarantee that the deposit has been processed in that case.
        // solhint-enable max-line-length
        require(
            deposit.slot < firstPendingDeposit.slot || isDepositQueueEmpty,
            "Deposit likely not processed"
        );

        // Remove the deposit now it has been verified as processed on the beacon chain.
        _removeDeposit(depositID, deposit);

        emit DepositVerified(depositID, uint256(deposit.amountGwei) * 1 gwei);
    }

    function _removeDeposit(uint256 depositID, DepositData memory deposit)
        internal
    {
        // After verifying the proof, update the contract storage
        deposits[depositID].status = DepositStatus.VERIFIED;
        // Move the last deposit to the index of the verified deposit
        uint256 lastDeposit = depositList[depositList.length - 1];
        depositList[deposit.depositIndex] = lastDeposit;
        deposits[lastDeposit].depositIndex = deposit.depositIndex;
        // Delete the last deposit from the list
        depositList.pop();
    }

    /// @dev Calculates the timestamp of the next execution block from the given slot.
    /// @param slot The beacon chain slot number used for merkle proof verification.
    function _calcNextBlockTimestamp(uint64 slot)
        internal
        view
        returns (uint64)
    {
        // Calculate the next block timestamp from the slot.
        return SLOT_DURATION * slot + BEACON_GENESIS_TIMESTAMP + SLOT_DURATION;
    }

    // slither-disable-end reentrancy-no-eth

    /// @notice Stores the current ETH balance at the current block and beacon block root
    ///         of the slot that is associated with the previous block.
    ///
    /// When snapping / verifying balance it is of a high importance that there is no
    /// miss-match in respect to ETH that is held by the contract and balances that are
    /// verified on the validators.
    ///
    /// First some context on the beacon-chain block building behaviour. Relevant parts of
    /// constructing a block on the beacon chain consist of:
    ///  - process_withdrawals: ETH is deducted from the validator's balance
    ///  - process_execution_payload: immediately after the previous step executing all the
    ///    transactions
    ///  - apply the withdrawals: adding ETH to the recipient which is the withdrawal address
    ///    contained in the withdrawal credentials of the exited validators
    ///
    /// That means that balance increases which are part of the post-block execution state are
    /// done within the block, but the transaction that are contained within that block can not
    /// see / interact with the balance from the exited validators. Only transactions in the
    /// next block can do that.
    ///
    /// When snap balances is performed the state of the chain is snapped across 2 separate
    /// chain states:
    ///  - ETH balance of the contract is recorded on block X -> and corresponding slot Y
    ///  - beacon chain block root is recorded of block X - 1 -> and corresponding slot Y - 1
    ///    given there were no missed slots. It could also be Y - 2, Y - 3 depending on how
    ///    many slots have not managed to propose a block. For the sake of simplicity this slot
    ///    will be referred to as Y - 1 as it makes no difference in the argument
    ///
    /// Given these 2 separate chain states it is paramount that verify balances can not experience
    /// miss-counting ETH or much more dangerous double counting of the ETH.
    ///
    /// When verifyBalances is called it is performed on the current block Z where Z > X. Verify
    /// balances adds up all the ETH (omitting WETH) controlled by this contract:
    ///  - ETH balance in the contract on block X
    ///  - ETH balance in Deposits on block Z that haven't been yet processed in slot Y - 1
    ///  - ETH balance in validators that are active in slot Y - 1
    ///  - skips the ETH balance in validators that have withdrawn in slot Y - 1 (or sooner)
    ///    and have their balance visible to transactions in slot Y and corresponding block X
    ///    (or sooner)
    ///
    /// Lets verify the correctness of ETH accounting given the above described behaviour.
    ///
    /// *ETH balance in the contract on block X*
    ///
    /// This is an ETH balance of the contract on a non current X block. Any ETH leaving the
    /// contract as a result of a withdrawal subtracts from the ETH accounted for on block X
    /// if `verifyBalances` has already been called. It also invalidates a `snapBalances` in
    /// case `verifyBalances` has not been called yet. Not performing this would result in not
    /// accounting for the withdrawn ETH that has happened anywhere in the block interval [X + 1, Z].
    ///
    /// Similarly to withdrawals any `stakeEth` deposits to the deposit contract adds to the ETH
    /// accounted for since the last `verifyBalances` has been called. And it invalidates the
    /// `snapBalances` in case `verifyBalances` hasn't been yet called. Not performing this
    /// would result in double counting the `stakedEth` since it would be present once in the
    /// snapped contract balance and the second time in deposit storage variables.
    ///
    /// This behaviour is correct.
    ///
    /// *ETH balance in Deposits on block Z that haven't been yet processed in slot Y - 1*
    ///
    /// The contract sums up all the ETH that has been deposited to the Beacon chain deposit
    /// contract at block Z. The execution layer doesn't have direct access to the state of
    /// deposits on the beacon chain. And if it is to sum up all the ETH that is marked to be
    /// deposited it needs to be sure to not double count ETH that is in deposits (storage vars)
    /// and could also be part of the validator balances. It does that by verifying that at
    /// slot Y - 1 none of the deposits visible on block Z have been processed. Meaning since
    /// the last snap till now all are still in queue. Which ensures they can not be part of
    /// the validator balances in later steps.
    ///
    /// This behaviour is correct.
    ///
    /// *ETH balance in validators that are active in slot Y - 1*
    ///
    /// The contract is verifying none of the deposits on Y - 1 slot have been processed and
    /// for that reason it checks the validator balances in the same slot. Ensuring accounting
    /// correctness.
    ///
    /// This behaviour is correct.
    ///
    /// *The withdrawn validators*
    ///
    /// The withdrawn validators could have their balances deducted in any slot before slot
    /// Y - 1 and the execution layer sees the balance increase in the subsequent slot. Lets
    /// look at the "worst case scenario" where the validator withdrawal is processed in the
    /// slot Y - 1 (snapped slot) and see their balance increase (in execution layer) in slot
    /// Y -> block X. The ETH balance on the contract is snapped at block X meaning that
    /// even if the validator exits at the latest possible time it is paramount that the ETH
    /// balance on the execution layer is recorded in the next block. Correctly accounting
    /// for the withdrawn ETH.
    ///
    /// Worth mentioning if the validator exit is processed by the slot Y and balance increase
    /// seen on the execution layer on block X + 1 the withdrawal is ignored by both the
    /// validator balance verification as well as execution layer contract balance snap.
    ///
    /// This behaviour is correct.
    ///
    /// The validator balances on the beacon chain can then be proved with `verifyBalances`.
    function snapBalances() external {
        require(
            lastSnapTimestamp + SNAP_BALANCES_DELAY < block.timestamp,
            "Snap too soon"
        );

<<<<<<< HEAD
    function _snapBalances() internal {
        uint64 currentTimestamp = SafeCast.toUint64(block.timestamp);

        bytes32 blockRoot = BeaconRoots.parentBlockRoot(currentTimestamp);
=======
        bytes32 blockRoot = BeaconRoots.parentBlockRoot(
            SafeCast.toUint64(block.timestamp)
        );
>>>>>>> 78e29f12
        // Get the current ETH balance
        uint256 ethBalance = address(this).balance;

        // Store the balances in the mapping
        snappedBalances[blockRoot] = Balances({
            timestamp: currentTimestamp,
            ethBalance: SafeCast.toUint128(ethBalance)
        });

        // Store the snapped timestamp
        lastSnapTimestamp = currentTimestamp;

        emit BalancesSnapped(block.timestamp, blockRoot, ethBalance);
    }

    // A struct is used to avoid stack too deep errors
    struct BalanceProofs {
        // BeaconBlock.state.balances
        bytes32 balancesContainerRoot;
        bytes balancesContainerProof;
        // BeaconBlock.state.balances[validatorIndex]
        bytes32[] validatorBalanceLeaves;
        bytes[] validatorBalanceProofs;
    }

    /// @notice Verifies the balances of all active validators on the beacon chain
    /// and checks no pending deposits have been processed by the beacon chain.
    /// @param snapBlockRoot The beacon block root emitted from `snapBalance` in `BalancesSnapped`.
    /// @param balanceProofs a `BalanceProofs` struct containing the following:
    /// balancesContainerRoot - the merkle root of the balances container
    /// balancesContainerProof - The merkle proof for the balances container to the beacon block root.
    ///   This is 9 witness hashes of 32 bytes each concatenated together starting from the leaf node.
    /// validatorBalanceLeaves - Array of leaf nodes containing the validator balance with three other balances.
    /// validatorBalanceProofs -  Array of merkle proofs for the validator balance to the Balances container root.
    ///   This is 39 witness hashes of 32 bytes each concatenated together starting from the leaf node.
    // slither-disable-start reentrancy-no-eth
    function verifyBalances(
        bytes32 snapBlockRoot,
        uint64 validatorVerificationBlockTimestamp,
        FirstPendingDepositProofData calldata firstPendingDeposit,
        BalanceProofs calldata balanceProofs
    ) external {
        // Load previously snapped balances for the given block root
        Balances memory balancesMem = snappedBalances[snapBlockRoot];
        // Check the balances are the latest
        require(lastSnapTimestamp > 0, "No snapped balances");
        require(balancesMem.timestamp == lastSnapTimestamp, "Stale snap");

        uint256 verifiedValidatorsCount = verifiedValidators.length;
        uint256 totalValidatorBalance = 0;

        // If there are no verified validators then we can skip the balance verification
        if (verifiedValidatorsCount > 0) {
            require(
                balanceProofs.validatorBalanceProofs.length ==
                    verifiedValidatorsCount,
                "Invalid balance proofs"
            );
            require(
                balanceProofs.validatorBalanceLeaves.length ==
                    verifiedValidatorsCount,
                "Invalid balance leaves"
            );
            // verify beaconBlock.state.balances root to beacon block root
            IBeaconProofs(BEACON_PROOFS).verifyBalancesContainer(
                snapBlockRoot,
                balanceProofs.balancesContainerRoot,
                balanceProofs.balancesContainerProof
            );

            // for each validator in reserve order so we can pop off exited validators at the end
            for (uint256 i = verifiedValidatorsCount; i > 0; ) {
                --i;
                // verify validator's balance in beaconBlock.state.balances to the
                // beaconBlock.state.balances container root
                uint256 validatorBalanceGwei = IBeaconProofs(BEACON_PROOFS)
                    .verifyValidatorBalance(
                        balanceProofs.balancesContainerRoot,
                        balanceProofs.validatorBalanceLeaves[i],
                        balanceProofs.validatorBalanceProofs[i],
                        validator[verifiedValidators[i]].index
                    );

                // If the validator balance is zero
                if (validatorBalanceGwei == 0) {
                    // Store the validator state as exited
                    // This could have been in VERIFIED or EXITING state
                    validator[verifiedValidators[i]].state = ValidatorState
                        .EXITED;

                    // Remove the validator with a zero balance from the list of verified validators

                    // Reduce the count of verified validators which is the last index before the pop removes it.
                    verifiedValidatorsCount -= 1;

                    // Move the last validator that has already been verified to the current index.
                    // There's an extra SSTORE if i is the last active validator but that's fine,
                    // It's not a common case and the code is simpler this way.
                    verifiedValidators[i] = verifiedValidators[
                        verifiedValidatorsCount
                    ];
                    // Delete the last validator from the list
                    verifiedValidators.pop();

                    // The validator balance is zero so not need to add to totalValidatorBalance
                    continue;
                }

                // convert Gwei balance to Wei and add to the total validator balance
                totalValidatorBalance += validatorBalanceGwei * 1 gwei;
            }
        }

        uint256 depositsCount = depositList.length;
        uint256 totalDepositsWei = 0;

        // If there are no deposits then we can skip the deposit verification.
        // This section is after the validator balance verifications so an exited validator will be marked
        // as EXITED before the deposits are verified. If there was a deposit to an exited validator
        // then the deposit can only be removed once the validator is fully exited.
        if (depositsCount > 0) {
            // Verify the slot of the first pending deposit matches the beacon chain
            bool isDepositQueueEmpty = IBeaconProofs(BEACON_PROOFS)
                .verifyFirstPendingDeposit(
                    snapBlockRoot,
                    firstPendingDeposit.slot,
                    firstPendingDeposit.pubKeyHash,
                    firstPendingDeposit.pendingDepositPubKeyProof
                );

            // If there are no deposits in the beacon chain queue then our deposits must have been processed.
            // If the deposits have been processed, each deposit will need to be verified with `verifyDeposit`
            require(!isDepositQueueEmpty, "Deposits have been processed");

            // The verification of the validator the first pending deposit is for must be on or after when
            // `snapBalances` was called.
            require(
                balancesMem.timestamp <= validatorVerificationBlockTimestamp,
                "Invalid validator timestamp"
            );

            // Verify the validator of the first pending deposit is not exiting by checking
            // the withdrawable epoch is far into the future.
            // If it is exiting we can't be sure this deposit has not been postponed in the deposit queue.
            // Hence we can not verify if the strategy's deposit has been processed or not.
            IBeaconProofs(BEACON_PROOFS).verifyValidatorWithdrawable(
                // Get the parent beacon block root of the next block which is
                // the block root of the validator verification slot.
                // This will revert if the slot after the verification slot was missed.
                BeaconRoots.parentBlockRoot(
                    validatorVerificationBlockTimestamp
                ),
                firstPendingDeposit.validatorIndex,
                firstPendingDeposit.pubKeyHash,
                // Validator is not exiting
                FAR_FUTURE_EPOCH,
                firstPendingDeposit.withdrawableEpochProof,
                firstPendingDeposit.validatorPubKeyProof
            );

            // solhint-disable max-line-length
            // If a validator is converted from a sweeping validator to a compounding validator, any balance in excess
            // of the min 32 ETH is put in the pending deposit queue. Reference:
            // - [switch_to_compounding_validator](https://ethereum.github.io/consensus-specs/specs/electra/beacon-chain/#new-switch_to_compounding_validator
            // - [queue_excess_active_balance](https://ethereum.github.io/consensus-specs/specs/electra/beacon-chain/#new-queue_excess_active_balance)
            // - [process_consolidation_request](https://ethereum.github.io/consensus-specs/specs/electra/beacon-chain/#new-process_consolidation_request)
            // This will have a slot value of zero unfortunately.
            // We can not prove the strategy's deposits are still pending with a zero slot value so revert the tx.
            // Another snapBalances will need to be taken that does not have consolidation deposits at the front of the
            // beacon chain deposit queue.
            // solhint-enable max-line-length
            require(
                firstPendingDeposit.slot > 0,
                "Invalid first pending deposit"
            );

            // Calculate the epoch at the time of the snapBalances
            uint64 verificationEpoch = (SafeCast.toUint64(
                balancesMem.timestamp
            ) - BEACON_GENESIS_TIMESTAMP) / (SLOT_DURATION * SLOTS_PER_EPOCH);

            // For each staking strategy's deposits
            for (uint256 i = 0; i < depositsCount; ++i) {
                uint256 depositID = depositList[i];
                DepositData memory depositData = deposits[depositID];

                // Check the stored deposit is still waiting to be processed on the beacon chain.
                // That is, the first pending deposit slot is before the slot of the staking strategy's deposit.
                // If the deposit has been processed, it will need to be verified with `verifyDeposit`.
                // OR the deposit is to an exiting validator so check it is still not withdrawable.
                // If the validator is not withdrawable, then the deposit can not have been processed yet.
                // If the validator is now withdrawable, then the deposit may have been processed. The strategy
                // now has to wait until the validator's balance is verified to be zero.
                // OR the validator has exited and the deposit is now verified as processed.
                require(
                    firstPendingDeposit.slot < depositData.slot ||
<<<<<<< HEAD
                        (validator[depositData.pubKeyHash].state ==
                            ValidatorState.EXITED &&
                            verificationEpoch < depositData.withdrawableEpoch),
=======
                        (verificationEpoch < depositData.withdrawableEpoch &&
                            depositData.withdrawableEpoch !=
                            FAR_FUTURE_EPOCH) ||
                        validator[depositData.pubKeyHash].state ==
                        VALIDATOR_STATE.EXITED,
>>>>>>> 78e29f12
                    "Deposit likely processed"
                );

                // Convert the deposit amount from Gwei to Wei and add to the total
                totalDepositsWei += uint256(depositData.amountGwei) * 1 gwei;

                // Remove the deposit if the validator has exited.
                if (
                    validator[depositData.pubKeyHash].state ==
                    ValidatorState.EXITED
                ) {
                    _removeDeposit(depositID, depositData);

                    emit DepositValidatorExited(
                        depositID,
                        uint256(depositData.amountGwei) * 1 gwei
                    );
                }
            }
        }

        // Store the verified balance in storage
        lastVerifiedEthBalance = SafeCast.toUint128(
            totalDepositsWei + totalValidatorBalance + balancesMem.ethBalance
        );
        // Reset the last snap timestamp so a new snapBalances has to be made
        lastSnapTimestamp = 0;

        emit BalancesVerified(
            balancesMem.timestamp,
            totalDepositsWei,
            totalValidatorBalance,
            balancesMem.ethBalance
        );
    }

    // slither-disable-end reentrancy-no-eth

    /// @notice Hash a validator public key using the Beacon Chain's format
    function _hashPubKey(bytes memory pubKey) internal pure returns (bytes32) {
        require(pubKey.length == 48, "Invalid public key length");
        return sha256(abi.encodePacked(pubKey, bytes16(0)));
    }

    /***************************************
            WETH and ETH Accounting
    ****************************************/

    /// @dev Called when WETH is transferred out of the strategy so
    /// the strategy knows how much WETH it has on deposit.
    /// This is so it can emit the correct amount in the Deposit event in depositAll().
    function _transferWeth(uint256 _amount, address _recipient) internal {
        IERC20(WETH).safeTransfer(_recipient, _amount);

        // The min is required as more WETH can be withdrawn than deposited
        // as the strategy earns consensus and execution rewards.
        uint256 deductAmount = Math.min(_amount, depositedWethAccountedFor);
        depositedWethAccountedFor -= deductAmount;

        // No change in ETH balance so no need to snapshot the balances
    }

    /// @dev Converts ETH to WETH and updates the accounting.
    /// @param _ethAmount The amount of ETH in wei.
    function _convertEthToWeth(uint256 _ethAmount) internal {
        // slither-disable-next-line arbitrary-send-eth
        IWETH9(WETH).deposit{ value: _ethAmount }();

        depositedWethAccountedFor += _ethAmount;

        // Store the reduced ETH balance.
        // The ETH balance in this strategy contract can be more than the last verified ETH balance
        // due to partial withdrawals or full exits being processed by the beacon chain since the last snapBalances.
        // It can also happen from execution rewards (MEV) or ETH donations.
        lastVerifiedEthBalance -= SafeCast.toUint128(
            Math.min(uint256(lastVerifiedEthBalance), _ethAmount)
        );

        // The ETH balance was decreased to WETH so we need to invalidate the last balances snap.
        lastSnapTimestamp = 0;
    }

    /// @dev Converts WETH to ETH and updates the accounting.
    /// @param _wethAmount The amount of WETH in wei.
    function _convertWethToEth(uint256 _wethAmount) internal {
        IWETH9(WETH).withdraw(_wethAmount);

        uint256 deductAmount = Math.min(_wethAmount, depositedWethAccountedFor);
        depositedWethAccountedFor -= deductAmount;

        // Store the increased ETH balance
        lastVerifiedEthBalance += SafeCast.toUint128(_wethAmount);

        // The ETH balance was increased from WETH so we need to invalidate the last balances snap.
        lastSnapTimestamp = 0;
    }

    /***************************************
                View Functions
    ****************************************/

<<<<<<< HEAD
    struct ValidatorView {
        bytes32 pubKeyHash;
        uint64 index;
        ValidatorState state;
    }

    /// @notice Returns the strategy's active validators.
    /// These are the ones that have been verified and have a non-zero balance.
    /// @return validators An array of `ValidatorView` containing the public key hash, validator index and state.
    function getVerifiedValidators()
        external
        view
        returns (ValidatorView[] memory validators)
    {
        uint256 validatorCount = verifiedValidators.length;
        validators = new ValidatorView[](validatorCount);
        for (uint256 i = 0; i < validatorCount; ++i) {
            bytes32 pubKeyHash = verifiedValidators[i];
            ValidatorData memory validatorData = validator[pubKeyHash];
            validators[i] = ValidatorView({
                pubKeyHash: pubKeyHash,
                index: validatorData.index,
                state: validatorData.state
            });
        }
    }

    struct DepositView {
        uint256 depositID;
        bytes32 pubKeyHash;
        uint64 amountGwei;
        uint64 slot;
        uint256 withdrawableEpoch;
=======
    /// @notice Returns the number of deposits waiting to be verified as processed on the beacon chain,
    /// or deposits that have been verified to an exiting validator and is now waiting for the
    /// validator's balance to be swept.
    function depositListLength() external view returns (uint256) {
        return depositList.length;
>>>>>>> 78e29f12
    }

    /// @notice Returns the number of verified validators.
    function verifiedValidatorsLength() external view returns (uint256) {
        return verifiedValidators.length;
    }
}<|MERGE_RESOLUTION|>--- conflicted
+++ resolved
@@ -317,14 +317,6 @@
                 currentState == ValidatorState.VERIFIED),
             "Not registered or verified"
         );
-<<<<<<< HEAD
-        require(
-            currentState == ValidatorState.VERIFIED ||
-                depositAmountWei == DEPOSIT_AMOUNT_WEI,
-            "Invalid first deposit amount"
-        );
-=======
->>>>>>> 78e29f12
         require(depositAmountWei >= 1 ether, "Deposit too small");
         if (currentState == VALIDATOR_STATE.REGISTERED) {
             // Can only have one pending deposit to an unverified validator at a time.
@@ -856,21 +848,15 @@
     ///
     /// The validator balances on the beacon chain can then be proved with `verifyBalances`.
     function snapBalances() external {
+        uint64 currentTimestamp = SafeCast.toUint64(block.timestamp);
         require(
-            lastSnapTimestamp + SNAP_BALANCES_DELAY < block.timestamp,
+            lastSnapTimestamp + SNAP_BALANCES_DELAY < currentTimestamp,
             "Snap too soon"
         );
 
-<<<<<<< HEAD
-    function _snapBalances() internal {
-        uint64 currentTimestamp = SafeCast.toUint64(block.timestamp);
-
-        bytes32 blockRoot = BeaconRoots.parentBlockRoot(currentTimestamp);
-=======
         bytes32 blockRoot = BeaconRoots.parentBlockRoot(
-            SafeCast.toUint64(block.timestamp)
-        );
->>>>>>> 78e29f12
+            currentTimestamp
+        );
         // Get the current ETH balance
         uint256 ethBalance = address(this).balance;
 
@@ -883,7 +869,7 @@
         // Store the snapped timestamp
         lastSnapTimestamp = currentTimestamp;
 
-        emit BalancesSnapped(block.timestamp, blockRoot, ethBalance);
+        emit BalancesSnapped(currentTimestamp, blockRoot, ethBalance);
     }
 
     // A struct is used to avoid stack too deep errors
@@ -1067,17 +1053,11 @@
                 // OR the validator has exited and the deposit is now verified as processed.
                 require(
                     firstPendingDeposit.slot < depositData.slot ||
-<<<<<<< HEAD
-                        (validator[depositData.pubKeyHash].state ==
-                            ValidatorState.EXITED &&
-                            verificationEpoch < depositData.withdrawableEpoch),
-=======
                         (verificationEpoch < depositData.withdrawableEpoch &&
                             depositData.withdrawableEpoch !=
                             FAR_FUTURE_EPOCH) ||
                         validator[depositData.pubKeyHash].state ==
-                        VALIDATOR_STATE.EXITED,
->>>>>>> 78e29f12
+                        ValidatorState.EXITED,
                     "Deposit likely processed"
                 );
 
@@ -1179,47 +1159,11 @@
                 View Functions
     ****************************************/
 
-<<<<<<< HEAD
-    struct ValidatorView {
-        bytes32 pubKeyHash;
-        uint64 index;
-        ValidatorState state;
-    }
-
-    /// @notice Returns the strategy's active validators.
-    /// These are the ones that have been verified and have a non-zero balance.
-    /// @return validators An array of `ValidatorView` containing the public key hash, validator index and state.
-    function getVerifiedValidators()
-        external
-        view
-        returns (ValidatorView[] memory validators)
-    {
-        uint256 validatorCount = verifiedValidators.length;
-        validators = new ValidatorView[](validatorCount);
-        for (uint256 i = 0; i < validatorCount; ++i) {
-            bytes32 pubKeyHash = verifiedValidators[i];
-            ValidatorData memory validatorData = validator[pubKeyHash];
-            validators[i] = ValidatorView({
-                pubKeyHash: pubKeyHash,
-                index: validatorData.index,
-                state: validatorData.state
-            });
-        }
-    }
-
-    struct DepositView {
-        uint256 depositID;
-        bytes32 pubKeyHash;
-        uint64 amountGwei;
-        uint64 slot;
-        uint256 withdrawableEpoch;
-=======
     /// @notice Returns the number of deposits waiting to be verified as processed on the beacon chain,
     /// or deposits that have been verified to an exiting validator and is now waiting for the
     /// validator's balance to be swept.
     function depositListLength() external view returns (uint256) {
         return depositList.length;
->>>>>>> 78e29f12
     }
 
     /// @notice Returns the number of verified validators.
