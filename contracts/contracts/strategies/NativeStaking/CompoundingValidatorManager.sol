// SPDX-License-Identifier: BUSL-1.1
pragma solidity ^0.8.0;

import { SafeERC20 } from "@openzeppelin/contracts/token/ERC20/utils/SafeERC20.sol";
import { SafeCast } from "@openzeppelin/contracts/utils/math/SafeCast.sol";
import { Math } from "@openzeppelin/contracts/utils/math/Math.sol";
import { IERC20 } from "@openzeppelin/contracts/token/ERC20/IERC20.sol";
import { Governable } from "../../governance/Governable.sol";
import { IDepositContract } from "../../interfaces/IDepositContract.sol";
import { IWETH9 } from "../../interfaces/IWETH9.sol";
import { ISSVNetwork, Cluster } from "../../interfaces/ISSVNetwork.sol";
import { BeaconRoots } from "../../beacon/BeaconRoots.sol";
import { PartialWithdrawal } from "../../beacon/PartialWithdrawal.sol";
import { IBeaconProofs } from "../../interfaces/IBeaconProofs.sol";

/**
 * @title Validator lifecycle management contract
 * @notice This contract implements all the required functionality to
 * register, deposit, withdraw, exit and remove validators.
 * @author Origin Protocol Inc
 */
abstract contract CompoundingValidatorManager is Governable {
    using SafeERC20 for IERC20;

    /// @dev The amount of ETH in wei that is required for a deposit to a new validator.
    /// Initially this is 32 ETH, but will be reduced to 1 ETH after P2P's APIs have been updated
    /// to support deposits of 1 ETH.
    uint256 internal constant DEPOSIT_AMOUNT_WEI = 32 ether;
    /// @dev The maximum number of deposits that are waiting to be verified as processed on the beacon chain.
    uint256 internal constant MAX_DEPOSITS = 12;
    /// @dev The maximum number of validators that can be verified.
    uint256 internal constant MAX_VERIFIED_VALIDATORS = 48;
    /// @dev The default withdrawable epoch value on the Beacon chain.
    /// A value in the far future means the validator is not exiting.
    uint64 internal constant FAR_FUTURE_EPOCH = type(uint64).max;
    /// @dev The number of seconds between each beacon chain slot.
    uint64 internal constant SLOT_DURATION = 12;
    /// @dev The number of slots in each beacon chain epoch.
    uint64 internal constant SLOTS_PER_EPOCH = 32;
    /// @dev Minimum time in seconds to allow snapped balances to be verified.
    /// Set to 1 epoch as the pending deposits only changes every epoch.
    /// That's also enough time to generate the proofs and call `verifyBalances`.
    uint64 internal constant SNAP_BALANCES_DELAY =
        SLOTS_PER_EPOCH * SLOT_DURATION;

    /// @notice The address of the Wrapped ETH (WETH) token contract
    address public immutable WETH;
    /// @notice The address of the beacon chain deposit contract
    address public immutable BEACON_CHAIN_DEPOSIT_CONTRACT;
    /// @notice The address of the SSV Network contract used to interface with
    address public immutable SSV_NETWORK;
    /// @notice Address of the OETH Vault proxy contract
    address public immutable VAULT_ADDRESS;
    /// @notice Address of the Beacon Proofs contract that verifies beacon chain data
    address public immutable BEACON_PROOFS;
    /// @notice The timestamp of the Beacon chain genesis.
    /// @dev this is different on Testnets like Hoodi so is set at deployment time.
    uint64 public immutable BEACON_GENESIS_TIMESTAMP;

    /// @notice Address of the registrator - allowed to register, withdraw, exit and remove validators
    address public validatorRegistrator;

    /// @notice Deposit data for new compounding validators.
    /// @dev A `VERIFIED` deposit can mean 3 separate things:
    ///      - a deposit has been processed by the beacon chain and shall be included in the
    ///        balance of the next verifyBalances call
    ///      - a deposit has been done to a slashed validator and has probably been recovered
    ///        back to this strategy. Probably because we can not know for certain. This contract
    ///        only detects when the validator has passed its withdrawal epoch. It is close to impossible
    ///        to prove with Merkle Proofs that the postponed deposit this contract is responsible for
    ///        creating is not present anymore in BeaconChain.state.pending_deposits. This in effect
    ///        means that there might be a period where this contract thinks the deposit has been already
    ///        returned as ETH balance before it happens. This will result in some days (or weeks)
    ///        -> depending on the size of deposit queue of showing a deficit when calling `checkBalance`.
    ///        As this only offsets the yield and doesn't cause a critical double-counting we are not addressing
    ///        this issue.
    ///      - A deposit has been done to the validator, but our deposit has been front run by a malicious
    ///        actor. Funds in the deposit this contract makes are not recoverable.
    enum DepositStatus {
        UNKNOWN, // default value
        PENDING, // deposit is pending and waiting to be  verified
        VERIFIED // deposit has been verified
    }

    /// @param pubKeyHash Hash of validator's public key using the Beacon Chain's format
    /// @param amountGwei Amount of ETH in gwei that has been deposited to the beacon chain deposit contract
    /// @param slot The beacon chain slot number when the deposit has been made
    /// @param depositIndex The index of the deposit in the list of active deposits
    /// @param status The status of the deposit, either UNKNOWN, PENDING or VERIFIED
    /// @param withdrawableEpoch The withdrawableEpoch of the validator which is being deposited to.
    ///        At deposit time this is set to max default value (FAR_FUTURE_EPOCH). If a deposit has
    ///        made to a slashed validator the `withdrawableEpoch` will be set to the epoch of that
    ///        validator.
    struct DepositData {
        bytes32 pubKeyHash;
        uint64 amountGwei;
        uint64 slot;
        uint32 depositIndex;
        DepositStatus status;
        uint64 withdrawableEpoch;
    }
    /// @notice Restricts to only one deposit to an unverified validator at a time.
    /// This is to limit front-running attacks of deposits to the beacon chain contract.
    ///
    /// @dev The value is set to true when a deposit to a new validator has been done that has
    /// not yet be verified.
    bool public firstDeposit;
    /// @notice Unique identifier of the next validator deposit.
    uint128 public nextDepositID;
    /// @notice Mapping of the deposit ID to the deposit data
    mapping(uint256 => DepositData) public deposits;
    /// @notice List of strategy deposit IDs to a validator.
    /// The list can be for deposits waiting to be verified as processed on the beacon chain,
    /// or deposits that have been verified to an exiting validator and is now waiting for the
    /// validator's balance to be swept.
    /// The list may not be ordered by time of deposit.
    /// Removed deposits will move the last deposit to the removed index.
    uint256[] public depositList;

    enum ValidatorState {
        NON_REGISTERED, // validator is not registered on the SSV network
        REGISTERED, // validator is registered on the SSV network
        STAKED, // validator has funds staked
        VERIFIED, // validator has been verified to exist on the beacon chain
        EXITING, // The validator has been requested to exit or has been verified as forced exit
        EXITED, // The validator has been verified to have a zero balance
        REMOVED, // validator has funds withdrawn to this strategy contract and is removed from the SSV
        INVALID // The validator has been front-run and the withdrawal address is not this strategy
    }

    // Validator data
    struct ValidatorData {
        ValidatorState state; // The state of the validator known to this contract
        uint64 index; // The index of the validator on the beacon chain
    }
    /// @notice List of validator public key hashes that have been verified to exist on the beacon chain.
    /// These have had a deposit processed and the validator's balance increased.
    /// Validators will be removed from this list when its verified they have a zero balance.
    bytes32[] public verifiedValidators;
    /// @notice Mapping of the hash of the validator's public key to the validator state and index.
    /// Uses the Beacon chain hashing for BLSPubkey which is sha256(abi.encodePacked(validator.pubkey, bytes16(0)))
    mapping(bytes32 => ValidatorData) public validator;

    /// @param blockRoot Beacon chain block root of the snapshot
    /// @param timestamp Timestamp of the snapshot
    /// @param ethBalance The balance of ETH in the strategy contract at the snapshot
    struct Balances {
        bytes32 blockRoot;
        uint64 timestamp;
        uint128 ethBalance;
    }
    /// @notice Mapping of the block root to the balances at that slot
    Balances public snappedBalance;
    /// @notice The last verified ETH balance of the strategy
    uint256 public lastVerifiedEthBalance;

    /// @dev This contract receives WETH as the deposit asset, but unlike other strategies doesn't immediately
    /// deposit it to an underlying platform. Rather a special privilege account stakes it to the validators.
    /// For that reason calling WETH.balanceOf(this) in a deposit function can contain WETH that has just been
    /// deposited and also WETH that has previously been deposited. To keep a correct count we need to keep track
    /// of WETH that has already been accounted for.
    /// This value represents the amount of WETH balance of this contract that has already been accounted for by the
    /// deposit events.
    /// It is important to note that this variable is not concerned with WETH that is a result of full/partial
    /// withdrawal of the validators. It is strictly concerned with WETH that has been deposited and is waiting to
    /// be staked.
    uint256 public depositedWethAccountedFor;

    // For future use
    uint256[50] private __gap;

    event RegistratorChanged(address indexed newAddress);
    event StakingMonitorChanged(address indexed newAddress);
    event FirstDepositReset();
    event SSVValidatorRegistered(
        bytes32 indexed pubKeyHash,
        uint64[] operatorIds
    );
    event SSVValidatorRemoved(bytes32 indexed pubKeyHash, uint64[] operatorIds);
    event ETHStaked(
        bytes32 indexed pubKeyHash,
        uint256 indexed depositID,
        bytes pubKey,
        uint256 amountWei
    );
    event ValidatorVerified(
        bytes32 indexed pubKeyHash,
        uint64 indexed validatorIndex
    );
    event ValidatorInvalid(bytes32 indexed pubKeyHash);
    event DepositVerified(uint256 indexed depositID, uint256 amountWei);
    event DepositToValidatorExiting(
        uint256 indexed depositID,
        uint256 amountWei,
        uint64 withdrawableEpoch
    );
    event DepositValidatorExited(uint256 indexed depositID, uint256 amountWei);
    event ValidatorWithdraw(bytes32 indexed pubKeyHash, uint256 amountWei);
    event BalancesSnapped(bytes32 indexed blockRoot, uint256 ethBalance);
    event BalancesVerified(
        uint64 indexed timestamp,
        uint256 totalDepositsWei,
        uint256 totalValidatorBalance,
        uint256 ethBalance
    );

    /// @dev Throws if called by any account other than the Registrator
    modifier onlyRegistrator() {
        require(msg.sender == validatorRegistrator, "Not Registrator");
        _;
    }

    /// @param _wethAddress Address of the Erc20 WETH Token contract
    /// @param _vaultAddress Address of the Vault
    /// @param _beaconChainDepositContract Address of the beacon chain deposit contract
    /// @param _ssvNetwork Address of the SSV Network contract
    /// @param _beaconProofs Address of the Beacon Proofs contract that verifies beacon chain data
    /// @param _beaconGenesisTimestamp The timestamp of the Beacon chain's genesis.
    constructor(
        address _wethAddress,
        address _vaultAddress,
        address _beaconChainDepositContract,
        address _ssvNetwork,
        address _beaconProofs,
        uint64 _beaconGenesisTimestamp
    ) {
        WETH = _wethAddress;
        BEACON_CHAIN_DEPOSIT_CONTRACT = _beaconChainDepositContract;
        SSV_NETWORK = _ssvNetwork;
        VAULT_ADDRESS = _vaultAddress;
        BEACON_PROOFS = _beaconProofs;
        BEACON_GENESIS_TIMESTAMP = _beaconGenesisTimestamp;

        require(
            block.timestamp > _beaconGenesisTimestamp,
            "Invalid genesis timestamp"
        );
    }

    /**
     *
     *             Admin Functions
     *
     */

    /// @notice Set the address of the registrator which can register, exit and remove validators
    function setRegistrator(address _address) external onlyGovernor {
        validatorRegistrator = _address;
        emit RegistratorChanged(_address);
    }

    /// @notice Reset the `firstDeposit` flag to false so deposits to unverified validators can be made again.
    function resetFirstDeposit() external onlyGovernor {
        require(firstDeposit, "No first deposit");

        firstDeposit = false;

        emit FirstDepositReset();
    }

    /**
     *
     *             Validator Management
     *
     */

    /// @notice Registers a single validator in a SSV Cluster.
    /// Only the Registrator can call this function.
    /// @param publicKey The public key of the validator
    /// @param operatorIds The operator IDs of the SSV Cluster
    /// @param sharesData The shares data for the validator
    /// @param ssvAmount The amount of SSV tokens to be deposited to the SSV cluster
    /// @param cluster The SSV cluster details including the validator count and SSV balance
    // slither-disable-start reentrancy-no-eth
    function registerSsvValidator(
        bytes calldata publicKey,
        uint64[] calldata operatorIds,
        bytes calldata sharesData,
        uint256 ssvAmount,
        Cluster calldata cluster
    ) external onlyRegistrator {
        // Hash the public key using the Beacon Chain's format
        bytes32 pubKeyHash = _hashPubKey(publicKey);
        // Check each public key has not already been used
        require(
            validator[pubKeyHash].state == ValidatorState.NON_REGISTERED,
            "Validator already registered"
        );

        // Store the validator state as registered
        validator[pubKeyHash].state = ValidatorState.REGISTERED;

        ISSVNetwork(SSV_NETWORK).registerValidator(
            publicKey,
            operatorIds,
            sharesData,
            ssvAmount,
            cluster
        );

        emit SSVValidatorRegistered(pubKeyHash, operatorIds);
    }

    // slither-disable-end reentrancy-no-eth

    struct ValidatorStakeData {
        bytes pubkey;
        bytes signature;
        bytes32 depositDataRoot;
    }

    /// @notice Stakes WETH in this strategy to a compounding validator.
    /// Does not convert any ETH sitting in this strategy to WETH.
    /// @param validatorStakeData validator data needed to stake.
    /// The `ValidatorStakeData` struct contains the pubkey, signature and depositDataRoot.
    /// Only the registrator can call this function.
    /// @param depositAmountGwei The amount of WETH to stake to the validator in Gwei.
    // slither-disable-start reentrancy-eth
    function stakeEth(
        ValidatorStakeData calldata validatorStakeData,
        uint64 depositAmountGwei
    ) external onlyRegistrator {
        uint256 depositAmountWei = uint256(depositAmountGwei) * 1 gwei;
        // Check there is enough WETH from the deposits sitting in this strategy contract
        // There could be ETH from withdrawals but we'll ignore that. If it's really needed
        // the ETH can be withdrawn and then deposited back to the strategy.
        require(
            depositAmountWei <= IWETH9(WETH).balanceOf(address(this)),
            "Insufficient WETH"
        );
        require(depositList.length < MAX_DEPOSITS, "Max deposits");

        // Convert required ETH from WETH and do the necessary accounting
        _convertWethToEth(depositAmountWei);

        // Hash the public key using the Beacon Chain's hashing for BLSPubkey
        bytes32 pubKeyHash = _hashPubKey(validatorStakeData.pubkey);
        ValidatorState currentState = validator[pubKeyHash].state;
        // Can only stake to a validator has have been registered or verified.
        // Can not stake to a validator that has been staked but not yet verified.
        require(
            (currentState == ValidatorState.REGISTERED ||
                currentState == ValidatorState.VERIFIED),
            "Not registered or verified"
        );
        require(depositAmountWei >= 1 ether, "Deposit too small");
        if (currentState == ValidatorState.REGISTERED) {
            // Can only have one pending deposit to an unverified validator at a time.
            // This is to limit front-running deposit attacks to a single deposit.
            // The exiting deposit needs to be verified before another deposit can be made.
            // If there was a front-running attack, the validator needs to be verified as invalid
            // and the Governor calls `resetFirstDeposit` to set `firstDeposit` to false.
            require(!firstDeposit, "Existing first deposit");
            // Limits the amount of ETH that can be at risk from a front-running deposit attack.
            require(
                depositAmountWei == DEPOSIT_AMOUNT_WEI,
                "Invalid first deposit amount"
            );
            // Limits the number of validator balance proofs to verifyBalances
            require(
                verifiedValidators.length + 1 < MAX_VERIFIED_VALIDATORS,
                "Max validators"
            );

            // Flag a deposit to an unverified validator so only no other deposits can be made
            // to an unverified validator.
            firstDeposit = true;
        }

        /* 0x02 to indicate that withdrawal credentials are for a compounding validator
         * that was introduced with the Pectra upgrade.
         * bytes11(0) to fill up the required zeros
         * remaining bytes20 are for the address
         */
        bytes memory withdrawalCredentials = abi.encodePacked(
            bytes1(0x02),
            bytes11(0),
            address(this)
        );

        //// Update contract storage
        // Store the validator state if needed
        if (currentState == ValidatorState.REGISTERED) {
            validator[pubKeyHash].state = ValidatorState.STAKED;
        }

        /// After the Pectra upgrade the validators have a new restriction when proposing
        /// blocks. The timestamps are at strict intervals of 12 seconds from the genesis block
        /// forward. Each slot is created at strict 12 second intervals and those slots can
        /// either have blocks attached to them or not. This way using the block.timestamp
        /// the slot number can easily be calculated.
        uint64 depositSlot = (SafeCast.toUint64(block.timestamp) -
            BEACON_GENESIS_TIMESTAMP) / SLOT_DURATION;

        // Store the deposit data for verifyDeposit and verifyBalances
        uint256 depositID = nextDepositID++;
        deposits[depositID] = DepositData({
            pubKeyHash: pubKeyHash,
            amountGwei: depositAmountGwei,
            slot: depositSlot,
            depositIndex: SafeCast.toUint32(depositList.length),
            status: DepositStatus.PENDING,
            withdrawableEpoch: FAR_FUTURE_EPOCH
        });
        depositList.push(depositID);

        // Deposit to the Beacon Chain deposit contract.
        // This will create a deposit in the beacon chain's pending deposit queue.
        IDepositContract(BEACON_CHAIN_DEPOSIT_CONTRACT).deposit{
            value: depositAmountWei
        }(
            validatorStakeData.pubkey,
            withdrawalCredentials,
            validatorStakeData.signature,
            validatorStakeData.depositDataRoot
        );

        emit ETHStaked(
            pubKeyHash,
            depositID,
            validatorStakeData.pubkey,
            depositAmountWei
        );
    }

    // slither-disable-end reentrancy-eth

    /// @notice Request a full or partial withdrawal from a validator.
    /// A zero amount will trigger a full withdrawal.
    /// If the remaining balance is < 32 ETH then only the amount in excess of 32 ETH will be withdrawn.
    /// Only the Registrator can call this function.
    /// 1 wei of value should be sent with the tx to pay for the withdrawal request fee.
    /// If no value sent, 1 wei will be taken from the strategy's ETH balance if it has any.
    /// If no ETH balance, the tx will revert.
    /// @param publicKey The public key of the validator
    /// @param amountGwei The amount of ETH to be withdrawn from the validator in Gwei.
    /// A zero amount will trigger a full withdrawal.
    // slither-disable-start reentrancy-no-eth
    function validatorWithdrawal(bytes calldata publicKey, uint64 amountGwei)
        external
        payable
        onlyRegistrator
    {
        // Hash the public key using the Beacon Chain's format
        bytes32 pubKeyHash = _hashPubKey(publicKey);
        ValidatorState currentState = validator[pubKeyHash].state;
        require(
            currentState == ValidatorState.VERIFIED,
            "Validator not verified"
        );

        // If a full withdrawal (validator exit)
        if (amountGwei == 0) {
            // Store the validator state as exiting so no more deposits can be made to it.
            validator[pubKeyHash].state = ValidatorState.EXITING;
        }

        // Do not remove from the list of verified validators.
        // This is done in the verifyBalances function once the validator's balance has been verified to be zero.
        // The validator state will be set to EXITED in the verifyBalances function.

        PartialWithdrawal.request(publicKey, amountGwei);

        emit ValidatorWithdraw(pubKeyHash, uint256(amountGwei) * 1 gwei);
    }

    // slither-disable-end reentrancy-no-eth

    /// @notice Remove the validator from the SSV Cluster after:
    /// - the validator has been exited from `validatorWithdrawal` or slashed
    /// - the validator has incorrectly registered and can not be staked to
    /// - the initial deposit was front-run and the withdrawal address is not this strategy's address.
    /// Make sure `validatorWithdrawal` is called with a zero amount and the validator has exited the Beacon chain.
    /// If removed before the validator has exited the beacon chain will result in the validator being slashed.
    /// Only the registrator can call this function.
    /// @param publicKey The public key of the validator
    /// @param operatorIds The operator IDs of the SSV Cluster
    /// @param cluster The SSV cluster details including the validator count and SSV balance
    // slither-disable-start reentrancy-no-eth
    function removeSsvValidator(
        bytes calldata publicKey,
        uint64[] calldata operatorIds,
        Cluster calldata cluster
    ) external onlyRegistrator {
        // Hash the public key using the Beacon Chain's format
        bytes32 pubKeyHash = _hashPubKey(publicKey);
        ValidatorState currentState = validator[pubKeyHash].state;
        // Can remove SSV validators that were incorrectly registered and can not be deposited to.
        require(
            currentState == ValidatorState.REGISTERED ||
                currentState == ValidatorState.EXITED ||
                currentState == ValidatorState.INVALID,
            "Validator not regd or exited"
        );

        validator[pubKeyHash].state = ValidatorState.REMOVED;

        ISSVNetwork(SSV_NETWORK).removeValidator(
            publicKey,
            operatorIds,
            cluster
        );

        emit SSVValidatorRemoved(pubKeyHash, operatorIds);
    }

    /**
     *
     *             SSV Management
     *
     */

    // slither-disable-end reentrancy-no-eth

    /// `depositSSV` has been removed as `deposit` on the SSVNetwork contract can be called directly
    /// by the Strategist which is already holding SSV tokens.

    /// @notice Withdraws excess SSV Tokens from the SSV Network contract which was used to pay the SSV Operators.
    /// @dev A SSV cluster is defined by the SSVOwnerAddress and the set of operatorIds.
    /// @param operatorIds The operator IDs of the SSV Cluster
    /// @param ssvAmount The amount of SSV tokens to be withdrawn from the SSV cluster
    /// @param cluster The SSV cluster details including the validator count and SSV balance
    function withdrawSSV(
        uint64[] memory operatorIds,
        uint256 ssvAmount,
        Cluster memory cluster
    ) external onlyGovernor {
        ISSVNetwork(SSV_NETWORK).withdraw(operatorIds, ssvAmount, cluster);
    }

    /**
     *
     *             Beacon Chain Proofs
     *
     */

    /// @notice Verifies a validator's index to its public key.
    /// Adds to the list of verified validators if the validator's withdrawal address is this strategy's address.
    /// Marks the validator as invalid and removes the deposit if the withdrawal address is not this strategy's address.
    /// @param nextBlockTimestamp The timestamp of the execution layer block after the beacon chain slot
    /// we are verifying.
    /// The next one is needed as the Beacon Oracle returns the parent beacon block root for a block timestamp,
    /// which is the beacon block root of the previous block.
    /// @param validatorIndex The index of the validator on the beacon chain.
    /// @param pubKeyHash The hash of the validator's public key using the Beacon Chain's format
    /// @param withdrawalAddress The withdrawal address of the validator which should be this strategy's address.
    /// If the withdrawal address is not this strategy's address, the initial deposit was front-run
    /// and the validator is marked as invalid.
    /// @param validatorPubKeyProof The merkle proof for the validator public key to the beacon block root.
    /// This is 53 witness hashes of 32 bytes each concatenated together starting from the leaf node.
    /// BeaconBlock.state.validators[validatorIndex].pubkey
    function verifyValidator(
        uint64 nextBlockTimestamp,
        uint64 validatorIndex,
        bytes32 pubKeyHash,
        address withdrawalAddress,
        bytes calldata validatorPubKeyProof
    ) external {
        require(
            validator[pubKeyHash].state == ValidatorState.STAKED,
            "Validator not staked"
        );

        // Get the beacon block root of the slot we are verifying the validator in.
        // The parent beacon block root of the next block is the beacon block root of the slot we are verifying.
        bytes32 blockRoot = BeaconRoots.parentBlockRoot(nextBlockTimestamp);

        // Verify the validator index is for the validator with the given public key.
        // Also verify the validator's withdrawal credential points to the `withdrawalAddress`.
        IBeaconProofs(BEACON_PROOFS).verifyValidator(
            blockRoot,
            pubKeyHash,
            validatorPubKeyProof,
            validatorIndex,
            withdrawalAddress
        );

        // Store the validator state as verified
        validator[pubKeyHash] = ValidatorData({
            state: ValidatorState.VERIFIED,
            index: validatorIndex
        });

        // If the initial deposit was front-run and the withdrawal address is not this strategy
        if (withdrawalAddress != address(this)) {
            // override the validator state
            validator[pubKeyHash].state = ValidatorState.INVALID;

            // Find and remove the deposit as the funds can not be recovered
            uint256 depositCount = depositList.length;
            for (uint256 i = 0; i < depositCount; i++) {
                DepositData memory deposit = deposits[depositList[i]];
                if (deposit.pubKeyHash == pubKeyHash) {
                    _removeDeposit(depositList[i], deposit);
                    break;
                }
            }

            // Leave the `firstDeposit` flag as true so no more deposits to unverified validators can be made.
            // The Governor has to reset the `firstDeposit` to false before another deposit to
            // an unverified validator can be made.
            // The Governor can set a new `validatorRegistrator` if they suspect it has been compromised.

            emit ValidatorInvalid(pubKeyHash);
            return;
        }

        // Add the new validator to the list of verified validators
        verifiedValidators.push(pubKeyHash);

        // Reset the firstDeposit flag as the first deposit to an unverified validator has been verified.
        firstDeposit = false;

        emit ValidatorVerified(pubKeyHash, validatorIndex);
    }

    struct FirstPendingDepositProofData {
        uint64 slot;
        uint64 validatorIndex;
        bytes32 pubKeyHash;
        bytes pendingDepositPubKeyProof;
        bytes withdrawableEpochProof;
        bytes validatorPubKeyProof;
    }

    struct StrategyValidatorProofData {
        uint64 withdrawableEpoch;
        bytes withdrawableEpochProof;
    }

    /// @notice Verifies a deposit on the execution layer has been processed by the beacon chain.
    /// This means the accounting of the strategy's ETH moves from a pending deposit to a validator balance.
    ///
    /// Important: this function has a limitation where `depositProcessedSlot` and `firstDepositValidatorCreatedSlot`
    /// that is passed by the off-chain verifier requires a slot immediately after them to propose a block otherwise
    /// the `BeaconRoots.parentBlockRoot` will fail. This shouldn't be a problem, since by the current behaviour of
    /// beacon chain only 1%-3% slots don't propose a block.
    /// @param depositID The deposit ID emitted in `ETHStaked` from the `stakeEth` function.
    /// @param depositProcessedSlot Any slot on or after the strategy's deposit was processed on the beacon chain.
    /// Can not be a slot with pending deposits with the same slot as the deposit being verified.
    /// Can not be a slot before a missed slot as the Beacon Root contract will have the parent block root
    /// set for the next block timestamp in 12 seconds time.
    /// @param firstDepositValidatorCreatedSlot The slot on or after when the validator of the first pending deposit
<<<<<<< HEAD
    /// was created on the beacon chain. This is used to verify the validator has not exited. Can be the same as
    /// `depositProcessedSlot` when the first pending deposit was to an already existing validator
=======
    /// was created on the beacon chain. This is used to verify the validator has not exited.
    /// If the first pending deposit is to an exiting validator, this can be the same slot as `depositProcessedSlot`.
    /// If the first pending deposit is to a new validator, the slot will have to be in the next epoch as the
    /// pending deposits are only processed at the start of each epoch.
    /// @param firstPendingDeposit a `FirstPendingDepositProofData` struct containing:
    /// - slot: The beacon chain slot of the first deposit in the beacon chain's deposit queue.
    ///   Can be anything if the deposit queue is empty, but zero is a good choice.
    /// - validatorIndex: The index of the validator of the first pending deposit.
    ///   Can be anything if the deposit queue is empty, but zero is a good choice.
    /// - pubKeyHash: The hash of the public key of the validator of the first pending deposit.
    ///   Can be anything if the deposit queue is empty, but 32 zero bytes is a good choice
    /// - pendingDepositPubKeyProof: The merkle proof of the first pending deposit to the beacon block root.
    ///   Can be either:
    ///   * 40 witness hashes for BeaconBlock.state.PendingDeposits[0].pubKey when the deposit queue is not empty.
    ///   * 37 witness hashes for BeaconBlock.state.PendingDeposits[0] when the deposit queue is empty.
    ///   The 32 byte witness hashes are concatenated together starting from the leaf node.
    /// - withdrawableEpochProof: The merkle proof for the withdrawable epoch of the first pending deposit's validator
    ///   to the beacon block root.
    ///   This is 53 witness hashes of 32 bytes each concatenated together starting from the leaf node.
    /// - validatorPubKeyProof The merkle proof for the public key of the first pending deposit's validator
    ///   to the this witness hash of withdrawableEpochProof.
    ///   This is 2 witness hashes of 32 bytes each concatenated together starting from the leaf node.
    /// @param strategyValidatorData a `StrategyValidatorProofData` struct containing:
    /// - withdrawableEpoch: The withdrawable epoch of the validator the strategy is depositing to.
    /// - withdrawableEpochProof: The merkle proof for the withdrawable epoch of the validator the strategy
    ///   is depositing to, to the beacon block root.
    ///   This is 53 witness hashes of 32 bytes each concatenated together starting from the leaf node.
>>>>>>> ff1b0171
    // slither-disable-start reentrancy-no-eth
    function verifyDeposit(
        uint256 depositID,
        uint64 depositProcessedSlot,
        uint64 firstDepositValidatorCreatedSlot,
        FirstPendingDepositProofData calldata firstPendingDeposit,
        StrategyValidatorProofData calldata strategyValidatorData
    ) external {
        // Load into memory the previously saved deposit data
        DepositData memory deposit = deposits[depositID];
        ValidatorData memory strategyValidator = validator[deposit.pubKeyHash];
        require(deposit.status == DepositStatus.PENDING, "Deposit not pending");
        require(
            strategyValidator.state == ValidatorState.VERIFIED,
            "Validator not verified"
        );
        // The verification slot must be after the deposit's slot.
        // This is needed for when the deposit queue is empty.
        require(deposit.slot < depositProcessedSlot, "Slot not after deposit");
        require(
            depositProcessedSlot <= firstDepositValidatorCreatedSlot,
            "Invalid verification slots"
        );

        // Get the parent beacon block root of the next block which is the block root of the deposit verification slot.
        // This will revert if the slot after the verification slot was missed.
        bytes32 depositBlockRoot = BeaconRoots.parentBlockRoot(
            _calcNextBlockTimestamp(depositProcessedSlot)
        );

        // Verify the slot of the first pending deposit matches the beacon chain
        bool isDepositQueueEmpty = IBeaconProofs(BEACON_PROOFS)
            .verifyFirstPendingDeposit(
                depositBlockRoot,
                firstPendingDeposit.slot,
                firstPendingDeposit.pubKeyHash,
                firstPendingDeposit.pendingDepositPubKeyProof
            );

        // If the deposit queue is not empty
        if (!isDepositQueueEmpty) {
            // Get the parent beacon block root of the next block which is
            // the block root of the validator verification slot.
            // This will revert if the slot after the verification slot was missed.
            bytes32 validatorBlockRoot = BeaconRoots.parentBlockRoot(
                _calcNextBlockTimestamp(firstDepositValidatorCreatedSlot)
            );

            // Verify the validator of the first pending deposit is not exiting.
            // If it is exiting we can't be sure this deposit has not been postponed in the deposit queue.
            // Hence we can not verify if the strategy's deposit has been processed or not.
            IBeaconProofs(BEACON_PROOFS).verifyValidatorWithdrawable(
                validatorBlockRoot,
                firstPendingDeposit.validatorIndex,
                firstPendingDeposit.pubKeyHash,
                FAR_FUTURE_EPOCH,
                firstPendingDeposit.withdrawableEpochProof,
                firstPendingDeposit.validatorPubKeyProof
            );
        }

        // Verify the withdrawableEpoch on the validator of the strategy's deposit
        IBeaconProofs(BEACON_PROOFS).verifyValidatorWithdrawable(
            depositBlockRoot,
            strategyValidator.index,
            strategyValidatorData.withdrawableEpoch,
            strategyValidatorData.withdrawableEpochProof
        );

        // If the validator is exiting because it has been slashed
        if (strategyValidatorData.withdrawableEpoch != FAR_FUTURE_EPOCH) {
            // Store the exit epoch in the deposit data
            deposit.withdrawableEpoch = strategyValidatorData.withdrawableEpoch;

            emit DepositToValidatorExiting(
                depositID,
                uint256(deposit.amountGwei) * 1 gwei,
                strategyValidatorData.withdrawableEpoch
            );

            validator[deposit.pubKeyHash].state = ValidatorState.EXITING;

            // Leave the deposit status as PENDING
            return;
        }

        // solhint-disable max-line-length
        // Check the deposit slot is before the first pending deposit's slot on the beacon chain.
        // If this is not true then we can't guarantee the deposit has been processed by the beacon chain.
        // The deposit's slot can not be the same slot as the first pending deposit as there could be
        // many deposits in the same block, hence have the same pending deposit slot.
        // If the deposit queue is empty then our deposit must have been processed on the beacon chain.
        // The deposit slot can be zero for validators consolidating to a compounding validator or 0x01 validator
        // being promoted to a compounding one. Reference:
        // - [switch_to_compounding_validator](https://ethereum.github.io/consensus-specs/specs/electra/beacon-chain/#new-switch_to_compounding_validator
        // - [queue_excess_active_balance](https://ethereum.github.io/consensus-specs/specs/electra/beacon-chain/#new-queue_excess_active_balance)
        // - [process_consolidation_request](https://ethereum.github.io/consensus-specs/specs/electra/beacon-chain/#new-process_consolidation_request)
        // We can not guarantee that the deposit has been processed in that case.
        // solhint-enable max-line-length
        require(
            deposit.slot < firstPendingDeposit.slot || isDepositQueueEmpty,
            "Deposit likely not processed"
        );

        // Remove the deposit now it has been verified as processed on the beacon chain.
        _removeDeposit(depositID, deposit);

        emit DepositVerified(depositID, uint256(deposit.amountGwei) * 1 gwei);
    }

    function _removeDeposit(uint256 depositID, DepositData memory deposit)
        internal
    {
        // After verifying the proof, update the contract storage
        deposits[depositID].status = DepositStatus.VERIFIED;
        // Move the last deposit to the index of the verified deposit
        uint256 lastDeposit = depositList[depositList.length - 1];
        depositList[deposit.depositIndex] = lastDeposit;
        deposits[lastDeposit].depositIndex = deposit.depositIndex;
        // Delete the last deposit from the list
        depositList.pop();
    }

    /// @dev Calculates the timestamp of the next execution block from the given slot.
    /// @param slot The beacon chain slot number used for merkle proof verification.
    function _calcNextBlockTimestamp(uint64 slot)
        internal
        view
        returns (uint64)
    {
        // Calculate the next block timestamp from the slot.
        return SLOT_DURATION * slot + BEACON_GENESIS_TIMESTAMP + SLOT_DURATION;
    }

    // slither-disable-end reentrancy-no-eth

    /// @notice Stores the current ETH balance at the current block and beacon block root
    ///         of the slot that is associated with the previous block.
    ///
    /// When snapping / verifying balance it is of a high importance that there is no
    /// miss-match in respect to ETH that is held by the contract and balances that are
    /// verified on the validators.
    ///
    /// First some context on the beacon-chain block building behaviour. Relevant parts of
    /// constructing a block on the beacon chain consist of:
    ///  - process_withdrawals: ETH is deducted from the validator's balance
    ///  - process_execution_payload: immediately after the previous step executing all the
    ///    transactions
    ///  - apply the withdrawals: adding ETH to the recipient which is the withdrawal address
    ///    contained in the withdrawal credentials of the exited validators
    ///
    /// That means that balance increases which are part of the post-block execution state are
    /// done within the block, but the transaction that are contained within that block can not
    /// see / interact with the balance from the exited validators. Only transactions in the
    /// next block can do that.
    ///
    /// When snap balances is performed the state of the chain is snapped across 2 separate
    /// chain states:
    ///  - ETH balance of the contract is recorded on block X -> and corresponding slot Y
    ///  - beacon chain block root is recorded of block X - 1 -> and corresponding slot Y - 1
    ///    given there were no missed slots. It could also be Y - 2, Y - 3 depending on how
    ///    many slots have not managed to propose a block. For the sake of simplicity this slot
    ///    will be referred to as Y - 1 as it makes no difference in the argument
    ///
    /// Given these 2 separate chain states it is paramount that verify balances can not experience
    /// miss-counting ETH or much more dangerous double counting of the ETH.
    ///
    /// When verifyBalances is called it is performed on the current block Z where Z > X. Verify
    /// balances adds up all the ETH (omitting WETH) controlled by this contract:
    ///  - ETH balance in the contract on block X
    ///  - ETH balance in Deposits on block Z that haven't been yet processed in slot Y - 1
    ///  - ETH balance in validators that are active in slot Y - 1
    ///  - skips the ETH balance in validators that have withdrawn in slot Y - 1 (or sooner)
    ///    and have their balance visible to transactions in slot Y and corresponding block X
    ///    (or sooner)
    ///
    /// Lets verify the correctness of ETH accounting given the above described behaviour.
    ///
    /// *ETH balance in the contract on block X*
    ///
    /// This is an ETH balance of the contract on a non current X block. Any ETH leaving the
    /// contract as a result of a withdrawal subtracts from the ETH accounted for on block X
    /// if `verifyBalances` has already been called. It also invalidates a `snapBalances` in
    /// case `verifyBalances` has not been called yet. Not performing this would result in not
    /// accounting for the withdrawn ETH that has happened anywhere in the block interval [X + 1, Z].
    ///
    /// Similarly to withdrawals any `stakeEth` deposits to the deposit contract adds to the ETH
    /// accounted for since the last `verifyBalances` has been called. And it invalidates the
    /// `snapBalances` in case `verifyBalances` hasn't been yet called. Not performing this
    /// would result in double counting the `stakedEth` since it would be present once in the
    /// snapped contract balance and the second time in deposit storage variables.
    ///
    /// This behaviour is correct.
    ///
    /// *ETH balance in Deposits on block Z that haven't been yet processed in slot Y - 1*
    ///
    /// The contract sums up all the ETH that has been deposited to the Beacon chain deposit
    /// contract at block Z. The execution layer doesn't have direct access to the state of
    /// deposits on the beacon chain. And if it is to sum up all the ETH that is marked to be
    /// deposited it needs to be sure to not double count ETH that is in deposits (storage vars)
    /// and could also be part of the validator balances. It does that by verifying that at
    /// slot Y - 1 none of the deposits visible on block Z have been processed. Meaning since
    /// the last snap till now all are still in queue. Which ensures they can not be part of
    /// the validator balances in later steps.
    ///
    /// This behaviour is correct.
    ///
    /// *ETH balance in validators that are active in slot Y - 1*
    ///
    /// The contract is verifying none of the deposits on Y - 1 slot have been processed and
    /// for that reason it checks the validator balances in the same slot. Ensuring accounting
    /// correctness.
    ///
    /// This behaviour is correct.
    ///
    /// *The withdrawn validators*
    ///
    /// The withdrawn validators could have their balances deducted in any slot before slot
    /// Y - 1 and the execution layer sees the balance increase in the subsequent slot. Lets
    /// look at the "worst case scenario" where the validator withdrawal is processed in the
    /// slot Y - 1 (snapped slot) and see their balance increase (in execution layer) in slot
    /// Y -> block X. The ETH balance on the contract is snapped at block X meaning that
    /// even if the validator exits at the latest possible time it is paramount that the ETH
    /// balance on the execution layer is recorded in the next block. Correctly accounting
    /// for the withdrawn ETH.
    ///
    /// Worth mentioning if the validator exit is processed by the slot Y and balance increase
    /// seen on the execution layer on block X + 1 the withdrawal is ignored by both the
    /// validator balance verification as well as execution layer contract balance snap.
    ///
    /// This behaviour is correct.
    ///
    /// The validator balances on the beacon chain can then be proved with `verifyBalances`.
    function snapBalances() external {
        uint64 currentTimestamp = SafeCast.toUint64(block.timestamp);
        require(
            snappedBalance.timestamp + SNAP_BALANCES_DELAY < currentTimestamp,
            "Snap too soon"
        );

        bytes32 blockRoot = BeaconRoots.parentBlockRoot(currentTimestamp);
        // Get the current ETH balance
        uint256 ethBalance = address(this).balance;

        // Store the snapped balance
        snappedBalance = Balances({
            blockRoot: blockRoot,
            timestamp: currentTimestamp,
            ethBalance: SafeCast.toUint128(ethBalance)
        });

        emit BalancesSnapped(blockRoot, ethBalance);
    }

    // A struct is used to avoid stack too deep errors
    struct BalanceProofs {
        // BeaconBlock.state.balances
        bytes32 balancesContainerRoot;
        bytes balancesContainerProof;
        // BeaconBlock.state.balances[validatorIndex]
        bytes32[] validatorBalanceLeaves;
        bytes[] validatorBalanceProofs;
    }

    /// @notice Verifies the balances of all active validators on the beacon chain
    /// and checks no pending deposits have been processed by the beacon chain.
    /// @param balanceProofs a `BalanceProofs` struct containing the following:
    /// balancesContainerRoot - the merkle root of the balances container
    /// balancesContainerProof - The merkle proof for the balances container to the beacon block root.
    ///   This is 9 witness hashes of 32 bytes each concatenated together starting from the leaf node.
    /// validatorBalanceLeaves - Array of leaf nodes containing the validator balance with three other balances.
    /// validatorBalanceProofs -  Array of merkle proofs for the validator balance to the Balances container root.
    ///   This is 39 witness hashes of 32 bytes each concatenated together starting from the leaf node.
    // slither-disable-start reentrancy-no-eth
    function verifyBalances(
        uint64 validatorVerificationBlockTimestamp,
        FirstPendingDepositProofData calldata firstPendingDeposit,
        BalanceProofs calldata balanceProofs
    ) external {
        // Load previously snapped balances for the given block root
        Balances memory balancesMem = snappedBalance;
        // Check the balances are the latest
        require(balancesMem.timestamp > 0, "No snapped balances");

        uint256 verifiedValidatorsCount = verifiedValidators.length;
        uint256 totalValidatorBalance = 0;

        // If there are no verified validators then we can skip the balance verification
        if (verifiedValidatorsCount > 0) {
            require(
                balanceProofs.validatorBalanceProofs.length ==
                    verifiedValidatorsCount,
                "Invalid balance proofs"
            );
            require(
                balanceProofs.validatorBalanceLeaves.length ==
                    verifiedValidatorsCount,
                "Invalid balance leaves"
            );
            // verify beaconBlock.state.balances root to beacon block root
            IBeaconProofs(BEACON_PROOFS).verifyBalancesContainer(
                balancesMem.blockRoot,
                balanceProofs.balancesContainerRoot,
                balanceProofs.balancesContainerProof
            );

            // for each validator in reserve order so we can pop off exited validators at the end
            for (uint256 i = verifiedValidatorsCount; i > 0; ) {
                --i;
                // verify validator's balance in beaconBlock.state.balances to the
                // beaconBlock.state.balances container root
                uint256 validatorBalanceGwei = IBeaconProofs(BEACON_PROOFS)
                    .verifyValidatorBalance(
                        balanceProofs.balancesContainerRoot,
                        balanceProofs.validatorBalanceLeaves[i],
                        balanceProofs.validatorBalanceProofs[i],
                        validator[verifiedValidators[i]].index
                    );

                // If the validator balance is zero
                if (validatorBalanceGwei == 0) {
                    // Store the validator state as exited
                    // This could have been in VERIFIED or EXITING state
                    validator[verifiedValidators[i]].state = ValidatorState
                        .EXITED;

                    // Remove the validator with a zero balance from the list of verified validators

                    // Reduce the count of verified validators which is the last index before the pop removes it.
                    verifiedValidatorsCount -= 1;

                    // Move the last validator that has already been verified to the current index.
                    // There's an extra SSTORE if i is the last active validator but that's fine,
                    // It's not a common case and the code is simpler this way.
                    verifiedValidators[i] = verifiedValidators[
                        verifiedValidatorsCount
                    ];
                    // Delete the last validator from the list
                    verifiedValidators.pop();

                    // The validator balance is zero so not need to add to totalValidatorBalance
                    continue;
                }

                // convert Gwei balance to Wei and add to the total validator balance
                totalValidatorBalance += validatorBalanceGwei * 1 gwei;
            }
        }

        uint256 depositsCount = depositList.length;
        uint256 totalDepositsWei = 0;

        // If there are no deposits then we can skip the deposit verification.
        // This section is after the validator balance verifications so an exited validator will be marked
        // as EXITED before the deposits are verified. If there was a deposit to an exited validator
        // then the deposit can only be removed once the validator is fully exited.
        if (depositsCount > 0) {
            // Verify the slot of the first pending deposit matches the beacon chain
            bool isDepositQueueEmpty = IBeaconProofs(BEACON_PROOFS)
                .verifyFirstPendingDeposit(
                    balancesMem.blockRoot,
                    firstPendingDeposit.slot,
                    firstPendingDeposit.pubKeyHash,
                    firstPendingDeposit.pendingDepositPubKeyProof
                );

            // If there are no deposits in the beacon chain queue then our deposits must have been processed.
            // If the deposits have been processed, each deposit will need to be verified with `verifyDeposit`
            require(!isDepositQueueEmpty, "Deposits have been processed");

            // The verification of the validator the first pending deposit is for must be on or after when
            // `snapBalances` was called.
            require(
                balancesMem.timestamp <= validatorVerificationBlockTimestamp,
                "Invalid validator timestamp"
            );

            // Verify the validator of the first pending deposit is not exiting by checking
            // the withdrawable epoch is far into the future.
            // If it is exiting we can't be sure this deposit has not been postponed in the deposit queue.
            // Hence we can not verify if the strategy's deposit has been processed or not.
            IBeaconProofs(BEACON_PROOFS).verifyValidatorWithdrawable(
                // Get the parent beacon block root of the next block which is
                // the block root of the validator verification slot.
                // This will revert if the slot after the verification slot was missed.
                BeaconRoots.parentBlockRoot(
                    validatorVerificationBlockTimestamp
                ),
                firstPendingDeposit.validatorIndex,
                firstPendingDeposit.pubKeyHash,
                // Validator is not exiting
                FAR_FUTURE_EPOCH,
                firstPendingDeposit.withdrawableEpochProof,
                firstPendingDeposit.validatorPubKeyProof
            );

            // solhint-disable max-line-length
            // If a validator is converted from a sweeping validator to a compounding validator, any balance in excess
            // of the min 32 ETH is put in the pending deposit queue. Reference:
            // - [switch_to_compounding_validator](https://ethereum.github.io/consensus-specs/specs/electra/beacon-chain/#new-switch_to_compounding_validator
            // - [queue_excess_active_balance](https://ethereum.github.io/consensus-specs/specs/electra/beacon-chain/#new-queue_excess_active_balance)
            // - [process_consolidation_request](https://ethereum.github.io/consensus-specs/specs/electra/beacon-chain/#new-process_consolidation_request)
            // This will have a slot value of zero unfortunately.
            // We can not prove the strategy's deposits are still pending with a zero slot value so revert the tx.
            // Another snapBalances will need to be taken that does not have consolidation deposits at the front of the
            // beacon chain deposit queue.
            // solhint-enable max-line-length
            require(
                firstPendingDeposit.slot > 0,
                "Invalid first pending deposit"
            );

            // Calculate the epoch at the time of the snapBalances
            uint64 verificationEpoch = (SafeCast.toUint64(
                balancesMem.timestamp
            ) - BEACON_GENESIS_TIMESTAMP) / (SLOT_DURATION * SLOTS_PER_EPOCH);

            // For each staking strategy's deposits
            for (uint256 i = 0; i < depositsCount; ++i) {
                uint256 depositID = depositList[i];
                DepositData memory depositData = deposits[depositID];

                // Check the stored deposit is still waiting to be processed on the beacon chain.
                // That is, the first pending deposit slot is before the slot of the staking strategy's deposit.
                // If the deposit has been processed, it will need to be verified with `verifyDeposit`.
                // OR the deposit is to an exiting validator so check it is still not withdrawable.
                // If the validator is not withdrawable, then the deposit can not have been processed yet.
                // If the validator is now withdrawable, then the deposit may have been processed. The strategy
                // now has to wait until the validator's balance is verified to be zero.
                // OR the validator has exited and the deposit is now verified as processed.
                require(
                    firstPendingDeposit.slot < depositData.slot ||
                        (verificationEpoch < depositData.withdrawableEpoch &&
                            depositData.withdrawableEpoch !=
                            FAR_FUTURE_EPOCH) ||
                        validator[depositData.pubKeyHash].state ==
                        ValidatorState.EXITED,
                    "Deposit likely processed"
                );

                // Remove the deposit if the validator has exited.
                if (
                    validator[depositData.pubKeyHash].state ==
                    ValidatorState.EXITED
                ) {
                    _removeDeposit(depositID, depositData);

                    emit DepositValidatorExited(
                        depositID,
                        uint256(depositData.amountGwei) * 1 gwei
                    );

                    // Skip to the next deposit as the deposit amount is now in the strategy's ETH balance
                    continue;
                }

                // Convert the deposit amount from Gwei to Wei and add to the total
                totalDepositsWei += uint256(depositData.amountGwei) * 1 gwei;
            }
        }

        // Store the verified balance in storage
        lastVerifiedEthBalance =
            totalDepositsWei +
            totalValidatorBalance +
            balancesMem.ethBalance;
        // Reset the last snap timestamp so a new snapBalances has to be made
        snappedBalance.timestamp = 0;

        emit BalancesVerified(
            balancesMem.timestamp,
            totalDepositsWei,
            totalValidatorBalance,
            balancesMem.ethBalance
        );
    }

    // slither-disable-end reentrancy-no-eth

    /// @notice Hash a validator public key using the Beacon Chain's format
    function _hashPubKey(bytes memory pubKey) internal pure returns (bytes32) {
        require(pubKey.length == 48, "Invalid public key length");
        return sha256(abi.encodePacked(pubKey, bytes16(0)));
    }

    /**
     *
     *         WETH and ETH Accounting
     *
     */

    /// @dev Called when WETH is transferred out of the strategy so
    /// the strategy knows how much WETH it has on deposit.
    /// This is so it can emit the correct amount in the Deposit event in depositAll().
    function _transferWeth(uint256 _amount, address _recipient) internal {
        IERC20(WETH).safeTransfer(_recipient, _amount);

        // The min is required as more WETH can be withdrawn than deposited
        // as the strategy earns consensus and execution rewards.
        uint256 deductAmount = Math.min(_amount, depositedWethAccountedFor);
        depositedWethAccountedFor -= deductAmount;

        // No change in ETH balance so no need to snapshot the balances
    }

    /// @dev Converts ETH to WETH and updates the accounting.
    /// @param _ethAmount The amount of ETH in wei.
    function _convertEthToWeth(uint256 _ethAmount) internal {
        // slither-disable-next-line arbitrary-send-eth
        IWETH9(WETH).deposit{ value: _ethAmount }();

        depositedWethAccountedFor += _ethAmount;

        // Store the reduced ETH balance.
        // The ETH balance in this strategy contract can be more than the last verified ETH balance
        // due to partial withdrawals or full exits being processed by the beacon chain since the last snapBalances.
        // It can also happen from execution rewards (MEV) or ETH donations.
        lastVerifiedEthBalance -= Math.min(lastVerifiedEthBalance, _ethAmount);

        // The ETH balance was decreased to WETH so we need to invalidate the last balances snap.
        snappedBalance.timestamp = 0;
    }

    /// @dev Converts WETH to ETH and updates the accounting.
    /// @param _wethAmount The amount of WETH in wei.
    function _convertWethToEth(uint256 _wethAmount) internal {
        IWETH9(WETH).withdraw(_wethAmount);

        uint256 deductAmount = Math.min(_wethAmount, depositedWethAccountedFor);
        depositedWethAccountedFor -= deductAmount;

        // Store the increased ETH balance
        lastVerifiedEthBalance += _wethAmount;

        // The ETH balance was increased from WETH so we need to invalidate the last balances snap.
        snappedBalance.timestamp = 0;
    }

    /**
     *
     *             View Functions
     *
     */

    /// @notice Returns the number of deposits waiting to be verified as processed on the beacon chain,
    /// or deposits that have been verified to an exiting validator and is now waiting for the
    /// validator's balance to be swept.
    function depositListLength() external view returns (uint256) {
        return depositList.length;
    }

    /// @notice Returns the number of verified validators.
    function verifiedValidatorsLength() external view returns (uint256) {
        return verifiedValidators.length;
    }
}<|MERGE_RESOLUTION|>--- conflicted
+++ resolved
@@ -641,10 +641,6 @@
     /// Can not be a slot before a missed slot as the Beacon Root contract will have the parent block root
     /// set for the next block timestamp in 12 seconds time.
     /// @param firstDepositValidatorCreatedSlot The slot on or after when the validator of the first pending deposit
-<<<<<<< HEAD
-    /// was created on the beacon chain. This is used to verify the validator has not exited. Can be the same as
-    /// `depositProcessedSlot` when the first pending deposit was to an already existing validator
-=======
     /// was created on the beacon chain. This is used to verify the validator has not exited.
     /// If the first pending deposit is to an exiting validator, this can be the same slot as `depositProcessedSlot`.
     /// If the first pending deposit is to a new validator, the slot will have to be in the next epoch as the
@@ -672,7 +668,6 @@
     /// - withdrawableEpochProof: The merkle proof for the withdrawable epoch of the validator the strategy
     ///   is depositing to, to the beacon block root.
     ///   This is 53 witness hashes of 32 bytes each concatenated together starting from the leaf node.
->>>>>>> ff1b0171
     // slither-disable-start reentrancy-no-eth
     function verifyDeposit(
         uint256 depositID,
