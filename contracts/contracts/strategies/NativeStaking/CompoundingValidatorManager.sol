// SPDX-License-Identifier: BUSL-1.1
pragma solidity ^0.8.0;

import { SafeERC20 } from "@openzeppelin/contracts/token/ERC20/utils/SafeERC20.sol";
import { SafeCast } from "@openzeppelin/contracts/utils/math/SafeCast.sol";
import { Math } from "@openzeppelin/contracts/utils/math/Math.sol";
import { IERC20 } from "@openzeppelin/contracts/token/ERC20/IERC20.sol";
import { Pausable } from "@openzeppelin/contracts/security/Pausable.sol";
import { Governable } from "../../governance/Governable.sol";
import { IDepositContract } from "../../interfaces/IDepositContract.sol";
import { IWETH9 } from "../../interfaces/IWETH9.sol";
import { ISSVNetwork, Cluster } from "../../interfaces/ISSVNetwork.sol";
import { BeaconRoots } from "../../beacon/BeaconRoots.sol";
import { PartialWithdrawal } from "../../beacon/PartialWithdrawal.sol";
import { IBeaconProofs } from "../../interfaces/IBeaconProofs.sol";

/**
 * @title Validator lifecycle management contract
 * @notice This contract implements all the required functionality to
 * register, deposit, withdraw, exit and remove validators.
 * @author Origin Protocol Inc
 */
abstract contract CompoundingValidatorManager is Governable, Pausable {
    using SafeERC20 for IERC20;

    /// @dev The amount of ETH in wei that is required for a deposit to a new validator.
    uint256 internal constant DEPOSIT_AMOUNT_WEI = 1 ether;
    /// @dev Validator balances over this amount will eventually become active on the beacon chain.
    /// Due to hysteresis, if the effective balance is 31 ETH, the actual balance
    /// must rise to 32.25 ETH to trigger an effective balance update to 32 ETH.
    /// https://eth2book.info/capella/part2/incentives/balances/#hysteresis
    uint256 internal constant MIN_ACTIVATION_BALANCE_GWEI = 32.25 ether / 1e9;
    /// @dev The maximum number of deposits that are waiting to be verified as processed on the beacon chain.
    uint256 internal constant MAX_DEPOSITS = 12;
    /// @dev The maximum number of validators that can be verified.
    uint256 internal constant MAX_VERIFIED_VALIDATORS = 48;
    /// @dev The default withdrawable epoch value on the Beacon chain.
    /// A value in the far future means the validator is not exiting.
    uint64 internal constant FAR_FUTURE_EPOCH = type(uint64).max;
    /// @dev The number of seconds between each beacon chain slot.
    uint64 internal constant SLOT_DURATION = 12;
    /// @dev The number of slots in each beacon chain epoch.
    uint64 internal constant SLOTS_PER_EPOCH = 32;
    /// @dev Minimum time in seconds to allow snapped balances to be verified.
    /// Set to 35 slots which is 3 slots more than 1 epoch (32 slots). Deposits get processed
    /// once per epoch. This larger than 1 epoch delay should achieve that `snapBalances` sometimes
    /// get called in the middle (or towards the end) of the epoch. Giving the off-chain script
    /// sufficient time after the end of the epoch to prepare the proofs and call `verifyBalances`.
    /// This is considering a malicious actor would keep calling `snapBalances` as frequent as possible
    /// to disturb our operations.
    uint64 internal constant SNAP_BALANCES_DELAY = 35 * SLOT_DURATION;

    /// @notice The address of the Wrapped ETH (WETH) token contract
    address internal immutable WETH;
    /// @notice The address of the beacon chain deposit contract
    address internal immutable BEACON_CHAIN_DEPOSIT_CONTRACT;
    /// @notice The address of the SSV Network contract used to interface with
    address public immutable SSV_NETWORK;
    /// @notice Address of the OETH Vault proxy contract
    address internal immutable VAULT_ADDRESS;
    /// @notice Address of the Beacon Proofs contract that verifies beacon chain data
    address public immutable BEACON_PROOFS;
    /// @notice The timestamp of the Beacon chain genesis.
    /// @dev this is different on Testnets like Hoodi so is set at deployment time.
    uint64 internal immutable BEACON_GENESIS_TIMESTAMP;

    /// @notice Address of the registrator - allowed to register, withdraw, exit and remove validators
    address public validatorRegistrator;

    /// @notice Deposit data for new compounding validators.
    /// @dev A `VERIFIED` deposit can mean 3 separate things:
    ///      - a deposit has been processed by the beacon chain and shall be included in the
    ///        balance of the next verifyBalances call
    ///      - a deposit has been done to a slashed validator and has probably been recovered
    ///        back to this strategy. Probably because we can not know for certain. This contract
    ///        only detects when the validator has passed its withdrawal epoch. It is close to impossible
    ///        to prove with Merkle Proofs that the postponed deposit this contract is responsible for
    ///        creating is not present anymore in BeaconChain.state.pending_deposits. This in effect
    ///        means that there might be a period where this contract thinks the deposit has been already
    ///        returned as ETH balance before it happens. This will result in some days (or weeks)
    ///        -> depending on the size of deposit queue of showing a deficit when calling `checkBalance`.
    ///        As this only offsets the yield and doesn't cause a critical double-counting we are not addressing
    ///        this issue.
    ///      - A deposit has been done to the validator, but our deposit has been front run by a malicious
    ///        actor. Funds in the deposit this contract makes are not recoverable.
    enum DepositStatus {
        UNKNOWN, // default value
        PENDING, // deposit is pending and waiting to be  verified
        VERIFIED // deposit has been verified
    }

    /// @param pubKeyHash Hash of validator's public key using the Beacon Chain's format
    /// @param amountGwei Amount of ETH in gwei that has been deposited to the beacon chain deposit contract
    /// @param slot The beacon chain slot number when the deposit has been made
    /// @param depositIndex The index of the deposit in the list of active deposits
    /// @param status The status of the deposit, either UNKNOWN, PENDING or VERIFIED
    struct DepositData {
        bytes32 pubKeyHash;
        uint64 amountGwei;
        uint64 slot;
        uint32 depositIndex;
        DepositStatus status;
    }
    /// @notice Restricts to only one deposit to an unverified validator at a time.
    /// This is to limit front-running attacks of deposits to the beacon chain contract.
    ///
    /// @dev The value is set to true when a deposit to a new validator has been done that has
    /// not yet be verified.
    bool public firstDeposit;
    /// @notice Mapping of the pending deposit roots to the deposit data
    mapping(bytes32 => DepositData) public deposits;
    /// @notice List of strategy deposit IDs to a validator.
    /// The ID is the merkle root of the pending deposit data which is unique for each validator, amount and block.
    /// Duplicate pending deposit roots are prevented so can be used as an identifier to each strategy deposit.
    /// The list can be for deposits waiting to be verified as processed on the beacon chain,
    /// or deposits that have been verified to an exiting validator and is now waiting for the
    /// validator's balance to be swept.
    /// The list may not be ordered by time of deposit.
    /// Removed deposits will move the last deposit to the removed index.
    bytes32[] public depositList;

    enum ValidatorState {
        NON_REGISTERED, // validator is not registered on the SSV network
        REGISTERED, // validator is registered on the SSV network
        STAKED, // validator has funds staked
        VERIFIED, // validator has been verified to exist on the beacon chain
        ACTIVE, // The validator balance is at least 32 ETH. The validator may not yet be active on the beacon chain.
        EXITING, // The validator has been requested to exit or has been verified as forced exit
        EXITED, // The validator has been verified to have a zero balance
        REMOVED, // validator has funds withdrawn to this strategy contract and is removed from the SSV
        INVALID // The validator has been front-run and the withdrawal address is not this strategy
    }

    // Validator data
    struct ValidatorData {
        ValidatorState state; // The state of the validator known to this contract
        uint40 index; // The index of the validator on the beacon chain
    }
    /// @notice List of validator public key hashes that have been verified to exist on the beacon chain.
    /// These have had a deposit processed and the validator's balance increased.
    /// Validators will be removed from this list when its verified they have a zero balance.
    bytes32[] public verifiedValidators;
    /// @notice Mapping of the hash of the validator's public key to the validator state and index.
    /// Uses the Beacon chain hashing for BLSPubkey which is sha256(abi.encodePacked(validator.pubkey, bytes16(0)))
    mapping(bytes32 => ValidatorData) public validator;

    /// @param blockRoot Beacon chain block root of the snapshot
    /// @param timestamp Timestamp of the snapshot
    /// @param ethBalance The balance of ETH in the strategy contract at the snapshot
    struct Balances {
        bytes32 blockRoot;
        uint64 timestamp;
        uint128 ethBalance;
    }
    /// @notice Mapping of the block root to the balances at that slot
    Balances public snappedBalance;
    /// @notice The last verified ETH balance of the strategy
    uint256 public lastVerifiedEthBalance;

    /// @dev This contract receives WETH as the deposit asset, but unlike other strategies doesn't immediately
    /// deposit it to an underlying platform. Rather a special privilege account stakes it to the validators.
    /// For that reason calling WETH.balanceOf(this) in a deposit function can contain WETH that has just been
    /// deposited and also WETH that has previously been deposited. To keep a correct count we need to keep track
    /// of WETH that has already been accounted for.
    /// This value represents the amount of WETH balance of this contract that has already been accounted for by the
    /// deposit events.
    /// It is important to note that this variable is not concerned with WETH that is a result of full/partial
    /// withdrawal of the validators. It is strictly concerned with WETH that has been deposited and is waiting to
    /// be staked.
    uint256 public depositedWethAccountedFor;

    // For future use
    uint256[41] private __gap;

    event RegistratorChanged(address indexed newAddress);
    event StakingMonitorChanged(address indexed newAddress);
    event FirstDepositReset();
    event SSVValidatorRegistered(
        bytes32 indexed pubKeyHash,
        uint64[] operatorIds
    );
    event SSVValidatorRemoved(bytes32 indexed pubKeyHash, uint64[] operatorIds);
    event ETHStaked(
        bytes32 indexed pubKeyHash,
        bytes32 indexed pendingDepositRoot,
        bytes pubKey,
        uint256 amountWei
    );
    event ValidatorVerified(
        bytes32 indexed pubKeyHash,
        uint40 indexed validatorIndex
    );
    event ValidatorInvalid(bytes32 indexed pubKeyHash);
    event DepositVerified(
        bytes32 indexed pendingDepositRoot,
        uint256 amountWei
    );
    event ValidatorWithdraw(bytes32 indexed pubKeyHash, uint256 amountWei);
    event BalancesSnapped(bytes32 indexed blockRoot, uint256 ethBalance);
    event BalancesVerified(
        uint64 indexed timestamp,
        uint256 totalDepositsWei,
        uint256 totalValidatorBalance,
        uint256 ethBalance
    );

    /// @dev Throws if called by any account other than the Registrator
    modifier onlyRegistrator() {
        require(msg.sender == validatorRegistrator, "Not Registrator");
        _;
    }

    /// @dev Throws if called by any account other than the Registrator or Governor
    modifier onlyRegistratorOrGovernor() {
        require(
            msg.sender == validatorRegistrator || isGovernor(),
            "Not Registrator or Governor"
        );
        _;
    }

    /// @param _wethAddress Address of the Erc20 WETH Token contract
    /// @param _vaultAddress Address of the Vault
    /// @param _beaconChainDepositContract Address of the beacon chain deposit contract
    /// @param _ssvNetwork Address of the SSV Network contract
    /// @param _beaconProofs Address of the Beacon Proofs contract that verifies beacon chain data
    /// @param _beaconGenesisTimestamp The timestamp of the Beacon chain's genesis.
    constructor(
        address _wethAddress,
        address _vaultAddress,
        address _beaconChainDepositContract,
        address _ssvNetwork,
        address _beaconProofs,
        uint64 _beaconGenesisTimestamp
    ) {
        WETH = _wethAddress;
        BEACON_CHAIN_DEPOSIT_CONTRACT = _beaconChainDepositContract;
        SSV_NETWORK = _ssvNetwork;
        VAULT_ADDRESS = _vaultAddress;
        BEACON_PROOFS = _beaconProofs;
        BEACON_GENESIS_TIMESTAMP = _beaconGenesisTimestamp;

        require(
            block.timestamp > _beaconGenesisTimestamp,
            "Invalid genesis timestamp"
        );
    }

    /**
     *
     *             Admin Functions
     *
     */

    /// @notice Set the address of the registrator which can register, exit and remove validators
    function setRegistrator(address _address) external onlyGovernor {
        validatorRegistrator = _address;
        emit RegistratorChanged(_address);
    }

    /// @notice Reset the `firstDeposit` flag to false so deposits to unverified validators can be made again.
    function resetFirstDeposit() external onlyGovernor {
        require(firstDeposit, "No first deposit");

        firstDeposit = false;

        emit FirstDepositReset();
    }

    function pause() external onlyRegistratorOrGovernor {
        _pause();
    }

    function unPause() external onlyGovernor {
        _unpause();
    }

    /**
     *
     *             Validator Management
     *
     */

    /// @notice Registers a single validator in a SSV Cluster.
    /// Only the Registrator can call this function.
    /// @param publicKey The public key of the validator
    /// @param operatorIds The operator IDs of the SSV Cluster
    /// @param sharesData The shares data for the validator
    /// @param ssvAmount The amount of SSV tokens to be deposited to the SSV cluster
    /// @param cluster The SSV cluster details including the validator count and SSV balance
    // slither-disable-start reentrancy-no-eth
    function registerSsvValidator(
        bytes calldata publicKey,
        uint64[] calldata operatorIds,
        bytes calldata sharesData,
        uint256 ssvAmount,
        Cluster calldata cluster
    ) external onlyRegistrator whenNotPaused {
        // Hash the public key using the Beacon Chain's format
        bytes32 pubKeyHash = _hashPubKey(publicKey);
        // Check each public key has not already been used
        require(
            validator[pubKeyHash].state == ValidatorState.NON_REGISTERED,
            "Validator already registered"
        );

        // Store the validator state as registered
        validator[pubKeyHash].state = ValidatorState.REGISTERED;

        ISSVNetwork(SSV_NETWORK).registerValidator(
            publicKey,
            operatorIds,
            sharesData,
            ssvAmount,
            cluster
        );

        emit SSVValidatorRegistered(pubKeyHash, operatorIds);
    }

    // slither-disable-end reentrancy-no-eth

    struct ValidatorStakeData {
        bytes pubkey;
        bytes signature;
        bytes32 depositDataRoot;
    }

    /// @notice Stakes WETH in this strategy to a compounding validator.
    /// The the first deposit to a new validator, the amount must be 1 ETH.
    /// Another deposit of at least 31 ETH is required for the validator to be activated.
    /// This second deposit has to be done after the validator has been verified.
    /// Does not convert any ETH sitting in this strategy to WETH.
    /// There can not be two deposits to the same validator in the same block for the same amount.
    /// Function is pausable so in case a run-away Registrator can be prevented from continuing
    /// to deposit funds to slashed or undesired validators.
    /// @param validatorStakeData validator data needed to stake.
    /// The `ValidatorStakeData` struct contains the pubkey, signature and depositDataRoot.
    /// Only the registrator can call this function.
    /// @param depositAmountGwei The amount of WETH to stake to the validator in Gwei.
    // slither-disable-start reentrancy-eth,reentrancy-no-eth
    function stakeEth(
        ValidatorStakeData calldata validatorStakeData,
        uint64 depositAmountGwei
    ) external onlyRegistrator whenNotPaused {
        uint256 depositAmountWei = uint256(depositAmountGwei) * 1 gwei;
        // Check there is enough WETH from the deposits sitting in this strategy contract
        // There could be ETH from withdrawals but we'll ignore that. If it's really needed
        // the ETH can be withdrawn and then deposited back to the strategy.
        require(
            depositAmountWei <= IWETH9(WETH).balanceOf(address(this)),
            "Insufficient WETH"
        );
        require(depositList.length < MAX_DEPOSITS, "Max deposits");

        // Convert required ETH from WETH and do the necessary accounting
        _convertWethToEth(depositAmountWei);

        // Hash the public key using the Beacon Chain's hashing for BLSPubkey
        bytes32 pubKeyHash = _hashPubKey(validatorStakeData.pubkey);
        ValidatorState currentState = validator[pubKeyHash].state;
        // Can only stake to a validator has have been registered, verified or active.
        // Can not stake to a validator that has been staked but not yet verified.
        require(
            (currentState == ValidatorState.REGISTERED ||
                currentState == ValidatorState.VERIFIED ||
                currentState == ValidatorState.ACTIVE),
            "Not registered or verified"
        );
        require(depositAmountWei >= 1 ether, "Deposit too small");
        if (currentState == ValidatorState.REGISTERED) {
            // Can only have one pending deposit to an unverified validator at a time.
            // This is to limit front-running deposit attacks to a single deposit.
            // The exiting deposit needs to be verified before another deposit can be made.
            // If there was a front-running attack, the validator needs to be verified as invalid
            // and the Governor calls `resetFirstDeposit` to set `firstDeposit` to false.
            require(!firstDeposit, "Existing first deposit");
            // Limits the amount of ETH that can be at risk from a front-running deposit attack.
            require(
                depositAmountWei == DEPOSIT_AMOUNT_WEI,
                "Invalid first deposit amount"
            );
            // Limits the number of validator balance proofs to verifyBalances
            require(
                verifiedValidators.length + 1 < MAX_VERIFIED_VALIDATORS,
                "Max validators"
            );

            // Flag a deposit to an unverified validator so only no other deposits can be made
            // to an unverified validator.
            firstDeposit = true;
            validator[pubKeyHash].state = ValidatorState.STAKED;
        }

        /* 0x02 to indicate that withdrawal credentials are for a compounding validator
         * that was introduced with the Pectra upgrade.
         * bytes11(0) to fill up the required zeros
         * remaining bytes20 are for the address
         */
        bytes memory withdrawalCredentials = abi.encodePacked(
            bytes1(0x02),
            bytes11(0),
            address(this)
        );

        /// After the Pectra upgrade the validators have a new restriction when proposing
        /// blocks. The timestamps are at strict intervals of 12 seconds from the genesis block
        /// forward. Each slot is created at strict 12 second intervals and those slots can
        /// either have blocks attached to them or not. This way using the block.timestamp
        /// the slot number can easily be calculated.
        uint64 depositSlot = (SafeCast.toUint64(block.timestamp) -
            BEACON_GENESIS_TIMESTAMP) / SLOT_DURATION;

        // Calculate the merkle root of the beacon chain pending deposit data.
        // This is used as the unique ID of the deposit.
        bytes32 pendingDepositRoot = IBeaconProofs(BEACON_PROOFS)
            .merkleizePendingDeposit(
                pubKeyHash,
                withdrawalCredentials,
                depositAmountGwei,
                validatorStakeData.signature,
                depositSlot
            );
        require(
            deposits[pendingDepositRoot].status == DepositStatus.UNKNOWN,
            "Duplicate deposit"
        );

        // Store the deposit data for verifyDeposit and verifyBalances
        deposits[pendingDepositRoot] = DepositData({
            pubKeyHash: pubKeyHash,
            amountGwei: depositAmountGwei,
            slot: depositSlot,
            depositIndex: SafeCast.toUint32(depositList.length),
            status: DepositStatus.PENDING
        });
        depositList.push(pendingDepositRoot);

        // Deposit to the Beacon Chain deposit contract.
        // This will create a deposit in the beacon chain's pending deposit queue.
        IDepositContract(BEACON_CHAIN_DEPOSIT_CONTRACT).deposit{
            value: depositAmountWei
        }(
            validatorStakeData.pubkey,
            withdrawalCredentials,
            validatorStakeData.signature,
            validatorStakeData.depositDataRoot
        );

        emit ETHStaked(
            pubKeyHash,
            pendingDepositRoot,
            validatorStakeData.pubkey,
            depositAmountWei
        );
    }

    // slither-disable-end reentrancy-eth,reentrancy-no-eth

    /// @notice Request a full or partial withdrawal from a validator.
    /// A zero amount will trigger a full withdrawal.
    /// If the remaining balance is < 32 ETH then only the amount in excess of 32 ETH will be withdrawn.
    /// Only the Registrator can call this function.
    /// 1 wei of value should be sent with the tx to pay for the withdrawal request fee.
    /// If no value sent, 1 wei will be taken from the strategy's ETH balance if it has any.
    /// If no ETH balance, the tx will revert.
    /// @param publicKey The public key of the validator
    /// @param amountGwei The amount of ETH to be withdrawn from the validator in Gwei.
    /// A zero amount will trigger a full withdrawal.
    // slither-disable-start reentrancy-no-eth
    function validatorWithdrawal(bytes calldata publicKey, uint64 amountGwei)
        external
        payable
        onlyRegistrator
    {
        // Hash the public key using the Beacon Chain's format
        bytes32 pubKeyHash = _hashPubKey(publicKey);
        ValidatorData memory validatorDataMem = validator[pubKeyHash];
        // Validator full withdrawal could be denied due to multiple reasons:
        //  - the validator has not been activated or active long enough
        //    (current_epoch < activation_epoch + SHARD_COMMITTEE_PERIOD)
        //  - the validator has pending balance to withdraw from a previous partial withdrawal request
        //
        // Meaning that the on-chain to beacon chain full withdrawal request could fail. Instead
        // of adding complexity of verifying if a validator is eligible for a full exit, we allow
        // multiple full withdrawal requests per validator.
        require(
            validatorDataMem.state == ValidatorState.ACTIVE ||
                validatorDataMem.state == ValidatorState.EXITING,
            "Validator not active/exiting"
        );

        // If a full withdrawal (validator exit)
        if (amountGwei == 0) {
            // For each staking strategy's deposits
            uint256 depositsCount = depositList.length;
            for (uint256 i = 0; i < depositsCount; ++i) {
                bytes32 pendingDepositRoot = depositList[i];
                // Check there is no pending deposits to the exiting validator
                require(
                    pubKeyHash != deposits[pendingDepositRoot].pubKeyHash,
                    "Pending deposit"
                );
            }

            // Store the validator state as exiting so no more deposits can be made to it.
            // This may already be EXITING if the previous exit request failed. eg the validator
            // was not active long enough.
            validator[pubKeyHash].state = ValidatorState.EXITING;
        }

        // Do not remove from the list of verified validators.
        // This is done in the verifyBalances function once the validator's balance has been verified to be zero.
        // The validator state will be set to EXITED in the verifyBalances function.

        PartialWithdrawal.request(publicKey, amountGwei);

        emit ValidatorWithdraw(pubKeyHash, uint256(amountGwei) * 1 gwei);
    }

    // slither-disable-end reentrancy-no-eth

    /// @notice Remove the validator from the SSV Cluster after:
    /// - the validator has been exited from `validatorWithdrawal` or slashed
    /// - the validator has incorrectly registered and can not be staked to
    /// - the initial deposit was front-run and the withdrawal address is not this strategy's address.
    /// Make sure `validatorWithdrawal` is called with a zero amount and the validator has exited the Beacon chain.
    /// If removed before the validator has exited the beacon chain will result in the validator being slashed.
    /// Only the registrator can call this function.
    /// @param publicKey The public key of the validator
    /// @param operatorIds The operator IDs of the SSV Cluster
    /// @param cluster The SSV cluster details including the validator count and SSV balance
    // slither-disable-start reentrancy-no-eth
    function removeSsvValidator(
        bytes calldata publicKey,
        uint64[] calldata operatorIds,
        Cluster calldata cluster
    ) external onlyRegistrator {
        // Hash the public key using the Beacon Chain's format
        bytes32 pubKeyHash = _hashPubKey(publicKey);
        ValidatorState currentState = validator[pubKeyHash].state;
        // Can remove SSV validators that were incorrectly registered and can not be deposited to.
        require(
            currentState == ValidatorState.REGISTERED ||
                currentState == ValidatorState.EXITED ||
                currentState == ValidatorState.INVALID,
            "Validator not regd or exited"
        );

        validator[pubKeyHash].state = ValidatorState.REMOVED;

        ISSVNetwork(SSV_NETWORK).removeValidator(
            publicKey,
            operatorIds,
            cluster
        );

        emit SSVValidatorRemoved(pubKeyHash, operatorIds);
    }

    /**
     *
     *             SSV Management
     *
     */

    // slither-disable-end reentrancy-no-eth

    /// `depositSSV` has been removed as `deposit` on the SSVNetwork contract can be called directly
    /// by the Strategist which is already holding SSV tokens.

    /// @notice Withdraws excess SSV Tokens from the SSV Network contract which was used to pay the SSV Operators.
    /// @dev A SSV cluster is defined by the SSVOwnerAddress and the set of operatorIds.
    /// @param operatorIds The operator IDs of the SSV Cluster
    /// @param ssvAmount The amount of SSV tokens to be withdrawn from the SSV cluster
    /// @param cluster The SSV cluster details including the validator count and SSV balance
    function withdrawSSV(
        uint64[] memory operatorIds,
        uint256 ssvAmount,
        Cluster memory cluster
    ) external onlyGovernor {
        ISSVNetwork(SSV_NETWORK).withdraw(operatorIds, ssvAmount, cluster);
    }

    /**
     *
     *             Beacon Chain Proofs
     *
     */

    /// @notice Verifies a validator's index to its public key.
    /// Adds to the list of verified validators if the validator's withdrawal address is this strategy's address.
    /// Marks the validator as invalid and removes the deposit if the withdrawal address is not this strategy's address.
    /// @param nextBlockTimestamp The timestamp of the execution layer block after the beacon chain slot
    /// we are verifying.
    /// The next one is needed as the Beacon Oracle returns the parent beacon block root for a block timestamp,
    /// which is the beacon block root of the previous block.
    /// @param validatorIndex The index of the validator on the beacon chain.
    /// @param pubKeyHash The hash of the validator's public key using the Beacon Chain's format
    /// @param withdrawalAddress The withdrawal address of the validator which should be this strategy's address.
    /// If the withdrawal address is not this strategy's address, the initial deposit was front-run
    /// and the validator is marked as invalid.
    /// @param validatorPubKeyProof The merkle proof for the validator public key to the beacon block root.
    /// This is 53 witness hashes of 32 bytes each concatenated together starting from the leaf node.
    /// BeaconBlock.state.validators[validatorIndex].pubkey
    function verifyValidator(
        uint64 nextBlockTimestamp,
        uint40 validatorIndex,
        bytes32 pubKeyHash,
        address withdrawalAddress,
        bytes calldata validatorPubKeyProof
    ) external {
        require(
            validator[pubKeyHash].state == ValidatorState.STAKED,
            "Validator not staked"
        );

        // Get the beacon block root of the slot we are verifying the validator in.
        // The parent beacon block root of the next block is the beacon block root of the slot we are verifying.
        bytes32 blockRoot = BeaconRoots.parentBlockRoot(nextBlockTimestamp);

        // Verify the validator index is for the validator with the given public key.
        // Also verify the validator's withdrawal credential points to the `withdrawalAddress`.
        IBeaconProofs(BEACON_PROOFS).verifyValidator(
            blockRoot,
            pubKeyHash,
            validatorPubKeyProof,
            validatorIndex,
            withdrawalAddress
        );

        // Store the validator state as verified
        validator[pubKeyHash] = ValidatorData({
            state: ValidatorState.VERIFIED,
            index: validatorIndex
        });

        // If the initial deposit was front-run and the withdrawal address is not this strategy
        if (withdrawalAddress != address(this)) {
            // override the validator state
            validator[pubKeyHash].state = ValidatorState.INVALID;

            // Find and remove the deposit as the funds can not be recovered
            uint256 depositCount = depositList.length;
            for (uint256 i = 0; i < depositCount; i++) {
                DepositData memory deposit = deposits[depositList[i]];
                if (deposit.pubKeyHash == pubKeyHash) {
                    // next verifyBalances will correctly account for the loss of a front-run
                    // deposit. Doing it here accounts for the loss as soon as possible
                    lastVerifiedEthBalance -= Math.min(
                        lastVerifiedEthBalance,
                        uint256(deposit.amountGwei) * 1 gwei
                    );
                    _removeDeposit(depositList[i], deposit);
                    break;
                }
            }

            // Leave the `firstDeposit` flag as true so no more deposits to unverified validators can be made.
            // The Governor has to reset the `firstDeposit` to false before another deposit to
            // an unverified validator can be made.
            // The Governor can set a new `validatorRegistrator` if they suspect it has been compromised.

            emit ValidatorInvalid(pubKeyHash);
            return;
        }

        // Add the new validator to the list of verified validators
        verifiedValidators.push(pubKeyHash);

        // Reset the firstDeposit flag as the first deposit to an unverified validator has been verified.
        firstDeposit = false;

        emit ValidatorVerified(pubKeyHash, validatorIndex);
    }

    struct FirstPendingDepositSlotProofData {
        uint64 slot;
        bytes proof;
    }

    struct StrategyValidatorProofData {
        uint64 withdrawableEpoch;
        bytes withdrawableEpochProof;
    }

    /// @notice Verifies a deposit on the execution layer has been processed by the beacon chain.
    /// This means the accounting of the strategy's ETH moves from a pending deposit to a validator balance.
    ///
    /// Important: this function has a limitation where `depositProcessedSlot` that is passed by the off-chain
    /// verifier requires a slot immediately after it to propose a block otherwise the `BeaconRoots.parentBlockRoot`
    /// will fail. This shouldn't be a problem, since by the current behaviour of beacon chain only 1%-3% slots
    /// don't propose a block.
    /// @param pendingDepositRoot The unique identifier of the deposit emitted in `ETHStaked` from
    /// the `stakeEth` function.
    /// @param depositProcessedSlot Any slot on or after the strategy's deposit was processed on the beacon chain.
    /// Can not be a slot with pending deposits with the same slot as the deposit being verified.
    /// Can not be a slot before a missed slot as the Beacon Root contract will have the parent block root
    /// set for the next block timestamp in 12 seconds time.
    /// @param firstPendingDeposit a `FirstPendingDepositSlotProofData` struct containing:
    /// - slot: The beacon chain slot of the first deposit in the beacon chain's deposit queue.
    ///   Can be any non-zero value if the deposit queue is empty.
    /// - proof: The merkle proof of the first pending deposit's slot to the beacon block root.
    ///   Can be either:
    ///   * 40 witness hashes for BeaconBlock.state.PendingDeposits[0].slot when the deposit queue is not empty.
    ///   * 37 witness hashes for BeaconBlock.state.PendingDeposits[0] when the deposit queue is empty.
    ///   The 32 byte witness hashes are concatenated together starting from the leaf node.
    /// @param strategyValidatorData a `StrategyValidatorProofData` struct containing:
    /// - withdrawableEpoch: The withdrawable epoch of the validator the strategy is depositing to.
    /// - withdrawableEpochProof: The merkle proof for the withdrawable epoch of the validator the strategy
    ///   is depositing to, to the beacon block root.
    ///   This is 53 witness hashes of 32 bytes each concatenated together starting from the leaf node.
    // slither-disable-start reentrancy-no-eth
    function verifyDeposit(
        bytes32 pendingDepositRoot,
        uint64 depositProcessedSlot,
        FirstPendingDepositSlotProofData calldata firstPendingDeposit,
        StrategyValidatorProofData calldata strategyValidatorData
    ) external {
        // Load into memory the previously saved deposit data
        DepositData memory deposit = deposits[pendingDepositRoot];
        ValidatorData memory strategyValidator = validator[deposit.pubKeyHash];
        require(deposit.status == DepositStatus.PENDING, "Deposit not pending");
        require(firstPendingDeposit.slot != 0, "Zero 1st pending deposit slot");

        // We should allow the verification of deposits for validators that have been marked as exiting
        // to cover this situation:
        //  - there are 2 pending deposits
        //  - beacon chain has slashed the validator
        //  - when verifyDeposit is called for the first deposit it sets the Validator state to EXITING
        //  - verifyDeposit should allow a secondary call for the other deposit to a slashed validator
        require(
            strategyValidator.state == ValidatorState.VERIFIED ||
                strategyValidator.state == ValidatorState.ACTIVE ||
                strategyValidator.state == ValidatorState.EXITING,
            "Not verified/active/exiting"
        );
        // The verification slot must be after the deposit's slot.
        // This is needed for when the deposit queue is empty.
        require(deposit.slot < depositProcessedSlot, "Slot not after deposit");

        uint64 snapTimestamp = snappedBalance.timestamp;

        // This check prevents an accounting error that can happen if:
        //  - snapBalances are snapped at the time of T
        //  - deposit is processed on the beacon chain after time T and before verifyBalances()
        //  - verifyDeposit is called before verifyBalances which removes a deposit from depositList
        //    and deposit balance from totalDepositsWei
        //  - verifyBalances is called under-reporting the strategy's balance
        require(
            (_calcNextBlockTimestamp(depositProcessedSlot) <= snapTimestamp) ||
                snapTimestamp == 0,
            "Deposit after balance snapshot"
        );

        // Get the parent beacon block root of the next block which is the block root of the deposit verification slot.
        // This will revert if the slot after the verification slot was missed.
        bytes32 depositBlockRoot = BeaconRoots.parentBlockRoot(
            _calcNextBlockTimestamp(depositProcessedSlot)
        );

        // Verify the slot of the first pending deposit matches the beacon chain
        bool isDepositQueueEmpty = IBeaconProofs(BEACON_PROOFS)
            .verifyFirstPendingDeposit(
                depositBlockRoot,
                firstPendingDeposit.slot,
                firstPendingDeposit.proof
            );

        // Verify the withdrawableEpoch on the validator of the strategy's deposit
        IBeaconProofs(BEACON_PROOFS).verifyValidatorWithdrawable(
            depositBlockRoot,
            strategyValidator.index,
            strategyValidatorData.withdrawableEpoch,
            strategyValidatorData.withdrawableEpochProof
        );

        uint64 firstPendingDepositEpoch = firstPendingDeposit.slot /
            SLOTS_PER_EPOCH;

        // Validator can either be not exiting and no further checks are required
        // Or a validator is exiting then this function needs to make sure that the
        // pending deposit to an exited validator has certainly been processed. The
        // slot/epoch of first pending deposit is the one that contains the transaction
        // where the deposit to the ETH Deposit Contract has been made.
        //
        // Once the firstPendingDepositEpoch becomes greater than the withdrawableEpoch of
        // the slashed validator then the deposit has certainly been processed. When the beacon
        // chain reaches the withdrawableEpoch of the validator the deposit will no longer be
        // postponed. And any new deposits created (and present in the deposit queue)
        // will have an equal or larger withdrawableEpoch.
        require(
            strategyValidatorData.withdrawableEpoch == FAR_FUTURE_EPOCH ||
                strategyValidatorData.withdrawableEpoch <=
                firstPendingDepositEpoch,
            "Exit Deposit likely not proc."
        );

        // solhint-disable max-line-length
        // Check the deposit slot is before the first pending deposit's slot on the beacon chain.
        // If this is not true then we can't guarantee the deposit has been processed by the beacon chain.
        // The deposit's slot can not be the same slot as the first pending deposit as there could be
        // many deposits in the same block, hence have the same pending deposit slot.
        // If the deposit queue is empty then our deposit must have been processed on the beacon chain.
        // The deposit slot can be zero for validators consolidating to a compounding validator or 0x01 validator
        // being promoted to a compounding one. Reference:
        // - [switch_to_compounding_validator](https://ethereum.github.io/consensus-specs/specs/electra/beacon-chain/#new-switch_to_compounding_validator
        // - [queue_excess_active_balance](https://ethereum.github.io/consensus-specs/specs/electra/beacon-chain/#new-queue_excess_active_balance)
        // - [process_consolidation_request](https://ethereum.github.io/consensus-specs/specs/electra/beacon-chain/#new-process_consolidation_request)
        // We can not guarantee that the deposit has been processed in that case.
        // solhint-enable max-line-length
        require(
            deposit.slot < firstPendingDeposit.slot || isDepositQueueEmpty,
            "Deposit likely not processed"
        );

        // Remove the deposit now it has been verified as processed on the beacon chain.
        _removeDeposit(pendingDepositRoot, deposit);

        emit DepositVerified(
            pendingDepositRoot,
            uint256(deposit.amountGwei) * 1 gwei
        );
    }

    function _removeDeposit(
        bytes32 pendingDepositRoot,
        DepositData memory deposit
    ) internal {
        // After verifying the proof, update the contract storage
        deposits[pendingDepositRoot].status = DepositStatus.VERIFIED;
        // Move the last deposit to the index of the verified deposit
        bytes32 lastDeposit = depositList[depositList.length - 1];
        depositList[deposit.depositIndex] = lastDeposit;
        deposits[lastDeposit].depositIndex = deposit.depositIndex;
        // Delete the last deposit from the list
        depositList.pop();
    }

    /// @dev Calculates the timestamp of the next execution block from the given slot.
    /// @param slot The beacon chain slot number used for merkle proof verification.
    function _calcNextBlockTimestamp(uint64 slot)
        internal
        view
        returns (uint64)
    {
        // Calculate the next block timestamp from the slot.
        return SLOT_DURATION * slot + BEACON_GENESIS_TIMESTAMP + SLOT_DURATION;
    }

    // slither-disable-end reentrancy-no-eth

    /// @notice Stores the current ETH balance at the current block and beacon block root
    ///         of the slot that is associated with the previous block.
    ///
    /// When snapping / verifying balance it is of a high importance that there is no
    /// miss-match in respect to ETH that is held by the contract and balances that are
    /// verified on the validators.
    ///
    /// First some context on the beacon-chain block building behaviour. Relevant parts of
    /// constructing a block on the beacon chain consist of:
    ///  - process_withdrawals: ETH is deducted from the validator's balance
    ///  - process_execution_payload: immediately after the previous step executing all the
    ///    transactions
    ///  - apply the withdrawals: adding ETH to the recipient which is the withdrawal address
    ///    contained in the withdrawal credentials of the exited validators
    ///
    /// That means that balance increases which are part of the post-block execution state are
    /// done within the block, but the transaction that are contained within that block can not
    /// see / interact with the balance from the exited validators. Only transactions in the
    /// next block can do that.
    ///
    /// When snap balances is performed the state of the chain is snapped across 2 separate
    /// chain states:
    ///  - ETH balance of the contract is recorded on block X -> and corresponding slot Y
    ///  - beacon chain block root is recorded of block X - 1 -> and corresponding slot Y - 1
    ///    given there were no missed slots. It could also be Y - 2, Y - 3 depending on how
    ///    many slots have not managed to propose a block. For the sake of simplicity this slot
    ///    will be referred to as Y - 1 as it makes no difference in the argument
    ///
    /// Given these 2 separate chain states it is paramount that verify balances can not experience
    /// miss-counting ETH or much more dangerous double counting of the ETH.
    ///
    /// When verifyBalances is called it is performed on the current block Z where Z > X. Verify
    /// balances adds up all the ETH (omitting WETH) controlled by this contract:
    ///  - ETH balance in the contract on block X
    ///  - ETH balance in Deposits on block Z that haven't been yet processed in slot Y - 1
    ///  - ETH balance in validators that are active in slot Y - 1
    ///  - skips the ETH balance in validators that have withdrawn in slot Y - 1 (or sooner)
    ///    and have their balance visible to transactions in slot Y and corresponding block X
    ///    (or sooner)
    ///
    /// Lets verify the correctness of ETH accounting given the above described behaviour.
    ///
    /// *ETH balance in the contract on block X*
    ///
    /// This is an ETH balance of the contract on a non current X block. Any ETH leaving the
    /// contract as a result of a withdrawal subtracts from the ETH accounted for on block X
    /// if `verifyBalances` has already been called. It also invalidates a `snapBalances` in
    /// case `verifyBalances` has not been called yet. Not performing this would result in not
    /// accounting for the withdrawn ETH that has happened anywhere in the block interval [X + 1, Z].
    ///
    /// Similarly to withdrawals any `stakeEth` deposits to the deposit contract adds to the ETH
    /// accounted for since the last `verifyBalances` has been called. And it invalidates the
    /// `snapBalances` in case `verifyBalances` hasn't been yet called. Not performing this
    /// would result in double counting the `stakedEth` since it would be present once in the
    /// snapped contract balance and the second time in deposit storage variables.
    ///
    /// This behaviour is correct.
    ///
    /// *ETH balance in Deposits on block Z that haven't been yet processed in slot Y - 1*
    ///
    /// The contract sums up all the ETH that has been deposited to the Beacon chain deposit
    /// contract at block Z. The execution layer doesn't have direct access to the state of
    /// deposits on the beacon chain. And if it is to sum up all the ETH that is marked to be
    /// deposited it needs to be sure to not double count ETH that is in deposits (storage vars)
    /// and could also be part of the validator balances. It does that by verifying that at
    /// slot Y - 1 none of the deposits visible on block Z have been processed. Meaning since
    /// the last snap till now all are still in queue. Which ensures they can not be part of
    /// the validator balances in later steps.
    ///
    /// This behaviour is correct.
    ///
    /// *ETH balance in validators that are active in slot Y - 1*
    ///
    /// The contract is verifying none of the deposits on Y - 1 slot have been processed and
    /// for that reason it checks the validator balances in the same slot. Ensuring accounting
    /// correctness.
    ///
    /// This behaviour is correct.
    ///
    /// *The withdrawn validators*
    ///
    /// The withdrawn validators could have their balances deducted in any slot before slot
    /// Y - 1 and the execution layer sees the balance increase in the subsequent slot. Lets
    /// look at the "worst case scenario" where the validator withdrawal is processed in the
    /// slot Y - 1 (snapped slot) and see their balance increase (in execution layer) in slot
    /// Y -> block X. The ETH balance on the contract is snapped at block X meaning that
    /// even if the validator exits at the latest possible time it is paramount that the ETH
    /// balance on the execution layer is recorded in the next block. Correctly accounting
    /// for the withdrawn ETH.
    ///
    /// Worth mentioning if the validator exit is processed by the slot Y and balance increase
    /// seen on the execution layer on block X + 1 the withdrawal is ignored by both the
    /// validator balance verification as well as execution layer contract balance snap.
    ///
    /// This behaviour is correct.
    ///
    /// The validator balances on the beacon chain can then be proved with `verifyBalances`.
    function snapBalances() external {
        uint64 currentTimestamp = SafeCast.toUint64(block.timestamp);
        require(
            snappedBalance.timestamp + SNAP_BALANCES_DELAY < currentTimestamp,
            "Snap too soon"
        );

        bytes32 blockRoot = BeaconRoots.parentBlockRoot(currentTimestamp);
        // Get the current ETH balance
        uint256 ethBalance = address(this).balance;

        // Store the snapped balance
        snappedBalance = Balances({
            blockRoot: blockRoot,
            timestamp: currentTimestamp,
            ethBalance: SafeCast.toUint128(ethBalance)
        });

        emit BalancesSnapped(blockRoot, ethBalance);
    }

    // A struct is used to avoid stack too deep errors
    struct BalanceProofs {
        // BeaconBlock.state.balances
        bytes32 balancesContainerRoot;
        bytes balancesContainerProof;
        // BeaconBlock.state.balances[validatorIndex]
        bytes32[] validatorBalanceLeaves;
        bytes[] validatorBalanceProofs;
    }

    struct PendingDepositProofs {
        bytes32 pendingDepositContainerRoot;
        bytes pendingDepositContainerProof;
        uint40[] pendingDepositIndexes;
        bytes[] pendingDepositProofs;
    }

    /// @notice Verifies the balances of all active validators on the beacon chain
    /// and checks each of the strategy's deposits are still to be processed by the beacon chain.
    /// @param balanceProofs a `BalanceProofs` struct containing the following:
    /// - balancesContainerRoot: The merkle root of the balances container
    /// - balancesContainerProof: The merkle proof for the balances container to the beacon block root.
    ///    This is 9 witness hashes of 32 bytes each concatenated together starting from the leaf node.
    /// - validatorBalanceLeaves: Array of leaf nodes containing the validator balance with three other balances.
    /// - validatorBalanceProofs: Array of merkle proofs for the validator balance to the Balances container root.
    ///    This is 39 witness hashes of 32 bytes each concatenated together starting from the leaf node.
    /// @param pendingDepositProofs a `PendingDepositProofs` struct containing the following:
    /// - pendingDepositContainerRoot: The merkle root of the pending deposits list container
    /// - pendingDepositContainerProof: The merkle proof from the pending deposits list container
    ///     to the beacon block root.
    ///    This is 9 witness hashes of 32 bytes each concatenated together starting from the leaf node.
    /// - pendingDepositIndexes: Array of indexes in the pending deposits list container for each
    ///    of the strategy's deposits.
    /// - pendingDepositProofs: Array of merkle proofs for each strategy deposit in the
    ///    beacon chain's pending deposit list container to the pending deposits list container root.
    ///    These are 28 witness hashes of 32 bytes each concatenated together starting from the leaf node.
    // slither-disable-start reentrancy-no-eth
    function verifyBalances(
        BalanceProofs calldata balanceProofs,
        PendingDepositProofs calldata pendingDepositProofs
    ) external {
        // Load previously snapped balances for the given block root
        Balances memory balancesMem = snappedBalance;
        // Check the balances are the latest
        require(balancesMem.timestamp > 0, "No snapped balances");

        uint256 verifiedValidatorsCount = verifiedValidators.length;
        uint256 totalValidatorBalance = 0;
        uint256 depositsCount = depositList.length;

        // If there are no verified validators then we can skip the balance verification
        if (verifiedValidatorsCount > 0) {
            require(
                balanceProofs.validatorBalanceProofs.length ==
                    verifiedValidatorsCount,
                "Invalid balance proofs"
            );
            require(
                balanceProofs.validatorBalanceLeaves.length ==
                    verifiedValidatorsCount,
                "Invalid balance leaves"
            );
            // verify beaconBlock.state.balances root to beacon block root
            IBeaconProofs(BEACON_PROOFS).verifyBalancesContainer(
                balancesMem.blockRoot,
                balanceProofs.balancesContainerRoot,
                balanceProofs.balancesContainerProof
            );

            bytes32[]
                memory validatorHashesMem = _getPendingDepositValidatorHashes(
                    depositsCount
                );

            // for each validator in reverse order so we can pop off exited validators at the end
            for (uint256 i = verifiedValidatorsCount; i > 0; ) {
                --i;
                ValidatorData memory validatorDataMem = validator[
                    verifiedValidators[i]
                ];
                // verify validator's balance in beaconBlock.state.balances to the
                // beaconBlock.state.balances container root
                uint256 validatorBalanceGwei = IBeaconProofs(BEACON_PROOFS)
                    .verifyValidatorBalance(
                        balanceProofs.balancesContainerRoot,
                        balanceProofs.validatorBalanceLeaves[i],
                        balanceProofs.validatorBalanceProofs[i],
                        validatorDataMem.index
                    );

                bool depositPending = false;
                for (uint256 j = 0; j < validatorHashesMem.length; j++) {
                    if (validatorHashesMem[j] == verifiedValidators[i]) {
                        depositPending = true;
                        break;
                    }
                }

                // If validator has a pending deposit we can not remove due to
                // the following situation:
                //  - validator has a pending deposit
                //  - validator has been slashed
                //  - sweep cycle has withdrawn all ETH from the validator. Balance is 0
                //  - beacon chain has processed the deposit and set the validator balance
                //    to deposit amount
                //  - if validator is no longer in the list of verifiedValidators its
                //    balance will not be considered and be under-counted.
                if (validatorBalanceGwei == 0 && !depositPending) {
                    // Store the validator state as exited
                    // This could have been in VERIFIED, ACTIVE or EXITING state
                    validator[verifiedValidators[i]].state = ValidatorState
                        .EXITED;

                    // Remove the validator with a zero balance from the list of verified validators

                    // Reduce the count of verified validators which is the last index before the pop removes it.
                    verifiedValidatorsCount -= 1;

                    // Move the last validator that has already been verified to the current index.
                    // There's an extra SSTORE if i is the last active validator but that's fine,
                    // It's not a common case and the code is simpler this way.
                    verifiedValidators[i] = verifiedValidators[
                        verifiedValidatorsCount
                    ];
                    // Delete the last validator from the list
                    verifiedValidators.pop();

                    // The validator balance is zero so not need to add to totalValidatorBalance
                    continue;
                } else if (
                    validatorDataMem.state == ValidatorState.VERIFIED &&
                    validatorBalanceGwei > MIN_ACTIVATION_BALANCE_GWEI
                ) {
<<<<<<< HEAD
                    // Although the validator may not be active on the beacon chain yet, it will 
                    // eventually become active as it has enough ETH to become active.
=======
                    // Store the validator state as active. This does not necessarily mean the
                    // validator is active on the beacon chain yet. It just means the validator has
                    // enough balance that it can become active.
>>>>>>> e7fc5d20
                    validator[verifiedValidators[i]].state = ValidatorState
                        .ACTIVE;
                }

                // convert Gwei balance to Wei and add to the total validator balance
                totalValidatorBalance += validatorBalanceGwei * 1 gwei;
            }
        }

        uint256 totalDepositsWei = 0;

        // If there are no deposits then we can skip the deposit verification.
        // This section is after the validator balance verifications so an exited validator will be marked
        // as EXITED before the deposits are verified. If there was a deposit to an exited validator
        // then the deposit can only be removed once the validator is fully exited.
        // It is possible that validator fully exits and a postponed deposit to an exited validator increases
        // its balance again. In such case the contract will erroneously consider a deposit applied before it
        // has been applied on the beacon chain showing a smaller than real `totalValidatorBalance`.
        if (depositsCount > 0) {
            require(
                pendingDepositProofs.pendingDepositProofs.length ==
                    depositsCount,
                "Invalid deposit proofs"
            );
            require(
                pendingDepositProofs.pendingDepositIndexes.length ==
                    depositsCount,
                "Invalid deposit indexes"
            );

            // Verify from the root of the pending deposit list container to the beacon block root
            IBeaconProofs(BEACON_PROOFS).verifyPendingDepositsContainer(
                balancesMem.blockRoot,
                pendingDepositProofs.pendingDepositContainerRoot,
                pendingDepositProofs.pendingDepositContainerProof
            );

            // For each staking strategy's deposit.
            for (uint256 i = 0; i < depositsCount; ++i) {
                bytes32 pendingDepositRoot = depositList[i];

                // Verify the strategy's deposit is still pending on the beacon chain.
                IBeaconProofs(BEACON_PROOFS).verifyPendingDeposit(
                    pendingDepositProofs.pendingDepositContainerRoot,
                    pendingDepositRoot,
                    pendingDepositProofs.pendingDepositProofs[i],
                    pendingDepositProofs.pendingDepositIndexes[i]
                );

                // Convert the deposit amount from Gwei to Wei and add to the total
                totalDepositsWei +=
                    uint256(deposits[pendingDepositRoot].amountGwei) *
                    1 gwei;
            }
        }

        // Store the verified balance in storage
        lastVerifiedEthBalance =
            totalDepositsWei +
            totalValidatorBalance +
            balancesMem.ethBalance;
        // Reset the last snap timestamp so a new snapBalances has to be made
        snappedBalance.timestamp = 0;

        emit BalancesVerified(
            balancesMem.timestamp,
            totalDepositsWei,
            totalValidatorBalance,
            balancesMem.ethBalance
        );
    }

    // slither-disable-end reentrancy-no-eth

    /// @notice get a list of all validator hashes present in the pending deposits
    ///         list can have duplicate entries
    function _getPendingDepositValidatorHashes(uint256 depositsCount)
        internal
        view
        returns (bytes32[] memory validatorHashes)
    {
        validatorHashes = new bytes32[](depositsCount);
        for (uint256 i = 0; i < depositsCount; i++) {
            validatorHashes[i] = deposits[depositList[i]].pubKeyHash;
        }
    }

    /// @notice Hash a validator public key using the Beacon Chain's format
    function _hashPubKey(bytes memory pubKey) internal pure returns (bytes32) {
        require(pubKey.length == 48, "Invalid public key");
        return sha256(abi.encodePacked(pubKey, bytes16(0)));
    }

    /**
     *
     *         WETH and ETH Accounting
     *
     */

    /// @dev Called when WETH is transferred out of the strategy so
    /// the strategy knows how much WETH it has on deposit.
    /// This is so it can emit the correct amount in the Deposit event in depositAll().
    function _transferWeth(uint256 _amount, address _recipient) internal {
        IERC20(WETH).safeTransfer(_recipient, _amount);

        // The min is required as more WETH can be withdrawn than deposited
        // as the strategy earns consensus and execution rewards.
        uint256 deductAmount = Math.min(_amount, depositedWethAccountedFor);
        depositedWethAccountedFor -= deductAmount;

        // No change in ETH balance so no need to snapshot the balances
    }

    /// @dev Converts ETH to WETH and updates the accounting.
    /// @param _ethAmount The amount of ETH in wei.
    function _convertEthToWeth(uint256 _ethAmount) internal {
        // slither-disable-next-line arbitrary-send-eth
        IWETH9(WETH).deposit{ value: _ethAmount }();

        depositedWethAccountedFor += _ethAmount;

        // Store the reduced ETH balance.
        // The ETH balance in this strategy contract can be more than the last verified ETH balance
        // due to partial withdrawals or full exits being processed by the beacon chain since the last snapBalances.
        // It can also happen from execution rewards (MEV) or ETH donations.
        lastVerifiedEthBalance -= Math.min(lastVerifiedEthBalance, _ethAmount);

        // The ETH balance was decreased to WETH so we need to invalidate the last balances snap.
        snappedBalance.timestamp = 0;
    }

    /// @dev Converts WETH to ETH and updates the accounting.
    /// @param _wethAmount The amount of WETH in wei.
    function _convertWethToEth(uint256 _wethAmount) internal {
        IWETH9(WETH).withdraw(_wethAmount);

        uint256 deductAmount = Math.min(_wethAmount, depositedWethAccountedFor);
        depositedWethAccountedFor -= deductAmount;

        // Store the increased ETH balance
        lastVerifiedEthBalance += _wethAmount;

        // The ETH balance was increased from WETH so we need to invalidate the last balances snap.
        snappedBalance.timestamp = 0;
    }

    /**
     *
     *             View Functions
     *
     */

    /// @notice Returns the number of deposits waiting to be verified as processed on the beacon chain,
    /// or deposits that have been verified to an exiting validator and is now waiting for the
    /// validator's balance to be swept.
    function depositListLength() external view returns (uint256) {
        return depositList.length;
    }

    /// @notice Returns the number of verified validators.
    function verifiedValidatorsLength() external view returns (uint256) {
        return verifiedValidators.length;
    }
}<|MERGE_RESOLUTION|>--- conflicted
+++ resolved
@@ -1101,14 +1101,9 @@
                     validatorDataMem.state == ValidatorState.VERIFIED &&
                     validatorBalanceGwei > MIN_ACTIVATION_BALANCE_GWEI
                 ) {
-<<<<<<< HEAD
-                    // Although the validator may not be active on the beacon chain yet, it will 
-                    // eventually become active as it has enough ETH to become active.
-=======
                     // Store the validator state as active. This does not necessarily mean the
                     // validator is active on the beacon chain yet. It just means the validator has
                     // enough balance that it can become active.
->>>>>>> e7fc5d20
                     validator[verifiedValidators[i]].state = ValidatorState
                         .ACTIVE;
                 }
