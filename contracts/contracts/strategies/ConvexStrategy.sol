// SPDX-License-Identifier: MIT
pragma solidity ^0.8.0;

/**
 * @title Curve Convex Strategy
 * @notice Investment strategy for investing Curve Liquidity Provider (LP) tokens in Convex pools.
 * @dev This strategy can NOT be set as the Vault's default strategy for an asset.
 * This is because deposits and withdraws can be sandwich attacked if not protected
 * by the `VaultValueChecker`. Only the trusted `Strategist` or `Governor` can call
 * the Vault deposit and withdraw functions for a strategy. When they do, they must call
 * `VaultValueChecker.takeSnapshot` before and `VaultValueChecker.checkDelta` afterwards.
 *
 * When implementing for a new Curve pool, read-only reentrancy needs to be checked.
 * This is possible in some Curve pools when using native ETH or a token that has hooks
 * that can hijack execution. For example, the Curve ETH/stETH pool is vulnerable to
 * read-only reentry.
 * https://x.com/danielvf/status/1657019677544001536
 * @author Origin Protocol Inc
 */
import { SafeERC20 } from "@openzeppelin/contracts/token/ERC20/utils/SafeERC20.sol";

import { ICurvePool } from "./curve/ICurvePool.sol";
import { IRewardStaking } from "./IRewardStaking.sol";
import { IConvexDeposits } from "./IConvexDeposits.sol";
import { IERC20, BaseCurveStrategy, InitializableAbstractStrategy } from "./BaseCurveStrategy.sol";
import { StableMath } from "../utils/StableMath.sol";

/*
 * IMPORTANT(!) If ConvexStrategy needs to be re-deployed, it requires new
 * proxy contract with fresh storage slots. Changes in `BaseCurveStrategy`
 * storage slots would break existing implementation.
 *
 * Remove this notice if ConvexStrategy is re-deployed
 */
contract ConvexStrategy is BaseCurveStrategy {
    using StableMath for uint256;
    using SafeERC20 for IERC20;

    // slither-disable-next-line constable-states
<<<<<<< HEAD
    address private _deprecatedCvxDepositorAddress;
    // slither-disable-next-line constable-states
    address private _deprecatedCvxRewardStakerAddress;
    // slither-disable-next-line constable-states
    address private _deprecated_cvxRewardTokenAddress;
    // slither-disable-next-line constable-states
    uint256 private _deprecatedCvxDepositorPTokenId;
=======
    address private _deprecated_CvxDepositorAddress;
    // slither-disable-next-line constable-states
    address private _deprecated_CvxRewardStakerAddress;
    // slither-disable-next-line constable-states
    address private _deprecated_cvxRewardTokenAddress;
    // slither-disable-next-line constable-states
    uint256 private _deprecated_CvxDepositorPTokenId;
>>>>>>> e4801abb

    /// @notice Convex deposit contract
    address public immutable cvxDepositor;
    /// @notice Convex contract that holds the staked Curve LP tokens
    address public immutable cvxRewardStaker;
    /// @notice Convex pool identifier
    uint256 public immutable cvxDepositorPoolId;

    struct ConvexConfig {
        address cvxDepositor;
<<<<<<< HEAD
        address cvxRewardStaker;
=======
>>>>>>> e4801abb
        uint256 cvxDepositorPoolId;
    }

    constructor(
        BaseStrategyConfig memory _stratConfig,
        CurveConfig memory _curveConfig,
        ConvexConfig memory _convexConfig
    )
        InitializableAbstractStrategy(_stratConfig)
        BaseCurveStrategy(_curveConfig)
    {
        cvxDepositor = _convexConfig.cvxDepositor;
<<<<<<< HEAD
        cvxRewardStaker = _convexConfig.cvxRewardStaker;
        cvxDepositorPoolId = _convexConfig.cvxDepositorPoolId;
=======
        cvxDepositorPoolId = _convexConfig.cvxDepositorPoolId;

        // Get the Convex Rewards contract for the Convex pool
        (, , , cvxRewardStaker, , ) = IConvexDeposits(
            _convexConfig.cvxDepositor
        ).poolInfo(_convexConfig.cvxDepositorPoolId);
>>>>>>> e4801abb
    }

    /**
     * Initializer for setting up strategy internal state.
     * @param _rewardTokenAddresses Address of CRV & CVX
     * @param _assets Addresses of supported assets. MUST be passed in the same
     *                order as returned by coins on the pool contract, i.e.
     *                DAI, USDC, USDT
     * @param _pTokens Platform Token corresponding addresses
     */
    function initialize(
        address[] calldata _rewardTokenAddresses, // CRV + CVX
        address[] calldata _assets,
        address[] calldata _pTokens
    ) external onlyGovernor initializer {
        require(
<<<<<<< HEAD
            _assets.length == CURVE_BASE_ASSETS,
=======
            _assets.length == CURVE_POOL_ASSETS_COUNT,
>>>>>>> e4801abb
            "Incorrect number of assets"
        );

        InitializableAbstractStrategy._initialize(
            _rewardTokenAddresses,
            _assets,
            _pTokens
        );
        _approveBase();
    }

    /**
     * @dev deposit the Curve LP tokens into the Convex pool and
     * stake the Convex LP tokens.
     *
     * This will revert if the Convex pool has been shut down.
     */
    function _lpDepositAll() internal override {
<<<<<<< HEAD
        // Deposit the Curve LP tokens into the Convex pool and stake
=======
        // Deposit the Curve LP tokens into the Convex pool and stake.
>>>>>>> e4801abb
        require(
            IConvexDeposits(cvxDepositor).deposit(
                cvxDepositorPoolId,
                IERC20(CURVE_LP_TOKEN).balanceOf(address(this)),
                true // stake
            ),
            "Failed to deposit to Convex"
        );
    }

<<<<<<< HEAD
    function _lpWithdraw(uint256 requiredLpTokens) internal override {
=======
    /**
     * @dev Unstake a required amount of Convex LP token and withdraw the Curve LP tokens from the Convex pool.
     * This assumes 1 Convex LP token equals 1 Curve LP token.
     * Do not collect Convex token rewards (CRV and CVX) as that's done via the Harvester.
     * Collecting token rewards now just adds extra gas as they will sit in the strategy until
     * the Harvester collects more rewards and swaps them for a vault asset.
     *
     * This will NOT revert if the Convex pool has been shut down.
     */
    function _lpWithdraw(uint256 requiredLpTokens) internal override {
        // Get the actual amount of Convex LP tokens staked.
>>>>>>> e4801abb
        uint256 actualLpTokens = IRewardStaking(cvxRewardStaker).balanceOf(
            address(this)
        );

        // Not enough Curve LP tokens in this contract or the Convex pool, can't proceed
        require(
            requiredLpTokens < actualLpTokens,
            "Insufficient Curve LP balance"
        );

<<<<<<< HEAD
        // withdraw and unwrap with claim takes back the lpTokens and also collects the rewards to this
        IRewardStaking(cvxRewardStaker).withdrawAndUnwrap(
            requiredLpTokens,
            true // stake
=======
        // Unstake the Convex LP token and withdraw the Curve LP tokens from the Convex pool to this strategy contract.
        IRewardStaking(cvxRewardStaker).withdrawAndUnwrap(
            requiredLpTokens,
            false // do not claim Convex token rewards
>>>>>>> e4801abb
        );
    }

    /**
     * @dev Unstake all the Convex LP tokens and withdraw all the Curve LP tokens from the Convex pool.
     * Do not collect Convex token rewards (CRV and CVX) as that's done via the Harvester.
     * Collecting token rewards now just adds extra gas as they will sit in the strategy until
     * the Harvester collects more rewards and swaps them for a vault asset.
     *
     * This will NOT revert if the Convex pool has been shut down.
     */
    function _lpWithdrawAll() internal override {
<<<<<<< HEAD
        // withdraw and unwrap with claim takes back the lpTokens and also collects the rewards to this
        IRewardStaking(cvxRewardStaker).withdrawAndUnwrap(
            IRewardStaking(cvxRewardStaker).balanceOf(address(this)),
            true // stake
=======
        // Unstake all the Convex LP token and withdraw all the Curve LP tokens
        // from the Convex pool to this strategy contract.
        IRewardStaking(cvxRewardStaker).withdrawAndUnwrap(
            IRewardStaking(cvxRewardStaker).balanceOf(address(this)),
            false // do not claim Convex token rewards
>>>>>>> e4801abb
        );
    }

    /**
     * @dev Approve the Convex Depositor contract to transfer Curve LP tokens
     * from this strategy contract.
     */
    function _approveBase() internal override {
        IERC20 curveLpToken = IERC20(CURVE_LP_TOKEN);
        // Approve the Convex deposit contract to transfer the Curve pool's LP token
<<<<<<< HEAD
        curveLpToken.safeApprove(cvxDepositor, 0);
        curveLpToken.safeApprove(cvxDepositor, type(uint256).max);
    }

    /**
     * @notice Get the asset's share of value held in the strategy. This is the total value
     * of the stategy's Curve LP tokens divided by the number of Curve pool assets.
     * @dev An invalid asset will fail in _getAssetDecimals with "Unsupported asset"
=======
        // slither-disable-next-line unused-return
        curveLpToken.approve(cvxDepositor, type(uint256).max);
    }

    /**
     * @notice Get the asset's share of Curve LP value controlled by this strategy. This is the total value
     * of the Curve LP tokens staked in Convex and held in this strategy contract
     * divided by the number of Curve pool assets.
     * The average is taken prevent the asset balances being manipulated by tilting the Curve pool.
     * @dev An invalid `_asset` will fail in `_getAssetDecimals` with "Unsupported asset"
>>>>>>> e4801abb
     * @param _asset      Address of the asset
     * @return balance    Total value of the asset in the platform
     */
    function checkBalance(address _asset)
        public
        view
        override
        returns (uint256 balance)
    {
        // Curve LP tokens in this contract. This should generally be nothing as we
        // should always stake the full balance in the Gauge, but include for
        // safety
        uint256 contractLpTokens = IERC20(CURVE_LP_TOKEN).balanceOf(
            address(this)
        );

        // Get the Curve LP tokens staked in the Convex pool.
        uint256 convexLpTokens = IRewardStaking(cvxRewardStaker).balanceOf(
            address(this)
        );
        uint256 totalLpToken = contractLpTokens + convexLpTokens;

        if (totalLpToken > 0) {
            // get_virtual_price is gas intensive, so only call it if we have LP tokens.
<<<<<<< HEAD
            // Calculate the value of the Curve LP tokens in USD or ETH
=======
            // Convert the Curve LP tokens controlled by this strategy to a value in USD or ETH
>>>>>>> e4801abb
            uint256 value = (totalLpToken *
                ICurvePool(CURVE_POOL).get_virtual_price()) / 1e18;

            // Scale the value down if the asset has less than 18 decimals. eg USDC or USDT
<<<<<<< HEAD
            balance =
                value.scaleBy(_getAssetDecimals(_asset), 18) /
                CURVE_BASE_ASSETS;
=======
            // and divide by the number of assets in the Curve pool. eg 3 for the 3Pool
            // An average is taken to prevent the balances being manipulated by tilting the Curve pool.
            // No matter what the balance of the asset in the Curve pool is, the value of each asset will
            // be the average of the Curve pool's total value.
            // _getAssetDecimals will revert if _asset is an invalid asset.
            balance =
                value.scaleBy(_getAssetDecimals(_asset), 18) /
                CURVE_POOL_ASSETS_COUNT;
>>>>>>> e4801abb
        }
    }

    /**
     * @dev Collect accumulated CRV and CVX and send to Vault.
     */
    function collectRewardTokens()
        external
        override
        onlyHarvester
        nonReentrant
    {
        // Collect CRV and CVX
        IRewardStaking(cvxRewardStaker).getReward();
        _collectRewardTokens();
    }
}<|MERGE_RESOLUTION|>--- conflicted
+++ resolved
@@ -37,23 +37,13 @@
     using SafeERC20 for IERC20;
 
     // slither-disable-next-line constable-states
-<<<<<<< HEAD
-    address private _deprecatedCvxDepositorAddress;
-    // slither-disable-next-line constable-states
-    address private _deprecatedCvxRewardStakerAddress;
+    address private _deprecated_CvxDepositorAddress;
+    // slither-disable-next-line constable-states
+    address private _deprecated_CvxRewardStakerAddress;
     // slither-disable-next-line constable-states
     address private _deprecated_cvxRewardTokenAddress;
     // slither-disable-next-line constable-states
-    uint256 private _deprecatedCvxDepositorPTokenId;
-=======
-    address private _deprecated_CvxDepositorAddress;
-    // slither-disable-next-line constable-states
-    address private _deprecated_CvxRewardStakerAddress;
-    // slither-disable-next-line constable-states
-    address private _deprecated_cvxRewardTokenAddress;
-    // slither-disable-next-line constable-states
     uint256 private _deprecated_CvxDepositorPTokenId;
->>>>>>> e4801abb
 
     /// @notice Convex deposit contract
     address public immutable cvxDepositor;
@@ -64,10 +54,6 @@
 
     struct ConvexConfig {
         address cvxDepositor;
-<<<<<<< HEAD
-        address cvxRewardStaker;
-=======
->>>>>>> e4801abb
         uint256 cvxDepositorPoolId;
     }
 
@@ -80,17 +66,12 @@
         BaseCurveStrategy(_curveConfig)
     {
         cvxDepositor = _convexConfig.cvxDepositor;
-<<<<<<< HEAD
-        cvxRewardStaker = _convexConfig.cvxRewardStaker;
-        cvxDepositorPoolId = _convexConfig.cvxDepositorPoolId;
-=======
         cvxDepositorPoolId = _convexConfig.cvxDepositorPoolId;
 
         // Get the Convex Rewards contract for the Convex pool
         (, , , cvxRewardStaker, , ) = IConvexDeposits(
             _convexConfig.cvxDepositor
         ).poolInfo(_convexConfig.cvxDepositorPoolId);
->>>>>>> e4801abb
     }
 
     /**
@@ -107,11 +88,7 @@
         address[] calldata _pTokens
     ) external onlyGovernor initializer {
         require(
-<<<<<<< HEAD
-            _assets.length == CURVE_BASE_ASSETS,
-=======
             _assets.length == CURVE_POOL_ASSETS_COUNT,
->>>>>>> e4801abb
             "Incorrect number of assets"
         );
 
@@ -130,11 +107,7 @@
      * This will revert if the Convex pool has been shut down.
      */
     function _lpDepositAll() internal override {
-<<<<<<< HEAD
-        // Deposit the Curve LP tokens into the Convex pool and stake
-=======
         // Deposit the Curve LP tokens into the Convex pool and stake.
->>>>>>> e4801abb
         require(
             IConvexDeposits(cvxDepositor).deposit(
                 cvxDepositorPoolId,
@@ -145,9 +118,6 @@
         );
     }
 
-<<<<<<< HEAD
-    function _lpWithdraw(uint256 requiredLpTokens) internal override {
-=======
     /**
      * @dev Unstake a required amount of Convex LP token and withdraw the Curve LP tokens from the Convex pool.
      * This assumes 1 Convex LP token equals 1 Curve LP token.
@@ -159,7 +129,6 @@
      */
     function _lpWithdraw(uint256 requiredLpTokens) internal override {
         // Get the actual amount of Convex LP tokens staked.
->>>>>>> e4801abb
         uint256 actualLpTokens = IRewardStaking(cvxRewardStaker).balanceOf(
             address(this)
         );
@@ -170,17 +139,10 @@
             "Insufficient Curve LP balance"
         );
 
-<<<<<<< HEAD
-        // withdraw and unwrap with claim takes back the lpTokens and also collects the rewards to this
-        IRewardStaking(cvxRewardStaker).withdrawAndUnwrap(
-            requiredLpTokens,
-            true // stake
-=======
         // Unstake the Convex LP token and withdraw the Curve LP tokens from the Convex pool to this strategy contract.
         IRewardStaking(cvxRewardStaker).withdrawAndUnwrap(
             requiredLpTokens,
             false // do not claim Convex token rewards
->>>>>>> e4801abb
         );
     }
 
@@ -193,18 +155,11 @@
      * This will NOT revert if the Convex pool has been shut down.
      */
     function _lpWithdrawAll() internal override {
-<<<<<<< HEAD
-        // withdraw and unwrap with claim takes back the lpTokens and also collects the rewards to this
-        IRewardStaking(cvxRewardStaker).withdrawAndUnwrap(
-            IRewardStaking(cvxRewardStaker).balanceOf(address(this)),
-            true // stake
-=======
         // Unstake all the Convex LP token and withdraw all the Curve LP tokens
         // from the Convex pool to this strategy contract.
         IRewardStaking(cvxRewardStaker).withdrawAndUnwrap(
             IRewardStaking(cvxRewardStaker).balanceOf(address(this)),
             false // do not claim Convex token rewards
->>>>>>> e4801abb
         );
     }
 
@@ -215,16 +170,6 @@
     function _approveBase() internal override {
         IERC20 curveLpToken = IERC20(CURVE_LP_TOKEN);
         // Approve the Convex deposit contract to transfer the Curve pool's LP token
-<<<<<<< HEAD
-        curveLpToken.safeApprove(cvxDepositor, 0);
-        curveLpToken.safeApprove(cvxDepositor, type(uint256).max);
-    }
-
-    /**
-     * @notice Get the asset's share of value held in the strategy. This is the total value
-     * of the stategy's Curve LP tokens divided by the number of Curve pool assets.
-     * @dev An invalid asset will fail in _getAssetDecimals with "Unsupported asset"
-=======
         // slither-disable-next-line unused-return
         curveLpToken.approve(cvxDepositor, type(uint256).max);
     }
@@ -235,7 +180,6 @@
      * divided by the number of Curve pool assets.
      * The average is taken prevent the asset balances being manipulated by tilting the Curve pool.
      * @dev An invalid `_asset` will fail in `_getAssetDecimals` with "Unsupported asset"
->>>>>>> e4801abb
      * @param _asset      Address of the asset
      * @return balance    Total value of the asset in the platform
      */
@@ -260,20 +204,11 @@
 
         if (totalLpToken > 0) {
             // get_virtual_price is gas intensive, so only call it if we have LP tokens.
-<<<<<<< HEAD
-            // Calculate the value of the Curve LP tokens in USD or ETH
-=======
             // Convert the Curve LP tokens controlled by this strategy to a value in USD or ETH
->>>>>>> e4801abb
             uint256 value = (totalLpToken *
                 ICurvePool(CURVE_POOL).get_virtual_price()) / 1e18;
 
             // Scale the value down if the asset has less than 18 decimals. eg USDC or USDT
-<<<<<<< HEAD
-            balance =
-                value.scaleBy(_getAssetDecimals(_asset), 18) /
-                CURVE_BASE_ASSETS;
-=======
             // and divide by the number of assets in the Curve pool. eg 3 for the 3Pool
             // An average is taken to prevent the balances being manipulated by tilting the Curve pool.
             // No matter what the balance of the asset in the Curve pool is, the value of each asset will
@@ -282,7 +217,6 @@
             balance =
                 value.scaleBy(_getAssetDecimals(_asset), 18) /
                 CURVE_POOL_ASSETS_COUNT;
->>>>>>> e4801abb
         }
     }
 
