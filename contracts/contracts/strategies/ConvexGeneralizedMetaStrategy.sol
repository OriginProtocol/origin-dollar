// SPDX-License-Identifier: agpl-3.0
pragma solidity ^0.8.0;

/**
 * @title Curve Convex Strategy
 * @notice Investment strategy for investing stablecoins via Curve 3Pool
 * @author Origin Protocol Inc
 */
import { SafeERC20 } from "@openzeppelin/contracts/token/ERC20/utils/SafeERC20.sol";
import "@openzeppelin/contracts/utils/Strings.sol";

import { IRewardStaking } from "./IRewardStaking.sol";
import { IConvexDeposits } from "./IConvexDeposits.sol";
import { ICurvePool } from "./ICurvePool.sol";
import { IERC20 } from "./BaseCurveStrategy.sol";
import { BaseConvexMetaStrategy } from "./BaseConvexMetaStrategy.sol";
import { StableMath } from "../utils/StableMath.sol";

contract ConvexGeneralizedMetaStrategy is BaseConvexMetaStrategy {
    using StableMath for uint256;
    using SafeERC20 for IERC20;

    /* Take 3pool LP and deposit it to metapool. Take the LP from metapool
     * and deposit them to Convex.
     */
    function _lpDepositAll() internal override {
        IERC20 threePoolLp = IERC20(pTokenAddress);
        IERC20 metapoolErc20 = IERC20(address(metapool));
        ICurvePool curvePool = ICurvePool(platformAddress);

        uint256 threePoolLpBalance = threePoolLp.balanceOf(address(this));
        uint256 curve3PoolVirtualPrice = curvePool.get_virtual_price();
        uint256 threePoolLpDollarValue = threePoolLpBalance.mulTruncate(
            curve3PoolVirtualPrice
        );

        uint256[2] memory _amounts = [0, threePoolLpBalance];

        uint256 metapoolVirtualPrice = metapool.get_virtual_price();
        /**
         * First convert all the deposited tokens to dollar values,
         * then divide by virtual price to convert to metapool LP tokens
         * and apply the max slippage
         */
        uint256 minReceived = threePoolLpDollarValue
            .divPrecisely(metapoolVirtualPrice)
            .mulTruncate(uint256(1e18) - maxSlippage);

        // slither-disable-next-line unused-return
        metapool.add_liquidity(_amounts, minReceived);

        uint256 metapoolLp = metapoolErc20.balanceOf(address(this));

        bool success = IConvexDeposits(cvxDepositorAddress).deposit(
            cvxDepositorPTokenId,
            metapoolLp,
            true // Deposit with staking
        );

        require(success, "Failed to deposit to Convex");
    }

    /**
     * Withdraw the specified amount of tokens from the gauge. And use all the resulting tokens
     * to remove liquidity from metapool
     * @param num3CrvTokens Number of Convex LP tokens to remove from gauge
     */
    function _lpWithdraw(uint256 num3CrvTokens) internal override {
        IERC20 metapoolErc20 = IERC20(address(metapool));
        ICurvePool curvePool = ICurvePool(platformAddress);

        uint256 gaugeTokens = IRewardStaking(cvxRewardStakerAddress).balanceOf(
            address(this)
        );
        /**
         * Convert 3crv tokens to metapoolLP tokens and double it. Doubling is required because aside
         * from receiving 3crv we are also withdrawing OUSD. Instead of removing liquidity in an imbalanced
         * manner the preference is to remove it in a balanced manner and perform a swap on the metapool to
         * make up for the token imbalance. The reason for this unpredictability is that the pool can be
         * balanced either in OUSD direction or 3Crv.
         *
         * Analysis has confirmed that: `It is more cost effective to remove liquidity in balanced manner and
         * make up for the difference with additional swap. Comparing to removing liquidity in imbalanced manner.`
         * Results of analysis here: https://docs.google.com/spreadsheets/d/1DYSyYwHqxRzSJh9dYkY5kcgP_K5gku6N2mQVhoH33vY
         * run it yourself using code in brownie/scripts/liqidity_test.py
         */
        // slither-disable-next-line divide-before-multiply
        uint256 estimationRequiredMetapoolLpTokens = curvePool
            .get_virtual_price()
            .divPrecisely(metapool.get_virtual_price())
            .mulTruncate(num3CrvTokens);

        int128 metapool3CrvCoinIndex = int128(
            _getMetapoolCoinIndex(address(pTokenAddress))
        );

        // add 10% margin to the calculation of required tokens
        // slither-disable-next-line divide-before-multiply
        uint256 estimatedMetapoolLPWithMargin = (estimationRequiredMetapoolLpTokens *
                1100) / 1e3;
        uint256 crv3ReceivedWithMargin = metapool.calc_withdraw_one_coin(
            estimatedMetapoolLPWithMargin,
            metapool3CrvCoinIndex
        );
        uint256 requiredMetapoolLpTokens = (estimatedMetapoolLPWithMargin *
            num3CrvTokens) / crv3ReceivedWithMargin;

        require(
            requiredMetapoolLpTokens <= gaugeTokens,
            string(
                bytes.concat(
                    bytes("Attempting to withdraw "),
                    bytes(Strings.toString(requiredMetapoolLpTokens)),
                    bytes(", metapoolLP but only "),
                    bytes(Strings.toString(gaugeTokens)),
                    bytes(" available.")
                )
            )
        );

        // withdraw and unwrap with claim takes back the lpTokens and also collects the rewards for deposit
        IRewardStaking(cvxRewardStakerAddress).withdrawAndUnwrap(
            requiredMetapoolLpTokens,
            true
        );

        uint256 burnAmount = metapoolErc20.balanceOf(address(this));
        if (burnAmount > 0) {
            // slither-disable-next-line unused-return
            metapool.remove_liquidity_one_coin(
                burnAmount,
                metapool3CrvCoinIndex,
                num3CrvTokens
            );
        }
    }

    function _lpWithdrawAll() internal override {
        IERC20 metapoolErc20 = IERC20(address(metapool));
        uint256 gaugeTokens = IRewardStaking(cvxRewardStakerAddress).balanceOf(
            address(this)
        );
        IRewardStaking(cvxRewardStakerAddress).withdrawAndUnwrap(
            gaugeTokens,
            true
        );

        uint128 metapool3CrvCoinIndex = _getMetapoolCoinIndex(
            address(pTokenAddress)
        );
<<<<<<< HEAD

        uint256 burnAmount = metapoolErc20.balanceOf(address(this));
        if (burnAmount > 0) {
            // Always withdraw all of the available metapool LP tokens (similar to how we always deposit all)
            // slither-disable-next-line unused-return
            metapool.remove_liquidity_one_coin(
                burnAmount,
                int128(metapool3CrvCoinIndex),
                uint256(0)
            );
        }
=======
        // always withdraw all of the available metapool LP tokens (similar to how we always deposit all)
        // slither-disable-next-line unused-return
        metapool.remove_liquidity_one_coin(
            metapoolErc20.balanceOf(address(this)),
            int128(metapool3CrvCoinIndex),
            uint256(0)
        );
>>>>>>> 14d9cb9f
    }
}<|MERGE_RESOLUTION|>--- conflicted
+++ resolved
@@ -148,7 +148,6 @@
         uint128 metapool3CrvCoinIndex = _getMetapoolCoinIndex(
             address(pTokenAddress)
         );
-<<<<<<< HEAD
 
         uint256 burnAmount = metapoolErc20.balanceOf(address(this));
         if (burnAmount > 0) {
@@ -160,14 +159,5 @@
                 uint256(0)
             );
         }
-=======
-        // always withdraw all of the available metapool LP tokens (similar to how we always deposit all)
-        // slither-disable-next-line unused-return
-        metapool.remove_liquidity_one_coin(
-            metapoolErc20.balanceOf(address(this)),
-            int128(metapool3CrvCoinIndex),
-            uint256(0)
-        );
->>>>>>> 14d9cb9f
     }
 }