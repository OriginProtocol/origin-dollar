--- conflicted
+++ resolved
@@ -65,33 +65,10 @@
         uint256 gaugeTokens = IRewardStaking(cvxRewardStakerAddress).balanceOf(
             address(this)
         );
-<<<<<<< HEAD
-        uint128 metapool3CrvCoinIndex = _getMetapoolCoinIndex(
-            address(pTokenAddress)
-        );
 
         uint256 requiredMetapoolLpTokens = _calcCurveMetaTokenAmount(
-            metapool3CrvCoinIndex,
+            crvCoinIndex,
             num3CrvTokens
-=======
-        /**
-         * Convert 3crv tokens to metapoolLP tokens. Since we have no use for the other token we are also
-         * removing liquidity in the balanced manner (only removing 3CrvLP tokens)
-         */
-        // slither-disable-next-line divide-before-multiply
-        uint256 estimationRequiredMetapoolLpTokens = curvePool
-            .get_virtual_price()
-            .divPrecisely(metapool.get_virtual_price())
-            .mulTruncate(num3CrvTokens);
-
-        // add 10% margin to the calculation of required tokens
-        // slither-disable-next-line divide-before-multiply
-        uint256 estimatedMetapoolLPWithMargin = (estimationRequiredMetapoolLpTokens *
-                1100) / 1e3;
-        uint256 crv3ReceivedWithMargin = metapool.calc_withdraw_one_coin(
-            estimatedMetapoolLPWithMargin,
-            metapool3CrvCoinIndex
->>>>>>> 48011870
         );
 
         require(
@@ -117,11 +94,7 @@
             // slither-disable-next-line unused-return
             metapool.remove_liquidity_one_coin(
                 requiredMetapoolLpTokens,
-<<<<<<< HEAD
-                int128(metapool3CrvCoinIndex),
-=======
-                crvCoinIndex,
->>>>>>> 48011870
+                int128(crvCoinIndex),
                 num3CrvTokens
             );
         }
