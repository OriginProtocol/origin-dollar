--- conflicted
+++ resolved
@@ -193,16 +193,10 @@
             );
         }
 
-<<<<<<< HEAD
         uint256 ousdToBurn = metapoolMainToken.balanceOf(address(this));
         if (ousdToBurn > 0) {
-            IVault(vaultAddress).redeemForStrategy(ousdToBurn);
-        }
-=======
-        IVault(vaultAddress).burnForStrategy(
-            metapoolMainToken.balanceOf(address(this))
-        );
->>>>>>> 14d9cb9f
+            IVault(vaultAddress).burnForStrategy(ousdToBurn);
+        }
     }
 
     function _lpWithdrawAll() internal override {
@@ -222,15 +216,8 @@
             _minAmounts
         );
 
-<<<<<<< HEAD
-        uint256 ousdToBurn = metapoolMainToken.balanceOf(address(this));
-        if (ousdToBurn > 0) {
-            IVault(vaultAddress).redeemForStrategy(ousdToBurn);
-        }
-=======
         IVault(vaultAddress).burnForStrategy(
             metapoolMainToken.balanceOf(address(this))
         );
->>>>>>> 14d9cb9f
     }
 }