pragma solidity 0.5.11;

/**
 * @title Curve 3Pool Strategy
 * @notice Investment strategy for investing stablecoins via Curve 3Pool
 * @author Origin Protocol Inc
 */

import { ICurvePool } from "./ICurvePool.sol";
import { ICurveGauge } from "./ICurveGauge.sol";
import { ICRVMinter } from "./ICRVMinter.sol";
import {
    IERC20,
    InitializableAbstractStrategy
} from "../utils/InitializableAbstractStrategy.sol";
import { Helpers } from "../utils/Helpers.sol";

contract ThreePoolStrategy is InitializableAbstractStrategy {
    event RewardTokenCollected(address recipient, uint256 amount);

    address crvGaugeAddress;
    address crvMinterAddress;
    int128 poolCoinIndex = -1;

    /**
     * Initializer for setting up strategy internal state. This overrides the
     * InitializableAbstractStrategy initializer as Curve strategies don't fit
     * well within that abstraction.
     * @param _platformAddress Address of the Curve 3pool
     * @param _vaultAddress Address of the vault
     * @param _rewardTokenAddress Address of CRV
     * @param _asset Address of the supported asset
     * @param _pToken Correspond platform token addres (i.e. 3Crv)
     * @param _crvGaugeAddress Address of the Curve DAO gauge for this pool
     * @param _crvMinterAddress Address of the CRV minter for rewards
     */
    function initialize(
        address _platformAddress, // 3Pool address
        address _vaultAddress,
        address _rewardTokenAddress, // CRV
        address _asset,
        address _pToken,
        address _crvGaugeAddress,
        address _crvMinterAddress
    ) external onlyGovernor initializer {
        ICurvePool threePool = ICurvePool(_platformAddress);
        for (int128 i = 0; i < 3; i++) {
            if (threePool.coins(uint256(i)) == _asset) poolCoinIndex = i;
        }
        require(poolCoinIndex != -1, "Invalid 3pool asset");
        crvGaugeAddress = _crvGaugeAddress;
        crvMinterAddress = _crvMinterAddress;
        InitializableAbstractStrategy._initialize(
            _platformAddress,
            _vaultAddress,
            _rewardTokenAddress,
            _asset,
            _pToken
        );
    }

    /**
     * @dev Collect accumulated CRV and send to Vault.
     */
    function collectRewardToken() external onlyVault nonReentrant {
        ICRVMinter minter = ICRVMinter(crvMinterAddress);
        minter.mint(crvGaugeAddress);
        IERC20 crvToken = IERC20(rewardTokenAddress);
        uint256 balance = crvToken.balanceOf(address(this));
        crvToken.safeTransfer(vaultAddress, balance);
        emit RewardTokenCollected(vaultAddress, balance);
    }

    /**
     * @dev Deposit asset into the Curve 3Pool
     * @param _asset Address of asset to deposit
     * @param _amount Amount of asset to deposit
     * @return amountDeposited Amount of asset that was deposited
     */
<<<<<<< HEAD
    function deposit(address _asset, uint256 _amount)
        external
        onlyVault
        nonReentrant
        returns (uint256 amountDeposited)
    {
=======
    function deposit(address _asset, uint256 _amount) external onlyVault {
>>>>>>> 90c945d0
        require(_amount > 0, "Must deposit something");
        // 3Pool requires passing deposit amounts for all 3 assets, set to 0 for
        // all
        uint256[3] memory _amounts;
        // Set the amount on the asset we want to deposit
        _amounts[uint256(poolCoinIndex)] = _amount;
        // Do the deposit to 3pool
        ICurvePool(platformAddress).add_liquidity(_amounts, 0);
        // Deposit into Gauge
        IERC20 pToken = IERC20(assetToPToken[_asset]);
        ICurveGauge(crvGaugeAddress).deposit(
            pToken.balanceOf(address(this)),
            address(this)
        );
        emit Deposit(_asset, address(platformAddress), _amount);
    }

    /**
     * @dev Withdraw asset from Curve 3Pool
     * @param _recipient Address to receive withdrawn asset
     * @param _asset Address of asset to withdraw
     * @param _amount Amount of asset to withdraw
     * @return amountWithdrawn Amount of asset that was withdrawn
     */
    function withdraw(
        address _recipient,
        address _asset,
        uint256 _amount
<<<<<<< HEAD
    ) external onlyVault nonReentrant returns (uint256 amountWithdrawn) {
=======
    ) external onlyVault {
>>>>>>> 90c945d0
        require(_recipient != address(0), "Invalid recipient");
        require(_amount > 0, "Invalid amount");
        // Calculate how much of the pool token we need to withdraw
        (uint256 contractPTokens, , uint256 totalPTokens) = _getTotalPTokens();
        // Calculate the max amount of the asset we'd get if we withdrew all the
        // platform tokens
        ICurvePool curvePool = ICurvePool(platformAddress);
        uint256 maxAmount = curvePool.calc_withdraw_one_coin(
            totalPTokens,
            poolCoinIndex
        );
        // Calculate how many platform tokens we need to withdraw the asset amount
        uint256 withdrawPTokens = totalPTokens.mul(_amount).div(maxAmount);
        if (contractPTokens < withdrawPTokens) {
            // Not enough of pool token exists on this contract, must be staked
            // in Gauge, unstake
            ICurveGauge(crvGaugeAddress).withdraw(withdrawPTokens);
        }
        curvePool.remove_liquidity_one_coin(withdrawPTokens, poolCoinIndex, 0);
        IERC20(_asset).safeTransfer(_recipient, _amount);
        // Transfer any leftover dust back to the vault buffer.
        uint256 dust = IERC20(_asset).balanceOf(address(this));
        if (dust > 0) {
            IERC20(_asset).safeTransfer(vaultAddress, dust);
        }

        emit Withdrawal(_asset, address(assetToPToken[_asset]), _amount);
    }

    /**
     * @dev Remove all assets from platform and send them to Vault contract.
     */
    function liquidate() external onlyVaultOrGovernor nonReentrant {
        // Withdraw all from Gauge
        (, uint256 gaugePTokens, ) = _getTotalPTokens();
        ICurveGauge(crvGaugeAddress).withdraw(gaugePTokens);
        // Remove entire balance, 3pool strategies only support a single asset
        // so safe to use assetsMapped[0]
        IERC20 asset = IERC20(assetsMapped[0]);
        uint256 pTokenBalance = IERC20(assetToPToken[address(asset)]).balanceOf(
            address(this)
        );
        ICurvePool(platformAddress).remove_liquidity_one_coin(
            pTokenBalance,
            poolCoinIndex,
            0
        );
        // Transfer the asset out to Vault
        asset.safeTransfer(vaultAddress, asset.balanceOf(address(this)));
    }

    /**
     * @dev Get the total asset value held in the platform
     *  This includes any interest that was generated since depositing
     *  We calculate this by calculating a what we would get if we liquidated
     *  the allocated percentage of this asset.
     * @param _asset      Address of the asset
     * @return balance    Total value of the asset in the platform
     */
    function checkBalance(address _asset)
        external
        view
        returns (uint256 balance)
    {
        // LP tokens in this contract. This should generally be nothing as we
        // should always stake the full balance in the Gauge, but include for
        // safety
        (, , uint256 totalPTokens) = _getTotalPTokens();
        balance = 0;
        if (totalPTokens > 0) {
            balance += ICurvePool(platformAddress).calc_withdraw_one_coin(
                totalPTokens,
                poolCoinIndex
            );
        }
    }

    /**
     * @dev Retuns bool indicating whether asset is supported by strategy
     * @param _asset Address of the asset
     */
    function supportsAsset(address _asset) external view returns (bool) {
        return assetToPToken[_asset] != address(0);
    }

    /**
     * @dev Approve the spending of all assets by their corresponding pool tokens,
     *      if for some reason is it necessary.
     */
    function safeApproveAllTokens() external {
        // This strategy is a special case since it only supports one asset
        address assetAddress = assetsMapped[0];
        _abstractSetPToken(assetAddress, assetToPToken[assetAddress]);
    }

    /**
     * @dev Calculate the total platform token balance (i.e. 3CRV) that exist in
     * this contract or is staked in the Gauge (or in other words, the total
     * amount platform tokens we own).
     * @return totalPTokens Total amount of platform tokens in native decimals
     */
    function _getTotalPTokens()
        internal
        view
        returns (
            uint256 contractPTokens,
            uint256 gaugePTokens,
            uint256 totalPTokens
        )
    {
        contractPTokens = IERC20(assetToPToken[assetsMapped[0]]).balanceOf(
            address(this)
        );
        ICurveGauge gauge = ICurveGauge(crvGaugeAddress);
        gaugePTokens = gauge.balanceOf(address(this));
        totalPTokens = contractPTokens.add(gaugePTokens);
    }

    /**
     * @dev Call the necessary approvals for the Curve pool and gauge
     * @param _asset Address of the asset
     * @param _pToken Address of the corresponding platform token (i.e. 3CRV)
     */
    function _abstractSetPToken(address _asset, address _pToken) internal {
        IERC20 asset = IERC20(_asset);
        IERC20 pToken = IERC20(_pToken);
        // 3Pool for asset (required for adding liquidity)
        asset.safeApprove(platformAddress, 0);
        asset.safeApprove(platformAddress, uint256(-1));
        // 3Pool for LP token (required for removing liquidity)
        pToken.safeApprove(platformAddress, 0);
        pToken.safeApprove(platformAddress, uint256(-1));
        // Gauge for LP token
        pToken.safeApprove(crvGaugeAddress, 0);
        pToken.safeApprove(crvGaugeAddress, uint256(-1));
    }
}<|MERGE_RESOLUTION|>--- conflicted
+++ resolved
@@ -77,16 +77,11 @@
      * @param _amount Amount of asset to deposit
      * @return amountDeposited Amount of asset that was deposited
      */
-<<<<<<< HEAD
     function deposit(address _asset, uint256 _amount)
         external
         onlyVault
         nonReentrant
-        returns (uint256 amountDeposited)
     {
-=======
-    function deposit(address _asset, uint256 _amount) external onlyVault {
->>>>>>> 90c945d0
         require(_amount > 0, "Must deposit something");
         // 3Pool requires passing deposit amounts for all 3 assets, set to 0 for
         // all
@@ -115,11 +110,7 @@
         address _recipient,
         address _asset,
         uint256 _amount
-<<<<<<< HEAD
-    ) external onlyVault nonReentrant returns (uint256 amountWithdrawn) {
-=======
-    ) external onlyVault {
->>>>>>> 90c945d0
+    ) external onlyVault nonReentrant {
         require(_recipient != address(0), "Invalid recipient");
         require(_amount > 0, "Invalid amount");
         // Calculate how much of the pool token we need to withdraw
