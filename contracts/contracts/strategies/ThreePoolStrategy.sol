--- conflicted
+++ resolved
@@ -173,17 +173,10 @@
 
         (uint256 contractPTokens, , uint256 totalPTokens) = _getTotalPTokens();
 
-<<<<<<< HEAD
-        require(totalPTokens > 0, "Insufficient 3CRV balance");
-
         uint256 coinIndex = _getCoinIndex(_asset);
         int128 curveCoinIndex = curveIndices[coinIndex];
         // Calculate the max amount of the asset we'd get if we withdrew all the
         // platform tokens
-=======
-        uint256 poolCoinIndex = _getPoolCoinIndex(_asset);
-
->>>>>>> 95eca901
         ICurvePool curvePool = ICurvePool(platformAddress);
         // Calculate how many platform tokens we need to withdraw the asset
         // amount in the worst case (i.e withdrawing all LP tokens)
@@ -191,27 +184,8 @@
             totalPTokens,
             curveCoinIndex
         );
-        uint256 maxBurnedPTokens = totalPTokens.mul(_amount).div(maxAmount);
-
-<<<<<<< HEAD
-        // Calculate how many platform tokens we need to withdraw the asset
-        // amount in the worst case (i.e withdrawing all LP tokens)
-        uint256 withdrawPTokens = (totalPTokens * _amount) / maxAmount;
-        if (contractPTokens < withdrawPTokens) {
-            // Not enough of pool token exists on this contract, some must be
-            // staked in Gauge, unstake difference
-            ICurveGauge(crvGaugeAddress).withdraw(
-                withdrawPTokens - contractPTokens
-            );
-        }
-
-        curvePool.remove_liquidity_one_coin(
-            withdrawPTokens,
-            curveCoinIndex,
-            _amount
-        );
-        IERC20(_asset).safeTransfer(_recipient, _amount);
-=======
+        uint256 maxBurnedPTokens = (totalPTokens * _amount) / maxAmount;
+
         // Not enough in this contract or in the Gauge, can't proceed
         require(totalPTokens > maxBurnedPTokens, "Insufficient 3CRV balance");
         // We have enough LP tokens, make sure they are all on this contract
@@ -219,14 +193,13 @@
             // Not enough of pool token exists on this contract, some must be
             // staked in Gauge, unstake difference
             ICurveGauge(crvGaugeAddress).withdraw(
-                maxBurnedPTokens.sub(contractPTokens)
+                maxBurnedPTokens - contractPTokens
             );
         }
 
         uint256[3] memory _amounts = [uint256(0), uint256(0), uint256(0)];
-        _amounts[poolCoinIndex] = _amount;
+        _amounts[coinIndex] = _amount;
         curvePool.remove_liquidity_imbalance(_amounts, maxBurnedPTokens);
->>>>>>> 95eca901
 
         IERC20(_asset).safeTransfer(_recipient, _amount);
     }
