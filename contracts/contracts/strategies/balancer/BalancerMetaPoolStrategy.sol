// SPDX-License-Identifier: MIT
pragma solidity ^0.8.0;

/**
 * @title OETH Balancer MetaStablePool Strategy
 * @author Origin Protocol Inc
 */
import { SafeERC20 } from "@openzeppelin/contracts/token/ERC20/utils/SafeERC20.sol";
import { BaseAuraStrategy, BaseBalancerStrategy } from "./BaseAuraStrategy.sol";
import { IBalancerVault } from "../../interfaces/balancer/IBalancerVault.sol";
import { IRateProvider } from "../../interfaces/balancer/IRateProvider.sol";
import { IMetaStablePool } from "../../interfaces/balancer/IMetaStablePool.sol";
import { IERC20, InitializableAbstractStrategy } from "../../utils/InitializableAbstractStrategy.sol";
import { StableMath } from "../../utils/StableMath.sol";

contract BalancerMetaPoolStrategy is BaseAuraStrategy {
    using SafeERC20 for IERC20;
    using StableMath for uint256;

    constructor(
        BaseStrategyConfig memory _stratConfig,
        BaseBalancerConfig memory _balancerConfig,
        address _auraRewardPoolAddress
    )
        InitializableAbstractStrategy(_stratConfig)
        BaseBalancerStrategy(_balancerConfig)
        BaseAuraStrategy(_auraRewardPoolAddress)
    {}

    /**
     * @notice There are no plans to configure BalancerMetaPool as a default
     * asset strategy. For that reason there is no need to support this
     * functionality.
     */
    function deposit(address, uint256)
        external
        override
        onlyVault
        nonReentrant
    {
        revert("Not supported");
    }

    /**
     * @notice There are no plans to configure BalancerMetaPool as a default
     * asset strategy. For that reason there is no need to support this
     * functionality.
     */
    function deposit(address[] calldata, uint256[] calldata)
        external
        onlyVault
        nonReentrant
    {
        revert("Not supported");
    }

    /**
     * @notice Deposits all supported assets in this strategy contract to the Balancer pool.
     */
    function depositAll() external override onlyVault nonReentrant {
        uint256 assetsLength = assetsMapped.length;
        address[] memory strategyAssets = new address[](assetsLength);
        uint256[] memory strategyAmounts = new uint256[](assetsLength);

        // For each vault collateral asset
        for (uint256 i = 0; i < assetsLength; ++i) {
            strategyAssets[i] = assetsMapped[i];
            // Get the asset balance in this strategy contract
            strategyAmounts[i] = IERC20(strategyAssets[i]).balanceOf(
                address(this)
            );
        }
        _deposit(strategyAssets, strategyAmounts);
    }

    function _deposit(
        address[] memory _strategyAssets,
        uint256[] memory _strategyAmounts
    ) internal {
        require(
            _strategyAssets.length == _strategyAmounts.length,
            "Array length missmatch"
        );

        (IERC20[] memory tokens, , ) = balancerVault.getPoolTokens(
            balancerPoolId
        );

        uint256[] memory strategyAssetAmountsToPoolAssetAmounts = new uint256[](
            _strategyAssets.length
        );
        address[] memory strategyAssetsToPoolAssets = new address[](
            _strategyAssets.length
        );

        for (uint256 i = 0; i < _strategyAssets.length; ++i) {
            address strategyAsset = _strategyAssets[i];
            uint256 strategyAmount = _strategyAmounts[i];

            require(
                assetToPToken[strategyAsset] != address(0),
                "Unsupported asset"
            );
            strategyAssetsToPoolAssets[i] = toPoolAsset(strategyAsset);

            if (strategyAmount > 0) {
                emit Deposit(strategyAsset, platformAddress, strategyAmount);

                // wrap rebasing assets like stETH and frxETH to wstETH and sfrxETH
                (, strategyAssetAmountsToPoolAssetAmounts[i]) = wrapPoolAsset(
                    strategyAsset,
                    strategyAmount
                );
            }
        }

        uint256[] memory amountsIn = new uint256[](tokens.length);
        address[] memory poolAssets = new address[](tokens.length);
        for (uint256 i = 0; i < tokens.length; ++i) {
            // Convert IERC20 type to address
            poolAssets[i] = address(tokens[i]);

            // For each of the mapped assets
            for (uint256 j = 0; j < strategyAssetsToPoolAssets.length; ++j) {
                // If the pool asset is the same as the mapped asset
                if (poolAssets[i] == strategyAssetsToPoolAssets[j]) {
                    amountsIn[i] = strategyAssetAmountsToPoolAssetAmounts[j];
                }
            }
        }

<<<<<<< HEAD
        uint256 minBPT = _getBPTExpected(_strategyAssets, _strategyAmounts);
        uint256 minBPTwSlippage = minBPT.mulTruncate(1e18 - maxDepositSlippage);
=======
        uint256 minBPT = getBPTExpected(
            strategyAssetsToPoolAssets,
            strategyAssetAmountsToPoolAssetAmounts
        );
        uint256 minBPTwDeviation = minBPT.mulTruncate(
            1e18 - maxDepositDeviation
        );
>>>>>>> d159fbe2

        /* EXACT_TOKENS_IN_FOR_BPT_OUT:
         * User sends precise quantities of tokens, and receives an
         * estimated but unknown (computed at run time) quantity of BPT.
         *
         * ['uint256', 'uint256[]', 'uint256']
         * [EXACT_TOKENS_IN_FOR_BPT_OUT, amountsIn, minimumBPT]
         */
        bytes memory userData = abi.encode(
            IBalancerVault.WeightedPoolJoinKind.EXACT_TOKENS_IN_FOR_BPT_OUT,
            amountsIn,
            minBPTwDeviation
        );

        IBalancerVault.JoinPoolRequest memory request = IBalancerVault
            .JoinPoolRequest(poolAssets, amountsIn, userData, false);

        // Add the pool assets in this strategy to the balancer pool
        balancerVault.joinPool(
            balancerPoolId,
            address(this),
            address(this),
            request
        );

        // Deposit the Balancer Pool Tokens (BPT) into Aura
        _lpDepositAll();
    }

    /**
     * @notice Withdraw a Vault collateral asset from the Balancer pool.
     * @param _recipient Address to receive the Vault collateral assets. Typically is the Vault.
     * @param _strategyAsset Address of the Vault collateral asset
     * @param _strategyAmount The amount of Vault collateral assets to withdraw
     */
    function withdraw(
        address _recipient,
        address _strategyAsset,
        uint256 _strategyAmount
    ) external override onlyVault nonReentrant {
        address[] memory strategyAssets = new address[](1);
        uint256[] memory strategyAmounts = new uint256[](1);
        strategyAssets[0] = _strategyAsset;
        strategyAmounts[0] = _strategyAmount;

        _withdraw(_recipient, strategyAssets, strategyAmounts);
    }

    /**
     * @notice Withdraw multiple Vault collateral asset from the Balancer pool.
     * @param _recipient Address to receive the Vault collateral assets. Typically is the Vault.
     * @param _strategyAssets Addresses of the Vault collateral assets
     * @param _strategyAmounts The amounts of Vault collateral assets to withdraw
     */
    function withdraw(
        address _recipient,
        address[] calldata _strategyAssets,
        uint256[] calldata _strategyAmounts
    ) external onlyVault nonReentrant {
        _withdraw(_recipient, _strategyAssets, _strategyAmounts);
    }

    /**
     * @dev Withdraw multiple Vault collateral asset from the Balancer pool.
     * @param _recipient Address to receive the Vault collateral assets. Typically is the Vault.
     * @param _strategyAssets Addresses of the Vault collateral assets
     * @param _strategyAmounts The amounts of Vault collateral assets to withdraw
     */
    function _withdraw(
        address _recipient,
        address[] memory _strategyAssets,
        uint256[] memory _strategyAmounts
    ) internal {
        require(
            _strategyAssets.length == _strategyAmounts.length,
            "Invalid input arrays"
        );

        for (uint256 i = 0; i < _strategyAssets.length; ++i) {
            require(
                assetToPToken[_strategyAssets[i]] != address(0),
                "Unsupported asset"
            );
        }

<<<<<<< HEAD
        // STEP 1 - Calculate the max about of Balancer Pool Tokens (BPT) to withdraw

        // Estimate the required amount of Balancer Pool Tokens (BPT) for the assets
        uint256 maxBPTtoWithdraw = _getBPTExpected(
            _strategyAssets,
            _strategyAmounts
        );
        // Increase BPTs by the max allowed slippage
        // Any excess BPTs will be left in this strategy contract
        maxBPTtoWithdraw = maxBPTtoWithdraw.mulTruncate(
            1e18 + maxWithdrawalSlippage
        );

        // STEP 2  - Withdraw the Balancer Pool Tokens (BPT) from Aura to this strategy contract

        // Withdraw BPT from Aura allowing for BPTs left in this strategy contract from previous withdrawals
        _lpWithdraw(
            maxBPTtoWithdraw - IERC20(platformAddress).balanceOf(address(this))
        );

        // STEP 3 - Calculate the Balancer pool assets and amounts from the vault collateral assets
=======
        // STEP 1 - Calculate the Balancer pool assets and amounts from the vault collateral assets
>>>>>>> d159fbe2

        // Get all the supported balancer pool assets
        (IERC20[] memory tokens, , ) = balancerVault.getPoolTokens(
            balancerPoolId
        );
        // Calculate the balancer pool assets and amounts to withdraw
        uint256[] memory poolAssetsAmountsOut = new uint256[](tokens.length);
        address[] memory poolAssets = new address[](tokens.length);
        // Is the wrapped asset amount indexed by the assets array, not the order of the Balancer pool tokens
        // eg wstETH and sfrxETH amounts, not the stETH and frxETH amounts
        uint256[] memory strategyAssetsToPoolAssetsAmounts = new uint256[](
            _strategyAssets.length
        );

        // For each of the Balancer pool assets
        for (uint256 i = 0; i < tokens.length; ++i) {
            poolAssets[i] = address(tokens[i]);

            // Convert the Balancer pool asset back to a vault collateral asset
            address strategyAsset = fromPoolAsset(poolAssets[i]);

            // for each of the vault assets
            for (uint256 j = 0; j < _strategyAssets.length; ++j) {
                // If the vault asset equals the vault asset mapped from the Balancer pool asset
                if (_strategyAssets[j] == strategyAsset) {
                    (, poolAssetsAmountsOut[i]) = toPoolAsset(
                        strategyAsset,
                        _strategyAmounts[j]
                    );
                    strategyAssetsToPoolAssetsAmounts[j] = poolAssetsAmountsOut[
                        i
                    ];

                    /* Because of the potential Balancer rounding error mentioned below
                     * the contract might receive 1-2 WEI smaller amount than required
                     * in the withdraw user data encoding. If slightly lesser token amount
                     * is received the strategy can not unwrap the pool asset as it is
                     * smaller than expected.
                     *
                     * For that reason we `overshoot` the required tokens expected to
                     * circumvent the error
                     */
                    if (poolAssetsAmountsOut[i] > 0) {
                        poolAssetsAmountsOut[i] += 2;
                    }
                }
            }
        }

        // STEP 2 - Calculate the max about of Balancer Pool Tokens (BPT) to withdraw

        // Estimate the required amount of Balancer Pool Tokens (BPT) for the assets
        uint256 maxBPTtoWithdraw = getBPTExpected(
            poolAssets,
            /* all non 0 values are overshot by 2 WEI and with the expected mainnet
             * ~1% withdrawal deviation, the 2 WEI aren't important
             */
            poolAssetsAmountsOut
        );
        // Increase BPTs by the max allowed deviation
        // Any excess BPTs will be left in this strategy contract
        maxBPTtoWithdraw = maxBPTtoWithdraw.mulTruncate(
            1e18 + maxWithdrawalDeviation
        );

        // STEP 3  - Withdraw the Balancer Pool Tokens (BPT) from Aura to this strategy contract

        // Withdraw BPT from Aura allowing for BPTs left in this strategy contract from previous withdrawals
        _lpWithdraw(
            maxBPTtoWithdraw - IERC20(platformAddress).balanceOf(address(this))
        );

        // STEP 4 - Withdraw the balancer pool assets from the pool

        /* Custom asset exit: BPT_IN_FOR_EXACT_TOKENS_OUT:
         * User sends an estimated but unknown (computed at run time) quantity of BPT,
         * and receives precise quantities of specified tokens.
         *
         * ['uint256', 'uint256[]', 'uint256']
         * [BPT_IN_FOR_EXACT_TOKENS_OUT, amountsOut, maxBPTAmountIn]
         */
        bytes memory userData = abi.encode(
            IBalancerVault.WeightedPoolExitKind.BPT_IN_FOR_EXACT_TOKENS_OUT,
            poolAssetsAmountsOut,
            maxBPTtoWithdraw
        );

        IBalancerVault.ExitPoolRequest memory request = IBalancerVault
            .ExitPoolRequest(
                poolAssets,
                /* We specify the exact amount of a tokens we are expecting in the encoded
                 * userData, for that reason we don't need to specify the amountsOut here.
                 *
                 * Also Balancer has a rounding issue that can make a transaction fail:
                 * https://github.com/balancer/balancer-v2-monorepo/issues/2541
                 * which is an extra reason why this field is empty.
                 */
                new uint256[](tokens.length),
                userData,
                false
            );

        balancerVault.exitPool(
            balancerPoolId,
            address(this),
            /* Payable keyword is required because of the IBalancerVault interface even though
             * this strategy shall never be receiving native ETH
             */
            payable(address(this)),
            request
        );

        // STEP 5 - Re-deposit any left over BPT tokens back into Aura
        /* When concluding how much of BPT we need to withdraw from Aura we overshoot by
         * roughly around 1% (initial mainnet setting of maxWithdrawalDeviation). After exiting
         * the pool strategy could have left over BPT tokens that are not earning boosted yield.
         * We re-deploy those back in.
         */
        _lpDepositAll();

        // STEP 6 - Unswap balancer pool assets to vault collateral assets and sent to the vault.

        // For each of the specified assets
        for (uint256 i = 0; i < _strategyAssets.length; ++i) {
            // Unwrap assets like wstETH and sfrxETH to rebasing assets stETH and frxETH
            if (strategyAssetsToPoolAssetsAmounts[i] > 0) {
                unwrapPoolAsset(
                    _strategyAssets[i],
                    strategyAssetsToPoolAssetsAmounts[i]
                );
            }

            // Transfer the vault collateral assets to the recipient, which is typically the vault
            if (_strategyAmounts[i] > 0) {
                IERC20(_strategyAssets[i]).safeTransfer(
                    _recipient,
                    _strategyAmounts[i]
                );

                emit Withdrawal(
                    _strategyAssets[i],
                    platformAddress,
                    _strategyAmounts[i]
                );
            }
        }
    }

    /**
     * @notice Withdraws all supported Vault collateral assets from the Balancer pool
     * and send to the OToken's Vault.
     *
     * Is only executable by the OToken's Vault or the Governor.
     */
    function withdrawAll() external override onlyVaultOrGovernor nonReentrant {
        // STEP 1 - Withdraw all Balancer Pool Tokens (BPT) from Aura to this strategy contract

        _lpWithdrawAll();

        // STEP 2 - Calculate the minumum amount of pool assets to accept for the BPTs

        // Get the BPTs withdrawn from Aura plus any that were already in this strategy contract
        uint256 BPTtoWithdraw = IERC20(platformAddress).balanceOf(
            address(this)
        );

        // Get the balancer pool assets and their total balances
        (IERC20[] memory tokens, uint256[] memory balances, ) = balancerVault
            .getPoolTokens(balancerPoolId);

        // the strategy's share of the pool assets
        uint256 strategyShare = BPTtoWithdraw.divPrecisely(
            IERC20(platformAddress).totalSupply()
        );

        uint256[] memory minAmountsOut = new uint256[](tokens.length);
        address[] memory poolAssets = new address[](tokens.length);
        for (uint256 i = 0; i < tokens.length; ++i) {
            poolAssets[i] = address(tokens[i]);
            minAmountsOut[i] = balances[i]
                .mulTruncate(strategyShare)
                .mulTruncate(1e18 - maxWithdrawalDeviation);
        }

        // STEP 3 - Withdraw the Balancer pool assets from the pool

        /* Proportional exit: EXACT_BPT_IN_FOR_TOKENS_OUT:
         * User sends a precise quantity of BPT, and receives an estimated but unknown
         * (computed at run time) quantity of a single token
         *
         * ['uint256', 'uint256']
         * [EXACT_BPT_IN_FOR_TOKENS_OUT, bptAmountIn]
         */
        bytes memory userData = abi.encode(
            IBalancerVault.WeightedPoolExitKind.EXACT_BPT_IN_FOR_TOKENS_OUT,
            BPTtoWithdraw
        );

        IBalancerVault.ExitPoolRequest memory request = IBalancerVault
            .ExitPoolRequest(poolAssets, minAmountsOut, userData, false);

        balancerVault.exitPool(
            balancerPoolId,
            address(this),
            /* Payable keyword is required because of the IBalancerVault interface even though
             * this strategy shall never be receiving native ETH
             */
            payable(address(this)),
            request
        );

        // STEP 4 - Convert the balancer pool assets to the vault collateral assets and send to the vault

        // For each of the Balancer pool assets
        for (uint256 i = 0; i < tokens.length; ++i) {
            address poolAsset = address(tokens[i]);
            // Convert the balancer pool asset to the strategy asset
            address strategyAsset = fromPoolAsset(poolAsset);
            // Get the balancer pool assets withdraw from the pool plus any that were already in this strategy contract
            uint256 poolAssetAmount = IERC20(poolAsset).balanceOf(
                address(this)
            );

            // Unwrap assets like wstETH and sfrxETH to rebasing assets stETH and frxETH
            uint256 unwrappedAmount = 0;
            if (poolAssetAmount > 0) {
                unwrappedAmount = unwrapPoolAsset(
                    strategyAsset,
                    poolAssetAmount
                );
            }

            // Transfer the vault collateral assets to the vault
            if (unwrappedAmount > 0) {
                IERC20(strategyAsset).safeTransfer(
                    vaultAddress,
                    unwrappedAmount
                );
                emit Withdrawal(
                    strategyAsset,
                    platformAddress,
                    unwrappedAmount
                );
            }
        }
    }

    /**
     * @notice Approves the Balancer Vault to transfer poolAsset counterparts
     * of all of the supported assets from this strategy. E.g. stETH is a supported
     * strategy and Balancer Vault gets unlimited approval to transfer wstETH.
     *
     * If Balancer pool uses a wrapped version of a supported asset then also approve
     * unlimited usage of an asset to the contract responsible for wrapping.
     *
     * Approve unlimited spending by Balancer Vault and Aura reward pool of the
     * pool BPT tokens.
     *
     * Is only executable by the Governor.
     */
    function safeApproveAllTokens()
        external
        override
        onlyGovernor
        nonReentrant
    {
        uint256 assetCount = assetsMapped.length;
        for (uint256 i = 0; i < assetCount; ++i) {
            _abstractSetPToken(assetsMapped[i], platformAddress);
        }
        _approveBase();
    }

    // solhint-disable-next-line no-unused-vars
    function _abstractSetPToken(address _asset, address) internal override {
        address poolAsset = toPoolAsset(_asset);
        if (_asset == stETH) {
            // slither-disable-next-line unused-return
            IERC20(stETH).approve(wstETH, type(uint256).max);
        } else if (_asset == frxETH) {
            // slither-disable-next-line unused-return
            IERC20(frxETH).approve(sfrxETH, type(uint256).max);
        }
        _approveAsset(poolAsset);
    }

    /**
     * @dev Approves the Balancer Vault to transfer an asset from
     * this strategy. The assets could be a Vault collateral asset
     * like WETH or rETH; or a Balancer pool asset that wraps the vault asset
     * like wstETH or sfrxETH.
     */
    function _approveAsset(address _asset) internal {
        IERC20 asset = IERC20(_asset);
        // slither-disable-next-line unused-return
        asset.approve(address(balancerVault), type(uint256).max);
    }

    /**
     * @notice Returns the rate supplied by the Balancer configured rate
     * provider. Rate is used to normalize the token to common underlying
     * pool denominator. (ETH for ETH Liquid staking derivatives)
     *
     * @param _asset Address of the Balancer pool asset
     * @return rate of the corresponding asset
     */
    function _getRateProviderRate(address _asset)
        internal
        view
        override
        returns (uint256)
    {
        IMetaStablePool pool = IMetaStablePool(platformAddress);
        IRateProvider[] memory providers = pool.getRateProviders();
        (IERC20[] memory tokens, , ) = balancerVault.getPoolTokens(
            balancerPoolId
        );

        uint256 providersLength = providers.length;
        for (uint256 i = 0; i < providersLength; ++i) {
            // _assets and corresponding rate providers are all in the same order
            if (address(tokens[i]) == _asset) {
                // rate provider doesn't exist, defaults to 1e18
                if (address(providers[i]) == address(0)) {
                    return 1e18;
                }
                return providers[i].getRate();
            }
        }

        // should never happen
        assert(false);
    }
}<|MERGE_RESOLUTION|>--- conflicted
+++ resolved
@@ -129,18 +129,13 @@
             }
         }
 
-<<<<<<< HEAD
-        uint256 minBPT = _getBPTExpected(_strategyAssets, _strategyAmounts);
-        uint256 minBPTwSlippage = minBPT.mulTruncate(1e18 - maxDepositSlippage);
-=======
-        uint256 minBPT = getBPTExpected(
+        uint256 minBPT = _getBPTExpected(
             strategyAssetsToPoolAssets,
             strategyAssetAmountsToPoolAssetAmounts
         );
         uint256 minBPTwDeviation = minBPT.mulTruncate(
             1e18 - maxDepositDeviation
         );
->>>>>>> d159fbe2
 
         /* EXACT_TOKENS_IN_FOR_BPT_OUT:
          * User sends precise quantities of tokens, and receives an
@@ -226,31 +221,7 @@
             );
         }
 
-<<<<<<< HEAD
-        // STEP 1 - Calculate the max about of Balancer Pool Tokens (BPT) to withdraw
-
-        // Estimate the required amount of Balancer Pool Tokens (BPT) for the assets
-        uint256 maxBPTtoWithdraw = _getBPTExpected(
-            _strategyAssets,
-            _strategyAmounts
-        );
-        // Increase BPTs by the max allowed slippage
-        // Any excess BPTs will be left in this strategy contract
-        maxBPTtoWithdraw = maxBPTtoWithdraw.mulTruncate(
-            1e18 + maxWithdrawalSlippage
-        );
-
-        // STEP 2  - Withdraw the Balancer Pool Tokens (BPT) from Aura to this strategy contract
-
-        // Withdraw BPT from Aura allowing for BPTs left in this strategy contract from previous withdrawals
-        _lpWithdraw(
-            maxBPTtoWithdraw - IERC20(platformAddress).balanceOf(address(this))
-        );
-
-        // STEP 3 - Calculate the Balancer pool assets and amounts from the vault collateral assets
-=======
         // STEP 1 - Calculate the Balancer pool assets and amounts from the vault collateral assets
->>>>>>> d159fbe2
 
         // Get all the supported balancer pool assets
         (IERC20[] memory tokens, , ) = balancerVault.getPoolTokens(
@@ -303,7 +274,7 @@
         // STEP 2 - Calculate the max about of Balancer Pool Tokens (BPT) to withdraw
 
         // Estimate the required amount of Balancer Pool Tokens (BPT) for the assets
-        uint256 maxBPTtoWithdraw = getBPTExpected(
+        uint256 maxBPTtoWithdraw = _getBPTExpected(
             poolAssets,
             /* all non 0 values are overshot by 2 WEI and with the expected mainnet
              * ~1% withdrawal deviation, the 2 WEI aren't important
