--- conflicted
+++ resolved
@@ -160,11 +160,7 @@
                 /* This check is triggered when the _deposit is called with
                  * a duplicate asset in the _strategyAssets array
                  *
-<<<<<<< HEAD
                  * A duplicate asset supplied with 0 amount or an amount close to
-=======
-                 * A duplicate asset supplied with 0 amount or an amount close to 
->>>>>>> 0ec02f15
                  * 0 that wraps to a 0 amount will still pass this check.
                  */
                 require(
