// SPDX-License-Identifier: MIT
pragma solidity ^0.8.0;

/**
 * @title OETH Balancer MetaStablePool Strategy
 * @author Origin Protocol Inc
 */
import { SafeERC20 } from "@openzeppelin/contracts/token/ERC20/utils/SafeERC20.sol";
import { BaseAuraStrategy, BaseBalancerStrategy } from "./BaseAuraStrategy.sol";
import { IBalancerVault } from "../../interfaces/balancer/IBalancerVault.sol";
import { IRateProvider } from "../../interfaces/balancer/IRateProvider.sol";
import { IMetaStablePool } from "../../interfaces/balancer/IMetaStablePool.sol";
import { IERC20, InitializableAbstractStrategy } from "../../utils/InitializableAbstractStrategy.sol";
import { StableMath } from "../../utils/StableMath.sol";

contract BalancerMetaPoolStrategy is BaseAuraStrategy {
    using SafeERC20 for IERC20;
    using StableMath for uint256;

    constructor(
        BaseStrategyConfig memory _stratConfig,
        BaseBalancerConfig memory _balancerConfig,
        address _auraRewardPoolAddress
    )
        InitializableAbstractStrategy(_stratConfig)
        BaseBalancerStrategy(_balancerConfig)
        BaseAuraStrategy(_auraRewardPoolAddress)
    {}

    /**
     * @notice There are no plans to configure BalancerMetaPool as a default
     * asset strategy. For that reason there is no need to support this
     * functionality.
     */
    function deposit(address, uint256)
        external
        override
        onlyVault
        nonReentrant
    {
        revert("Not supported");
    }

    /**
     * @notice There are no plans to configure BalancerMetaPool as a default
     * asset strategy. For that reason there is no need to support this
     * functionality.
     */
    function deposit(address[] calldata, uint256[] calldata)
        external
        onlyVault
        nonReentrant
    {
        revert("Not supported");
    }

    /**
     * @notice Deposits all supported assets in this strategy contract to the Balancer pool.
     */
    function depositAll() external override onlyVault nonReentrant {
        uint256 assetsLength = assetsMapped.length;
        address[] memory strategyAssets = new address[](assetsLength);
        uint256[] memory strategyAmounts = new uint256[](assetsLength);

        // For each vault collateral asset
        for (uint256 i = 0; i < assetsLength; ++i) {
            strategyAssets[i] = assetsMapped[i];
            // Get the asset balance in this strategy contract
            strategyAmounts[i] = IERC20(strategyAssets[i]).balanceOf(
                address(this)
            );
        }
        _deposit(strategyAssets, strategyAmounts);
    }

    function _deposit(
        address[] memory _strategyAssets,
        uint256[] memory _strategyAmounts
    ) internal {
        require(
            _strategyAssets.length == _strategyAmounts.length,
            "Array length missmatch"
        );

        (IERC20[] memory tokens, , ) = balancerVault.getPoolTokens(
            balancerPoolId
        );

        uint256[] memory strategyAssetAmountsToPoolAssetAmounts = new uint256[](
            _strategyAssets.length
        );
        address[] memory strategyAssetsToPoolAssets = new address[](
            _strategyAssets.length
        );

        for (uint256 i = 0; i < _strategyAssets.length; ++i) {
            address strategyAsset = _strategyAssets[i];
            uint256 strategyAmount = _strategyAmounts[i];

            require(
                assetToPToken[strategyAsset] != address(0),
                "Unsupported asset"
            );
            strategyAssetsToPoolAssets[i] = toPoolAsset(strategyAsset);

            if (strategyAmount > 0) {
                emit Deposit(strategyAsset, platformAddress, strategyAmount);

                // wrap rebasing assets like stETH and frxETH to wstETH and sfrxETH
                (, strategyAssetAmountsToPoolAssetAmounts[i]) = wrapPoolAsset(
                    strategyAsset,
                    strategyAmount
                );
            }
        }

        uint256[] memory amountsIn = new uint256[](tokens.length);
        address[] memory poolAssets = new address[](tokens.length);
        for (uint256 i = 0; i < tokens.length; ++i) {
            // Convert IERC20 type to address
            poolAssets[i] = address(tokens[i]);

            // For each of the mapped assets
            for (uint256 j = 0; j < strategyAssetsToPoolAssets.length; ++j) {
                // If the pool asset is the same as the mapped asset
                if (poolAssets[i] == strategyAssetsToPoolAssets[j]) {
                    amountsIn[i] = strategyAssetAmountsToPoolAssetAmounts[j];
                }
            }
        }

        uint256 minBPT = _getBPTExpected(
            strategyAssetsToPoolAssets,
            strategyAssetAmountsToPoolAssetAmounts
        );
        uint256 minBPTwDeviation = minBPT.mulTruncate(
            1e18 - maxDepositDeviation
        );

        /* EXACT_TOKENS_IN_FOR_BPT_OUT:
         * User sends precise quantities of tokens, and receives an
         * estimated but unknown (computed at run time) quantity of BPT.
         *
         * ['uint256', 'uint256[]', 'uint256']
         * [EXACT_TOKENS_IN_FOR_BPT_OUT, amountsIn, minimumBPT]
         */
        bytes memory userData = abi.encode(
            IBalancerVault.WeightedPoolJoinKind.EXACT_TOKENS_IN_FOR_BPT_OUT,
            amountsIn,
            minBPTwDeviation
        );

        IBalancerVault.JoinPoolRequest memory request = IBalancerVault
            .JoinPoolRequest(poolAssets, amountsIn, userData, false);

        // Add the pool assets in this strategy to the balancer pool
        balancerVault.joinPool(
            balancerPoolId,
            address(this),
            address(this),
            request
        );

        // Deposit the Balancer Pool Tokens (BPT) into Aura
        _lpDepositAll();
    }

    /**
     * @notice Withdraw a Vault collateral asset from the Balancer pool.
     * @param _recipient Address to receive the Vault collateral assets. Typically is the Vault.
     * @param _strategyAsset Address of the Vault collateral asset
     * @param _strategyAmount The amount of Vault collateral assets to withdraw
     */
    function withdraw(
        address _recipient,
        address _strategyAsset,
        uint256 _strategyAmount
    ) external override onlyVault nonReentrant {
        address[] memory strategyAssets = new address[](1);
        uint256[] memory strategyAmounts = new uint256[](1);
        strategyAssets[0] = _strategyAsset;
        strategyAmounts[0] = _strategyAmount;

        _withdraw(_recipient, strategyAssets, strategyAmounts);
    }

    /**
     * @notice Withdraw multiple Vault collateral asset from the Balancer pool.
     * @param _recipient Address to receive the Vault collateral assets. Typically is the Vault.
     * @param _strategyAssets Addresses of the Vault collateral assets
     * @param _strategyAmounts The amounts of Vault collateral assets to withdraw
     */
    function withdraw(
        address _recipient,
        address[] calldata _strategyAssets,
        uint256[] calldata _strategyAmounts
    ) external onlyVault nonReentrant {
        _withdraw(_recipient, _strategyAssets, _strategyAmounts);
    }

    /**
     * @dev Withdraw multiple Vault collateral asset from the Balancer pool.
     * @param _recipient Address to receive the Vault collateral assets. Typically is the Vault.
     * @param _strategyAssets Addresses of the Vault collateral assets
     * @param _strategyAmounts The amounts of Vault collateral assets to withdraw
     */
    function _withdraw(
        address _recipient,
        address[] memory _strategyAssets,
        uint256[] memory _strategyAmounts
    ) internal {
        require(
            _strategyAssets.length == _strategyAmounts.length,
            "Invalid input arrays"
        );

        for (uint256 i = 0; i < _strategyAssets.length; ++i) {
            require(
                assetToPToken[_strategyAssets[i]] != address(0),
                "Unsupported asset"
            );
        }

        // STEP 1 - Calculate the Balancer pool assets and amounts from the vault collateral assets

        // Get all the supported balancer pool assets
        (IERC20[] memory tokens, , ) = balancerVault.getPoolTokens(
            balancerPoolId
        );
        // Calculate the balancer pool assets and amounts to withdraw
        uint256[] memory poolAssetsAmountsOut = new uint256[](tokens.length);
        address[] memory poolAssets = new address[](tokens.length);
        // Is the wrapped asset amount indexed by the assets array, not the order of the Balancer pool tokens
        // eg wstETH and sfrxETH amounts, not the stETH and frxETH amounts
        uint256[] memory strategyAssetsToPoolAssetsAmounts = new uint256[](
            _strategyAssets.length
        );

        // For each of the Balancer pool assets
        for (uint256 i = 0; i < tokens.length; ++i) {
            poolAssets[i] = address(tokens[i]);

            // Convert the Balancer pool asset back to a vault collateral asset
            address strategyAsset = fromPoolAsset(poolAssets[i]);

            // for each of the vault assets
            for (uint256 j = 0; j < _strategyAssets.length; ++j) {
                // If the vault asset equals the vault asset mapped from the Balancer pool asset
                if (_strategyAssets[j] == strategyAsset) {
                    (, poolAssetsAmountsOut[i]) = toPoolAsset(
                        strategyAsset,
                        _strategyAmounts[j]
                    );
                    strategyAssetsToPoolAssetsAmounts[j] = poolAssetsAmountsOut[
                        i
                    ];

                    /* Because of the potential Balancer rounding error mentioned below
                     * the contract might receive 1-2 WEI smaller amount than required
                     * in the withdraw user data encoding. If slightly lesser token amount
                     * is received the strategy can not unwrap the pool asset as it is
                     * smaller than expected.
                     *
                     * For that reason we `overshoot` the required tokens expected to
                     * circumvent the error
                     */
                    if (poolAssetsAmountsOut[i] > 0) {
                        poolAssetsAmountsOut[i] += 2;
                    }
                }
            }
        }

        // STEP 2 - Calculate the max about of Balancer Pool Tokens (BPT) to withdraw

        // Estimate the required amount of Balancer Pool Tokens (BPT) for the assets
        uint256 maxBPTtoWithdraw = _getBPTExpected(
            poolAssets,
            /* all non 0 values are overshot by 2 WEI and with the expected mainnet
             * ~1% withdrawal deviation, the 2 WEI aren't important
             */
            poolAssetsAmountsOut
        );
        // Increase BPTs by the max allowed deviation
        // Any excess BPTs will be left in this strategy contract
        maxBPTtoWithdraw = maxBPTtoWithdraw.mulTruncate(
            1e18 + maxWithdrawalDeviation
        );

        // STEP 3  - Withdraw the Balancer Pool Tokens (BPT) from Aura to this strategy contract

        // Withdraw BPT from Aura allowing for BPTs left in this strategy contract from previous withdrawals
        _lpWithdraw(
            maxBPTtoWithdraw - IERC20(platformAddress).balanceOf(address(this))
        );

        // STEP 4 - Withdraw the balancer pool assets from the pool

        /* Custom asset exit: BPT_IN_FOR_EXACT_TOKENS_OUT:
         * User sends an estimated but unknown (computed at run time) quantity of BPT,
         * and receives precise quantities of specified tokens.
         *
         * ['uint256', 'uint256[]', 'uint256']
         * [BPT_IN_FOR_EXACT_TOKENS_OUT, amountsOut, maxBPTAmountIn]
         */
        bytes memory userData = abi.encode(
            IBalancerVault.WeightedPoolExitKind.BPT_IN_FOR_EXACT_TOKENS_OUT,
            poolAssetsAmountsOut,
            maxBPTtoWithdraw
        );

        IBalancerVault.ExitPoolRequest memory request = IBalancerVault
            .ExitPoolRequest(
                poolAssets,
                /* We specify the exact amount of a tokens we are expecting in the encoded
                 * userData, for that reason we don't need to specify the amountsOut here.
                 *
                 * Also Balancer has a rounding issue that can make a transaction fail:
                 * https://github.com/balancer/balancer-v2-monorepo/issues/2541
                 * which is an extra reason why this field is empty.
                 */
                new uint256[](tokens.length),
                userData,
                false
            );

        balancerVault.exitPool(
            balancerPoolId,
            address(this),
            /* Payable keyword is required because of the IBalancerVault interface even though
             * this strategy shall never be receiving native ETH
             */
            payable(address(this)),
            request
        );

        // STEP 5 - Re-deposit any left over BPT tokens back into Aura
        /* When concluding how much of BPT we need to withdraw from Aura we overshoot by
         * roughly around 1% (initial mainnet setting of maxWithdrawalDeviation). After exiting
         * the pool strategy could have left over BPT tokens that are not earning boosted yield.
         * We re-deploy those back in.
         */
        _lpDepositAll();

        // STEP 6 - Unswap balancer pool assets to vault collateral assets and send to the vault.

        // For each of the specified assets
        for (uint256 i = 0; i < _strategyAssets.length; ++i) {
            // Unwrap assets like wstETH and sfrxETH to rebasing assets stETH and frxETH
            if (strategyAssetsToPoolAssetsAmounts[i] > 0) {
                unwrapPoolAsset(
                    _strategyAssets[i],
                    strategyAssetsToPoolAssetsAmounts[i]
                );
            }

            // Transfer the vault collateral assets to the recipient, which is typically the vault
            if (_strategyAmounts[i] > 0) {
                IERC20(_strategyAssets[i]).safeTransfer(
                    _recipient,
                    _strategyAmounts[i]
                );

                emit Withdrawal(
                    _strategyAssets[i],
                    platformAddress,
                    _strategyAmounts[i]
                );
            }
        }
    }

    /**
     * @notice Withdraws all supported Vault collateral assets from the Balancer pool
     * and send to the OToken's Vault.
     *
     * Is only executable by the OToken's Vault or the Governor.
     */
    function withdrawAll() external override onlyVaultOrGovernor nonReentrant {
        // STEP 1 - Withdraw all Balancer Pool Tokens (BPT) from Aura to this strategy contract

        _lpWithdrawAll();
        // Get the BPTs withdrawn from Aura plus any that were already in this strategy contract
        uint256 BPTtoWithdraw = IERC20(platformAddress).balanceOf(
            address(this)
        );
        // Get the balancer pool assets and their total balances
        (IERC20[] memory tokens, , ) = balancerVault.getPoolTokens(balancerPoolId);
        uint256[] memory minAmountsOut = new uint256[](tokens.length);
        address[] memory poolAssets = new address[](tokens.length);
        for (uint256 i = 0; i < tokens.length; ++i) {
            poolAssets[i] = address(tokens[i]);
<<<<<<< HEAD
=======
            minAmountsOut[i] = balances[i]
                .mulTruncate(strategyShare)
                .mulTruncate(1e18 - maxWithdrawalDeviation);
>>>>>>> daeab913
        }

        // STEP 2 - Withdraw the Balancer pool assets from the pool
        /* Proportional exit: EXACT_BPT_IN_FOR_TOKENS_OUT:
         * User sends a precise quantity of BPT, and receives an estimated but unknown
         * (computed at run time) quantity of a single token
         *
         * ['uint256', 'uint256']
         * [EXACT_BPT_IN_FOR_TOKENS_OUT, bptAmountIn]
         *
         * It is ok to pass an empty minAmountsOut since tilting the pool in any direction
         * when doing a proportional exit can only be beneficial to the strategy. Since
         * it will receive more of the underlying tokens for the BPT traded in.
         */
        bytes memory userData = abi.encode(
            IBalancerVault.WeightedPoolExitKind.EXACT_BPT_IN_FOR_TOKENS_OUT,
            BPTtoWithdraw
        );

        IBalancerVault.ExitPoolRequest memory request = IBalancerVault
            .ExitPoolRequest(poolAssets, minAmountsOut, userData, false);

        balancerVault.exitPool(
            balancerPoolId,
            address(this),
            /* Payable keyword is required because of the IBalancerVault interface even though
             * this strategy shall never be receiving native ETH
             */
            payable(address(this)),
            request
        );

        // STEP 3 - Convert the balancer pool assets to the vault collateral assets and send to the vault
        // For each of the Balancer pool assets
        for (uint256 i = 0; i < tokens.length; ++i) {
            address poolAsset = address(tokens[i]);
            // Convert the balancer pool asset to the strategy asset
            address strategyAsset = fromPoolAsset(poolAsset);
            // Get the balancer pool assets withdraw from the pool plus any that were already in this strategy contract
            uint256 poolAssetAmount = IERC20(poolAsset).balanceOf(
                address(this)
            );

            // Unwrap assets like wstETH and sfrxETH to rebasing assets stETH and frxETH
            uint256 unwrappedAmount = 0;
            if (poolAssetAmount > 0) {
                unwrappedAmount = unwrapPoolAsset(
                    strategyAsset,
                    poolAssetAmount
                );
            }

            // Transfer the vault collateral assets to the vault
            if (unwrappedAmount > 0) {
                IERC20(strategyAsset).safeTransfer(
                    vaultAddress,
                    unwrappedAmount
                );
                emit Withdrawal(
                    strategyAsset,
                    platformAddress,
                    unwrappedAmount
                );
            }
        }
    }

    /**
     * @notice Approves the Balancer Vault to transfer poolAsset counterparts
     * of all of the supported assets from this strategy. E.g. stETH is a supported
     * strategy and Balancer Vault gets unlimited approval to transfer wstETH.
     *
     * If Balancer pool uses a wrapped version of a supported asset then also approve
     * unlimited usage of an asset to the contract responsible for wrapping.
     *
     * Approve unlimited spending by Balancer Vault and Aura reward pool of the
     * pool BPT tokens.
     *
     * Is only executable by the Governor.
     */
    function safeApproveAllTokens()
        external
        override
        onlyGovernor
        nonReentrant
    {
        uint256 assetCount = assetsMapped.length;
        for (uint256 i = 0; i < assetCount; ++i) {
            _abstractSetPToken(assetsMapped[i], platformAddress);
        }
        _approveBase();
    }

    // solhint-disable-next-line no-unused-vars
    function _abstractSetPToken(address _asset, address) internal override {
        address poolAsset = toPoolAsset(_asset);
        if (_asset == stETH) {
            // slither-disable-next-line unused-return
            IERC20(stETH).approve(wstETH, type(uint256).max);
        } else if (_asset == frxETH) {
            // slither-disable-next-line unused-return
            IERC20(frxETH).approve(sfrxETH, type(uint256).max);
        }
        _approveAsset(poolAsset);
    }

    /**
     * @dev Approves the Balancer Vault to transfer an asset from
     * this strategy. The assets could be a Vault collateral asset
     * like WETH or rETH; or a Balancer pool asset that wraps the vault asset
     * like wstETH or sfrxETH.
     */
    function _approveAsset(address _asset) internal {
        IERC20 asset = IERC20(_asset);
        // slither-disable-next-line unused-return
        asset.approve(address(balancerVault), type(uint256).max);
    }

    /**
     * @notice Returns the rate supplied by the Balancer configured rate
     * provider. Rate is used to normalize the token to common underlying
     * pool denominator. (ETH for ETH Liquid staking derivatives)
     *
     * @param _asset Address of the Balancer pool asset
     * @return rate of the corresponding asset
     */
    function _getRateProviderRate(address _asset)
        internal
        view
        override
        returns (uint256)
    {
        IMetaStablePool pool = IMetaStablePool(platformAddress);
        IRateProvider[] memory providers = pool.getRateProviders();
        (IERC20[] memory tokens, , ) = balancerVault.getPoolTokens(
            balancerPoolId
        );

        uint256 providersLength = providers.length;
        for (uint256 i = 0; i < providersLength; ++i) {
            // _assets and corresponding rate providers are all in the same order
            if (address(tokens[i]) == _asset) {
                // rate provider doesn't exist, defaults to 1e18
                if (address(providers[i]) == address(0)) {
                    return 1e18;
                }
                return providers[i].getRate();
            }
        }

        // should never happen
        assert(false);
    }
}<|MERGE_RESOLUTION|>--- conflicted
+++ resolved
@@ -390,12 +390,6 @@
         address[] memory poolAssets = new address[](tokens.length);
         for (uint256 i = 0; i < tokens.length; ++i) {
             poolAssets[i] = address(tokens[i]);
-<<<<<<< HEAD
-=======
-            minAmountsOut[i] = balances[i]
-                .mulTruncate(strategyShare)
-                .mulTruncate(1e18 - maxWithdrawalDeviation);
->>>>>>> daeab913
         }
 
         // STEP 2 - Withdraw the Balancer pool assets from the pool
