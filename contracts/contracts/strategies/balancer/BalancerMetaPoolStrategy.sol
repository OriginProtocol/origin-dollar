// SPDX-License-Identifier: MIT
pragma solidity ^0.8.0;

/**
 * @title OETH Balancer MetaStablePool Strategy
 * @author Origin Protocol Inc
 */
import { SafeERC20 } from "@openzeppelin/contracts/token/ERC20/utils/SafeERC20.sol";
import { BaseAuraStrategy, BaseBalancerStrategy } from "./BaseAuraStrategy.sol";
import { IBalancerVault } from "../../interfaces/balancer/IBalancerVault.sol";
import { IBalancerPool } from "../../interfaces/balancer/IBalancerPool.sol";
import { IERC20, InitializableAbstractStrategy } from "../../utils/InitializableAbstractStrategy.sol";
import { StableMath } from "../../utils/StableMath.sol";
import "@openzeppelin/contracts/utils/math/Math.sol";

contract BalancerMetaPoolStrategy is BaseAuraStrategy {
    using SafeERC20 for IERC20;
    using StableMath for uint256;

    // Special ExitKind for all Balancer pools, used in Recovery Mode.
    uint256 constant RECOVERY_MODE_EXIT_KIND = 255;

    /* For Meta stable pools the enum value should be "2" as it is defined 
     * in the IBalancerVault. From the Metastable pool codebase:
     * 
     * enum ExitKind { EXACT_BPT_IN_FOR_ONE_TOKEN_OUT, EXACT_BPT_IN_FOR_TOKENS_OUT, BPT_IN_FOR_EXACT_TOKENS_OUT }

     * For Composable stable pools using IBalancerVault.WeightedPoolExitKind is not
     * ok since the enum values are in different order as they are in MetaStable pools.
     * Value should be "1". From the pool code:
     * 
     * enum ExitKind { EXACT_BPT_IN_FOR_ONE_TOKEN_OUT, BPT_IN_FOR_EXACT_TOKENS_OUT, EXACT_BPT_IN_FOR_ALL_TOKENS_OUT }
     */
    uint256 public immutable balancerBptInExactTokensOutIndex;

    /* we need to call EXACT_BPT_IN_FOR_TOKENS_OUT when doing withdrawAll.
     * In meta stable pools that enum item with value 1 and for Composable stable pools
     * that is enum item with value 2.
     */
    uint256 public immutable balancerExactBptInTokensOutIndex;

    int256[50] private ___reserved;

    struct BaseMetaPoolConfig {
        /* enum Value that represents exit encoding where for min BPT in
         * user can exactly specify the underlying assets to be returned
         */
        uint256 balancerBptInExactTokensOutIndex;
        /* enum Value that represents exit encoding where for exact amount
         * of BPT in user can shall receive proportional amount of underlying assets
         */
        uint256 balancerExactBptInTokensOutIndex;
    }

    constructor(
        BaseStrategyConfig memory _stratConfig,
        BaseBalancerConfig memory _balancerConfig,
        BaseMetaPoolConfig memory _metapoolConfig,
        address _auraRewardPoolAddress
    )
        InitializableAbstractStrategy(_stratConfig)
        BaseBalancerStrategy(_balancerConfig)
        BaseAuraStrategy(_auraRewardPoolAddress)
    {
        balancerBptInExactTokensOutIndex = _metapoolConfig
            .balancerBptInExactTokensOutIndex;
        balancerExactBptInTokensOutIndex = _metapoolConfig
            .balancerExactBptInTokensOutIndex;
    }

    /**
     * @notice There are no plans to configure BalancerMetaPool as a default
     * asset strategy. For that reason there is no need to support this
     * functionality.
     */
    function deposit(address, uint256)
        external
        override
        onlyVault
        nonReentrant
    {
        revert("Not supported");
    }

    /**
     * @notice There are no plans to configure BalancerMetaPool as a default
     * asset strategy. For that reason there is no need to support this
     * functionality.
     */
    function deposit(address[] calldata, uint256[] calldata)
        external
        virtual
        onlyVault
        nonReentrant
    {
        revert("Not supported");
    }

    /**
     * @notice Deposits all supported assets in this strategy contract to the Balancer pool.
     */
    function depositAll() external override onlyVault nonReentrant {
        uint256 assetsLength = assetsMapped.length;
        address[] memory strategyAssets = new address[](assetsLength);
        uint256[] memory strategyAmounts = new uint256[](assetsLength);

        // For each vault collateral asset
        for (uint256 i = 0; i < assetsLength; ++i) {
            strategyAssets[i] = assetsMapped[i];
            // Get the asset balance in this strategy contract
            strategyAmounts[i] = IERC20(strategyAssets[i]).balanceOf(
                address(this)
            );
        }
        _deposit(strategyAssets, strategyAmounts);
    }

    /*
     * _deposit doesn't require a read-only re-entrancy protection since during the deposit
     * the function enters the Balancer Vault Context. If this function were called as part of
     * the attacking contract (while intercepting execution flow upon receiving ETH) the read-only
     * protection of the Balancer Vault would be triggered. Since the attacking contract would
     * already be in the Balancer Vault context and wouldn't be able to enter it again.
     */
    function _deposit(
        address[] memory _strategyAssets,
        uint256[] memory _strategyAmounts
    ) internal {
        require(
            _strategyAssets.length == _strategyAmounts.length,
            "Array length missmatch"
        );
        // store poolAssets storage variable into memory for gas optimizations
        address[] memory _poolAssets = poolAssets;

        uint256[] memory amountsIn = new uint256[](_poolAssets.length);

        uint256[] memory strategyAssetAmountsToPoolAssetAmounts = new uint256[](
            _strategyAssets.length
        );
        address[] memory strategyAssetsToPoolAssets = new address[](
            _strategyAssets.length
        );

        for (uint256 i = 0; i < _strategyAssets.length; ++i) {
            address strategyAsset = _strategyAssets[i];
            uint256 strategyAmount = _strategyAmounts[i];

            require(
                assetToPToken[strategyAsset] != address(0),
                "Unsupported asset"
            );

            strategyAssetsToPoolAssets[i] = _toPoolAsset(strategyAsset);

            if (strategyAmount > 0) {
                uint256 assetIndex = poolAssetIndex[
                    strategyAssetsToPoolAssets[i]
                ];

                emit Deposit(strategyAsset, platformAddress, strategyAmount);

                // wrap rebasing assets like stETH and frxETH to wstETH and sfrxETH
                (, strategyAssetAmountsToPoolAssetAmounts[i]) = _wrapPoolAsset(
                    strategyAsset,
                    strategyAmount
                );

                /* This check is triggered when the _deposit is called with
                 * a duplicate asset in the _strategyAssets array
                 */
                require(
                    amountsIn[assetIndex] == 0,
                    "No duplicate deposit assets"
                );

                amountsIn[assetIndex] = strategyAssetAmountsToPoolAssetAmounts[
                    i
                ];
            }
        }

        uint256 minBPT = _getBPTExpected(
            strategyAssetsToPoolAssets,
            strategyAssetAmountsToPoolAssetAmounts
        );
        uint256 minBPTwDeviation = minBPT.mulTruncate(
            1e18 - maxDepositDeviation
        );

        /* EXACT_TOKENS_IN_FOR_BPT_OUT:
         * User sends precise quantities of tokens, and receives an
         * estimated but unknown (computed at run time) quantity of BPT.
         *
         * ['uint256', 'uint256[]', 'uint256']
         * [EXACT_TOKENS_IN_FOR_BPT_OUT, amountsIn, minimumBPT]
         */
        bytes memory userData = abi.encode(
            IBalancerVault.WeightedPoolJoinKind.EXACT_TOKENS_IN_FOR_BPT_OUT,
            _getUserDataEncodedAmounts(amountsIn),
            minBPTwDeviation
        );

        IBalancerVault.JoinPoolRequest memory request = IBalancerVault
            .JoinPoolRequest(_poolAssets, amountsIn, userData, false);

        // Add the pool assets in this strategy to the Balancer pool
        balancerVault.joinPool(
            balancerPoolId,
            address(this),
            address(this),
            request
        );

        // Deposit the Balancer Pool Tokens (BPT) into Aura
        _lpDepositAll();
    }

    function _getUserDataEncodedAmounts(uint256[] memory _amounts)
        internal
        view
        virtual
        returns (uint256[] memory amounts)
    {
        // metaStablePool requires no transformation of the array
        amounts = _amounts;
    }

    function _getUserDataEncodedAssets(address[] memory _assets)
        internal
        view
        virtual
        returns (address[] memory assets)
    {
        // metaStablePool requires no transformation of the array
        assets = _assets;
    }

    /**
     * @notice Withdraw a Vault collateral asset from the Balancer pool.
     * @param _recipient Address to receive the Vault collateral assets. Typically is the Vault.
     * @param _strategyAsset Address of the Vault collateral asset
     * @param _strategyAmount The amount of Vault collateral assets to withdraw
     */
    function withdraw(
        address _recipient,
        address _strategyAsset,
        uint256 _strategyAmount
    ) external override onlyVault nonReentrant {
        address[] memory strategyAssets = new address[](1);
        uint256[] memory strategyAmounts = new uint256[](1);
        strategyAssets[0] = _strategyAsset;
        strategyAmounts[0] = _strategyAmount;

        _withdraw(_recipient, strategyAssets, strategyAmounts);
    }

    /**
     * @notice Withdraw multiple Vault collateral asset from the Balancer pool.
     * @param _recipient Address to receive the Vault collateral assets. Typically is the Vault.
     * @param _strategyAssets Addresses of the Vault collateral assets
     * @param _strategyAmounts The amounts of Vault collateral assets to withdraw
     */
    function withdraw(
        address _recipient,
        address[] calldata _strategyAssets,
        uint256[] calldata _strategyAmounts
    ) external onlyVault nonReentrant {
        _withdraw(_recipient, _strategyAssets, _strategyAmounts);
    }

    /**
     * @dev Withdraw multiple Vault collateral asset from the Balancer pool.
     * @param _recipient Address to receive the Vault collateral assets. Typically is the Vault.
     * @param _strategyAssets Addresses of the Vault collateral assets
     * @param _strategyAmounts The amounts of Vault collateral assets to withdraw
     *
     * _withdrawal doesn't require a read-only re-entrancy protection since during the withdrawal
     * the function enters the Balancer Vault Context. If this function were called as part of
     * the attacking contract (while intercepting execution flow upon receiving ETH) the read-only
     * protection of the Balancer Vault would be triggered. Since the attacking contract would
     * already be in the Balancer Vault context and wouldn't be able to enter it again.
     */
    function _withdraw(
        address _recipient,
        address[] memory _strategyAssets,
        uint256[] memory _strategyAmounts
    ) internal {
        require(
            _strategyAssets.length == _strategyAmounts.length,
            "Invalid input arrays"
        );

        // store poolAssets storage variable into memory for gas optimizations
        address[] memory _poolAssets = poolAssets;
        // STEP 1 - Calculate the Balancer pool assets and amounts from the vault collateral assets

        // Calculate the balancer pool assets and amounts to withdraw
        uint256[] memory poolAssetsAmountsOut = new uint256[](
            _poolAssets.length
        );
        // Is the wrapped asset amount indexed by the assets array, not the order of the Balancer pool tokens
        // eg wstETH and sfrxETH amounts, not the stETH and frxETH amounts
        uint256[] memory strategyAssetsToPoolAssetsAmounts = new uint256[](
            _strategyAssets.length
        );

        for (uint256 i = 0; i < _strategyAssets.length; ++i) {
            require(
                assetToPToken[_strategyAssets[i]] != address(0),
                "Unsupported asset"
            );

            (address poolAsset, uint256 poolAssetAmount) = _toPoolAsset(
                _strategyAssets[i],
                _strategyAmounts[i]
            );

            if (poolAssetAmount > 0) {
                strategyAssetsToPoolAssetsAmounts[i] = poolAssetAmount;

                /* This check is triggered when the _withdrawal is called with
                 * a duplicate asset in the _strategyAssets array
                 */
                require(
                    poolAssetsAmountsOut[poolAssetIndex[poolAsset]] == 0,
                    "No duplicate withdrawal assets"
                );

                /* Because of the potential Balancer rounding error mentioned below
                 * the contract might receive 1-2 WEI smaller amount than required
                 * in the withdraw user data encoding. If slightly lesser token amount
                 * is received the strategy can not unwrap the pool asset as it is
                 * smaller than expected.
                 *
                 * For that reason we `overshoot` the required tokens expected to
                 * circumvent the error
                 */
                poolAssetsAmountsOut[poolAssetIndex[poolAsset]] =
                    poolAssetAmount +
                    2;
            }
        }

        // STEP 2 - Calculate the max about of Balancer Pool Tokens (BPT) to withdraw

        // Estimate the required amount of Balancer Pool Tokens (BPT) for the assets
        uint256 maxBPTtoWithdraw = _getBPTExpected(
            _getUserDataEncodedAssets(_poolAssets),
            /* all non 0 values are overshot by 2 WEI and with the expected mainnet
             * ~1% withdrawal deviation, the 2 WEI aren't important
             */
            _getUserDataEncodedAmounts(poolAssetsAmountsOut)
        );
        // Increase BPTs by the max allowed deviation
        // Any excess BPTs will be left in this strategy contract
        maxBPTtoWithdraw = maxBPTtoWithdraw.mulTruncate(
            1e18 + maxWithdrawalDeviation
        );

        // STEP 3  - Withdraw the Balancer Pool Tokens (BPT) from Aura to this strategy contract

        // Withdraw BPT from Aura allowing for BPTs left in this strategy contract from previous withdrawals
        _lpWithdraw(
            maxBPTtoWithdraw - IERC20(platformAddress).balanceOf(address(this))
        );

        // STEP 4 - Withdraw the balancer pool assets from the pool

        /* Custom asset exit: BPT_IN_FOR_EXACT_TOKENS_OUT:
         * User sends an estimated but unknown (computed at run time) quantity of BPT,
         * and receives precise quantities of specified tokens.
         *
         * ['uint256', 'uint256[]', 'uint256']
         * [BPT_IN_FOR_EXACT_TOKENS_OUT, amountsOut, maxBPTAmountIn]
         */
        bytes memory userData = abi.encode(
            balancerBptInExactTokensOutIndex,
            _getUserDataEncodedAmounts(poolAssetsAmountsOut),
            maxBPTtoWithdraw
        );

        IBalancerVault.ExitPoolRequest memory request = IBalancerVault
            .ExitPoolRequest(
                _poolAssets,
                /* We specify the exact amount of a tokens we are expecting in the encoded
                 * userData, for that reason we don't need to specify the amountsOut here.
                 *
                 * Also Balancer has a rounding issue that can make a transaction fail:
                 * https://github.com/balancer/balancer-v2-monorepo/issues/2541
                 * which is an extra reason why this field is empty.
                 */
                new uint256[](_poolAssets.length),
                userData,
                false
            );

        balancerVault.exitPool(
            balancerPoolId,
            address(this),
            /* Payable keyword is required because of the IBalancerVault interface even though
             * this strategy shall never be receiving native ETH
             */
            payable(address(this)),
            request
        );

        // STEP 5 - Re-deposit any left over BPT tokens back into Aura
        /* When concluding how much of BPT we need to withdraw from Aura we overshoot by
         * roughly around 1% (initial mainnet setting of maxWithdrawalDeviation). After exiting
         * the pool strategy could have left over BPT tokens that are not earning boosted yield.
         * We re-deploy those back in.
         */
        _lpDepositAll();

        // STEP 6 - Unswap balancer pool assets to vault collateral assets and send to the vault.

        // For each of the specified assets
        for (uint256 i = 0; i < _strategyAssets.length; ++i) {
            // Unwrap assets like wstETH and sfrxETH to rebasing assets stETH and frxETH
            if (strategyAssetsToPoolAssetsAmounts[i] > 0) {
                _unwrapPoolAsset(
                    _strategyAssets[i],
                    strategyAssetsToPoolAssetsAmounts[i]
                );
            }

            // Transfer the vault collateral assets to the recipient, which is typically the vault
            if (_strategyAmounts[i] > 0) {
                IERC20(_strategyAssets[i]).safeTransfer(
                    _recipient,
                    _strategyAmounts[i]
                );

                emit Withdrawal(
                    _strategyAssets[i],
                    platformAddress,
                    _strategyAmounts[i]
                );
            }
        }
    }

    /**
     * @notice Withdraws all supported Vault collateral assets from the Balancer pool
     * and send to the OToken's Vault.
     *
     * Is only executable by the OToken's Vault or the Governor.
     */
    function withdrawAll() external override onlyVaultOrGovernor nonReentrant {
<<<<<<< HEAD
        // store poolAssets storage variable into memory for gas optimizations
        address[] memory _poolAssets = poolAssets;
=======
        _withdrawAll(false);
    }

    function recoveryModeWithdrawAll()
        external
        onlyVaultOrGovernor
        nonReentrant
    {
        _withdrawAll(true);
    }

    function _withdrawAll(bool isRecoveryModeWithdrawal) internal {
        // STEP 1 - Withdraw all Balancer Pool Tokens (BPT) from Aura to this strategy contract
>>>>>>> b2313d58

        // STEP 1 - Withdraw all Balancer Pool Tokens (BPT) from Aura to this strategy contract
        _lpWithdrawAll();
        // Get the BPTs withdrawn from Aura plus any that were already in this strategy contract
        uint256 BPTtoWithdraw = IERC20(platformAddress).balanceOf(
            address(this)
        );
        uint256[] memory minAmountsOut = new uint256[](_poolAssets.length);

        // STEP 2 - Withdraw the Balancer pool assets from the pool
        /* Proportional exit: EXACT_BPT_IN_FOR_TOKENS_OUT:
         * User sends a precise quantity of BPT, and receives an estimated but unknown
         * (computed at run time) quantity of a single token
         *
         * ['uint256', 'uint256']
         * [EXACT_BPT_IN_FOR_TOKENS_OUT, bptAmountIn]
         *
         * It is ok to pass an empty minAmountsOut since tilting the pool in any direction
         * when doing a proportional exit can only be beneficial to the strategy. Since
         * it will receive more of the underlying tokens for the BPT traded in.
         *
         * Important when `isRecoveryModeWithdrawal` is true then a special recovery mode exit
         * kind is used for a much simpler and more gas efficient exit of the pool.
         */
        bytes memory userData = abi.encode(
            isRecoveryModeWithdrawal
                ? RECOVERY_MODE_EXIT_KIND
                : balancerExactBptInTokensOutIndex,
            BPTtoWithdraw
        );

        if (isRecoveryModeWithdrawal) {
            /* Older Balancer pools don't support this functionality (e.g. rETH/WETH). In that case the
             * transaction will just fail as it should.
             */
            require(
                IBalancerPool(platformAddress).inRecoveryMode(),
                "Pool not in recovery mode"
            );
        }

        IBalancerVault.ExitPoolRequest memory request = IBalancerVault
            .ExitPoolRequest(_poolAssets, minAmountsOut, userData, false);

        balancerVault.exitPool(
            balancerPoolId,
            address(this),
            /* Payable keyword is required because of the IBalancerVault interface even though
             * this strategy shall never be receiving native ETH
             */
            payable(address(this)),
            request
        );

        // STEP 3 - Convert the balancer pool assets to the vault collateral assets and send to the vault
        // For each of the Balancer pool assets
        for (uint256 i = 0; i < _poolAssets.length; ++i) {
            address poolAsset = _poolAssets[i];
            // Convert the balancer pool asset to the strategy asset
            address strategyAsset = _fromPoolAsset(poolAsset);
            // Get the balancer pool assets withdraw from the pool plus any that were already in this strategy contract
            uint256 poolAssetAmount = IERC20(poolAsset).balanceOf(
                address(this)
            );

            if (strategyAsset == frxETH && poolAssetAmount > 0) {
                /* _unwrapPoolAsset internally increases the sfrxEth amount by 1 due to
                 * rounding errors. Since this correction tries to redeem more sfrxETH than
                 * available in withdrawAll's case we deduct 2 WEI:
                 *  - once to make up for overshooting in _unwrapPoolAsset
                 *  - again to avoid internal arithmetic issues of sfrxETH. Fuzzy testing would
                 *    help greatly here.
                 *
                 * @dev usage of Math.min is required since, there is a case possible where this
                 * contract only has 1 wei of sfrxETH on balance. We still need to correct and deduct
                 * that 1 wei preventing any unwrapping and reverting of the transaction.
                 */
                poolAssetAmount -= Math.min(
                    poolAssetAmount,
                    FRX_ETH_REDEEM_CORRECTION * 2
                );
            }

            // Unwrap assets like wstETH and sfrxETH to rebasing assets stETH and frxETH
            uint256 unwrappedAmount = 0;
            if (poolAssetAmount > 0) {
                unwrappedAmount = _unwrapPoolAsset(
                    strategyAsset,
                    poolAssetAmount
                );
            }

            // Transfer the vault collateral assets to the vault
            if (unwrappedAmount > 0) {
                IERC20(strategyAsset).safeTransfer(
                    vaultAddress,
                    unwrappedAmount
                );
                emit Withdrawal(
                    strategyAsset,
                    platformAddress,
                    unwrappedAmount
                );
            }
        }
    }

    /**
     * @notice Approves the Balancer Vault to transfer poolAsset counterparts
     * of all of the supported assets from this strategy. E.g. stETH is a supported
     * strategy and Balancer Vault gets unlimited approval to transfer wstETH.
     *
     * If Balancer pool uses a wrapped version of a supported asset then also approve
     * unlimited usage of an asset to the contract responsible for wrapping.
     *
     * Approve unlimited spending by Balancer Vault and Aura reward pool of the
     * pool BPT tokens.
     *
     * Is only executable by the Governor.
     */
    function safeApproveAllTokens()
        external
        override
        onlyGovernor
        nonReentrant
    {
        uint256 assetCount = assetsMapped.length;
        for (uint256 i = 0; i < assetCount; ++i) {
            _abstractSetPToken(assetsMapped[i], platformAddress);
        }
        _approveBase();
    }

    // solhint-disable-next-line no-unused-vars
    function _abstractSetPToken(address _asset, address) internal override {
        address poolAsset = _toPoolAsset(_asset);
        if (_asset == stETH) {
            // slither-disable-next-line unused-return
            IERC20(stETH).approve(wstETH, type(uint256).max);
        } else if (_asset == frxETH) {
            // slither-disable-next-line unused-return
            IERC20(frxETH).approve(sfrxETH, type(uint256).max);
        }
        _approveAsset(poolAsset);
    }

    /**
     * @dev Approves the Balancer Vault to transfer an asset from
     * this strategy. The assets could be a Vault collateral asset
     * like WETH or rETH; or a Balancer pool asset that wraps the vault asset
     * like wstETH or sfrxETH.
     */
    function _approveAsset(address _asset) internal {
        IERC20 asset = IERC20(_asset);
        // slither-disable-next-line unused-return
        asset.approve(address(balancerVault), type(uint256).max);
    }
}<|MERGE_RESOLUTION|>--- conflicted
+++ resolved
@@ -448,10 +448,6 @@
      * Is only executable by the OToken's Vault or the Governor.
      */
     function withdrawAll() external override onlyVaultOrGovernor nonReentrant {
-<<<<<<< HEAD
-        // store poolAssets storage variable into memory for gas optimizations
-        address[] memory _poolAssets = poolAssets;
-=======
         _withdrawAll(false);
     }
 
@@ -464,8 +460,8 @@
     }
 
     function _withdrawAll(bool isRecoveryModeWithdrawal) internal {
-        // STEP 1 - Withdraw all Balancer Pool Tokens (BPT) from Aura to this strategy contract
->>>>>>> b2313d58
+        // store poolAssets storage variable into memory for gas optimizations
+        address[] memory _poolAssets = poolAssets;
 
         // STEP 1 - Withdraw all Balancer Pool Tokens (BPT) from Aura to this strategy contract
         _lpWithdrawAll();
