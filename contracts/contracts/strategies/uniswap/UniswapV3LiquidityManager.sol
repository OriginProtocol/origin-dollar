// SPDX-License-Identifier: agpl-3.0
pragma solidity ^0.8.0;

import { UniswapV3StrategyStorage } from "./UniswapV3StrategyStorage.sol";

import { INonfungiblePositionManager } from "../../interfaces/uniswap/v3/INonfungiblePositionManager.sol";
import { IVault } from "../../interfaces/IVault.sol";
import { ISwapRouter } from "@uniswap/v3-periphery/contracts/interfaces/ISwapRouter.sol";
import { IERC20 } from "@openzeppelin/contracts/token/ERC20/IERC20.sol";
import { SafeERC20 } from "@openzeppelin/contracts/token/ERC20/utils/SafeERC20.sol";
import { Helpers } from "../../utils/Helpers.sol";
import { StableMath } from "../../utils/StableMath.sol";

contract UniswapV3LiquidityManager is UniswapV3StrategyStorage {
    using SafeERC20 for IERC20;
    using StableMath for uint256;

    /***************************************
            Position Value
    ****************************************/
    /**
     * @notice Calculates the net value of the position excluding fees
     * @param tokenId tokenID of the Position NFT
     * @return posValue Value of position (in 18 decimals)
     */
    function _getPositionValue(uint256 tokenId)
        internal
        view
        returns (uint256 posValue)
    {
        (uint256 amount0, uint256 amount1) = getPositionPrincipal(tokenId);

        posValue = _getValueOfTokens(amount0, amount1);
    }

    /**
     * @notice Calculates the net value of the token amounts (assumes it's pegged to $1)
     * @param amount0 Amount of token0
     * @param amount1 Amount of token1
     * @return value Net value (in 18 decimals)
     */
    function _getValueOfTokens(uint256 amount0, uint256 amount1)
        internal
        view
        returns (uint256 value)
    {
        value += amount0.scaleBy(18, Helpers.getDecimals(token0));
        value += amount1.scaleBy(18, Helpers.getDecimals(token1));
    }

    /***************************************
<<<<<<< HEAD
            Withdraw
    ****************************************/
    /**
     * @notice Calculates the amount liquidity that needs to be removed
     *          to Withdraw specified amount of the given asset.
     *
     * @param position  Position object
     * @param asset    Token needed
     * @param amount    Minimum amount to liquidate
     *
     * @return liquidity    Liquidity to burn
     * @return minAmount0   Minimum amount0 to expect
     * @return minAmount1   Minimum amount1 to expect
     */
    function _calculateLiquidityToWithdraw(
        Position memory position,
        address asset,
        uint256 amount
    )
        internal
        view
        returns (
            uint128 liquidity,
            uint256 minAmount0,
            uint256 minAmount1
        )
    {
        (uint160 sqrtRatioX96, , , , , , ) = pool.slot0();

        // Total amount in Liquidity pools
        (uint256 totalAmount0, uint256 totalAmount1) = helper
            .getAmountsForLiquidity(
                sqrtRatioX96,
                position.sqrtRatioAX96,
                position.sqrtRatioBX96,
                position.liquidity
            );

        if (asset == token0) {
            minAmount0 = amount;
            minAmount1 = totalAmount1 / (totalAmount0 / amount);
            liquidity = helper.getLiquidityForAmounts(
                sqrtRatioX96,
                position.sqrtRatioAX96,
                position.sqrtRatioBX96,
                amount,
                minAmount1
            );
        } else if (asset == token1) {
            minAmount0 = totalAmount0 / (totalAmount1 / amount);
            minAmount1 = amount;
            liquidity = helper.getLiquidityForAmounts(
                sqrtRatioX96,
                position.sqrtRatioAX96,
                position.sqrtRatioBX96,
                minAmount0,
                amount
            );
        }
    }

    /**
     * @notice Liquidates active position to remove required amount of give asset
     * @dev Doesn't have non-Reentrant modifier since it's supposed to be delegatecalled
     *      only from `UniswapV3Strategy.withdraw` which already has a nonReentrant check
     *      and the storage is shared between these two contract.
     *
     * @param asset Asset address
     * @param amount Min amount of token to receive
     */
    function withdrawAssetFromActivePositionOnlyVault(
        address asset,
        uint256 amount
    ) external onlyVault {
        Position memory position = tokenIdToPosition[activeTokenId];
        require(position.exists && position.liquidity > 0, "Liquidity error");

        // Figure out liquidity to burn
        (
            uint128 liquidity,
            uint256 minAmount0,
            uint256 minAmount1
        ) = _calculateLiquidityToWithdraw(position, asset, amount);

        // NOTE: The minAmount is calculated using the current pool price.
        // It can be tilted and a large amount OUSD can be redeemed to make the strategy
        // liquidate positions on the tilted pool.
        // However, we don't plan on making this the default strategy. So, this method
        // would never be invoked on prod.
        // TODO: Should we still a slippage (just in case it becomes a default strategy in future)?

        // Liquidiate active position
        _decreasePositionLiquidity(
            position.tokenId,
            liquidity,
            minAmount0,
            minAmount1
        );
    }

    /***************************************
=======
>>>>>>> f71b05ce
            Rebalance
    ****************************************/
    /// Reverts if active position's value is greater than maxTVL
    function _ensureTVL() internal {
        require(
            _getPositionValue(activeTokenId) <= maxTVL,
            "MaxTVL threshold has been reached"
        );
    }

    /**
     * @notice Reverts if swaps are paused or if swapping constraints aren't met.
     * @param sqrtPriceLimitX96 Desired swap price limit
     * @param swapZeroForOne True when swapping token0 for token1
     */
    function _swapsNotPausedAndWithinLimits(
        uint160 sqrtPriceLimitX96,
        bool swapZeroForOne
    ) internal {
        require(!swapsPaused, "Swaps are paused");

        (uint160 currentPriceX96, , , , , , ) = pool.slot0();

        require(
            minSwapPriceX96 <= currentPriceX96 &&
                currentPriceX96 <= maxSwapPriceX96,
            "Price out of bounds"
        );

        require(
            swapZeroForOne
                ? (sqrtPriceLimitX96 >= minSwapPriceX96)
                : (sqrtPriceLimitX96 <= maxSwapPriceX96),
            "Slippage out of bounds"
        );
    }

    /// Reverts if rebalances are paused
    function _rebalanceNotPaused() internal {
        require(!rebalancePaused, "Rebalances are paused");
    }

    /**
     * @notice Reverts if rebalances are paused or if rebalance constraints aren't met.
     * @param upperTick Upper tick index
     * @param lowerTick Lower tick inded
     */
    function _rebalanceNotPausedAndWithinLimits(
        int24 lowerTick,
        int24 upperTick
    ) internal {
        require(!rebalancePaused, "Rebalances are paused");
        require(
            minRebalanceTick <= lowerTick && maxRebalanceTick >= upperTick,
            "Rebalance position out of bounds"
        );
    }

    /**
     * @notice Update the netLostValue state.
     *
     * If the value of position increase multiple times without a drop in value,
     * the counter would still be at zero. We don't keep track of any value gained
     * until the counter is > 0, as the only purpose of this state variable is
     * to shut off rebalancing if the LP positions are losing capital across rebalances.
     *
     * @param delta The unsigned change in value
     * @param gained True, if sign of delta is positive
     */
    function _setNetLostValue(uint256 delta, bool gained) internal {
        if (delta == 0) {
            // No change
            return;
        }

        if (gained) {
            if (netLostValue == 0) {
                // No change
                return;
            } else if (delta >= netLostValue) {
                // Reset lost value
                netLostValue = 0;
            } else {
                // Deduct gained amount from netLostValue
                netLostValue -= delta;
            }
        } else {
            // Add lost value
            netLostValue += delta;
        }

        emit NetLostValueChanged(netLostValue);
    }

    /**
     * @notice Computes the current value of the given token and updates
     *          the storage. Also, updates netLostValue state
     * @param tokenId Token ID of the position
     */
    function _updatePositionNetVal(uint256 tokenId) internal {
        if (tokenId == 0) {
            return;
        }

        uint256 currentVal = _getPositionValue(tokenId);
        uint256 lastVal = tokenIdToPosition[tokenId].netValue;

        if (currentVal == lastVal) {
            // No change in value
            return;
        }

        if (currentVal > lastVal) {
            _setNetLostValue(currentVal - lastVal, true);
        } else {
            _setNetLostValue(lastVal - currentVal, false);
        }

        // NOTE: Intentionally skipped passing the `int256 delta` to `_setNetLostValue`,
        // Wanna be safe about uint() to int() conversions.
        emit PositionValueChanged(
            tokenId,
            lastVal,
            currentVal,
            int256(currentVal) - int256(lastVal)
        );

        // Update state
        tokenIdToPosition[tokenId].netValue = currentVal;
    }

    /**
     * @notice Updates the value of the current position.
     *         Reverts if netLostValue threshold is breached.
     * @param tokenId Token ID of the position
     */
    function _ensureNetValueLostThreshold(uint256 tokenId) internal {
        _updatePositionNetVal(tokenId);
        require(
            netLostValue < maxPositionValueLostThreshold,
            "Over max value loss threshold"
        );
    }

    /**
     * @notice Closes active LP position if any and then provides liquidity to the requested position.
     *         Mints new position, if it doesn't exist already. If active position is on the same tick
     *         range, then just increases the liquidity by the desiredAmounts
     * @dev Will pull funds needed from reserve strategies and then will deposit back all dust to them
     * @param desiredAmount0 Amount of token0 to use to provide liquidity
     * @param desiredAmount1 Amount of token1 to use to provide liquidity
     * @param minAmount0 Min amount of token0 to deposit/expect
     * @param minAmount1 Min amount of token1 to deposit/expect
     * @param minRedeemAmount0 Min amount of token0 received from closing active position
     * @param minRedeemAmount1 Min amount of token1 received from closing active position
     * @param lowerTick Desired lower tick index
     * @param upperTick Desired upper tick index
     */
    function rebalance(
        uint256 desiredAmount0,
        uint256 desiredAmount1,
        uint256 minAmount0,
        uint256 minAmount1,
        uint256 minRedeemAmount0,
        uint256 minRedeemAmount1,
        int24 lowerTick,
        int24 upperTick
    ) external onlyGovernorOrStrategistOrOperator nonReentrant {
        require(lowerTick < upperTick, "Invalid tick range");
        _rebalanceNotPausedAndWithinLimits(lowerTick, upperTick);

        int48 tickKey = _getTickPositionKey(lowerTick, upperTick);
        uint256 tokenId = ticksToTokenId[tickKey];

        if (activeTokenId > 0 && activeTokenId != tokenId) {
            // Close any active position (if it's not the same)
            _closePosition(activeTokenId, minRedeemAmount0, minRedeemAmount1);
        }

        // Withdraw enough funds from Reserve strategies
        _ensureAssetBalances(desiredAmount0, desiredAmount1);

        // Provide liquidity
        if (tokenId > 0) {
            // Add liquidity to the position token
            _increasePositionLiquidity(
                tokenId,
                desiredAmount0,
                desiredAmount1,
                minAmount0,
                minAmount1
            );
        } else {
            // Mint new position
            (tokenId, , , ) = _mintPosition(
                desiredAmount0,
                desiredAmount1,
                minAmount0,
                minAmount1,
                lowerTick,
                upperTick
            );
        }

        // Mark it as active position
        activeTokenId = tokenId;

        // Move any leftovers to Reserve
        _depositAll();

        // Final position value/sanity check
        _ensureTVL();
    }

    struct SwapAndRebalanceParams {
        uint256 desiredAmount0;
        uint256 desiredAmount1;
        uint256 minAmount0;
        uint256 minAmount1;
        uint256 minRedeemAmount0;
        uint256 minRedeemAmount1;
        int24 lowerTick;
        int24 upperTick;
        uint256 swapAmountIn;
        uint256 swapMinAmountOut;
        uint160 sqrtPriceLimitX96;
        bool swapZeroForOne;
    }

    /**
     * @notice Closes active LP position if any and then provides liquidity to the requested position.
     *         Mints new position, if it doesn't exist already. If active position is on the same tick
     *         range, then just increases the liquidity by the desiredAmounts. Will pull funds needed
     *         from reserve strategies and then will deposit back all dust to them
     * @param params.desiredAmount0 Amount of token0 to use to provide liquidity
     * @param params.desiredAmount1 Amount of token1 to use to provide liquidity
     * @param params.minAmount0 Min amount of token0 to deposit/expect
     * @param params.minAmount1 Min amount of token1 to deposit/expect
     * @param params.minRedeemAmount0 Min amount of token0 received from closing active position
     * @param params.minRedeemAmount1 Min amount of token1 received from closing active position
     * @param params.lowerTick Desired lower tick index
     * @param params.upperTick Desired upper tick index
     * @param params.swapAmountIn Amount of tokens to swap
     * @param params.swapMinAmountOut Minimum amount of other tokens expected
     * @param params.sqrtPriceLimitX96 Max price limit for swap
     * @param params.swapZeroForOne True if swapping from token0 to token1
     */
    function swapAndRebalance(SwapAndRebalanceParams calldata params)
        external
        onlyGovernorOrStrategistOrOperator
        nonReentrant
    {
        require(params.lowerTick < params.upperTick, "Invalid tick range");
        _swapsNotPausedAndWithinLimits(
            params.sqrtPriceLimitX96,
            params.swapZeroForOne
        );
        _rebalanceNotPausedAndWithinLimits(params.lowerTick, params.upperTick);

        uint256 tokenId = ticksToTokenId[
            _getTickPositionKey(params.lowerTick, params.upperTick)
        ];

        if (activeTokenId > 0 && activeTokenId != tokenId) {
            // Close any active position (if it's not the same)
            _closePosition(
                activeTokenId,
                params.minRedeemAmount0,
                params.minRedeemAmount1
            );
        }

        // Withdraw enough funds from Reserve strategies and swap to desired amounts
        _ensureAssetsBySwapping(
            params.desiredAmount0,
            params.desiredAmount1,
            params.swapAmountIn,
            params.swapMinAmountOut,
            params.sqrtPriceLimitX96,
            params.swapZeroForOne
        );

        // Provide liquidity
        if (tokenId > 0) {
            // Add liquidity to the position token
            _increasePositionLiquidity(
                tokenId,
                params.desiredAmount0,
                params.desiredAmount1,
                params.minAmount0,
                params.minAmount1
            );
        } else {
            // Mint new position
            (tokenId, , , ) = _mintPosition(
                params.desiredAmount0,
                params.desiredAmount1,
                params.minAmount0,
                params.minAmount1,
                params.lowerTick,
                params.upperTick
            );
        }

        // Mark it as active position
        activeTokenId = tokenId;

        // Move any leftovers to Reserve
        _depositAll();

        // Final position value/sanity check
        _ensureTVL();
    }

    /***************************************
            Pool Liquidity Management
    ****************************************/
    /**
     * @notice Returns a unique ID based on lowerTick and upperTick
     * @dev Basically concats the lower tick and upper tick values. Shifts the value
     *      of lowerTick by 24 bits and then adds the upperTick value to avoid overlaps.
     *      So, the result is smaller in size (int48 rather than bytes32 when using keccak256)
     * @param lowerTick Lower tick index
     * @param upperTick Upper tick index
     * @return key A unique identifier to be used with ticksToTokenId
     */
    function _getTickPositionKey(int24 lowerTick, int24 upperTick)
        internal
        returns (int48 key)
    {
        if (lowerTick > upperTick)
            (lowerTick, upperTick) = (upperTick, lowerTick);
        key = int48(lowerTick) * 2**24; // Shift by 24 bits
        key = key + upperTick;
    }

    /**
     * @notice Mints a new position on the pool and provides liquidity to it
     *
     * @param desiredAmount0 Desired amount of token0 to provide liquidity
     * @param desiredAmount1 Desired amount of token1 to provide liquidity
     * @param minAmount0 Min amount of token0 to deposit
     * @param minAmount1 Min amount of token1 to deposit
     * @param lowerTick Lower tick index
     * @param upperTick Upper tick index
     *
     * @return tokenId ERC721 token ID of the position minted
     * @return liquidity Amount of liquidity added to the pool
     * @return amount0 Amount of token0 added to the position
     * @return amount1 Amount of token1 added to the position
     */
    function _mintPosition(
        uint256 desiredAmount0,
        uint256 desiredAmount1,
        uint256 minAmount0,
        uint256 minAmount1,
        int24 lowerTick,
        int24 upperTick
    )
        internal
        returns (
            uint256 tokenId,
            uint128 liquidity,
            uint256 amount0,
            uint256 amount1
        )
    {
        int48 tickKey = _getTickPositionKey(lowerTick, upperTick);
        require(ticksToTokenId[tickKey] == 0, "Duplicate position mint");

        // Make sure liquidity management is disabled when value lost threshold is breached
        _ensureNetValueLostThreshold(0);

        INonfungiblePositionManager.MintParams
            memory params = INonfungiblePositionManager.MintParams({
                token0: token0,
                token1: token1,
                fee: poolFee,
                tickLower: lowerTick,
                tickUpper: upperTick,
                amount0Desired: desiredAmount0,
                amount1Desired: desiredAmount1,
                amount0Min: minAmount0,
                amount1Min: minAmount1,
                recipient: address(this),
                deadline: block.timestamp
            });

        (tokenId, liquidity, amount0, amount1) = positionManager.mint(params);

        require(!tokenIdToPosition[tokenId].exists, "Duplicate position");

        ticksToTokenId[tickKey] = tokenId;
        tokenIdToPosition[tokenId] = Position({
            exists: true,
            tokenId: tokenId,
            liquidity: liquidity,
            lowerTick: lowerTick,
            upperTick: upperTick,
            sqrtRatioAX96: helper.getSqrtRatioAtTick(lowerTick),
            sqrtRatioBX96: helper.getSqrtRatioAtTick(upperTick),
            netValue: _getValueOfTokens(amount0, amount1)
        });

        emit UniswapV3PositionMinted(tokenId, lowerTick, upperTick);
        emit UniswapV3LiquidityAdded(tokenId, amount0, amount1, liquidity);
    }

    /**
     * @notice Increases liquidity of the given token.
     *
     * @param tokenId Position NFT's tokenId
     * @param desiredAmount0 Desired amount of token0 to provide liquidity
     * @param desiredAmount1 Desired amount of token1 to provide liquidity
     * @param minAmount0 Min amount of token0 to deposit
     * @param minAmount1 Min amount of token1 to deposit
     *
     * @return liquidity Amount of liquidity added
     * @return amount0 Amount of token0 deposited
     * @return amount1 Amount of token1 deposited
     */
    function _increasePositionLiquidity(
        uint256 tokenId,
        uint256 desiredAmount0,
        uint256 desiredAmount1,
        uint256 minAmount0,
        uint256 minAmount1
    )
        internal
        returns (
            uint128 liquidity,
            uint256 amount0,
            uint256 amount1
        )
    {
        Position storage position = tokenIdToPosition[tokenId];
        require(position.exists, "No active position");

        // Make sure liquidity management is disabled when value lost threshold is breached
        _ensureNetValueLostThreshold(tokenId);

        INonfungiblePositionManager.IncreaseLiquidityParams
            memory params = INonfungiblePositionManager
                .IncreaseLiquidityParams({
                    tokenId: position.tokenId,
                    amount0Desired: desiredAmount0,
                    amount1Desired: desiredAmount1,
                    amount0Min: minAmount0,
                    amount1Min: minAmount1,
                    deadline: block.timestamp
                });

        (liquidity, amount0, amount1) = INonfungiblePositionManager(
            positionManager
        ).increaseLiquidity(params);

        position.liquidity += liquidity;
        // Update last known value
        position.netValue = _getPositionValue(tokenId);

        emit UniswapV3LiquidityAdded(tokenId, amount0, amount1, liquidity);
    }

    /**
     * @notice Increases liquidity of the active position token.
     *         Will pull funds needed from reserve strategies if needed.
     *
     * @param desiredAmount0 Desired amount of token0 to provide liquidity
     * @param desiredAmount1 Desired amount of token1 to provide liquidity
     * @param minAmount0 Min amount of token0 to deposit
     * @param minAmount1 Min amount of token1 to deposit
     *
     * @return amount0 Amount of token0 deposited
     * @return amount1 Amount of token1 deposited
     */
    function increaseActivePositionLiquidity(
        uint256 desiredAmount0,
        uint256 desiredAmount1,
        uint256 minAmount0,
        uint256 minAmount1
    )
        external
        onlyGovernorOrStrategistOrOperator
        nonReentrant
        returns (uint256 amount0, uint256 amount1)
    {
        _rebalanceNotPaused();

        // Withdraw enough funds from Reserve strategies
        _ensureAssetBalances(desiredAmount0, desiredAmount1);

        (, amount0, amount1) = _increasePositionLiquidity(
            activeTokenId,
            desiredAmount0,
            desiredAmount1,
            minAmount0,
            minAmount1
        );

        // Deposit
        _depositAll();

        // Final position value/sanity check
        _ensureTVL();
    }

    /**
     * @notice Removes liquidity of the position in the pool
     *
     * @param tokenId Position NFT's tokenId
     * @param liquidity Amount of liquidity to remove from the position
     * @param minAmount0 Min amount of token0 to withdraw
     * @param minAmount1 Min amount of token1 to withdraw
     *
     * @return amount0 Amount of token0 received after liquidation
     * @return amount1 Amount of token1 received after liquidation
     */
    function _decreasePositionLiquidity(
        uint256 tokenId,
        uint128 liquidity,
        uint256 minAmount0,
        uint256 minAmount1
    ) internal returns (uint256 amount0, uint256 amount1) {
        Position storage position = tokenIdToPosition[tokenId];
        require(position.exists, "Unknown position");

        // Update net value loss (to capture the state value before updating it).
        // Also allows to close/decrease liquidity even if beyond the net loss threshold.
        _updatePositionNetVal(tokenId);

        INonfungiblePositionManager.DecreaseLiquidityParams
            memory params = INonfungiblePositionManager
                .DecreaseLiquidityParams({
                    tokenId: position.tokenId,
                    liquidity: liquidity,
                    amount0Min: minAmount0,
                    amount1Min: minAmount1,
                    deadline: block.timestamp
                });

        (amount0, amount1) = positionManager.decreaseLiquidity(params);

        position.liquidity -= liquidity;
        // Update last known value
        position.netValue = _getPositionValue(tokenId);

        emit UniswapV3LiquidityRemoved(
            position.tokenId,
            amount0,
            amount1,
            liquidity
        );
    }

    /**
     * @notice Removes liquidity of the active position in the pool
     *
     * @param liquidity Amount of liquidity to remove from the position
     * @param minAmount0 Min amount of token0 to withdraw
     * @param minAmount1 Min amount of token1 to withdraw
     *
     * @return amount0 Amount of token0 received after liquidation
     * @return amount1 Amount of token1 received after liquidation
     */
    function decreaseActivePositionLiquidity(
        uint128 liquidity,
        uint256 minAmount0,
        uint256 minAmount1
    )
        external
        onlyGovernorOrStrategistOrOperator
        nonReentrant
        returns (uint256 amount0, uint256 amount1)
    {
        _rebalanceNotPaused();

        (amount0, amount1) = _decreasePositionLiquidity(
            activeTokenId,
            liquidity,
            minAmount0,
            minAmount1
        );

        // Deposit
        _depositAll();

        // Intentionally skipping TVL check since removing liquidity won't cause it to fail
    }

    /**
     * @notice Closes the position denoted by the tokenId and and collects all fees
     * @param tokenId Position NFT's tokenId
     * @param minAmount0 Min amount of token0 to receive back
     * @param minAmount1 Min amount of token1 to receive back
     * @return amount0 Amount of token0 received after removing liquidity
     * @return amount1 Amount of token1 received after removing liquidity
     */
    function _closePosition(
        uint256 tokenId,
        uint256 minAmount0,
        uint256 minAmount1
    ) internal returns (uint256 amount0, uint256 amount1) {
        Position memory position = tokenIdToPosition[tokenId];
        require(position.exists, "Invalid position");

        if (position.liquidity > 0) {
            // Remove all liquidity
            (amount0, amount1) = _decreasePositionLiquidity(
                tokenId,
                position.liquidity,
                minAmount0,
                minAmount1
            );
        }

        if (position.tokenId == activeTokenId) {
            activeTokenId = 0;
        }

        emit UniswapV3PositionClosed(position.tokenId, amount0, amount1);

        // Collect all fees for position
        (uint256 amount0Fee, uint256 amount1Fee) = _collectFeesForToken(
            position.tokenId
        );

        amount0 = amount0 + amount0Fee;
        amount1 = amount1 + amount1Fee;
    }

    /**
     * @notice Closes the position denoted by the tokenId and and collects all fees
     * @param tokenId Token ID of the position to collect fees of.
     * @param minAmount0 Min amount of token0 to receive back
     * @param minAmount1 Min amount of token1 to receive back
     * @return amount0 Amount of token0 received after removing liquidity
     * @return amount1 Amount of token1 received after removing liquidity
     */
    function closePosition(
        uint256 tokenId,
        uint256 minAmount0,
        uint256 minAmount1
    )
        external
        onlyGovernorOrStrategistOrOperator
        nonReentrant
        returns (uint256 amount0, uint256 amount1)
    {
        (amount0, amount1) = _closePosition(tokenId, minAmount0, minAmount1);

        _depositAll();

        // Intentionally skipping TVL check since removing liquidity won't cause it to fail
    }

    /**
     * @notice Same as closePosition but only callable by Vault
     * @dev Doesn't have non-Reentrant modifier since it's supposed to be delegatecalled
     *      only from `UniswapV3Strategy.withdrawAll` which already has a nonReentrant check
     *      and the storage is shared between these two contract.
     */
    function closeActivePositionOnlyVault()
        external
        onlyVault
        returns (uint256 amount0, uint256 amount1)
    {
        // Since this is called by the Vault, we cannot pass min redeem amounts
        // without complicating the code of the Vault. So, passing 0 instead.
        (amount0, amount1) = _closePosition(activeTokenId, 0, 0);

        // Intentionally skipping TVL check since removing liquidity won't cause it to fail
    }

    /***************************************
            Balances and Fees
    ****************************************/
    /**
     * @dev Checks if there's enough balance left in the contract to provide liquidity.
     *      If not, tries to pull it from reserve strategies
     * @param desiredAmount0 Minimum amount of token0 needed
     * @param desiredAmount1 Minimum amount of token1 needed
     */
    function _ensureAssetBalances(
        uint256 desiredAmount0,
        uint256 desiredAmount1
    ) internal {
        IVault vault = IVault(vaultAddress);

        // Withdraw enough funds from Reserve strategies
        uint256 token0Balance = IERC20(token0).balanceOf(address(this));
        if (token0Balance < desiredAmount0) {
            vault.withdrawFromUniswapV3Reserve(
                token0,
                desiredAmount0 - token0Balance
            );
        }

        uint256 token1Balance = IERC20(token1).balanceOf(address(this));
        if (token1Balance < desiredAmount1) {
            vault.withdrawFromUniswapV3Reserve(
                token1,
                desiredAmount1 - token1Balance
            );
        }
    }

    /**
     * @dev Swaps one token for other and then provides liquidity to pools.
     *
     * @param desiredAmount0 Minimum amount of token0 needed
     * @param desiredAmount1 Minimum amount of token1 needed
     * @param swapAmountIn Amount of tokens to swap
     * @param swapMinAmountOut Minimum amount of other tokens expected
     * @param sqrtPriceLimitX96 Max price limit for swap
     * @param swapZeroForOne True if swapping from token0 to token1
     */
    function _ensureAssetsBySwapping(
        uint256 desiredAmount0,
        uint256 desiredAmount1,
        uint256 swapAmountIn,
        uint256 swapMinAmountOut,
        uint160 sqrtPriceLimitX96,
        bool swapZeroForOne
    ) internal {
        require(!swapsPaused, "Swaps are paused");

        uint256 token0Balance = IERC20(token0).balanceOf(address(this));
        uint256 token1Balance = IERC20(token1).balanceOf(address(this));

        uint256 token0Needed = desiredAmount0 > token0Balance
            ? desiredAmount0 - token0Balance
            : 0;
        uint256 token1Needed = desiredAmount1 > token1Balance
            ? desiredAmount1 - token1Balance
            : 0;

        if (swapZeroForOne) {
            // Amount available in reserve strategies
            uint256 t1ReserveBal = reserveStrategy1.checkBalance(token1);

            // Only swap when asset isn't available in reserve as well
            require(token1Needed > 0, "No need for swap");
            require(
                token1Needed > t1ReserveBal,
                "Cannot swap when the asset is available in reserve"
            );
            // Additional amount of token0 required for swapping
            token0Needed += swapAmountIn;
            // Subtract token1 that we will get from swapping
            token1Needed = (swapMinAmountOut >= token1Needed)
                ? 0
                : (token1Needed - swapMinAmountOut);
        } else {
            // Amount available in reserve strategies
            uint256 t0ReserveBal = reserveStrategy0.checkBalance(token0);

            // Only swap when asset isn't available in reserve as well
            require(token0Needed > 0, "No need for swap");
            require(
                token0Needed > t0ReserveBal,
                "Cannot swap when the asset is available in reserve"
            );
            // Additional amount of token1 required for swapping
            token1Needed += swapAmountIn;
            // Subtract token0 that we will get from swapping
            token0Needed = (swapMinAmountOut >= token0Needed)
                ? 0
                : (token0Needed - swapMinAmountOut);
        }

        // Fund strategy from reserve strategies
        if (token0Needed > 0) {
            IVault(vaultAddress).withdrawFromUniswapV3Reserve(
                token0,
                token0Needed
            );
        }

        if (token1Needed > 0) {
            IVault(vaultAddress).withdrawFromUniswapV3Reserve(
                token1,
                token1Needed
            );
        }

        // Swap it
        uint256 amountReceived = swapRouter.exactInputSingle(
            ISwapRouter.ExactInputSingleParams({
                tokenIn: swapZeroForOne ? token0 : token1,
                tokenOut: swapZeroForOne ? token1 : token0,
                fee: poolFee,
                recipient: address(this),
                deadline: block.timestamp,
                amountIn: swapAmountIn,
                amountOutMinimum: swapMinAmountOut,
                sqrtPriceLimitX96: sqrtPriceLimitX96
            })
        );

        emit AssetSwappedForRebalancing(
            swapZeroForOne ? token0 : token1,
            swapZeroForOne ? token1 : token0,
            swapAmountIn,
            amountReceived
        );
    }

    /**
     * @notice Collects the fees generated by the position on V3 pool.
     *         Also adjusts netLostValue based on fee collected.
     * @param tokenId Token ID of the position to collect fees of.
     * @return amount0 Amount of token0 collected as fee
     * @return amount1 Amount of token1 collected as fee
     */
    function _collectFeesForToken(uint256 tokenId)
        internal
        returns (uint256 amount0, uint256 amount1)
    {
        require(tokenIdToPosition[tokenId].exists, "Invalid position");
        INonfungiblePositionManager.CollectParams
            memory params = INonfungiblePositionManager.CollectParams({
                tokenId: tokenId,
                recipient: address(this),
                amount0Max: type(uint128).max,
                amount1Max: type(uint128).max
            });

        (amount0, amount1) = positionManager.collect(params);

        // Reset loss counter to include value of fee collected
        _setNetLostValue(_getValueOfTokens(amount0, amount1), true);

        emit UniswapV3FeeCollected(tokenId, amount0, amount1);
    }

    /**
     * @notice Collects fees from the active LP position
     * @return amount0 Amount of token0 collected as fee
     * @return amount1 Amount of token1 collected as fee
     */
    function collectFees()
        external
        onlyGovernorOrStrategistOrOperator
        returns (uint256 amount0, uint256 amount1)
    {
        return _collectFeesForToken(activeTokenId);
    }

    /***************************************
            Hidden functions
    ****************************************/
    function _abstractSetPToken(address, address) internal override {
        revert("NO_IMPL");
    }

    function safeApproveAllTokens() external override {
        revert("NO_IMPL");
    }

    function deposit(address, uint256) external override {
        revert("NO_IMPL");
    }

    function depositAll() external override {
        revert("NO_IMPL");
    }

    function withdrawAll() external override {
        revert("NO_IMPL");
    }

    function withdraw(
        address,
        address,
        uint256
    ) external override {
        revert("NO_IMPL");
    }

    function checkBalance(address) external view override returns (uint256) {
        revert("NO_IMPL");
    }

    function supportsAsset(address) external view override returns (bool) {
        revert("NO_IMPL");
    }

    function setPTokenAddress(address, address) external override {
        revert("NO_IMPL");
    }

    function removePToken(uint256) external override {
        revert("NO_IMPL");
    }

    function collectRewardTokens() external override {
        revert("NO_IMPL");
    }
}<|MERGE_RESOLUTION|>--- conflicted
+++ resolved
@@ -49,110 +49,6 @@
     }
 
     /***************************************
-<<<<<<< HEAD
-            Withdraw
-    ****************************************/
-    /**
-     * @notice Calculates the amount liquidity that needs to be removed
-     *          to Withdraw specified amount of the given asset.
-     *
-     * @param position  Position object
-     * @param asset    Token needed
-     * @param amount    Minimum amount to liquidate
-     *
-     * @return liquidity    Liquidity to burn
-     * @return minAmount0   Minimum amount0 to expect
-     * @return minAmount1   Minimum amount1 to expect
-     */
-    function _calculateLiquidityToWithdraw(
-        Position memory position,
-        address asset,
-        uint256 amount
-    )
-        internal
-        view
-        returns (
-            uint128 liquidity,
-            uint256 minAmount0,
-            uint256 minAmount1
-        )
-    {
-        (uint160 sqrtRatioX96, , , , , , ) = pool.slot0();
-
-        // Total amount in Liquidity pools
-        (uint256 totalAmount0, uint256 totalAmount1) = helper
-            .getAmountsForLiquidity(
-                sqrtRatioX96,
-                position.sqrtRatioAX96,
-                position.sqrtRatioBX96,
-                position.liquidity
-            );
-
-        if (asset == token0) {
-            minAmount0 = amount;
-            minAmount1 = totalAmount1 / (totalAmount0 / amount);
-            liquidity = helper.getLiquidityForAmounts(
-                sqrtRatioX96,
-                position.sqrtRatioAX96,
-                position.sqrtRatioBX96,
-                amount,
-                minAmount1
-            );
-        } else if (asset == token1) {
-            minAmount0 = totalAmount0 / (totalAmount1 / amount);
-            minAmount1 = amount;
-            liquidity = helper.getLiquidityForAmounts(
-                sqrtRatioX96,
-                position.sqrtRatioAX96,
-                position.sqrtRatioBX96,
-                minAmount0,
-                amount
-            );
-        }
-    }
-
-    /**
-     * @notice Liquidates active position to remove required amount of give asset
-     * @dev Doesn't have non-Reentrant modifier since it's supposed to be delegatecalled
-     *      only from `UniswapV3Strategy.withdraw` which already has a nonReentrant check
-     *      and the storage is shared between these two contract.
-     *
-     * @param asset Asset address
-     * @param amount Min amount of token to receive
-     */
-    function withdrawAssetFromActivePositionOnlyVault(
-        address asset,
-        uint256 amount
-    ) external onlyVault {
-        Position memory position = tokenIdToPosition[activeTokenId];
-        require(position.exists && position.liquidity > 0, "Liquidity error");
-
-        // Figure out liquidity to burn
-        (
-            uint128 liquidity,
-            uint256 minAmount0,
-            uint256 minAmount1
-        ) = _calculateLiquidityToWithdraw(position, asset, amount);
-
-        // NOTE: The minAmount is calculated using the current pool price.
-        // It can be tilted and a large amount OUSD can be redeemed to make the strategy
-        // liquidate positions on the tilted pool.
-        // However, we don't plan on making this the default strategy. So, this method
-        // would never be invoked on prod.
-        // TODO: Should we still a slippage (just in case it becomes a default strategy in future)?
-
-        // Liquidiate active position
-        _decreasePositionLiquidity(
-            position.tokenId,
-            liquidity,
-            minAmount0,
-            minAmount1
-        );
-    }
-
-    /***************************************
-=======
->>>>>>> f71b05ce
             Rebalance
     ****************************************/
     /// Reverts if active position's value is greater than maxTVL
