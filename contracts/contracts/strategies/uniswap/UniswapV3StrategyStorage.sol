// SPDX-License-Identifier: agpl-3.0
pragma solidity ^0.8.0;

import { InitializableAbstractStrategy } from "../../utils/InitializableAbstractStrategy.sol";
import { IStrategy } from "../../interfaces/IStrategy.sol";
import { IVault } from "../../interfaces/IVault.sol";

import { IERC20 } from "@openzeppelin/contracts/token/ERC20/IERC20.sol";
import { IUniswapV3Pool } from "@uniswap/v3-core/contracts/interfaces/IUniswapV3Pool.sol";
import { INonfungiblePositionManager } from "../../interfaces/uniswap/v3/INonfungiblePositionManager.sol";
import { IUniswapV3Helper } from "../../interfaces/uniswap/v3/IUniswapV3Helper.sol";
import { IUniswapV3Strategy } from "../../interfaces/IUniswapV3Strategy.sol";
import { ISwapRouter } from "@uniswap/v3-periphery/contracts/interfaces/ISwapRouter.sol";

abstract contract UniswapV3StrategyStorage is InitializableAbstractStrategy {
    event OperatorChanged(address _address);
    event ReserveStrategyChanged(address asset, address reserveStrategy);
    event MinDepositThresholdChanged(
        address asset,
        uint256 minDepositThreshold
    );
    event RebalancePauseStatusChanged(bool paused);
    event SwapsPauseStatusChanged(bool paused);
    event RebalancePriceThresholdChanged(
        int24 minTick,
        uint160 minRebalancePriceX96,
        int24 maxTick,
        uint160 maxRebalancePriceX96
    );
<<<<<<< HEAD
    event MaxSwapSlippageChanged(uint24 maxSlippage);
    event MaxTVLChanged(uint256 amountIn);
=======
    event TokenPriceLimitChanged(
        int24 minTick,
        uint160 minPriceLimitX96,
        int24 maxTick,
        uint160 maxPriceLimitX96
    );
>>>>>>> 47dc4b50
    event AssetSwappedForRebalancing(
        address indexed tokenIn,
        address indexed tokenOut,
        uint256 amountIn,
        uint256 amountOut
    );
    event UniswapV3LiquidityAdded(
        uint256 indexed tokenId,
        uint256 amount0Sent,
        uint256 amount1Sent,
        uint128 liquidityMinted
    );
    event UniswapV3LiquidityRemoved(
        uint256 indexed tokenId,
        uint256 amount0Received,
        uint256 amount1Received,
        uint128 liquidityBurned
    );
    event UniswapV3PositionMinted(
        uint256 indexed tokenId,
        int24 lowerTick,
        int24 upperTick
    );
    event UniswapV3PositionClosed(
        uint256 indexed tokenId,
        uint256 amount0Received,
        uint256 amount1Received
    );
    event UniswapV3FeeCollected(
        uint256 indexed tokenId,
        uint256 amount0,
        uint256 amount1
    );

    // Represents both tokens supported by the strategy
    struct PoolToken {
        // True if asset is either token0 or token1
        bool isSupported;
        // When the funds are not deployed in Uniswap V3 Pool, they will
        // be deposited to these reserve strategies
        address reserveStrategy;
        // Deposits to reserve strategy when contract balance exceeds this amount
        uint256 minDepositThreshold;
    }

    // Represents a position minted by UniswapV3Strategy contract
    struct Position {
        uint256 tokenId; // ERC721 token Id of the minted position
        uint128 liquidity; // Amount of liquidity deployed
        int24 lowerTick; // Lower tick index
        int24 upperTick; // Upper tick index
        bool exists; // True, if position is minted
        // The following two fields are redundant but since we use these
        // two quite a lot, think it might be cheaper to store it than
        // compute it every time?
        uint160 sqrtRatioAX96;
        uint160 sqrtRatioBX96;
    }

    // Set to the proxy address when initialized
    IUniswapV3Strategy public _self;

    // The address that can manage the positions on Uniswap V3
    address public operatorAddr;
    address public token0; // Token0 of Uniswap V3 Pool
    address public token1; // Token1 of Uniswap V3 Pool

    uint24 public poolFee; // Uniswap V3 Pool Fee
    bool public swapsPaused = false; // True if Swaps are paused
    bool public rebalancePaused = false; // True if Swaps are paused

    uint256 public maxTVL; // In USD, 18 decimals

    // An upper and lower bound of rebalancing price limits 
    int24 public minRebalanceTick;
    int24 public maxRebalanceTick;

    // Token ID of active Position on the pool. zero, if there are no active LP position
    uint256 public activeTokenId;

    // Uniswap V3's Pool
    IUniswapV3Pool public pool;

    // Uniswap V3's PositionManager
    INonfungiblePositionManager public positionManager;

    // A deployed contract that's used to call methods of Uniswap V3's libraries despite version mismatch
    IUniswapV3Helper internal helper;

    // Uniswap Swap Router
    ISwapRouter internal swapRouter;

    // Contains data about both tokens
    mapping(address => PoolToken) public poolTokens;

    // A lookup table to find token IDs of position using f(lowerTick, upperTick)
    mapping(int48 => uint256) internal ticksToTokenId;

    // Maps tokenIDs to their Position object
    mapping(uint256 => Position) public tokenIdToPosition;

    // keccak256("OUSD.UniswapV3Strategy.LiquidityManager.impl")
    bytes32 constant liquidityManagerImplPosition =
        0xec676d52175f7cbb4e4ea392c6b70f8946575021aad20479602b98adc56ad62d;

    // Future-proofing
    uint256[100] private __gap;

    /***************************************
            Modifiers
    ****************************************/

    /**
     * @dev Ensures that the caller is Governor or Strategist.
     */
    modifier onlyGovernorOrStrategist() {
        require(
            msg.sender == IVault(vaultAddress).strategistAddr() ||
                msg.sender == governor(),
            "Caller is not the Strategist or Governor"
        );
        _;
    }

    /**
     * @dev Ensures that the caller is Governor, Strategist or Operator.
     */
    modifier onlyGovernorOrStrategistOrOperator() {
        require(
            msg.sender == operatorAddr ||
                msg.sender == IVault(vaultAddress).strategistAddr() ||
                msg.sender == governor(),
            "Caller is not the Operator, Strategist or Governor"
        );
        _;
    }

    /**
     * @dev Ensures that the caller is Governor, Strategist or Operator.
     */
    modifier onlyGovernorOrStrategistOrOperatorOrVault() {
        require(
            msg.sender == operatorAddr ||
                msg.sender == IVault(vaultAddress).strategistAddr() ||
                msg.sender == governor(),
            "Caller is not the Operator, Strategist, Governor or Vault"
        );
        _;
    }

    /**
     * @dev Ensures that the asset address is either token0 or token1.
     */
    modifier onlyPoolTokens(address addr) {
        require(addr == token0 || addr == token1, "Unsupported asset");
        _;
    }

<<<<<<< HEAD
    function _depositAll(
        address token0,
        address token1,
        address vaultAddress,
        uint256 minDepositThreshold0,
        uint256 minDepositThreshold1
    ) internal {
=======
    /**
     * @dev Ensures that the caller is the proxy.
     */
    modifier onlySelf() {
        require(msg.sender == address(_self), "Not self");
        _;
    }

    function _depositAll() internal {
>>>>>>> 47dc4b50
        IUniswapV3Strategy strat = IUniswapV3Strategy(msg.sender);

        uint256 token0Bal = IERC20(token0).balanceOf(address(this));
        uint256 token1Bal = IERC20(token1).balanceOf(address(this));
        IVault vault = IVault(vaultAddress);

        uint256 minDepositThreshold0 = poolTokens[token0].minDepositThreshold;
        uint256 minDepositThreshold1 = poolTokens[token1].minDepositThreshold;

        if (
            token0Bal > 0 &&
            (minDepositThreshold0 == 0 || token0Bal >= minDepositThreshold0)
        ) {
            vault.depositToUniswapV3Reserve(token0, token0Bal);
        }
        if (
            token1Bal > 0 &&
            (minDepositThreshold1 == 0 || token1Bal >= minDepositThreshold1)
        ) {
            vault.depositToUniswapV3Reserve(token1, token1Bal);
        }
        // Not emitting Deposit events since the Reserve strategies would do so
    }
}<|MERGE_RESOLUTION|>--- conflicted
+++ resolved
@@ -27,17 +27,8 @@
         int24 maxTick,
         uint160 maxRebalancePriceX96
     );
-<<<<<<< HEAD
     event MaxSwapSlippageChanged(uint24 maxSlippage);
     event MaxTVLChanged(uint256 amountIn);
-=======
-    event TokenPriceLimitChanged(
-        int24 minTick,
-        uint160 minPriceLimitX96,
-        int24 maxTick,
-        uint160 maxPriceLimitX96
-    );
->>>>>>> 47dc4b50
     event AssetSwappedForRebalancing(
         address indexed tokenIn,
         address indexed tokenOut,
@@ -196,7 +187,6 @@
         _;
     }
 
-<<<<<<< HEAD
     function _depositAll(
         address token0,
         address token1,
@@ -204,17 +194,6 @@
         uint256 minDepositThreshold0,
         uint256 minDepositThreshold1
     ) internal {
-=======
-    /**
-     * @dev Ensures that the caller is the proxy.
-     */
-    modifier onlySelf() {
-        require(msg.sender == address(_self), "Not self");
-        _;
-    }
-
-    function _depositAll() internal {
->>>>>>> 47dc4b50
         IUniswapV3Strategy strat = IUniswapV3Strategy(msg.sender);
 
         uint256 token0Bal = IERC20(token0).balanceOf(address(this));
