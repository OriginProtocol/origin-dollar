--- conflicted
+++ resolved
@@ -153,18 +153,12 @@
     bytes32 constant LIQUIDITY_MANAGER_IMPL_POSITION =
         0xec676d52175f7cbb4e4ea392c6b70f8946575021aad20479602b98adc56ad62d;
 
-<<<<<<< HEAD
-=======
-    // Future-proofing
-    uint256[100] private __gap;
-
     constructor() {
         // Governor address is set on the proxy contract. There's no need to 
         // set a Governor for the implementation contract
         _setGovernor(address(0));
     }
 
->>>>>>> f71b05ce
     /***************************************
             Modifiers
     ****************************************/
