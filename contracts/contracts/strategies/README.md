# Diagrams

## Aave Strategy

### Hierarchy

![Aave Strategy Hierarchy](../../docs/AaveStrategyHierarchy.svg)

### Squashed

![Aave Strategy Squashed](../../docs/AaveStrategySquashed.svg)

### Storage

![Aave Strategy Storage](../../docs/AaveStrategyStorage.svg)

## Compound Strategy

### Hierarchy

![Compound Strategy Hierarchy](../../docs/CompStrategyHierarchy.svg)

### Squashed

![Compound Strategy Squashed](../../docs/CompStrategySquashed.svg)

### Storage

![Compound Strategy Storage](../../docs/CompStrategyStorage.svg)

<<<<<<< HEAD
=======
## Convex ETH Metapool Strategy

### Hierarchy

![Convex ETH Metapool Strategy Hierarchy](../../docs/ConvexEthMetaStrategyHierarchy.svg)

### Squashed

![Convex ETH Metapool Strategy Squashed](../../docs/ConvexEthMetaStrategySquashed.svg)

### Storage

![Convex ETH Metapool Strategy Storage](../../docs/ConvexEthMetaStrategyStorage.svg)

>>>>>>> 5f786ec6
## Flux Strategy

### Hierarchy

![Flux Strategy Hierarchy](../../docs/FluxStrategyHierarchy.svg)

### Squashed

![Flux Strategy Squashed](../../docs/FluxStrategySquashed.svg)

### Storage

![Flux Strategy Storage](../../docs/FluxStrategyStorage.svg)

## Frax ETH Strategy

### Hierarchy

![Frax ETH Strategy Hierarchy](../../docs/FraxETHStrategyHierarchy.svg)

### Squashed

![Frax ETH Strategy Squashed](../../docs/FraxETHStrategySquashed.svg)

<!-- ### Storage

![Frax ETH Strategy Storage](../../docs/FraxETHStrategyStorage.svg) -->

## Generalized ERC-4626 Strategy

### Hierarchy

![Generalized ERC-4626 Strategy Hierarchy](../../docs/Generalized4626StrategyHierarchy.svg)

### Squashed

![Generalized ERC-4626 Strategy Squashed](../../docs/Generalized4626StrategySquashed.svg)

### Storage

![Generalized ERC-4626 Strategy Storage](../../docs/Generalized4626StrategyStorage.svg)

## Morpho Aave Strategy

### Hierarchy

![Morpho Aave Strategy Hierarchy](../../docs/MorphoAaveStrategyHierarchy.svg)

### Squashed

![Morpho Aave Strategy Squashed](../../docs/MorphoAaveStrategySquashed.svg)

### Storage

![Morpho Aave Strategy Storage](../../docs/MorphoAaveStrategyStorage.svg)

## Morpho Compound Strategy

### Hierarchy

![Morpho Compound Strategy Hierarchy](../../docs/MorphoCompStrategyHierarchy.svg)

### Squashed

![Morpho Compound Strategy Squashed](../../docs/MorphoCompStrategySquashed.svg)

### Storage

![Morpho Compound Strategy Storage](../../docs/MorphoCompStrategyStorage.svg)<|MERGE_RESOLUTION|>--- conflicted
+++ resolved
@@ -28,8 +28,6 @@
 
 ![Compound Strategy Storage](../../docs/CompStrategyStorage.svg)
 
-<<<<<<< HEAD
-=======
 ## Convex ETH Metapool Strategy
 
 ### Hierarchy
@@ -44,7 +42,6 @@
 
 ![Convex ETH Metapool Strategy Storage](../../docs/ConvexEthMetaStrategyStorage.svg)
 
->>>>>>> 5f786ec6
 ## Flux Strategy
 
 ### Hierarchy
