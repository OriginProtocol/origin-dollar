pragma solidity 0.5.11;

/**
 * @title OUSD Aave Strategy
 * @notice Investment strategy for investing stablecoins via Aave
 * @author Origin Protocol Inc
 */
import "./IAave.sol";
import {
    IERC20,
    InitializableAbstractStrategy
} from "../utils/InitializableAbstractStrategy.sol";

contract AaveStrategy is InitializableAbstractStrategy {
    uint16 constant referralCode = 92;

    /**
     * @dev Deposit asset into Aave
     * @param _asset Address of asset to deposit
     * @param _amount Amount of asset to deposit
     * @return amountDeposited Amount of asset that was deposited
     */
<<<<<<< HEAD
    function deposit(address _asset, uint256 _amount)
        external
        onlyVault
        nonReentrant
        returns (uint256 amountDeposited)
    {
=======
    function deposit(address _asset, uint256 _amount) external onlyVault {
>>>>>>> 90c945d0
        require(_amount > 0, "Must deposit something");

        IAaveAToken aToken = _getATokenFor(_asset);

        _getLendingPool().deposit(_asset, _amount, referralCode);

        emit Deposit(_asset, address(aToken), _amount);
    }

    /**
     * @dev Withdraw asset from Aave
     * @param _recipient Address to receive withdrawn asset
     * @param _asset Address of asset to withdraw
     * @param _amount Amount of asset to withdraw
     * @return amountWithdrawn Amount of asset that was withdrawn
     */
    function withdraw(
        address _recipient,
        address _asset,
        uint256 _amount
<<<<<<< HEAD
    ) external onlyVault nonReentrant returns (uint256 amountWithdrawn) {
=======
    ) external onlyVault {
>>>>>>> 90c945d0
        require(_amount > 0, "Must withdraw something");
        require(_recipient != address(0), "Must specify recipient");

        IAaveAToken aToken = _getATokenFor(_asset);

        aToken.redeem(_amount);
        IERC20(_asset).safeTransfer(_recipient, _amount);

        emit Withdrawal(_asset, address(aToken), _amount);
    }

    /**
     * @dev Remove all assets from platform and send them to Vault contract.
     */
    function liquidate() external onlyVaultOrGovernor nonReentrant {
        for (uint256 i = 0; i < assetsMapped.length; i++) {
            // Redeem entire balance of aToken
            IAaveAToken aToken = _getATokenFor(assetsMapped[i]);
            uint256 balance = aToken.balanceOf(address(this));
            if (balance > 0) {
                aToken.redeem(balance);
                // Transfer entire balance to Vault
                IERC20 asset = IERC20(assetsMapped[i]);
                asset.safeTransfer(
                    vaultAddress,
                    asset.balanceOf(address(this))
                );
            }
        }
    }

    /**
     * @dev Get the total asset value held in the platform
     * @param _asset      Address of the asset
     * @return balance    Total value of the asset in the platform
     */
    function checkBalance(address _asset)
        external
        view
        returns (uint256 balance)
    {
        // Balance is always with token aToken decimals
        IAaveAToken aToken = _getATokenFor(_asset);
        balance = aToken.balanceOf(address(this));
    }

    /**
     * @dev Retuns bool indicating whether asset is supported by strategy
     * @param _asset Address of the asset
     */
    function supportsAsset(address _asset) external view returns (bool) {
        return assetToPToken[_asset] != address(0);
    }

    /**
     * @dev Approve the spending of all assets by their corresponding aToken,
     *      if for some reason is it necessary.
     */
    function safeApproveAllTokens() external onlyGovernor nonReentrant {
        uint256 assetCount = assetsMapped.length;
        address lendingPoolVault = _getLendingPoolCore();
        // approve the pool to spend the bAsset
        for (uint256 i = 0; i < assetCount; i++) {
            address asset = assetsMapped[i];
            // Safe approval
            IERC20(asset).safeApprove(lendingPoolVault, 0);
            IERC20(asset).safeApprove(lendingPoolVault, uint256(-1));
        }
    }

    /**
     * @dev Internal method to respond to the addition of new asset / aTokens
     *      We need to approve the aToken and give it permission to spend the asset
     * @param _asset Address of the asset to approve
     * @param _aToken This aToken has the approval approval
     */
    function _abstractSetPToken(address _asset, address _aToken) internal {
        address lendingPoolVault = _getLendingPoolCore();
        IERC20(_asset).safeApprove(lendingPoolVault, 0);
        IERC20(_asset).safeApprove(lendingPoolVault, uint256(-1));
    }

    /**
     * @dev Get the aToken wrapped in the ICERC20 interface for this asset.
     *      Fails if the pToken doesn't exist in our mappings.
     * @param _asset Address of the asset
     * @return Corresponding aToken to this asset
     */
    function _getATokenFor(address _asset) internal view returns (IAaveAToken) {
        address aToken = assetToPToken[_asset];
        require(aToken != address(0), "aToken does not exist");
        return IAaveAToken(aToken);
    }

    /**
     * @dev Get the current address of the Aave lending pool, which is the gateway to
     *      depositing.
     * @return Current lending pool implementation
     */
    function _getLendingPool() internal view returns (IAaveLendingPool) {
        address lendingPool = ILendingPoolAddressesProvider(platformAddress)
            .getLendingPool();
        require(lendingPool != address(0), "Lending pool does not exist");
        return IAaveLendingPool(lendingPool);
    }

    /**
     * @dev Get the current address of the Aave lending pool core, which stores all the
     *      reserve tokens in its vault.
     * @return Current lending pool core address
     */
    function _getLendingPoolCore() internal view returns (address payable) {
        address payable lendingPoolCore = ILendingPoolAddressesProvider(
            platformAddress
        )
            .getLendingPoolCore();
        require(
            lendingPoolCore != address(uint160(address(0))),
            "Lending pool core does not exist"
        );
        return lendingPoolCore;
    }

    function _min(uint256 x, uint256 y) internal pure returns (uint256) {
        return x > y ? y : x;
    }
}<|MERGE_RESOLUTION|>--- conflicted
+++ resolved
@@ -20,16 +20,11 @@
      * @param _amount Amount of asset to deposit
      * @return amountDeposited Amount of asset that was deposited
      */
-<<<<<<< HEAD
     function deposit(address _asset, uint256 _amount)
         external
         onlyVault
         nonReentrant
-        returns (uint256 amountDeposited)
     {
-=======
-    function deposit(address _asset, uint256 _amount) external onlyVault {
->>>>>>> 90c945d0
         require(_amount > 0, "Must deposit something");
 
         IAaveAToken aToken = _getATokenFor(_asset);
@@ -50,11 +45,7 @@
         address _recipient,
         address _asset,
         uint256 _amount
-<<<<<<< HEAD
-    ) external onlyVault nonReentrant returns (uint256 amountWithdrawn) {
-=======
-    ) external onlyVault {
->>>>>>> 90c945d0
+    ) external onlyVault nonReentrant {
         require(_amount > 0, "Must withdraw something");
         require(_recipient != address(0), "Must specify recipient");
 
