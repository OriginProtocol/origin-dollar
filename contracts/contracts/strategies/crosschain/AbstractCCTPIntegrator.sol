--- conflicted
+++ resolved
@@ -121,11 +121,9 @@
         _setFeePremiumBps(_feePremiumBps);
     }
 
-<<<<<<< HEAD
     /***************************************
                     Settings
     ****************************************/
-=======
     function setOperator(address _operator) external onlyGovernor {
         _setOperator(_operator);
     }
@@ -133,7 +131,6 @@
         operator = _operator;
         emit OperatorChanged(_operator);
     }
->>>>>>> e34706a4
 
     function setMinFinalityThreshold(uint32 _minFinalityThreshold)
         external
@@ -261,73 +258,10 @@
         );
     }
 
-<<<<<<< HEAD
-    function relay(bytes memory message, bytes memory attestation) external {
-=======
-    function isTransferPending() public view returns (bool) {
-        uint64 nonce = lastTransferNonce;
-        return nonce > 0 && !nonceProcessed[nonce];
-    }
-
-    function isNonceProcessed(uint64 nonce) public view returns (bool) {
-        return nonceProcessed[nonce];
-    }
-
-    function _markNonceAsProcessed(uint64 nonce) internal {
-        uint64 lastNonce = lastTransferNonce;
-
-        // Can only mark latest nonce as processed
-        require(nonce >= lastNonce, "Nonce too low");
-        // Can only mark nonce as processed once
-        require(!nonceProcessed[nonce], "Nonce already processed");
-
-        nonceProcessed[nonce] = true;
-
-        if (nonce != lastNonce) {
-            // Update last known nonce
-            lastTransferNonce = nonce;
-        }
-    }
-
-    function _getNextNonce() internal returns (uint64) {
-        uint64 nonce = lastTransferNonce;
-
-        require(
-            nonce == 0 || nonceProcessed[nonce],
-            "Pending deposit or withdrawal"
-        );
-
-        nonce = nonce + 1;
-        lastTransferNonce = nonce;
-
-        return nonce;
-    }
-
-    function _decodeMessageHeader(bytes memory message)
-        internal
-        pure
-        returns (
-            uint32 version,
-            uint32 sourceDomainID,
-            address sender,
-            address recipient,
-            bytes memory messageBody
-        )
-    {
-        version = message.extractUint32(VERSION_INDEX);
-        sourceDomainID = message.extractUint32(SOURCE_DOMAIN_INDEX);
-        // Address of MessageTransmitterV2 caller on source domain
-        sender = message.extractAddress(SENDER_INDEX);
-        // Address to handle message body on destination domain
-        recipient = message.extractAddress(RECIPIENT_INDEX);
-        messageBody = message.extractSlice(MESSAGE_BODY_INDEX, message.length);
-    }
-
     function relay(bytes memory message, bytes memory attestation)
         external
         onlyOperator
     {
->>>>>>> e34706a4
         (
             uint32 version,
             uint32 sourceDomainID,
