--- conflicted
+++ resolved
@@ -3,9 +3,6 @@
 
 /**
  * @title Curve Pool Strategy
-<<<<<<< HEAD
- * @notice Investment strategy for investing stablecoins via a Curve pool. eg 3Pool
-=======
  * @notice Investment strategy for investing in a Curve pool. eg 3Pool
  * @dev This strategy can NOT be set as the Vault's default strategy for an asset.
  * This is because deposits and withdraws can be sandwich attacked if not protected
@@ -18,7 +15,6 @@
  * that can hijack execution. For example, the Curve ETH/stETH pool is vulnerable to
  * read-only reentry.
  * https://x.com/danielvf/status/1657019677544001536
->>>>>>> e4801abb
  * @author Origin Protocol Inc
  */
 import { SafeERC20 } from "@openzeppelin/contracts/token/ERC20/utils/SafeERC20.sol";
@@ -34,18 +30,12 @@
     using SafeERC20 for IERC20;
 
     uint256 public constant MAX_SLIPPAGE = 1e16; // 1%, same as the Curve UI
-<<<<<<< HEAD
-    /// @notice number of assets in base Curve pool. eg 3 for the 3Pool
-    uint256 public immutable CURVE_BASE_ASSETS;
-    address public immutable CURVE_POOL;
-=======
     /// @notice number of assets in the Curve pool. eg 3 for the 3Pool
     uint256 public immutable CURVE_POOL_ASSETS_COUNT;
     /// @notice Address of the Curve pool contract
     address public immutable CURVE_POOL;
     /// @notice Address of the Curve pool's liquidity provider (LP) token.
     /// This can be different to the Curve pool. For exmaple, 3Pool's 3Crv LP token.
->>>>>>> e4801abb
     address public immutable CURVE_LP_TOKEN;
 
     // Only supporting up to 3 coins for now.
@@ -64,11 +54,7 @@
     int256[49] private __reserved;
 
     struct CurveConfig {
-<<<<<<< HEAD
-        uint256 curveBaseAssets;
-=======
         uint256 curvePoolAssetsCount;
->>>>>>> e4801abb
         address curvePool;
         address curveLpToken;
     }
@@ -76,31 +62,17 @@
     constructor(CurveConfig memory _curveConfig) {
         // Only support Curve pools with 2 or 3 coins for now.
         require(
-<<<<<<< HEAD
-            _curveConfig.curveBaseAssets == 2 ||
-                _curveConfig.curveBaseAssets == 3,
-=======
             _curveConfig.curvePoolAssetsCount == 2 ||
                 _curveConfig.curvePoolAssetsCount == 3,
->>>>>>> e4801abb
             "Invalid Curve base assets"
         );
         require(_curveConfig.curvePool != address(0), "Invalid Curve pool");
         require(
-<<<<<<< HEAD
-            _curveConfig.curveLpToken != address(0) ||
-                Helpers.getDecimals(_curveConfig.curveLpToken) == 18,
-            "Invalid Curve LP token"
-        );
-
-        CURVE_BASE_ASSETS = _curveConfig.curveBaseAssets;
-=======
             Helpers.getDecimals(_curveConfig.curveLpToken) == 18,
             "Invalid Curve LP token"
         );
 
         CURVE_POOL_ASSETS_COUNT = _curveConfig.curvePoolAssetsCount;
->>>>>>> e4801abb
         CURVE_POOL = _curveConfig.curvePool;
         CURVE_LP_TOKEN = _curveConfig.curveLpToken;
 
@@ -113,29 +85,16 @@
         decimals1 = Helpers.getDecimals(asset1);
 
         // Only get the address of the third coin (index 2) if a three coin pool
-<<<<<<< HEAD
-        address asset2 = _curveConfig.curveBaseAssets == 3
-            ? ICurvePool(_curveConfig.curvePool).coins(2)
-            : address(0);
-        coin2 = asset2;
-        decimals2 = _curveConfig.curveBaseAssets == 3
-=======
         address asset2 = _curveConfig.curvePoolAssetsCount == 3
             ? ICurvePool(_curveConfig.curvePool).coins(2)
             : address(0);
         coin2 = asset2;
         decimals2 = _curveConfig.curvePoolAssetsCount == 3
->>>>>>> e4801abb
             ? Helpers.getDecimals(asset2)
             : 0;
     }
 
     /**
-<<<<<<< HEAD
-     * @notice Deposit an vault asset into the Curve pool.
-     * @dev This assumes the vault has already transferred the asset to this strategy contract.
-     * @dev An invalid asset will fail in _getCoinIndex with "Unsupported asset".
-=======
      * @notice Deposit a vault asset into the Curve pool.
      * This assumes the vault has already transferred the asset to this strategy contract.
      *
@@ -143,7 +102,6 @@
      * calls `depositToStrategy` on the `Vault`.
      *
      * @dev An invalid `_asset` will fail in `_getCoinIndex` with "Unsupported asset".
->>>>>>> e4801abb
      * @param _asset Address of asset to deposit
      * @param _amount Amount of asset to deposit
      */
@@ -157,11 +115,7 @@
         emit Deposit(_asset, CURVE_POOL, _amount);
 
         // Curve requires passing deposit amounts for all assets
-<<<<<<< HEAD
-        uint256[] memory _amounts = new uint256[](CURVE_BASE_ASSETS);
-=======
         uint256[] memory _amounts = new uint256[](CURVE_POOL_ASSETS_COUNT);
->>>>>>> e4801abb
         uint256 poolCoinIndex = _getCoinIndex(_asset);
         // Set the amount on the asset we want to deposit
         _amounts[poolCoinIndex] = _amount;
@@ -189,50 +143,26 @@
      * @notice Deposit the entire balance of the Curve pool assets in this strategy contract.
      */
     function depositAll() external override onlyVault nonReentrant {
-<<<<<<< HEAD
-        uint256[] memory _amounts = new uint256[](CURVE_BASE_ASSETS);
-        uint256 depositValue = 0;
-        uint256 curveVirtualPrice = ICurvePool(CURVE_POOL).get_virtual_price();
-
-        // For each of the Curve pool's assets
-        for (uint256 i = 0; i < CURVE_BASE_ASSETS; ++i) {
-=======
         uint256[] memory _amounts = new uint256[](CURVE_POOL_ASSETS_COUNT);
         uint256 totalScaledAmount = 0;
 
         // For each of the Curve pool's assets
         for (uint256 i = 0; i < CURVE_POOL_ASSETS_COUNT; ++i) {
->>>>>>> e4801abb
             address assetAddress = _getAsset(i);
             uint256 balance = IERC20(assetAddress).balanceOf(address(this));
             if (balance > 0) {
                 // Set the amount on the asset we want to deposit
                 _amounts[i] = balance;
-<<<<<<< HEAD
-                // Get value of deposit in Curve LP tokens to later determine
-                // the minMintAmount argument for add_liquidity
-                depositValue =
-                    depositValue +
-                    balance
-                        .scaleBy(18, _getAssetDecimals(assetAddress))
-                        .divPrecisely(curveVirtualPrice);
-=======
                 // Scale the asset amount up to 18 decimals and add to the token deposit amount
                 totalScaledAmount += balance.scaleBy(
                     18,
                     _getAssetDecimals(assetAddress)
                 );
->>>>>>> e4801abb
 
                 emit Deposit(assetAddress, CURVE_POOL, balance);
             }
         }
 
-<<<<<<< HEAD
-        uint256 minMintAmount = depositValue.mulTruncate(
-            uint256(1e18) - MAX_SLIPPAGE
-        );
-=======
         // Get the Curve pool's virtual price
         uint256 curveVirtualPrice = ICurvePool(CURVE_POOL).get_virtual_price();
 
@@ -241,7 +171,6 @@
         uint256 minMintAmount = totalScaledAmount
             .mulTruncate(uint256(1e18) - MAX_SLIPPAGE)
             .divPrecisely(curveVirtualPrice);
->>>>>>> e4801abb
 
         // Do the deposit to the Curve pool using a Curve library that
         // abstracts the number of coins in the Curve pool.
@@ -265,17 +194,12 @@
     function _lpWithdrawAll() internal virtual;
 
     /**
-<<<<<<< HEAD
-     * @notice Withdraw an single asset from the Curve pool.
-     * @dev An invalid asset will fail in _getCoinIndex with "Unsupported asset".
-=======
      * @notice Withdraw a single asset from the Curve pool.
      *
      * `withdraw` must be protected by the `VaultValueChecker` when the `Strategist` or `Governor`
      * calls `withdrawFromStrategy` on the `Vault`.
      *
      * @dev An invalid `_asset` will fail in `_getCoinIndex` with "Unsupported asset".
->>>>>>> e4801abb
      * @param _recipient Address to receive withdrawn asset
      * @param _asset Address of asset to withdraw
      * @param _amount Amount of asset to withdraw
@@ -296,14 +220,10 @@
         // This also validates the asset is supported by the strategy
         uint256 coinIndex = _getCoinIndex(_asset);
 
-<<<<<<< HEAD
-        // Calculate the amount of LP tokens required to withdraw the asset
-=======
         // Calculate the amount of Curve LP tokens required to withdraw the asset.
         // Depending on the implementation, this may be a little more than
         // what's required which will leave a small amount of Curve LP tokens
         // in this strategy contract. This will be picked up on the next deposit or withdraw.
->>>>>>> e4801abb
         uint256 maxCurveLpTokens = CurveThreeCoinLib.calcWithdrawLpAmount(
             CURVE_POOL,
             coinIndex,
@@ -328,24 +248,17 @@
 
     /**
      * @notice Remove all assets from the Curve pool and send them to Vault contract.
-<<<<<<< HEAD
-=======
      * @dev This must be protected by the `VaultValueChecker` when the `Strategist` or `Governor`
      * calls `withdrawAllFromStrategy` or `withdrawAllFromStrategies` on the `Vault`.
->>>>>>> e4801abb
      * This will include all assets in the Curve pool.
      */
     function withdrawAll() external override onlyVaultOrGovernor nonReentrant {
         _lpWithdrawAll();
 
         // Withdraws are proportional to assets held by Curve pool
-<<<<<<< HEAD
-        uint256[] memory minWithdrawAmounts = new uint256[](CURVE_BASE_ASSETS);
-=======
         uint256[] memory minWithdrawAmounts = new uint256[](
             CURVE_POOL_ASSETS_COUNT
         );
->>>>>>> e4801abb
 
         // Remove liquidity
         CurveThreeCoinLib.remove_liquidity(
@@ -357,11 +270,7 @@
         // Transfer each asset out of the strategy to the Vault.
         // Note that Curve will provide all of the assets in the pool even if
         // we have not set PToken addresses for all of them in this strategy
-<<<<<<< HEAD
-        for (uint256 i = 0; i < CURVE_BASE_ASSETS; ++i) {
-=======
         for (uint256 i = 0; i < CURVE_POOL_ASSETS_COUNT; ++i) {
->>>>>>> e4801abb
             IERC20 asset = IERC20(_getAsset(i));
             uint256 balance = asset.balanceOf(address(this));
             if (balance > 0) {
@@ -373,15 +282,10 @@
     }
 
     /**
-<<<<<<< HEAD
-     * @notice Get the total asset value held in the platform.
-     * @dev An invalid asset will fail in _getAssetDecimals with "Unsupported asset"
-=======
      * @notice Get the asset's share of value held in this strategy. This is the total value
      * of the stategy's Curve LP tokens divided by the number of Curve pool assets.
      * The average is taken prevent the asset balances being manipulated by tilting the Curve pool.
      * @dev An invalid `_asset` will fail in `_getAssetDecimals` with "Unsupported asset"
->>>>>>> e4801abb
      * @param _asset      Address of the asset
      * @return balance    Total value of the asset in the platform
      */
@@ -398,18 +302,6 @@
         uint256 totalLpTokens = IERC20(CURVE_LP_TOKEN).balanceOf(address(this));
 
         if (totalLpTokens > 0) {
-<<<<<<< HEAD
-            uint256 value = (totalLpTokens *
-                ICurvePool(CURVE_POOL).get_virtual_price()) / 1e18;
-            balance =
-                value.scaleBy(_getAssetDecimals(_asset), 18) /
-                CURVE_BASE_ASSETS;
-        }
-    }
-
-    /**
-     * @notice Approve the spending of all assets by their corresponding pool tokens,
-=======
             // Convert the Curve LP tokens controlled by this strategy to a value in USD or ETH
             uint256 value = (totalLpTokens *
                 ICurvePool(CURVE_POOL).get_virtual_price()) / 1e18;
@@ -428,7 +320,6 @@
 
     /**
      * @dev Approve the spending of all assets by their corresponding pool tokens,
->>>>>>> e4801abb
      *      if for some reason is it necessary.
      */
     function safeApproveAllTokens()
@@ -439,11 +330,7 @@
     {
         _approveBase();
         // Approve each of the strategy's assets
-<<<<<<< HEAD
-        for (uint256 i = 0; i < CURVE_BASE_ASSETS; ++i) {
-=======
         for (uint256 i = 0; i < CURVE_POOL_ASSETS_COUNT; ++i) {
->>>>>>> e4801abb
             _approveAsset(_getAsset(i));
         }
     }
@@ -459,17 +346,12 @@
     function _approveAsset(address _asset) internal {
         IERC20 asset = IERC20(_asset);
         // Approve the Curve pool, eg 3Pool, to transfer an asset (required for adding liquidity)
-<<<<<<< HEAD
-        asset.safeApprove(CURVE_POOL, 0);
-        asset.safeApprove(CURVE_POOL, type(uint256).max);
-=======
         // Need to handle USDT so have to set to zero first
 
         // slither-disable-next-line unused-return
         asset.approve(CURVE_POOL, 0);
         // slither-disable-next-line unused-return
         asset.approve(CURVE_POOL, type(uint256).max);
->>>>>>> e4801abb
     }
 
     function _approveBase() internal virtual;
@@ -481,10 +363,7 @@
     /**
      * @dev Get the Curve pool index of the asset.
      * This is reading from immutable variables to avoid costly storage reads.
-<<<<<<< HEAD
-=======
      * Revert if the `_asset` is not supported by the Curve pool.
->>>>>>> e4801abb
      */
     function _getCoinIndex(address _asset)
         internal
@@ -498,7 +377,6 @@
             return 1;
         } else if (_asset == coin2) {
             return 2;
-<<<<<<< HEAD
         }
         revert("Unsupported asset");
     }
@@ -506,6 +384,7 @@
     /**
      * @dev Get the number of decimals of the asset token.
      * This is reading from immutable variables to avoid costly storage reads.
+     * Revert if the `_asset` is not supported by the Curve pool.
      */
     function _getAssetDecimals(address _asset)
         internal
@@ -527,9 +406,10 @@
     }
 
     /**
-     * @dev Get the asset token address for a given Curve pool index.
-     * @param _coinIndex Curve pool index
+     * @dev Get the token address for a given index value in a Curve pool.
+     * @param _coinIndex Index value of the coin in the Curve pool
      * This is reading from immutable variables to avoid costly storage reads.
+     * Revert if the `_coinIndex` is not supported by the Curve pool.
      */
     function _getAsset(uint256 _coinIndex)
         internal
@@ -543,54 +423,6 @@
         } else if (_coinIndex == 2) {
             return coin2;
         }
-=======
-        }
-        revert("Unsupported asset");
-    }
-
-    /**
-     * @dev Get the number of decimals of the asset token.
-     * This is reading from immutable variables to avoid costly storage reads.
-     * Revert if the `_asset` is not supported by the Curve pool.
-     */
-    function _getAssetDecimals(address _asset)
-        internal
-        view
-        returns (uint256 decimals)
-    {
-        // This check is needed for Curve pools with only two assets as
-        // coin2, the third coin, will be address(0)
-        require(_asset != address(0), "Invalid asset");
-
-        if (_asset == coin0) {
-            return decimals0;
-        } else if (_asset == coin1) {
-            return decimals1;
-        } else if (_asset == coin2) {
-            return decimals2;
-        }
-        revert("Unsupported asset");
-    }
-
-    /**
-     * @dev Get the token address for a given index value in a Curve pool.
-     * @param _coinIndex Index value of the coin in the Curve pool
-     * This is reading from immutable variables to avoid costly storage reads.
-     * Revert if the `_coinIndex` is not supported by the Curve pool.
-     */
-    function _getAsset(uint256 _coinIndex)
-        internal
-        view
-        returns (address asset)
-    {
-        if (_coinIndex == 0) {
-            return coin0;
-        } else if (_coinIndex == 1) {
-            return coin1;
-        } else if (_coinIndex == 2) {
-            return coin2;
-        }
->>>>>>> e4801abb
         revert("Invalid coin index");
     }
 
@@ -603,11 +435,7 @@
      * @param _vaultAsset Address of the vault asset
      */
     function supportsAsset(address _vaultAsset)
-<<<<<<< HEAD
-        external
-=======
         public
->>>>>>> e4801abb
         view
         override
         returns (bool result)
