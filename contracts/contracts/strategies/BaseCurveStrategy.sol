--- conflicted
+++ resolved
@@ -326,22 +326,12 @@
         }
     }
 
-<<<<<<< HEAD
     /***************************************
                     Approvals
     ****************************************/
-=======
-    /**
-     * @dev Retuns bool indicating whether asset is supported by strategy
-     * @param _asset Address of the asset
-     */
-    function supportsAsset(address _asset) public view override returns (bool) {
-        return assetToPToken[_asset] != address(0);
-    }
->>>>>>> c9924756
-
-    /**
-     * @notice Approve the spending of all assets by their corresponding pool tokens,
+
+    /**
+     * @dev Approve the spending of all assets by their corresponding pool tokens,
      *      if for some reason is it necessary.
      */
     function safeApproveAllTokens()
@@ -459,7 +449,7 @@
     ****************************************/
 
     /**
-     * @notice Retuns bool indicating whether vault asset is supported by the strategy
+     * @notice Returns bool indicating whether vault asset is supported by the strategy
      * @param _vaultAsset Address of the vault asset
      */
     function supportsAsset(address _vaultAsset)
