--- conflicted
+++ resolved
@@ -333,7 +333,7 @@
     ****************************************/
 
     /**
-     * @dev Approve the spending of all assets by their corresponding pool tokens,
+     * @notice Approve the spending of all assets by their corresponding pool tokens,
      *      if for some reason is it necessary.
      */
     function safeApproveAllTokens()
@@ -430,11 +430,7 @@
      * Revert if the `_coinIndex` is not supported by the Curve pool.
      * @param _coinIndex Index value of the coin in the Curve pool.
      * Can be checked using Curve's `coins` getter method.
-<<<<<<< HEAD
-     * @param poolAsset the addres of the coin in the Curve pool.
-=======
      * @param poolAsset the address of the coin in the Curve pool.
->>>>>>> bea4b2f2
      */
     function _getAsset(uint256 _coinIndex)
         internal
