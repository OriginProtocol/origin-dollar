pragma solidity 0.5.11;

/**
 * @title OUSD MixOracle Contract
 * @notice The MixOracle pulls exchange rate from multiple oracles and returns
 *         min and max values.
 * @author Origin Protocol Inc
 */
import { IPriceOracle } from "../interfaces/IPriceOracle.sol";
import { IEthUsdOracle } from "../interfaces/IEthUsdOracle.sol";
import { IMinMaxOracle } from "../interfaces/IMinMaxOracle.sol";
import { Governable } from "../governance/Governable.sol";

<<<<<<< HEAD
contract MixOracle is IMinMaxOracle, InitializableGovernable {
    event DriftsUpdated(uint256 _minDrift, uint256 _maxDrift);
    event EthUsdOracleRegistered(address _oracle);
    event EthUsdOracleDeregistered(address _oracle);
    event TokenOracleRegistered(
        string symbol,
        address[] ethOracles,
        address[] usdOracles
    );

=======
contract MixOracle is IMinMaxOracle, Governable {
>>>>>>> 2aa86f99
    address[] public ethUsdOracles;

    struct MixConfig {
        address[] usdOracles;
        address[] ethOracles;
    }

    mapping(bytes32 => MixConfig) configs;

    uint256 constant MAX_INT = 2**256 - 1;
    uint256 public maxDrift;
    uint256 public minDrift;

    constructor(uint256 _maxDrift, uint256 _minDrift) public {
        maxDrift = _maxDrift;
        minDrift = _minDrift;
        emit DriftsUpdated(_minDrift, _maxDrift);
    }

    function setMinMaxDrift(uint256 _minDrift, uint256 _maxDrift)
        public
        onlyGovernor
    {
        minDrift = _minDrift;
        maxDrift = _maxDrift;
        emit DriftsUpdated(_minDrift, _maxDrift);
    }

    /**
     * @notice Adds an oracle to the list of oracles to pull data from.
     * @param oracle Address of an oracle that implements the IEthUsdOracle interface.
     **/
    function registerEthUsdOracle(address oracle) public onlyGovernor {
        for (uint256 i = 0; i < ethUsdOracles.length; i++) {
            require(ethUsdOracles[i] != oracle, "Oracle already registered.");
        }
        ethUsdOracles.push(oracle);
        emit EthUsdOracleRegistered(oracle);
    }

    /**
     * @notice Removes an oracle to the list of oracles to pull data from.
     * @param oracle Address of an oracle that implements the IEthUsdOracle interface.
     **/
    function unregisterEthUsdOracle(address oracle) public onlyGovernor {
        for (uint256 i = 0; i < ethUsdOracles.length; i++) {
            if (ethUsdOracles[i] == oracle) {
                // swap with the last element of the array, and then delete last element (could be itself)
                ethUsdOracles[i] = ethUsdOracles[ethUsdOracles.length - 1];
                delete ethUsdOracles[ethUsdOracles.length - 1];
<<<<<<< HEAD
                ethUsdOracles.length--;
                emit EthUsdOracleDeregistered(oracle);
=======
                ethUsdOracles.pop();
>>>>>>> 2aa86f99
                return;
            }
        }
        revert("Oracle not found");
    }

    /**
     * @notice Adds an oracle to the list of oracles to pull data from.
     * @param ethOracles Addresses of oracles that implements the IEthUsdOracle interface and answers for this asset
     * @param usdOracles Addresses of oracles that implements the IPriceOracle interface and answers for this asset
     **/
    function registerTokenOracles(
        string calldata symbol,
        address[] calldata ethOracles,
        address[] calldata usdOracles
    ) external onlyGovernor {
        MixConfig storage config = configs[keccak256(abi.encodePacked(symbol))];
        config.ethOracles = ethOracles;
        config.usdOracles = usdOracles;
    }

    /**
     * @notice Returns the min price of an asset in USD.
     * @return symbol Asset symbol. Example: "DAI"
     * @return price Min price from all the oracles, in USD with 8 decimal digits.
     **/
    function priceMin(string calldata symbol) external returns (uint256 price) {
        MixConfig storage config = configs[keccak256(abi.encodePacked(symbol))];
        uint256 ep;
        uint256 p; //holder variables
        price = MAX_INT;
        if (config.ethOracles.length > 0) {
            ep = MAX_INT;
            for (uint256 i = 0; i < config.ethOracles.length; i++) {
                p = IEthUsdOracle(config.ethOracles[i]).tokEthPrice(symbol);
                if (ep > p) {
                    ep = p;
                }
            }
            price = ep;
            ep = MAX_INT;
            for (uint256 i = 0; i < ethUsdOracles.length; i++) {
                p = IEthUsdOracle(ethUsdOracles[i]).ethUsdPrice();
                if (ep > p) {
                    ep = p;
                }
            }
            if (price != MAX_INT && ep != MAX_INT) {
                // tokEthPrice has precision of 8 which ethUsdPrice has precision of 6
                // we want precision of 8
                price = (price * ep) / 1e6;
            }
        }

        if (config.usdOracles.length > 0) {
            for (uint256 i = 0; i < config.usdOracles.length; i++) {
                // upscale by 2 since price oracles are precision 6
                p = IPriceOracle(config.usdOracles[i]).price(symbol) * 1e2;
                if (price > p) {
                    price = p;
                }
            }
        }
        require(price <= maxDrift, "Price exceeds maxDrift");
        require(price >= minDrift, "Price below minDrift");
        require(
            price != MAX_INT,
            "None of our oracles returned a valid min price!"
        );
    }

    /**
     * @notice Returns max price of an asset in USD.
     * @return symbol Asset symbol. Example: "DAI"
     * @return price Max price from all the oracles, in USD with 8 decimal digits.
     **/
    function priceMax(string calldata symbol) external returns (uint256 price) {
        MixConfig storage config = configs[keccak256(abi.encodePacked(symbol))];
        uint256 ep;
        uint256 p; //holder variables
        price = 0;
        if (config.ethOracles.length > 0) {
            ep = 0;
            for (uint256 i = 0; i < config.ethOracles.length; i++) {
                p = IEthUsdOracle(config.ethOracles[i]).tokEthPrice(symbol);
                if (ep < p) {
                    ep = p;
                }
            }
            price = ep;
            ep = 0;
            for (uint256 i = 0; i < ethUsdOracles.length; i++) {
                p = IEthUsdOracle(ethUsdOracles[i]).ethUsdPrice();
                if (ep < p) {
                    ep = p;
                }
            }
            if (price != 0 && ep != 0) {
                // tokEthPrice has precision of 8 which ethUsdPrice has precision of 6
                // we want precision of 8
                price = (price * ep) / 1e6;
            }
        }

        if (config.usdOracles.length > 0) {
            for (uint256 i = 0; i < config.usdOracles.length; i++) {
                // upscale by 2 since price oracles are precision 6
                p = IPriceOracle(config.usdOracles[i]).price(symbol) * 1e2;
                if (price < p) {
                    price = p;
                }
            }
        }

        require(price <= maxDrift, "Price exceeds maxDrift");
        require(price >= minDrift, "Price below minDrift");
        require(price != 0, "None of our oracles returned a valid max price!");
    }
}<|MERGE_RESOLUTION|>--- conflicted
+++ resolved
@@ -11,8 +11,7 @@
 import { IMinMaxOracle } from "../interfaces/IMinMaxOracle.sol";
 import { Governable } from "../governance/Governable.sol";
 
-<<<<<<< HEAD
-contract MixOracle is IMinMaxOracle, InitializableGovernable {
+contract MixOracle is IMinMaxOracle, Governable {
     event DriftsUpdated(uint256 _minDrift, uint256 _maxDrift);
     event EthUsdOracleRegistered(address _oracle);
     event EthUsdOracleDeregistered(address _oracle);
@@ -22,9 +21,6 @@
         address[] usdOracles
     );
 
-=======
-contract MixOracle is IMinMaxOracle, Governable {
->>>>>>> 2aa86f99
     address[] public ethUsdOracles;
 
     struct MixConfig {
@@ -75,12 +71,8 @@
                 // swap with the last element of the array, and then delete last element (could be itself)
                 ethUsdOracles[i] = ethUsdOracles[ethUsdOracles.length - 1];
                 delete ethUsdOracles[ethUsdOracles.length - 1];
-<<<<<<< HEAD
-                ethUsdOracles.length--;
                 emit EthUsdOracleDeregistered(oracle);
-=======
                 ethUsdOracles.pop();
->>>>>>> 2aa86f99
                 return;
             }
         }
