pragma solidity 0.5.11;

/**
 * @title OUSD Token Contract
 * @dev ERC20 compatible contract for OUSD
 * @dev Implements an elastic supply
 * @author Origin Protocol Inc
 */
import { SafeMath } from "@openzeppelin/contracts/math/SafeMath.sol";
import {
    Initializable
} from "@openzeppelin/upgrades/contracts/Initializable.sol";
import { Address } from "@openzeppelin/contracts/utils/Address.sol";

import {
    InitializableERC20Detailed
} from "../utils/InitializableERC20Detailed.sol";
import { StableMath } from "../utils/StableMath.sol";
import { Governable } from "../governance/Governable.sol";

contract OUSD is Initializable, InitializableERC20Detailed, Governable {
    using SafeMath for uint256;
    using StableMath for uint256;

    event TotalSupplyUpdated(
        uint256 totalSupply,
        uint256 rebasingCredits,
        uint256 rebasingCreditsPerToken
    );

    // MAX_SUPPLY is chosen to guarantee applied changes to _totalSupply in
    // changeSupply(_newTotalSupply) deviate from the value provided in
    // _newTotalSupply by < 1
    uint256 private constant MAX_SUPPLY = ~uint128(0); // (2^128) - 1

    uint256 private _totalSupply;
    uint256 public rebasingCredits;
    // Exchange rate between internal credits and OUSD
    uint256 public rebasingCreditsPerToken;

    mapping(address => uint256) private _creditBalances;

    // Allowances denominated in OUSD
    mapping(address => mapping(address => uint256)) private _allowances;

    address public vaultAddress = address(0);

    // Frozen address/credits are non rebasing (value is held in contracts which
    // do not receive yield unless they explicitly opt in)
    uint256 private _deprecated_nonRebasingCredits;
    uint256 public nonRebasingSupply;
    mapping(address => uint256) public nonRebasingCreditsPerToken;
    enum RebaseOptions { NotSet, OptOut, OptIn }
    mapping(address => RebaseOptions) public rebaseState;

    function initialize(
        string calldata _nameArg,
        string calldata _symbolArg,
        address _vaultAddress
    ) external onlyGovernor initializer {
        InitializableERC20Detailed._initialize(_nameArg, _symbolArg, 18);
        rebasingCreditsPerToken = 1e18;
        vaultAddress = _vaultAddress;
    }

    /**
     * @dev Verifies that the caller is the Savings Manager contract
     */
    modifier onlyVault() {
        require(vaultAddress == msg.sender, "Caller is not the Vault");
        _;
    }

    /**
     * @return The total supply of OUSD.
     */
    function totalSupply() public view returns (uint256) {
        return _totalSupply;
    }

    /**
     * @dev Gets the balance of the specified address.
     * @param _account Address to query the balance of.
     * @return A uint256 representing the _amount of base units owned by the
     *         specified address.
     */
    function balanceOf(address _account) public view returns (uint256) {
        return
            _creditBalances[_account].divPrecisely(_creditsPerToken(_account));
    }

    /**
     * @dev Gets the credits balance of the specified address.
     * @param _account The address to query the balance of.
     * @return (uint256, uint256) Credit balance and credits per token of the
     *         address
     */
    function creditsBalanceOf(address _account)
        public
        view
        returns (uint256, uint256)
    {
        return (_creditBalances[_account], _creditsPerToken(_account));
    }

    /**
     * @dev Transfer tokens to a specified address.
     * @param _to the address to transfer to.
     * @param _value the _amount to be transferred.
     * @return true on success.
     */
    function transfer(address _to, uint256 _value) public returns (bool) {
        require(_to != address(0), "Transfer to zero address");

        _executeTransfer(msg.sender, _to, _value);

        emit Transfer(msg.sender, _to, _value);

        return true;
    }

    /**
     * @dev Transfer tokens from one address to another.
     * @param _from The address you want to send tokens from.
     * @param _to The address you want to transfer to.
     * @param _value The _amount of tokens to be transferred.
     */
    function transferFrom(
        address _from,
        address _to,
        uint256 _value
    ) public returns (bool) {
        require(_to != address(0), "Transfer to zero address");

        _allowances[_from][msg.sender] = _allowances[_from][msg.sender].sub(
            _value
        );

        _executeTransfer(_from, _to, _value);

        emit Transfer(_from, _to, _value);

        return true;
    }

    /**
     * @dev Update the count of non rebasing credits in response to a transfer
     * @param _from The address you want to send tokens from.
     * @param _to The address you want to transfer to.
     * @param _value Amount of OUSD to transfer
     */
    function _executeTransfer(
        address _from,
        address _to,
        uint256 _value
    ) internal {
        bool isNonRebasingTo = _isNonRebasingAccount(_to);
        bool isNonRebasingFrom = _isNonRebasingAccount(_from);

        // Credits deducted and credited might be different due to the
        // differing creditsPerToken used by each account
        uint256 creditsCredited = _value.mulTruncate(_creditsPerToken(_to));
        uint256 creditsDeducted = _value.mulTruncate(_creditsPerToken(_from));

        _creditBalances[_from] = _creditBalances[_from].sub(
            creditsDeducted,
            "Transfer amount exceeds balance"
        );
        _creditBalances[_to] = _creditBalances[_to].add(creditsCredited);

        if (isNonRebasingTo && !isNonRebasingFrom) {
            // Transfer to non-rebasing account from rebasing account, credits
            // are removed from the non rebasing tally
            nonRebasingSupply = nonRebasingSupply.add(_value);
            // Update rebasingCredits by subtracting the deducted amount
            rebasingCredits = rebasingCredits.sub(creditsDeducted);
        } else if (!isNonRebasingTo && isNonRebasingFrom) {
            // Transfer to rebasing account from non-rebasing account
            // Decreasing non-rebasing credits by the amount that was sent
            nonRebasingSupply = nonRebasingSupply.sub(_value);
            // Update rebasingCredits by adding the credited amount
            rebasingCredits = rebasingCredits.add(creditsCredited);
        }
    }

    /**
     * @dev Function to check the _amount of tokens that an owner has allowed to a _spender.
     * @param _owner The address which owns the funds.
     * @param _spender The address which will spend the funds.
     * @return The number of tokens still available for the _spender.
     */
    function allowance(address _owner, address _spender)
        public
        view
        returns (uint256)
    {
        return _allowances[_owner][_spender];
    }

    /**
     * @dev Approve the passed address to spend the specified _amount of tokens on behalf of
     * msg.sender. This method is included for ERC20 compatibility.
     * increaseAllowance and decreaseAllowance should be used instead.
     * Changing an allowance with this method brings the risk that someone may transfer both
     * the old and the new allowance - if they are both greater than zero - if a transfer
     * transaction is mined before the later approve() call is mined.
     *
     * @param _spender The address which will spend the funds.
     * @param _value The _amount of tokens to be spent.
     */
    function approve(address _spender, uint256 _value) public returns (bool) {
        _allowances[msg.sender][_spender] = _value;
        emit Approval(msg.sender, _spender, _value);
        return true;
    }

    /**
     * @dev Increase the _amount of tokens that an owner has allowed to a _spender.
     * This method should be used instead of approve() to avoid the double approval vulnerability
     * described above.
     * @param _spender The address which will spend the funds.
     * @param _addedValue The _amount of tokens to increase the allowance by.
     */
    function increaseAllowance(address _spender, uint256 _addedValue)
        public
        returns (bool)
    {
        _allowances[msg.sender][_spender] = _allowances[msg.sender][_spender]
            .add(_addedValue);
        emit Approval(msg.sender, _spender, _allowances[msg.sender][_spender]);
        return true;
    }

    /**
     * @dev Decrease the _amount of tokens that an owner has allowed to a _spender.
     * @param _spender The address which will spend the funds.
     * @param _subtractedValue The _amount of tokens to decrease the allowance by.
     */
    function decreaseAllowance(address _spender, uint256 _subtractedValue)
        public
        returns (bool)
    {
        uint256 oldValue = _allowances[msg.sender][_spender];
        if (_subtractedValue >= oldValue) {
            _allowances[msg.sender][_spender] = 0;
        } else {
            _allowances[msg.sender][_spender] = oldValue.sub(_subtractedValue);
        }
        emit Approval(msg.sender, _spender, _allowances[msg.sender][_spender]);
        return true;
    }

    /**
     * @dev Mints new tokens, increasing totalSupply.
     */
    function mint(address _account, uint256 _amount) external onlyVault {
        return _mint(_account, _amount);
    }

    /**
     * @dev Creates `_amount` tokens and assigns them to `_account`, increasing
     * the total supply.
     *
     * Emits a {Transfer} event with `from` set to the zero address.
     *
     * Requirements
     *
     * - `to` cannot be the zero address.
     */
    function _mint(address _account, uint256 _amount) internal nonReentrant {
        require(_account != address(0), "Mint to the zero address");

        bool isNonRebasingAccount = _isNonRebasingAccount(_account);

        uint256 creditAmount = _amount.mulTruncate(_creditsPerToken(_account));
        _creditBalances[_account] = _creditBalances[_account].add(creditAmount);

        // If the account is non rebasing and doesn't have a set creditsPerToken
        // then set it i.e. this is a mint from a fresh contract
        if (isNonRebasingAccount) {
            nonRebasingSupply = nonRebasingSupply.add(_amount);
        } else {
            rebasingCredits = rebasingCredits.add(creditAmount);
        }

        _totalSupply = _totalSupply.add(_amount);

        require(_totalSupply < MAX_SUPPLY, "Max supply");

        emit Transfer(address(0), _account, _amount);
    }

    /**
     * @dev Burns tokens, decreasing totalSupply.
     */
    function burn(address account, uint256 amount) external onlyVault {
        return _burn(account, amount);
    }

    /**
     * @dev Destroys `_amount` tokens from `_account`, reducing the
     * total supply.
     *
     * Emits a {Transfer} event with `to` set to the zero address.
     *
     * Requirements
     *
     * - `_account` cannot be the zero address.
     * - `_account` must have at least `_amount` tokens.
     */
    function _burn(address _account, uint256 _amount) internal nonReentrant {
        require(_account != address(0), "Burn from the zero address");

        bool isNonRebasingAccount = _isNonRebasingAccount(_account);
        uint256 creditAmount = _amount.mulTruncate(_creditsPerToken(_account));
        uint256 currentCredits = _creditBalances[_account];

        // Remove the credits, burning rounding errors
        if (
            currentCredits == creditAmount || currentCredits - 1 == creditAmount
        ) {
            // Handle dust from rounding
            _creditBalances[_account] = 0;
        } else if (currentCredits > creditAmount) {
            _creditBalances[_account] = _creditBalances[_account].sub(
                creditAmount
            );
        } else {
            revert("Remove exceeds balance");
        }

        // Remove from the credit tallies and non-rebasing supply
        if (isNonRebasingAccount) {
            nonRebasingSupply = nonRebasingSupply.sub(_amount);
        } else {
            rebasingCredits = rebasingCredits.sub(creditAmount);
        }

        _totalSupply = _totalSupply.sub(_amount);

        emit Transfer(_account, address(0), _amount);
    }

    /**
     * @dev Get the credits per token for an account. Returns a fixed amount
     *      if the account is non-rebasing.
     * @param _account Address of the account.
     */
    function _creditsPerToken(address _account)
        internal
        view
        returns (uint256)
    {
        if (nonRebasingCreditsPerToken[_account] != 0) {
            return nonRebasingCreditsPerToken[_account];
        } else {
            return rebasingCreditsPerToken;
        }
    }

    /**
     * @dev Is an accounts balance non rebasing, i.e. does not alter with rebases
     * @param _account Address of the account.
     */
    function _isNonRebasingAccount(address _account) internal returns (bool) {
        if (Address.isContract(_account)) {
            // Contracts by default opt out
            if (rebaseState[_account] == RebaseOptions.OptIn) {
                // If they've opted in explicitly it is not a non rebasing
                // address
                return false;
            }
            // Is a non rebasing account because no explicit opt in
            // Make sure the rebasing/non-rebasing supply is updated and
            // fixed credits per token is set for this account
            _ensureRebasingMigration(_account);
            return true;
        } else {
            // EOAs by default opt in
            // Check for explicit opt out
            return rebaseState[_account] == RebaseOptions.OptOut;
        }
    }

    /**
     * @dev Ensures internal account for rebasing and non-rebasing credits and
     *      supply is updated following deployment of frozen yield change.
     */
    function _ensureRebasingMigration(address _account) internal {
        if (nonRebasingCreditsPerToken[_account] == 0) {
            // Set fixed credits per token for this account
            nonRebasingCreditsPerToken[_account] = rebasingCreditsPerToken;
            // Update non rebasing supply
            nonRebasingSupply = nonRebasingSupply.add(balanceOf(_account));
            // Update credit tallies
            rebasingCredits = rebasingCredits.sub(_creditBalances[_account]);
        }
    }

    /**
     * @dev Add a contract address to the non rebasing exception list. I.e. the
     * address's balance will be part of rebases so the account will be exposed
     * to upside and downside.
     */
    function rebaseOptIn() public nonReentrant {
        require(_isNonRebasingAccount(msg.sender), "Account has not opted out");

        // Convert balance into the same amount at the current exchange rate
        uint256 newCreditBalance = _creditBalances[msg.sender]
            .mul(rebasingCreditsPerToken)
            .div(_creditsPerToken(msg.sender));

        // Decreasing non rebasing supply
        nonRebasingSupply = nonRebasingSupply.sub(balanceOf(msg.sender));

        _creditBalances[msg.sender] = newCreditBalance;

        // Increase rebasing credits, totalSupply remains unchanged so no
        // adjustment necessary
        rebasingCredits = rebasingCredits.add(_creditBalances[msg.sender]);

        rebaseState[msg.sender] = RebaseOptions.OptIn;

        // Delete any fixed credits per token
        delete nonRebasingCreditsPerToken[msg.sender];
    }

    /**
     * @dev Remove a contract address to the non rebasing exception list.
     */
    function rebaseOptOut() public nonReentrant {
        require(!_isNonRebasingAccount(msg.sender), "Account has not opted in");

        // Increase non rebasing supply
        nonRebasingSupply = nonRebasingSupply.add(balanceOf(msg.sender));
        // Set fixed credits per token
        nonRebasingCreditsPerToken[msg.sender] = rebasingCreditsPerToken;

        // Decrease rebasing credits, total supply remains unchanged so no
        // adjustment necessary
        rebasingCredits = rebasingCredits.sub(_creditBalances[msg.sender]);

        // Mark explicitly opted out of rebasing
        rebaseState[msg.sender] = RebaseOptions.OptOut;
    }

    /**
     * @dev Modify the supply without minting new tokens. This uses a change in
     *      the exchange rate between "credits" and OUSD tokens to change balances.
     * @param _newTotalSupply New total supply of OUSD.
     * @return uint256 representing the new total supply.
     */
<<<<<<< HEAD
    function changeSupply(uint256 _newTotalSupply)
        external
        onlyVault
        nonReentrant
        returns (uint256)
    {
=======
    function changeSupply(uint256 _newTotalSupply) external onlyVault {
>>>>>>> 90c945d0
        require(_totalSupply > 0, "Cannot increase 0 supply");

        if (_totalSupply == _newTotalSupply) {
            emit TotalSupplyUpdated(
                _totalSupply,
                rebasingCredits,
                rebasingCreditsPerToken
            );
        }

        _totalSupply = _newTotalSupply;

        if (_totalSupply > MAX_SUPPLY) _totalSupply = MAX_SUPPLY;

        rebasingCreditsPerToken = rebasingCredits.divPrecisely(
            _totalSupply.sub(nonRebasingSupply)
        );

        require(rebasingCreditsPerToken > 0, "Invalid change in supply");

        // Required should MAX_SUPPLY ever increase due to greater deviation
        // in calculations

        // _totalSupply = rebasingCredits.divPrecisely(rebasingCreditsPerToken)

        emit TotalSupplyUpdated(
            _totalSupply,
            rebasingCredits,
            rebasingCreditsPerToken
        );
    }
}<|MERGE_RESOLUTION|>--- conflicted
+++ resolved
@@ -450,16 +450,11 @@
      * @param _newTotalSupply New total supply of OUSD.
      * @return uint256 representing the new total supply.
      */
-<<<<<<< HEAD
     function changeSupply(uint256 _newTotalSupply)
         external
         onlyVault
         nonReentrant
-        returns (uint256)
-    {
-=======
-    function changeSupply(uint256 _newTotalSupply) external onlyVault {
->>>>>>> 90c945d0
+    {
         require(_totalSupply > 0, "Cannot increase 0 supply");
 
         if (_totalSupply == _newTotalSupply) {
