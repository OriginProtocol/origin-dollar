--- conflicted
+++ resolved
@@ -46,7 +46,6 @@
         initialize2();
     }
 
-<<<<<<< HEAD
     /**
      * @notice secondary initializer that newly deployed contracts will execute as part
      *         of primary initialize function and the existing contracts will have it called
@@ -69,17 +68,12 @@
         );
     }
 
-=======
->>>>>>> 46bb6818
+
     function name()
         public
         view
         virtual
-<<<<<<< HEAD
-        override(ERC20)
-=======
-        override(ERC20, IERC20Metadata)
->>>>>>> 46bb6818
+        override(ERC20,IERC20Metadata)
         returns (string memory)
     {
         return "Wrapped OETH";
@@ -89,11 +83,7 @@
         public
         view
         virtual
-<<<<<<< HEAD
-        override(ERC20)
-=======
-        override(ERC20, IERC20Metadata)
->>>>>>> 46bb6818
+        override(ERC20,IERC20Metadata)
         returns (string memory)
     {
         return "wOETH";
