--- conflicted
+++ resolved
@@ -43,7 +43,6 @@
         OETH(address(asset())).rebaseOptIn();
     }
 
-<<<<<<< HEAD
     function initialize2() external onlyGovernor {
         require(!_oethCreditsInitialized, "Initialize2 already called");
 
@@ -61,10 +60,7 @@
         );
     }
 
-    function name() public view override returns (string memory) {
-=======
     function name() public view virtual override returns (string memory) {
->>>>>>> fa077cd7
         return "Wrapped OETH";
     }
 
