--- conflicted
+++ resolved
@@ -70,19 +70,7 @@
         require(!_oethCreditsInitialized, "Initialize2 already called");
 
         _oethCreditsInitialized = true;
-<<<<<<< HEAD
         hardAssets = IERC20(asset()).balanceOf(address(this)).toInt256();
-=======
-        /*
-         * This contract is using creditsBalanceOfHighres rather than creditsBalanceOf since this
-         * ensures better accuracy when rounding. Also creditsBalanceOf can be a little
-         * finicky since it reports Highres version of credits and creditsPerToken
-         * when the account is a fresh one. That doesn't have an effect on mainnet since
-         * WOETH has already seen transactions. But it is rather annoying in unit test
-         * environment.
-         */
-        oethCreditsHighres = _getOETHCredits();
->>>>>>> 79af39f4
     }
 
     function name()
@@ -119,7 +107,6 @@
         IERC20(asset_).safeTransfer(governor(), amount_);
     }
 
-<<<<<<< HEAD
     // @notice Called to start a yield period, if one is not active
     function startYield() public {
         // If we are currently giving yield, do not adjust the yield rate
@@ -146,8 +133,6 @@
         emit YiedPeriodStarted(hardAssets, yieldAssets, yieldEnd);
     }
 
-=======
->>>>>>> 79af39f4
     /** @dev See {IERC4262-totalAssets} */
     function totalAssets() public view override returns (uint256) {
         uint256 _end = yieldEnd;
@@ -197,11 +182,7 @@
          */
         uint256 creditsBefore = _getOETHCredits();
         woethAmount = super.deposit(oethAmount, receiver);
-<<<<<<< HEAD
         hardAssets += oethAmount.toInt256();
-=======
-        oethCreditsHighres += _getOETHCredits() - creditsBefore;
->>>>>>> 79af39f4
     }
 
     /** @dev See {IERC4262-mint} */
@@ -214,11 +195,7 @@
 
         uint256 creditsBefore = _getOETHCredits();
         oethAmount = super.mint(woethAmount, receiver);
-<<<<<<< HEAD
         hardAssets += oethAmount.toInt256();
-=======
-        oethCreditsHighres += _getOETHCredits() - creditsBefore;
->>>>>>> 79af39f4
     }
 
     /** @dev See {IERC4262-withdraw} */
@@ -231,11 +208,7 @@
 
         uint256 creditsBefore = _getOETHCredits();
         woethAmount = super.withdraw(oethAmount, receiver, owner);
-<<<<<<< HEAD
         hardAssets -= oethAmount.toInt256();
-=======
-        oethCreditsHighres -= creditsBefore - _getOETHCredits();
->>>>>>> 79af39f4
     }
 
     /** @dev See {IERC4262-redeem} */
@@ -248,7 +221,6 @@
 
         uint256 creditsBefore = _getOETHCredits();
         oethAmount = super.redeem(woethAmount, receiver, owner);
-<<<<<<< HEAD
         hardAssets -= oethAmount.toInt256();
     }
 
@@ -263,8 +235,5 @@
 
     function _min(uint256 a, uint256 b) internal returns (uint256) {
         return a < b ? a : b;
-=======
-        oethCreditsHighres -= creditsBefore - _getOETHCredits();
->>>>>>> 79af39f4
     }
 }