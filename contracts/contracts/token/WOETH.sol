--- conflicted
+++ resolved
@@ -31,17 +31,6 @@
         OETH(address(asset())).rebaseOptIn();
     }
 
-<<<<<<< HEAD
-    function name() public view override returns (string memory) {
-        return "Wrapped OETH";
-    }
-
-    function symbol() public view override returns (string memory) {
-        return "wOETH";
-    }
-
-=======
->>>>>>> a9a95407
     /**
      * @notice Transfer token to governor. Intended for recovering tokens stuck in
      *      contract, i.e. mistaken sends. Cannot transfer OETH
