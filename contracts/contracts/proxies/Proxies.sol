--- conflicted
+++ resolved
@@ -158,14 +158,15 @@
 }
 
 /**
-<<<<<<< HEAD
+ * @notice FluxStrategyProxy delegates calls to a CompoundStrategy implementation
+ */
+contract FluxStrategyProxy is InitializeGovernedUpgradeabilityProxy {
+
+}
+
+/**
  * @notice MakerDsrStrategyProxy delegates calls to a Generalized4626Strategy implementation
  */
 contract MakerDsrStrategyProxy is InitializeGovernedUpgradeabilityProxy {
-=======
- * @notice FluxStrategyProxy delegates calls to a CompoundStrategy implementation
- */
-contract FluxStrategyProxy is InitializeGovernedUpgradeabilityProxy {
->>>>>>> eb36b359
 
 }