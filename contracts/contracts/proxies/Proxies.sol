--- conflicted
+++ resolved
@@ -189,17 +189,18 @@
 
 }
 
-/**
-<<<<<<< HEAD
+/*
+ * @notice OETHBuybackProxy delegates calls to Buyback implementation
+ */
+contract OETHBuybackProxy is InitializeGovernedUpgradeabilityProxy {
+
+}
+
+/**
  * @notice ConvexFrxEthWethStrategyProxy delegates calls to a ConvexStrategy implementation
  */
 contract ConvexFrxEthWethStrategyProxy is
     InitializeGovernedUpgradeabilityProxy
 {
-=======
- * @notice OETHBuybackProxy delegates calls to Buyback implementation
- */
-contract OETHBuybackProxy is InitializeGovernedUpgradeabilityProxy {
->>>>>>> 10be2f52
 
 }