--- conflicted
+++ resolved
@@ -190,16 +190,17 @@
 }
 
 /**
-<<<<<<< HEAD
- * @notice ConvexFrxETHAMOStrategyProxy delegates calls to a ConvexFrxETHAMOStrategy implementation
- */
-contract ConvexFrxETHAMOStrategyProxy is InitializeGovernedUpgradeabilityProxy {
-=======
  * @notice ConvexFrxEthWethStrategyProxy delegates calls to a ConvexStrategy implementation
  */
 contract ConvexFrxEthWethStrategyProxy is
     InitializeGovernedUpgradeabilityProxy
 {
->>>>>>> 034be4bc
+
+}
+
+/**
+ * @notice ConvexFrxETHAMOStrategyProxy delegates calls to a ConvexFrxETHAMOStrategy implementation
+ */
+contract ConvexFrxETHAMOStrategyProxy is InitializeGovernedUpgradeabilityProxy {
 
 }