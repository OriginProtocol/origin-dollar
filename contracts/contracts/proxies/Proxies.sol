--- conflicted
+++ resolved
@@ -373,13 +373,16 @@
 
 }
 
-<<<<<<< HEAD
-contract OETHBaseCurveAMOProxy is InitializeGovernedUpgradeabilityProxy {}
-=======
+/**
+ * @notice OETHBaseCurveAMOProxy delegates calls to a OETHBaseCurveAMO implementation
+ */
+contract OETHBaseCurveAMOProxy is InitializeGovernedUpgradeabilityProxy {
+
+}
+
 /**
  * @notice OETHSimpleHarvesterProxy delegates calls to a OETHSimpleHarvester implementation
  */
 contract OETHSimpleHarvesterProxy is InitializeGovernedUpgradeabilityProxy {
 
-}
->>>>>>> 924f542f
+}