// SPDX-License-Identifier: MIT
pragma solidity ^0.8.0;

import { InitializeGovernedUpgradeabilityProxy } from "./InitializeGovernedUpgradeabilityProxy.sol";

/**
 * @notice OUSDProxy delegates calls to an OUSD implementation
 */
contract OUSDProxy is InitializeGovernedUpgradeabilityProxy {

}

/**
 * @notice WrappedOUSDProxy delegates calls to a WrappedOUSD implementation
 */
contract WrappedOUSDProxy is InitializeGovernedUpgradeabilityProxy {

}

/**
 * @notice VaultProxy delegates calls to a Vault implementation
 */
contract VaultProxy is InitializeGovernedUpgradeabilityProxy {

}

/**
 * @notice CompoundStrategyProxy delegates calls to a CompoundStrategy implementation
 */
contract CompoundStrategyProxy is InitializeGovernedUpgradeabilityProxy {

}

/**
 * @notice AaveStrategyProxy delegates calls to a AaveStrategy implementation
 */
contract AaveStrategyProxy is InitializeGovernedUpgradeabilityProxy {

}

/**
 * @notice ThreePoolStrategyProxy delegates calls to a ThreePoolStrategy implementation
 */
contract ThreePoolStrategyProxy is InitializeGovernedUpgradeabilityProxy {

}

/**
 * @notice ConvexStrategyProxy delegates calls to a ConvexStrategy implementation
 */
contract ConvexStrategyProxy is InitializeGovernedUpgradeabilityProxy {

}

/**
 * @notice HarvesterProxy delegates calls to a Harvester implementation
 */
contract HarvesterProxy is InitializeGovernedUpgradeabilityProxy {

}

/**
 * @notice DripperProxy delegates calls to a Dripper implementation
 */
contract DripperProxy is InitializeGovernedUpgradeabilityProxy {

}

/**
 * @notice MorphoCompoundStrategyProxy delegates calls to a MorphoCompoundStrategy implementation
 */
contract MorphoCompoundStrategyProxy is InitializeGovernedUpgradeabilityProxy {

}

/**
 * @notice ConvexOUSDMetaStrategyProxy delegates calls to a ConvexOUSDMetaStrategy implementation
 */
contract ConvexOUSDMetaStrategyProxy is InitializeGovernedUpgradeabilityProxy {

}

/**
 * @notice ConvexLUSDMetaStrategyProxy delegates calls to a ConvexalGeneralizedMetaStrategy implementation
 */
contract ConvexLUSDMetaStrategyProxy is InitializeGovernedUpgradeabilityProxy {

}

/**
 * @notice MorphoAaveStrategyProxy delegates calls to a MorphoCompoundStrategy implementation
 */
contract MorphoAaveStrategyProxy is InitializeGovernedUpgradeabilityProxy {

}

/**
 * @notice OETHProxy delegates calls to nowhere for now
 */
contract OETHProxy is InitializeGovernedUpgradeabilityProxy {

}

/**
 * @notice WOETHProxy delegates calls to nowhere for now
 */
contract WOETHProxy is InitializeGovernedUpgradeabilityProxy {

}

/**
 * @notice OETHVaultProxy delegates calls to a Vault implementation
 */
contract OETHVaultProxy is InitializeGovernedUpgradeabilityProxy {

}

/**
 * @notice OETHDripperProxy delegates calls to a OETHDripper implementation
 */
contract OETHDripperProxy is InitializeGovernedUpgradeabilityProxy {

}

/**
 * @notice OETHHarvesterProxy delegates calls to a Harvester implementation
 */
contract OETHHarvesterProxy is InitializeGovernedUpgradeabilityProxy {

}

/**
 * @notice FraxETHStrategyProxy delegates calls to a FraxETHStrategy implementation
 */
contract FraxETHStrategyProxy is InitializeGovernedUpgradeabilityProxy {

}

/**
 * @notice CurveEthStrategyProxy delegates calls to a CurveEthStrategy implementation
 */
contract ConvexEthMetaStrategyProxy is InitializeGovernedUpgradeabilityProxy {

}

/**
 * @notice BuybackProxy delegates calls to Buyback implementation
 */
contract BuybackProxy is InitializeGovernedUpgradeabilityProxy {

}

/**
 * @notice OETHMorphoAaveStrategyProxy delegates calls to a MorphoAaveStrategy implementation
 */
contract OETHMorphoAaveStrategyProxy is InitializeGovernedUpgradeabilityProxy {

}

/**
 * @notice OETHBalancerMetaPoolrEthStrategyProxy delegates calls to a BalancerMetaPoolStrategy implementation
 */
contract OETHBalancerMetaPoolrEthStrategyProxy is
    InitializeGovernedUpgradeabilityProxy
{

}

/**
 * @notice OETHBalancerMetaPoolwstEthStrategyProxy delegates calls to a BalancerMetaPoolStrategy implementation
 */
contract OETHBalancerMetaPoolwstEthStrategyProxy is
    InitializeGovernedUpgradeabilityProxy
{

}

/**
 * @notice FluxStrategyProxy delegates calls to a CompoundStrategy implementation
 */
contract FluxStrategyProxy is InitializeGovernedUpgradeabilityProxy {

}

/**
 * @notice MakerDsrStrategyProxy delegates calls to a Generalized4626Strategy implementation
 */
contract MakerDsrStrategyProxy is InitializeGovernedUpgradeabilityProxy {

}

/**
 * @notice FrxEthRedeemStrategyProxy delegates calls to a FrxEthRedeemStrategy implementation
 */
contract FrxEthRedeemStrategyProxy is InitializeGovernedUpgradeabilityProxy {

}

/**
 * @notice OETHBuybackProxy delegates calls to Buyback implementation
 */
contract OETHBuybackProxy is InitializeGovernedUpgradeabilityProxy {

}

/**
 * @notice BridgedWOETHProxy delegates calls to BridgedWOETH implementation
 */
contract BridgedWOETHProxy is InitializeGovernedUpgradeabilityProxy {

}

/**
<<<<<<< HEAD
 * @notice BridgedBaseWOETHProxy delegates calls to BridgedWOETH implementation
 */
contract BridgedBaseWOETHProxy is InitializeGovernedUpgradeabilityProxy {

}

/**
 * @notice AerodromeEthStrategyProxy delegates calls to AerodromEthStrategy implementation
 */
contract AerodromeEthStrategyProxy is InitializeGovernedUpgradeabilityProxy {

}

/**
 * @notice OETHBaseHarvesterProxy delegates calls to a Harvester implementation
 */
contract OETHBaseHarvesterProxy is InitializeGovernedUpgradeabilityProxy {
=======
 * @notice NativeStakingSSVStrategyProxy delegates calls to NativeStakingSSVStrategy implementation
 */
contract NativeStakingSSVStrategyProxy is
    InitializeGovernedUpgradeabilityProxy
{

}

/**
 * @notice NativeStakingFeeAccumulatorProxy delegates calls to NativeStakingFeeCollector implementation
 */
contract NativeStakingFeeAccumulatorProxy is
    InitializeGovernedUpgradeabilityProxy
{

}

/**
 * @notice LidoWithdrawalStrategyProxy delegates calls to a LidoWithdrawalStrategy implementation
 */
contract LidoWithdrawalStrategyProxy is InitializeGovernedUpgradeabilityProxy {
>>>>>>> f58d41fd

}<|MERGE_RESOLUTION|>--- conflicted
+++ resolved
@@ -211,7 +211,31 @@
 }
 
 /**
-<<<<<<< HEAD
+ * @notice NativeStakingSSVStrategyProxy delegates calls to NativeStakingSSVStrategy implementation
+ */
+contract NativeStakingSSVStrategyProxy is
+    InitializeGovernedUpgradeabilityProxy
+{
+
+}
+
+/**
+ * @notice NativeStakingFeeAccumulatorProxy delegates calls to NativeStakingFeeCollector implementation
+ */
+contract NativeStakingFeeAccumulatorProxy is
+    InitializeGovernedUpgradeabilityProxy
+{
+
+}
+
+/**
+ * @notice LidoWithdrawalStrategyProxy delegates calls to a LidoWithdrawalStrategy implementation
+ */
+contract LidoWithdrawalStrategyProxy is InitializeGovernedUpgradeabilityProxy {
+
+}
+
+/**
  * @notice BridgedBaseWOETHProxy delegates calls to BridgedWOETH implementation
  */
 contract BridgedBaseWOETHProxy is InitializeGovernedUpgradeabilityProxy {
@@ -229,28 +253,5 @@
  * @notice OETHBaseHarvesterProxy delegates calls to a Harvester implementation
  */
 contract OETHBaseHarvesterProxy is InitializeGovernedUpgradeabilityProxy {
-=======
- * @notice NativeStakingSSVStrategyProxy delegates calls to NativeStakingSSVStrategy implementation
- */
-contract NativeStakingSSVStrategyProxy is
-    InitializeGovernedUpgradeabilityProxy
-{
-
-}
-
-/**
- * @notice NativeStakingFeeAccumulatorProxy delegates calls to NativeStakingFeeCollector implementation
- */
-contract NativeStakingFeeAccumulatorProxy is
-    InitializeGovernedUpgradeabilityProxy
-{
-
-}
-
-/**
- * @notice LidoWithdrawalStrategyProxy delegates calls to a LidoWithdrawalStrategy implementation
- */
-contract LidoWithdrawalStrategyProxy is InitializeGovernedUpgradeabilityProxy {
->>>>>>> f58d41fd
 
 }