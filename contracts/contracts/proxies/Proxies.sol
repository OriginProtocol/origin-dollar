--- conflicted
+++ resolved
@@ -123,9 +123,6 @@
 }
 
 /**
-<<<<<<< HEAD
- * @notice FraxETHStrategyProxy delegates calls to a FraxETHStrategy implementation
-=======
  * @notice OETHHarvesterProxy delegates calls to a Harvester implementation
  */
 contract OETHHarvesterProxy is InitializeGovernedUpgradeabilityProxy {
@@ -134,15 +131,12 @@
 
 /**
  * @notice FraxETHStrategyProxy delegates calls to a Generalized4626Strategy implementation
->>>>>>> 107f6dac
  */
 contract FraxETHStrategyProxy is InitializeGovernedUpgradeabilityProxy {
 
 }
 
 /**
-<<<<<<< HEAD
-=======
  * @notice CurveEthStrategyProxy delegates calls to a CurveEthStrategy implementation
  */
 contract ConvexEthMetaStrategyProxy is InitializeGovernedUpgradeabilityProxy {
@@ -150,7 +144,6 @@
 }
 
 /**
->>>>>>> 107f6dac
  * @notice BuybackProxy delegates calls to Buyback implementation
  */
 contract BuybackProxy is InitializeGovernedUpgradeabilityProxy {
