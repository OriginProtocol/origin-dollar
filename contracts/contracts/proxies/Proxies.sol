// SPDX-License-Identifier: MIT
pragma solidity ^0.8.0;

import { InitializeGovernedUpgradeabilityProxy } from "./InitializeGovernedUpgradeabilityProxy.sol";

/**
 * @notice OUSDProxy delegates calls to an OUSD implementation
 */
contract OUSDProxy is InitializeGovernedUpgradeabilityProxy {

}

/**
 * @notice WrappedOUSDProxy delegates calls to a WrappedOUSD implementation
 */
contract WrappedOUSDProxy is InitializeGovernedUpgradeabilityProxy {

}

/**
 * @notice VaultProxy delegates calls to a Vault implementation
 */
contract VaultProxy is InitializeGovernedUpgradeabilityProxy {

}

/**
 * @notice CompoundStrategyProxy delegates calls to a CompoundStrategy implementation
 */
contract CompoundStrategyProxy is InitializeGovernedUpgradeabilityProxy {

}

/**
 * @notice AaveStrategyProxy delegates calls to a AaveStrategy implementation
 */
contract AaveStrategyProxy is InitializeGovernedUpgradeabilityProxy {

}

/**
 * @notice ThreePoolStrategyProxy delegates calls to a ThreePoolStrategy implementation
 */
contract ThreePoolStrategyProxy is InitializeGovernedUpgradeabilityProxy {

}

/**
 * @notice ConvexStrategyProxy delegates calls to a ConvexStrategy implementation
 */
contract ConvexStrategyProxy is InitializeGovernedUpgradeabilityProxy {

}

/**
 * @notice HarvesterProxy delegates calls to a Harvester implementation
 */
contract HarvesterProxy is InitializeGovernedUpgradeabilityProxy {

}

/**
 * @notice DripperProxy delegates calls to a Dripper implementation
 */
contract DripperProxy is InitializeGovernedUpgradeabilityProxy {

}

/**
 * @notice MorphoCompoundStrategyProxy delegates calls to a MorphoCompoundStrategy implementation
 */
contract MorphoCompoundStrategyProxy is InitializeGovernedUpgradeabilityProxy {

}

/**
 * @notice ConvexOUSDMetaStrategyProxy delegates calls to a ConvexOUSDMetaStrategy implementation
 */
contract ConvexOUSDMetaStrategyProxy is InitializeGovernedUpgradeabilityProxy {

}

/**
 * @notice ConvexLUSDMetaStrategyProxy delegates calls to a ConvexalGeneralizedMetaStrategy implementation
 */
contract ConvexLUSDMetaStrategyProxy is InitializeGovernedUpgradeabilityProxy {

}

/**
 * @notice MorphoAaveStrategyProxy delegates calls to a MorphoCompoundStrategy implementation
 */
contract MorphoAaveStrategyProxy is InitializeGovernedUpgradeabilityProxy {

}

/**
 * @notice OETHProxy delegates calls to nowhere for now
 */
contract OETHProxy is InitializeGovernedUpgradeabilityProxy {

}

/**
 * @notice WOETHProxy delegates calls to nowhere for now
 */
contract WOETHProxy is InitializeGovernedUpgradeabilityProxy {

}

/**
 * @notice OETHVaultProxy delegates calls to a Vault implementation
 */
contract OETHVaultProxy is InitializeGovernedUpgradeabilityProxy {

}

/**
 * @notice OETHDripperProxy delegates calls to a OETHDripper implementation
 */
contract OETHDripperProxy is InitializeGovernedUpgradeabilityProxy {

}

/**
 * @notice OETHHarvesterProxy delegates calls to a Harvester implementation
 */
contract OETHHarvesterProxy is InitializeGovernedUpgradeabilityProxy {

}

/**
 * @notice FraxETHStrategyProxy delegates calls to a FraxETHStrategy implementation
 */
contract FraxETHStrategyProxy is InitializeGovernedUpgradeabilityProxy {

}

/**
 * @notice CurveEthStrategyProxy delegates calls to a CurveEthStrategy implementation
 */
contract ConvexEthMetaStrategyProxy is InitializeGovernedUpgradeabilityProxy {

}

/**
 * @notice BuybackProxy delegates calls to Buyback implementation
 */
contract BuybackProxy is InitializeGovernedUpgradeabilityProxy {

}

/**
 * @notice OETHMorphoAaveStrategyProxy delegates calls to a MorphoAaveStrategy implementation
 */
contract OETHMorphoAaveStrategyProxy is InitializeGovernedUpgradeabilityProxy {

}

/**
 * @notice OETHBalancerMetaPoolrEthStrategyProxy delegates calls to a BalancerMetaPoolStrategy implementation
 */
contract OETHBalancerMetaPoolrEthStrategyProxy is
    InitializeGovernedUpgradeabilityProxy
{

}

/**
 * @notice OETHBalancerMetaPoolwstEthStrategyProxy delegates calls to a BalancerMetaPoolStrategy implementation
 */
contract OETHBalancerMetaPoolwstEthStrategyProxy is
    InitializeGovernedUpgradeabilityProxy
{

}

/**
 * @notice FluxStrategyProxy delegates calls to a CompoundStrategy implementation
 */
contract FluxStrategyProxy is InitializeGovernedUpgradeabilityProxy {

}

/**
 * @notice MakerDsrStrategyProxy delegates calls to a Generalized4626Strategy implementation
 */
contract MakerDsrStrategyProxy is InitializeGovernedUpgradeabilityProxy {

}

/**
 * @notice FrxEthRedeemStrategyProxy delegates calls to a FrxEthRedeemStrategy implementation
 */
contract FrxEthRedeemStrategyProxy is InitializeGovernedUpgradeabilityProxy {

}

/**
 * @notice OETHBuybackProxy delegates calls to Buyback implementation
 */
contract OETHBuybackProxy is InitializeGovernedUpgradeabilityProxy {

}

/**
 * @notice BridgedWOETHProxy delegates calls to BridgedWOETH implementation
 */
contract BridgedWOETHProxy is InitializeGovernedUpgradeabilityProxy {

}

/**
 * @notice NativeStakingSSVStrategyProxy delegates calls to NativeStakingSSVStrategy implementation
 */
contract NativeStakingSSVStrategyProxy is
    InitializeGovernedUpgradeabilityProxy
{

}

/**
 * @notice NativeStakingFeeAccumulatorProxy delegates calls to NativeStakingFeeCollector implementation
 */
contract NativeStakingFeeAccumulatorProxy is
    InitializeGovernedUpgradeabilityProxy
{

<<<<<<< HEAD
=======
}

/**
 * @notice LidoWithdrawalStrategyProxy delegates calls to a LidoWithdrawalStrategy implementation
 */
contract LidoWithdrawalStrategyProxy is InitializeGovernedUpgradeabilityProxy {

>>>>>>> fae1a656
}<|MERGE_RESOLUTION|>--- conflicted
+++ resolved
@@ -226,8 +226,6 @@
     InitializeGovernedUpgradeabilityProxy
 {
 
-<<<<<<< HEAD
-=======
 }
 
 /**
@@ -235,5 +233,4 @@
  */
 contract LidoWithdrawalStrategyProxy is InitializeGovernedUpgradeabilityProxy {
 
->>>>>>> fae1a656
 }