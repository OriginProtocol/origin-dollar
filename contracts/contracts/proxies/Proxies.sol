--- conflicted
+++ resolved
@@ -303,7 +303,6 @@
  */
 contract MakerSSRStrategyProxy is InitializeGovernedUpgradeabilityProxy {
 
-<<<<<<< HEAD
 }
 
 /**
@@ -311,6 +310,4 @@
  */
 contract OUSDCurveAMOProxy is InitializeGovernedUpgradeabilityProxy {
 
-=======
->>>>>>> 6ae9536e
 }