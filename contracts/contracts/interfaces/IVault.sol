--- conflicted
+++ resolved
@@ -34,8 +34,9 @@
         uint256 _fromAssetAmount,
         uint256 _toAssetAmount
     );
-<<<<<<< HEAD
     event DripperChanged(address indexed _dripper);
+    event StrategyAddedToMintWhitelist(address indexed strategy);
+    event StrategyRemovedFromMintWhitelist(address indexed strategy);
     event WithdrawalRequested(
         address indexed _withdrawer,
         uint256 indexed _requestId,
@@ -48,10 +49,6 @@
         uint256 _amount
     );
     event WithdrawalClaimable(uint256 _claimable, uint256 _newClaimable);
-=======
-    event StrategyAddedToMintWhitelist(address indexed strategy);
-    event StrategyRemovedFromMintWhitelist(address indexed strategy);
->>>>>>> d4c84aa1
 
     // Governable.sol
     function transferGovernance(address _newGovernor) external;
@@ -235,7 +232,15 @@
 
     function removeAsset(address _asset) external;
 
-<<<<<<< HEAD
+    function addStrategyToMintWhitelist(address strategyAddr) external;
+
+    function removeStrategyFromMintWhitelist(address strategyAddr) external;
+
+    function isMintWhitelistedStrategy(address strategyAddr)
+        external
+        view
+        returns (bool);
+
     // These are OETH specific functions
     function addWithdrawalQueueLiquidity() external;
 
@@ -260,14 +265,4 @@
         external
         view
         returns (VaultStorage.WithdrawalRequest memory);
-=======
-    function addStrategyToMintWhitelist(address strategyAddr) external;
-
-    function removeStrategyFromMintWhitelist(address strategyAddr) external;
-
-    function isMintWhitelistedStrategy(address strategyAddr)
-        external
-        view
-        returns (bool);
->>>>>>> d4c84aa1
 }