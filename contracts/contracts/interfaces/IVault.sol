--- conflicted
+++ resolved
@@ -86,8 +86,10 @@
 
     function setSwapAllowedUndervalue(uint16 _percentageBps) external;
 
-    function setOracleSlippage(address _asset, uint16 _allowedOracleSlippageBps)
-        external;
+    function setOracleSlippage(
+        address _asset,
+        uint16 _allowedOracleSlippageBps
+    ) external;
 
     function supportAsset(address _asset, uint8 _supportsAsset) external;
 
@@ -95,13 +97,14 @@
 
     function removeStrategy(address _addr) external;
 
-    function setAssetDefaultStrategy(address _asset, address _strategy)
-        external;
-
-    function assetDefaultStrategies(address _asset)
-        external
-        view
-        returns (address);
+    function setAssetDefaultStrategy(
+        address _asset,
+        address _strategy
+    ) external;
+
+    function assetDefaultStrategies(
+        address _asset
+    ) external view returns (address);
 
     function pauseRebase() external;
 
@@ -168,17 +171,15 @@
 
     function checkBalance(address _asset) external view returns (uint256);
 
-    function calculateRedeemOutputs(uint256 _amount)
-        external
-        view
-        returns (uint256[] memory);
+    function calculateRedeemOutputs(
+        uint256 _amount
+    ) external view returns (uint256[] memory);
 
     function getAssetCount() external view returns (uint256);
 
-    function getAssetConfig(address _asset)
-        external
-        view
-        returns (VaultStorage.Asset memory config);
+    function getAssetConfig(
+        address _asset
+    ) external view returns (VaultStorage.Asset memory config);
 
     function getAllAssets() external view returns (address[] memory);
 
@@ -212,10 +213,8 @@
 
     function setAdminImpl(address) external;
 
-<<<<<<< HEAD
+    function removeAsset(address _asset) external;
+
     // This is an OETH specific function
     function addWithdrawalQueueLiquidity() external;
-=======
-    function removeAsset(address _asset) external;
->>>>>>> 1d2691c1
 }