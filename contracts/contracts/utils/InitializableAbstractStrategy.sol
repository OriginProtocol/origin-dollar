pragma solidity 0.5.11;

import {
    Initializable
} from "@openzeppelin/upgrades/contracts/Initializable.sol";
import { IERC20 } from "@openzeppelin/contracts/token/ERC20/IERC20.sol";
import { SafeERC20 } from "@openzeppelin/contracts/token/ERC20/SafeERC20.sol";
import { SafeMath } from "@openzeppelin/contracts/math/SafeMath.sol";

import { Governable } from "../governance/Governable.sol";

contract InitializableAbstractStrategy is Initializable, Governable {
    using SafeERC20 for IERC20;
    using SafeMath for uint256;

    event PTokenAdded(address indexed _asset, address _pToken);
    event Deposit(address indexed _asset, address _pToken, uint256 _amount);
    event Withdrawal(address indexed _asset, address _pToken, uint256 _amount);
    event RewardTokenCollected(address recipient, uint256 amount);

    // Core address for the given platform
    address public platformAddress;

    address public vaultAddress;

    // asset => pToken (Platform Specific Token Address)
    mapping(address => address) public assetToPToken;

    // Full list of all assets supported here
    address[] internal assetsMapped;

    // Reward token address
    address public rewardTokenAddress;
    uint256 public rewardLiquidationThreshold;

    /**
     * @dev Internal initialize function, to set up initial internal state
     * @param _platformAddress jGeneric platform address
     * @param _vaultAddress Address of the Vault
     * @param _rewardTokenAddress Address of reward token for platform
     * @param _assets Addresses of initial supported assets
     * @param _pTokens Platform Token corresponding addresses
     */
    function initialize(
        address _platformAddress,
        address _vaultAddress,
        address _rewardTokenAddress,
        address[] calldata _assets,
        address[] calldata _pTokens
    ) external onlyGovernor initializer {
        InitializableAbstractStrategy._initialize(
            _platformAddress,
            _vaultAddress,
            _rewardTokenAddress,
            _assets,
            _pTokens
        );
    }

    /**
     * @dev Collect accumulated reward token (COMP) and send to Vault.
     */
    function collectRewardToken() external onlyVault {
        IERC20 rewardToken = IERC20(rewardTokenAddress);
        uint256 balance = rewardToken.balanceOf(address(this));
        rewardToken.safeTransfer(vaultAddress, balance);
        emit RewardTokenCollected(vaultAddress, balance);
    }

    function _initialize(
        address _platformAddress,
        address _vaultAddress,
        address _rewardTokenAddress,
        address[] memory _assets,
        address[] memory _pTokens
    ) internal {
        platformAddress = _platformAddress;
        vaultAddress = _vaultAddress;
        rewardTokenAddress = _rewardTokenAddress;
        uint256 assetCount = _assets.length;
        require(assetCount == _pTokens.length, "Invalid input arrays");
        for (uint256 i = 0; i < assetCount; i++) {
            _setPTokenAddress(_assets[i], _pTokens[i]);
        }
    }

    /**
     * @dev Single asset variant of the internal initialize.
     */
    function _initialize(
        address _platformAddress,
        address _vaultAddress,
        address _rewardTokenAddress,
        address _asset,
        address _pToken
    ) internal {
        platformAddress = _platformAddress;
        vaultAddress = _vaultAddress;
        rewardTokenAddress = _rewardTokenAddress;
        _setPTokenAddress(_asset, _pToken);
    }

    /**
     * @dev Verifies that the caller is the Vault.
     */
    modifier onlyVault() {
        require(msg.sender == vaultAddress, "Caller is not the Vault");
        _;
    }

    /**
     * @dev Verifies that the caller is the Vault or Governor.
     */
    modifier onlyVaultOrGovernor() {
        require(
            msg.sender == vaultAddress || msg.sender == governor(),
            "Caller is not the Vault or Governor"
        );
        _;
    }

    /**
     * @dev Set the reward token address.
     * @param _rewardTokenAddress Address of the reward token
     */
    function setRewardTokenAddress(address _rewardTokenAddress)
        external
        onlyGovernor
    {
        rewardTokenAddress = _rewardTokenAddress;
    }

    /**
     * @dev Set the reward token liquidation threshold.
     * @param _threshold Threshold amount in decimals of reward token that will
     * cause the Vault to claim and liquidate on allocate() calls.
     */
    function setRewardLiquidationThreshold(uint256 _threshold)
        external
        onlyGovernor
    {
        rewardLiquidationThreshold = _threshold;
    }

    /**
     * @dev Provide support for asset by passing its pToken address.
     *      This method can only be called by the system Governor
     * @param _asset    Address for the asset
     * @param _pToken   Address for the corresponding platform token
     */
    function setPTokenAddress(address _asset, address _pToken)
        external
        onlyGovernor
    {
        _setPTokenAddress(_asset, _pToken);
    }

    /**
     * @dev Provide support for asset by passing its pToken address.
     *      Add to internal mappings and execute the platform specific,
     * abstract method `_abstractSetPToken`
     * @param _asset    Address for the asset
     * @param _pToken   Address for the corresponding platform token
     */
    function _setPTokenAddress(address _asset, address _pToken) internal {
        require(assetToPToken[_asset] == address(0), "pToken already set");
        require(
            _asset != address(0) && _pToken != address(0),
            "Invalid addresses"
        );

        assetToPToken[_asset] = _pToken;
        assetsMapped.push(_asset);

        emit PTokenAdded(_asset, _pToken);

        _abstractSetPToken(_asset, _pToken);
    }

    /**
     * @dev Transfer token to governor. Intended for recovering tokens stuck in
     *      strategy contracts, i.e. mistaken sends.
     * @param _asset Address for the asset
     * @param _amount Amount of the asset to transfer
     */
    function transferToken(address _asset, uint256 _amount)
        public
        onlyGovernor
    {
<<<<<<< HEAD
        require(
            IERC20(_asset).transfer(governor(), _amount),
            "Transfer failed"
        );
=======
        IERC20(_asset).safeTransfer(governor(), _amount);
>>>>>>> 4437fce0
    }

    /***************************************
                 Abstract
    ****************************************/

    function _abstractSetPToken(address _asset, address _pToken) internal;

    function safeApproveAllTokens() external;

    /**
     * @dev Deposit a amount of asset into the platform
     * @param _asset               Address for the asset
     * @param _amount              Units of asset to deposit
     * @return amountDeposited     Quantity of asset that was deposited
     */
    function deposit(address _asset, uint256 _amount)
        external
        returns (uint256 amountDeposited);

    /**
     * @dev Withdraw an amount of asset from the platform.
     * @param _recipient         Address to which the asset should be sent
     * @param _asset             Address of the asset
     * @param _amount            Units of asset to withdraw
     * @return amountWithdrawn   Quantity of asset that was withdrawn
     */
    function withdraw(
        address _recipient,
        address _asset,
        uint256 _amount
    ) external returns (uint256 amountWithdrawn);

    /**
     * @dev Liquidate entire contents of strategy sending assets to Vault.
     */
    function liquidate() external;

    /**
     * @dev Get the total asset value held in the platform.
     *      This includes any interest that was generated since depositing.
     * @param _asset      Address of the asset
     * @return balance    Total value of the asset in the platform
     */
    function checkBalance(address _asset)
        external
        view
        returns (uint256 balance);

    /**
     * @dev Check if an asset is supported.
     * @param _asset    Address of the asset
     * @return bool     Whether asset is supported
     */
    function supportsAsset(address _asset) external view returns (bool);
}<|MERGE_RESOLUTION|>--- conflicted
+++ resolved
@@ -187,14 +187,7 @@
         public
         onlyGovernor
     {
-<<<<<<< HEAD
-        require(
-            IERC20(_asset).transfer(governor(), _amount),
-            "Transfer failed"
-        );
-=======
         IERC20(_asset).safeTransfer(governor(), _amount);
->>>>>>> 4437fce0
     }
 
     /***************************************
