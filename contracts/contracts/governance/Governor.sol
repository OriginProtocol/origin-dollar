--- conflicted
+++ resolved
@@ -58,23 +58,17 @@
     // @notice Possible states that a proposal may be in
     enum ProposalState { Pending, Queued, Expired, Executed }
 
-<<<<<<< HEAD
     /**
      * @dev Throws if called by any account other than the Admin.
      */
     modifier onlyAdmin() {
         require(msg.sender == admin, "Caller is not the admin");
         _;
-=======
+    }
+
     bytes32 public constant setPendingAdminSign = keccak256(
         bytes("setPendingAdmin(address)")
     );
-
-    constructor(address timelock_, address guardian_) public {
-        timelock = ITimelock(timelock_);
-        guardian = guardian_;
->>>>>>> 8cb482f4
-    }
 
     constructor(address admin_, uint256 delay_)
         public
