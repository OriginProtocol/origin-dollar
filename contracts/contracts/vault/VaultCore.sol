--- conflicted
+++ resolved
@@ -373,15 +373,9 @@
 
         // Yield fee collection
         address _trusteeAddress = trusteeAddress; // gas savings
-<<<<<<< HEAD
         if (_trusteeAddress != address(0) && (vaultValue > oTokenSupply)) {
-            uint256 yield = vaultValue.sub(oTokenSupply);
-            uint256 fee = yield.mul(trusteeFeeBps).div(10000);
-=======
-        if (_trusteeAddress != address(0) && (vaultValue > ousdSupply)) {
-            uint256 yield = vaultValue - ousdSupply;
+            uint256 yield = vaultValue - oTokenSupply;
             uint256 fee = yield.mulTruncateScale(trusteeFeeBps, 1e4);
->>>>>>> 525d0075
             require(yield > fee, "Fee must not be greater than yield");
             if (fee > 0) {
                 oToken.mint(_trusteeAddress, fee);
