--- conflicted
+++ resolved
@@ -137,11 +137,7 @@
      * @param _amount Amount of OUSD to burn
      * @param _minimumUnitAmount Minimum stablecoin units to receive in return
      */
-<<<<<<< HEAD
-    function redeem(uint256 _amount) public nonReentrant {
-=======
-    function redeem(uint256 _amount, uint256 _minimumUnitAmount) public {
->>>>>>> 90c945d0
+    function redeem(uint256 _amount, uint256 _minimumUnitAmount) public nonReentrant {
         if (_amount > rebaseThreshold && !rebasePaused) {
             rebase();
         }
@@ -213,14 +209,9 @@
      * @notice Withdraw a supported asset and burn all OUSD.
      * @param _minimumUnitAmount Minimum stablecoin units to receive in return
      */
-<<<<<<< HEAD
-    function redeemAll() external nonReentrant {
-        //unfortunately we have to do balanceOf twice
-=======
-    function redeemAll(uint256 _minimumUnitAmount) external {
+    function redeemAll(uint256 _minimumUnitAmount) external nonReentrant {
         // Unfortunately we have to do balanceOf twice, the rebase may change
         // the account balance
->>>>>>> 90c945d0
         if (oUSD.balanceOf(msg.sender) > rebaseThreshold && !rebasePaused) {
             rebase();
         }
