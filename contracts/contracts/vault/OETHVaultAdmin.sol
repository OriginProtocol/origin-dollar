// SPDX-License-Identifier: MIT
pragma solidity ^0.8.0;

import { SafeERC20 } from "@openzeppelin/contracts/token/ERC20/utils/SafeERC20.sol";
import { IERC20 } from "@openzeppelin/contracts/token/ERC20/IERC20.sol";

import { IStrategy } from "../interfaces/IStrategy.sol";
import { IVault } from "../interfaces/IVault.sol";
import { VaultAdmin } from "./VaultAdmin.sol";

/**
 * @title OETH VaultAdmin Contract
 * @author Origin Protocol Inc
 */
contract OETHVaultAdmin is VaultAdmin {
    using SafeERC20 for IERC20;

    address public immutable weth;

    constructor(address _weth) {
        weth = _weth;
    }

    /// @dev Simplified version of the deposit function as WETH is the only supported asset.
    function _depositToStrategy(
        address _strategyToAddress,
        address[] calldata _assets,
        uint256[] calldata _amounts
    ) internal override {
        require(
            strategies[_strategyToAddress].isSupported,
            "Invalid to Strategy"
        );
        require(
            _assets.length == 1 && _amounts.length == 1 && _assets[0] == weth,
            "Only WETH is supported"
        );

        // Check the there is enough WETH to transfer once the WETH reserved for the withdrawal queue is accounted for
        require(_amounts[0] <= _wethAvailable(), "Not enough WETH available");

        // Send required amount of funds to the strategy
        IERC20(weth).safeTransfer(_strategyToAddress, _amounts[0]);

        // Deposit all the funds that have been sent to the strategy
        IStrategy(_strategyToAddress).depositAll();
    }

    function _withdrawFromStrategy(
        address _recipient,
        address _strategyFromAddress,
        address[] calldata _assets,
        uint256[] calldata _amounts
    ) internal override {
        super._withdrawFromStrategy(
            _recipient,
            _strategyFromAddress,
            _assets,
            _amounts
        );

        IVault(address(this)).addWithdrawalQueueLiquidity();
    }

    function _withdrawAllFromStrategy(address _strategyAddr) internal override {
        super._withdrawAllFromStrategy(_strategyAddr);

        IVault(address(this)).addWithdrawalQueueLiquidity();
    }

    function _withdrawAllFromStrategies() internal override {
        super._withdrawAllFromStrategies();

        IVault(address(this)).addWithdrawalQueueLiquidity();
    }

<<<<<<< HEAD
    /// @dev Calculates the amount of WETH in the Vault that is not reserved for the withdrawal queue.
=======
    /// @dev Calculate how much WETH in the vault is not reserved for the withdrawal queue.
    // That is, it is available to be redeemed or deposited into a strategy.
>>>>>>> 6308b064
    function _wethAvailable() internal view returns (uint256 wethAvailable) {
        WithdrawalQueueMetadata memory queue = withdrawalQueueMetadata;

        // The amount of WETH that is still to be claimed in the withdrawal queue
        uint256 outstandingWithdrawals = queue.queued - queue.claimed;

        // The amount of sitting in WETH in the vault
        uint256 wethBalance = IERC20(weth).balanceOf(address(this));

<<<<<<< HEAD
        // If there is more WETH in the vault than the outstanding withdrawals
        if (wethBalance > outstandingWithdrawals) {
            wethAvailable = wethBalance - outstandingWithdrawals;
        }
    }

    function _swapCollateral(
        address _fromAsset,
        address _toAsset,
        uint256 _fromAssetAmount,
        uint256 _minToAssetAmount,
        bytes calldata _data
    ) internal override returns (uint256 toAssetAmount) {
        require(_fromAsset != weth, "Swap from WETH not supported");
        require(_toAsset == weth, "Only swap to WETH");
        toAssetAmount = super._swapCollateral(
            _fromAsset,
            _toAsset,
            _fromAssetAmount,
            _minToAssetAmount,
            _data
        );

        // Add any new WETH to the withdrawal queue first
        IVault(address(this)).addWithdrawalQueueLiquidity();
=======
        // If there is not enough WETH in the vault to cover the outstanding withdrawals
        if (wethBalance <= outstandingWithdrawals) {
            return 0;
        }

        return wethBalance - outstandingWithdrawals;
    }

    function _swapCollateral(
        address,
        address,
        uint256,
        uint256,
        bytes calldata
    ) internal pure override returns (uint256) {
        revert("Collateral swap not supported");
>>>>>>> 6308b064
    }
}<|MERGE_RESOLUTION|>--- conflicted
+++ resolved
@@ -74,12 +74,8 @@
         IVault(address(this)).addWithdrawalQueueLiquidity();
     }
 
-<<<<<<< HEAD
-    /// @dev Calculates the amount of WETH in the Vault that is not reserved for the withdrawal queue.
-=======
     /// @dev Calculate how much WETH in the vault is not reserved for the withdrawal queue.
     // That is, it is available to be redeemed or deposited into a strategy.
->>>>>>> 6308b064
     function _wethAvailable() internal view returns (uint256 wethAvailable) {
         WithdrawalQueueMetadata memory queue = withdrawalQueueMetadata;
 
@@ -89,33 +85,6 @@
         // The amount of sitting in WETH in the vault
         uint256 wethBalance = IERC20(weth).balanceOf(address(this));
 
-<<<<<<< HEAD
-        // If there is more WETH in the vault than the outstanding withdrawals
-        if (wethBalance > outstandingWithdrawals) {
-            wethAvailable = wethBalance - outstandingWithdrawals;
-        }
-    }
-
-    function _swapCollateral(
-        address _fromAsset,
-        address _toAsset,
-        uint256 _fromAssetAmount,
-        uint256 _minToAssetAmount,
-        bytes calldata _data
-    ) internal override returns (uint256 toAssetAmount) {
-        require(_fromAsset != weth, "Swap from WETH not supported");
-        require(_toAsset == weth, "Only swap to WETH");
-        toAssetAmount = super._swapCollateral(
-            _fromAsset,
-            _toAsset,
-            _fromAssetAmount,
-            _minToAssetAmount,
-            _data
-        );
-
-        // Add any new WETH to the withdrawal queue first
-        IVault(address(this)).addWithdrawalQueueLiquidity();
-=======
         // If there is not enough WETH in the vault to cover the outstanding withdrawals
         if (wethBalance <= outstandingWithdrawals) {
             return 0;
@@ -132,6 +101,5 @@
         bytes calldata
     ) internal pure override returns (uint256) {
         revert("Collateral swap not supported");
->>>>>>> 6308b064
     }
 }