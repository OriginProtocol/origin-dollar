--- conflicted
+++ resolved
@@ -528,7 +528,6 @@
     }
 
     /***************************************
-<<<<<<< HEAD
              Uniswap V3 Utils
     ****************************************/
 
@@ -594,7 +593,9 @@
         reserveStrategy.withdraw(msg.sender, asset, amount);
 
         emit AssetTransferredToUniswapV3Strategy(msg.sender, asset, amount);
-=======
+    }
+
+    /***************************************
                     Utils
     ****************************************/
 
@@ -606,6 +607,5 @@
         uint256 decimals = IBasicToken(token).decimals();
         require(decimals >= 6 && decimals <= 18, "Unexpected precision");
         tokenAsset.decimals = decimals;
->>>>>>> 7e6b66c3
     }
 }