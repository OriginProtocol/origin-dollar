// SPDX-License-Identifier: MIT
pragma solidity ^0.8.0;

/**
 * @title OToken VaultStorage contract
 * @notice The VaultStorage contract defines the storage for the Vault contracts
 * @author Origin Protocol Inc
 */

import { IERC20 } from "@openzeppelin/contracts/token/ERC20/IERC20.sol";
import { SafeERC20 } from "@openzeppelin/contracts/token/ERC20/utils/SafeERC20.sol";
import { Address } from "@openzeppelin/contracts/utils/Address.sol";

import { IStrategy } from "../interfaces/IStrategy.sol";
import { Governable } from "../governance/Governable.sol";
import { OUSD } from "../token/OUSD.sol";
import { Initializable } from "../utils/Initializable.sol";
import "../utils/Helpers.sol";

contract VaultStorage is Initializable, Governable {
    using SafeERC20 for IERC20;

    event AssetSupported(address _asset);
    event AssetRemoved(address _asset);
    event AssetDefaultStrategyUpdated(address _asset, address _strategy);
    event AssetAllocated(address _asset, address _strategy, uint256 _amount);
    event StrategyApproved(address _addr);
    event StrategyRemoved(address _addr);
    event Mint(address _addr, uint256 _value);
    event Redeem(address _addr, uint256 _value);
    event CapitalPaused();
    event CapitalUnpaused();
    event RebasePaused();
    event RebaseUnpaused();
    event VaultBufferUpdated(uint256 _vaultBuffer);
    event OusdMetaStrategyUpdated(address _ousdMetaStrategy);
    event RedeemFeeUpdated(uint256 _redeemFeeBps);
    event PriceProviderUpdated(address _priceProvider);
    event AllocateThresholdUpdated(uint256 _threshold);
    event RebaseThresholdUpdated(uint256 _threshold);
    event StrategistUpdated(address _address);
    event MaxSupplyDiffChanged(uint256 maxSupplyDiff);
    event YieldDistribution(address _to, uint256 _yield, uint256 _fee);
    event TrusteeFeeBpsChanged(uint256 _basis);
    event TrusteeAddressChanged(address _address);
    event NetOusdMintForStrategyThresholdChanged(uint256 _threshold);
    event SwapperChanged(address _address);
    event SwapAllowedUndervalueChanged(uint256 _basis);
    event SwapSlippageChanged(address _asset, uint256 _basis);
    event Swapped(
        address indexed _fromAsset,
        address indexed _toAsset,
        uint256 _fromAssetAmount,
        uint256 _toAssetAmount
    );
<<<<<<< HEAD
    event StrategyAddedToMintWhitelist(address indexed strategy);
    event StrategyRemovedFromMintWhitelist(address indexed strategy);
=======
    event DripperChanged(address indexed _dripper);
    event StrategyAddedToMintWhitelist(address indexed strategy);
    event StrategyRemovedFromMintWhitelist(address indexed strategy);
    event WithdrawalRequested(
        address indexed _withdrawer,
        uint256 indexed _requestId,
        uint256 _amount,
        uint256 _queued
    );
    event WithdrawalClaimed(
        address indexed _withdrawer,
        uint256 indexed _requestId,
        uint256 _amount
    );
    event WithdrawalClaimable(uint256 _claimable, uint256 _newClaimable);
>>>>>>> 54ff7264

    // Assets supported by the Vault, i.e. Stablecoins
    enum UnitConversion {
        DECIMALS,
        GETEXCHANGERATE
    }
    // Changed to fit into a single storage slot so the decimals needs to be recached
    struct Asset {
        // Note: OETHVaultCore doesn't use `isSupported` when minting,
        // redeeming or checking balance of assets.
        bool isSupported;
        UnitConversion unitConversion;
        uint8 decimals;
        // Max allowed slippage from the Oracle price when swapping collateral assets in basis points.
        // For example 40 == 0.4% slippage
        uint16 allowedOracleSlippageBps;
    }

    /// @dev mapping of supported vault assets to their configuration
    // slither-disable-next-line uninitialized-state
    mapping(address => Asset) internal assets;
    /// @dev list of all assets supported by the vault.
    // slither-disable-next-line uninitialized-state
    address[] internal allAssets;

    // Strategies approved for use by the Vault
    struct Strategy {
        bool isSupported;
        uint256 _deprecated; // Deprecated storage slot
    }
    /// @dev mapping of strategy contracts to their configuration
    // slither-disable-next-line uninitialized-state
    mapping(address => Strategy) internal strategies;
    /// @dev list of all vault strategies
    address[] internal allStrategies;

    /// @notice Address of the Oracle price provider contract
    // slither-disable-next-line uninitialized-state
    address public priceProvider;
    /// @notice pause rebasing if true
    bool public rebasePaused = false;
    /// @notice pause operations that change the OToken supply.
    /// eg mint, redeem, allocate, mint/burn for strategy
    bool public capitalPaused = true;
    /// @notice Redemption fee in basis points. eg 50 = 0.5%
    uint256 public redeemFeeBps;
    /// @notice Percentage of assets to keep in Vault to handle (most) withdrawals. 100% = 1e18.
    uint256 public vaultBuffer;
    /// @notice OToken mints over this amount automatically allocate funds. 18 decimals.
    uint256 public autoAllocateThreshold;
    /// @notice OToken mints over this amount automatically rebase. 18 decimals.
    uint256 public rebaseThreshold;

    /// @dev Address of the OToken token. eg OUSD or OETH.
    // slither-disable-next-line uninitialized-state
    OUSD internal oUSD;

    //keccak256("OUSD.vault.governor.admin.impl");
    bytes32 constant adminImplPosition =
        0xa2bd3d3cf188a41358c8b401076eb59066b09dec5775650c0de4c55187d17bd9;

    // Address of the contract responsible for post rebase syncs with AMMs
    address private _deprecated_rebaseHooksAddr = address(0);

    // Deprecated: Address of Uniswap
    // slither-disable-next-line constable-states
    address private _deprecated_uniswapAddr = address(0);

    /// @notice Address of the Strategist
    address public strategistAddr = address(0);

    /// @notice Mapping of asset address to the Strategy that they should automatically
    // be allocated to
    // slither-disable-next-line uninitialized-state
    mapping(address => address) public assetDefaultStrategies;

    /// @notice Max difference between total supply and total value of assets. 18 decimals.
    // slither-disable-next-line uninitialized-state
    uint256 public maxSupplyDiff;

    /// @notice Trustee contract that can collect a percentage of yield
    address public trusteeAddress;

    /// @notice Amount of yield collected in basis points. eg 2000 = 20%
    uint256 public trusteeFeeBps;

    /// @dev Deprecated: Tokens that should be swapped for stablecoins
    address[] private _deprecated_swapTokens;

    uint256 constant MINT_MINIMUM_UNIT_PRICE = 0.998e18;

    /// @notice Metapool strategy that is allowed to mint/burn OTokens without changing collateral

    // slither-disable-start constable-states
    // slither-disable-next-line uninitialized-state
    address public ousdMetaStrategy;

    /// @notice How much OTokens are currently minted by the strategy
    // slither-disable-next-line uninitialized-state
    int256 public netOusdMintedForStrategy;

    /// @notice How much net total OTokens are allowed to be minted by all strategies
    // slither-disable-next-line uninitialized-state
    uint256 public netOusdMintForStrategyThreshold;

    // slither-disable-end constable-states

    uint256 constant MIN_UNIT_PRICE_DRIFT = 0.7e18;
    uint256 constant MAX_UNIT_PRICE_DRIFT = 1.3e18;

    /// @notice Collateral swap configuration.
    /// @dev is packed into a single storage slot to save gas.
    struct SwapConfig {
        // Contract that swaps the vault's collateral assets
        address swapper;
        // Max allowed percentage the total value can drop below the total supply in basis points.
        // For example 100 == 1%
        uint16 allowedUndervalueBps;
    }
    SwapConfig internal swapConfig = SwapConfig(address(0), 0);

    // List of strategies that can mint oTokens directly
    // Used in OETHBaseVaultCore
<<<<<<< HEAD
    mapping(address => bool) public mintWhitelistedStrategy;

    // For future use
    uint256[49] private __gap;
=======
    // slither-disable-next-line uninitialized-state
    mapping(address => bool) public isMintWhitelistedStrategy;

    /// @notice Address of the Dripper contract that streams harvested rewards to the Vault
    /// @dev The vault is proxied so needs to be set with setDripper against the proxy contract.
    // slither-disable-start constable-states
    // slither-disable-next-line uninitialized-state
    address public dripper;
    // slither-disable-end constable-states

    /// Withdrawal Queue Storage /////

    struct WithdrawalQueueMetadata {
        // cumulative total of all withdrawal requests included the ones that have already been claimed
        uint128 queued;
        // cumulative total of all the requests that can be claimed including the ones that have already been claimed
        uint128 claimable;
        // total of all the requests that have been claimed
        uint128 claimed;
        // index of the next withdrawal request starting at 0
        uint128 nextWithdrawalIndex;
    }

    /// @notice Global metadata for the withdrawal queue including:
    /// queued - cumulative total of all withdrawal requests included the ones that have already been claimed
    /// claimable - cumulative total of all the requests that can be claimed including the ones already claimed
    /// claimed - total of all the requests that have been claimed
    /// nextWithdrawalIndex - index of the next withdrawal request starting at 0
    // slither-disable-next-line uninitialized-state
    WithdrawalQueueMetadata public withdrawalQueueMetadata;

    struct WithdrawalRequest {
        address withdrawer;
        bool claimed;
        uint40 timestamp; // timestamp of the withdrawal request
        // Amount of oTokens to redeem. eg OETH
        uint128 amount;
        // cumulative total of all withdrawal requests including this one.
        // this request can be claimed when this queued amount is less than or equal to the queue's claimable amount.
        uint128 queued;
    }

    /// @notice Mapping of withdrawal request indices to the user withdrawal request data
    mapping(uint256 => WithdrawalRequest) public withdrawalRequests;

    // For future use
    uint256[45] private __gap;
>>>>>>> 54ff7264

    /**
     * @notice set the implementation for the admin, this needs to be in a base class else we cannot set it
     * @param newImpl address of the implementation
     */
    function setAdminImpl(address newImpl) external onlyGovernor {
        require(
            Address.isContract(newImpl),
            "new implementation is not a contract"
        );
        bytes32 position = adminImplPosition;
        // solhint-disable-next-line no-inline-assembly
        assembly {
            sstore(position, newImpl)
        }
    }
}<|MERGE_RESOLUTION|>--- conflicted
+++ resolved
@@ -53,10 +53,8 @@
         uint256 _fromAssetAmount,
         uint256 _toAssetAmount
     );
-<<<<<<< HEAD
     event StrategyAddedToMintWhitelist(address indexed strategy);
     event StrategyRemovedFromMintWhitelist(address indexed strategy);
-=======
     event DripperChanged(address indexed _dripper);
     event StrategyAddedToMintWhitelist(address indexed strategy);
     event StrategyRemovedFromMintWhitelist(address indexed strategy);
@@ -72,7 +70,6 @@
         uint256 _amount
     );
     event WithdrawalClaimable(uint256 _claimable, uint256 _newClaimable);
->>>>>>> 54ff7264
 
     // Assets supported by the Vault, i.e. Stablecoins
     enum UnitConversion {
@@ -196,12 +193,6 @@
 
     // List of strategies that can mint oTokens directly
     // Used in OETHBaseVaultCore
-<<<<<<< HEAD
-    mapping(address => bool) public mintWhitelistedStrategy;
-
-    // For future use
-    uint256[49] private __gap;
-=======
     // slither-disable-next-line uninitialized-state
     mapping(address => bool) public isMintWhitelistedStrategy;
 
@@ -249,7 +240,6 @@
 
     // For future use
     uint256[45] private __gap;
->>>>>>> 54ff7264
 
     /**
      * @notice set the implementation for the admin, this needs to be in a base class else we cannot set it
