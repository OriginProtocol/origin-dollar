// SPDX-License-Identifier: agpl-3.0
pragma solidity ^0.8.0;

/**
 * @title OUSD VaultStorage Contract
 * @notice The VaultStorage contract defines the storage for the Vault contracts
 * @author Origin Protocol Inc
 */

import { IERC20 } from "@openzeppelin/contracts/token/ERC20/IERC20.sol";
import { SafeERC20 } from "@openzeppelin/contracts/token/ERC20/utils/SafeERC20.sol";
import { SafeMath } from "@openzeppelin/contracts/utils/math/SafeMath.sol";
import { Address } from "@openzeppelin/contracts/utils/Address.sol";

import { IStrategy } from "../interfaces/IStrategy.sol";
import { Governable } from "../governance/Governable.sol";
import { OUSD } from "../token/OUSD.sol";
import { Initializable } from "../utils/Initializable.sol";
import "../utils/Helpers.sol";
import { StableMath } from "../utils/StableMath.sol";

contract VaultStorage is Initializable, Governable {
    using SafeMath for uint256;
    using StableMath for uint256;
    using SafeMath for int256;
    using SafeERC20 for IERC20;

    event AssetSupported(address _asset);
    event AssetDefaultStrategyUpdated(address _asset, address _strategy);
    event AssetAllocated(address _asset, address _strategy, uint256 _amount);
    event StrategyApproved(address _addr);
    event StrategyRemoved(address _addr);
    event Mint(address _addr, uint256 _value);
    event Redeem(address _addr, uint256 _value);
    event CapitalPaused();
    event CapitalUnpaused();
    event RebasePaused();
    event RebaseUnpaused();
    event VaultBufferUpdated(uint256 _vaultBuffer);
    event OusdMetaStrategyUpdated(address _ousdMetaStrategy);
    event RedeemFeeUpdated(uint256 _redeemFeeBps);
    event PriceProviderUpdated(address _priceProvider);
    event AllocateThresholdUpdated(uint256 _threshold);
    event RebaseThresholdUpdated(uint256 _threshold);
    event StrategistUpdated(address _address);
    event MaxSupplyDiffChanged(uint256 maxSupplyDiff);
    event YieldDistribution(address _to, uint256 _yield, uint256 _fee);
    event TrusteeFeeBpsChanged(uint256 _basis);
    event TrusteeAddressChanged(address _address);
    event NetOusdMintForStrategyThresholdChanged(uint256 _threshold);

    // Assets supported by the Vault, i.e. Stablecoins
    struct Asset {
        bool isSupported;
    }
    mapping(address => Asset) internal assets;
    address[] internal allAssets;

    // Strategies approved for use by the Vault
    struct Strategy {
        bool isSupported;
        uint256 _deprecated; // Deprecated storage slot
    }
    mapping(address => Strategy) internal strategies;
    address[] internal allStrategies;

    // Address of the Oracle price provider contract
    address public priceProvider;
    // Pausing bools
    bool public rebasePaused = false;
    bool public capitalPaused = true;
    // Redemption fee in basis points
    uint256 public redeemFeeBps;
    // Buffer of assets to keep in Vault to handle (most) withdrawals
    uint256 public vaultBuffer;
    // Mints over this amount automatically allocate funds. 18 decimals.
    uint256 public autoAllocateThreshold;
    // Mints over this amount automatically rebase. 18 decimals.
    uint256 public rebaseThreshold;

    OUSD internal oUSD;

    //keccak256("OUSD.vault.governor.admin.impl");
    bytes32 constant adminImplPosition =
        0xa2bd3d3cf188a41358c8b401076eb59066b09dec5775650c0de4c55187d17bd9;

    // Address of the contract responsible for post rebase syncs with AMMs
    address private _deprecated_rebaseHooksAddr = address(0);

    // Deprecated: Address of Uniswap
    // slither-disable-next-line constable-states
    address private _deprecated_uniswapAddr = address(0);

    // Address of the Strategist
    address public strategistAddr = address(0);

    // Mapping of asset address to the Strategy that they should automatically
    // be allocated to
    mapping(address => address) public assetDefaultStrategies;

    uint256 public maxSupplyDiff;

    // Trustee contract that can collect a percentage of yield
    address public trusteeAddress;

    // Amount of yield collected in basis points
    uint256 public trusteeFeeBps;

    // Deprecated: Tokens that should be swapped for stablecoins
    address[] private _deprecated_swapTokens;

<<<<<<< HEAD
    // Meta strategy that is allowed to mint/burn OUSD without changing collateral
    address public ousdMetaStrategy;

    // How much OUSD is currently minted by the strategy
    int256 public netOusdMintedForStrategy;

    // How much net total OUSD is allowed to be minted by all strategies
    uint256 public netOusdMintForStrategyThreshold;
=======
    uint256 constant MINT_MINIMUM_ORACLE = 99800000;
>>>>>>> 1bb1a410

    /**
     * @dev set the implementation for the admin, this needs to be in a base class else we cannot set it
     * @param newImpl address of the implementation
     */
    function setAdminImpl(address newImpl) external onlyGovernor {
        require(
            Address.isContract(newImpl),
            "new implementation is not a contract"
        );
        bytes32 position = adminImplPosition;
        assembly {
            sstore(position, newImpl)
        }
    }
}<|MERGE_RESOLUTION|>--- conflicted
+++ resolved
@@ -109,7 +109,8 @@
     // Deprecated: Tokens that should be swapped for stablecoins
     address[] private _deprecated_swapTokens;
 
-<<<<<<< HEAD
+    uint256 constant MINT_MINIMUM_ORACLE = 99800000;
+    
     // Meta strategy that is allowed to mint/burn OUSD without changing collateral
     address public ousdMetaStrategy;
 
@@ -118,9 +119,6 @@
 
     // How much net total OUSD is allowed to be minted by all strategies
     uint256 public netOusdMintForStrategyThreshold;
-=======
-    uint256 constant MINT_MINIMUM_ORACLE = 99800000;
->>>>>>> 1bb1a410
 
     /**
      * @dev set the implementation for the admin, this needs to be in a base class else we cannot set it
