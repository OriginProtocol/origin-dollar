// SPDX-License-Identifier: MIT
pragma solidity ^0.8.0;

import { VaultAdmin } from "./VaultAdmin.sol";

/**
 * @title OETH Base VaultAdmin Contract
 * @author Origin Protocol Inc
 */
contract OETHBaseVaultAdmin is VaultAdmin {
<<<<<<< HEAD
=======
    /**
     * @notice Adds a strategy to the mint whitelist.
     *          Reverts if strategy isn't approved on Vault.
     * @param strategyAddr Strategy address
     */
>>>>>>> 54ff7264
    function addStrategyToMintWhitelist(address strategyAddr)
        external
        onlyGovernor
    {
<<<<<<< HEAD
        require(!mintWhitelistedStrategy[strategyAddr], "Already whitelisted");

        mintWhitelistedStrategy[strategyAddr] = true;
=======
        require(strategies[strategyAddr].isSupported, "Strategy not approved");

        require(
            !isMintWhitelistedStrategy[strategyAddr],
            "Already whitelisted"
        );

        isMintWhitelistedStrategy[strategyAddr] = true;
>>>>>>> 54ff7264

        emit StrategyAddedToMintWhitelist(strategistAddr);
    }

<<<<<<< HEAD
=======
    /**
     * @notice Removes a strategy from the mint whitelist.
     * @param strategyAddr Strategy address
     */
>>>>>>> 54ff7264
    function removeStrategyFromMintWhitelist(address strategyAddr)
        external
        onlyGovernor
    {
<<<<<<< HEAD
        require(mintWhitelistedStrategy[strategyAddr], "Not whitelisted");

        mintWhitelistedStrategy[strategyAddr] = false;
=======
        // Intentionally skipping `strategies.isSupported` check since
        // we may wanna remove an address even after removing the strategy

        require(isMintWhitelistedStrategy[strategyAddr], "Not whitelisted");

        isMintWhitelistedStrategy[strategyAddr] = false;
>>>>>>> 54ff7264

        emit StrategyRemovedFromMintWhitelist(strategistAddr);
    }
}<|MERGE_RESOLUTION|>--- conflicted
+++ resolved
@@ -8,23 +8,15 @@
  * @author Origin Protocol Inc
  */
 contract OETHBaseVaultAdmin is VaultAdmin {
-<<<<<<< HEAD
-=======
     /**
      * @notice Adds a strategy to the mint whitelist.
      *          Reverts if strategy isn't approved on Vault.
      * @param strategyAddr Strategy address
      */
->>>>>>> 54ff7264
     function addStrategyToMintWhitelist(address strategyAddr)
         external
         onlyGovernor
     {
-<<<<<<< HEAD
-        require(!mintWhitelistedStrategy[strategyAddr], "Already whitelisted");
-
-        mintWhitelistedStrategy[strategyAddr] = true;
-=======
         require(strategies[strategyAddr].isSupported, "Strategy not approved");
 
         require(
@@ -33,34 +25,24 @@
         );
 
         isMintWhitelistedStrategy[strategyAddr] = true;
->>>>>>> 54ff7264
 
         emit StrategyAddedToMintWhitelist(strategistAddr);
     }
 
-<<<<<<< HEAD
-=======
     /**
      * @notice Removes a strategy from the mint whitelist.
      * @param strategyAddr Strategy address
      */
->>>>>>> 54ff7264
     function removeStrategyFromMintWhitelist(address strategyAddr)
         external
         onlyGovernor
     {
-<<<<<<< HEAD
-        require(mintWhitelistedStrategy[strategyAddr], "Not whitelisted");
-
-        mintWhitelistedStrategy[strategyAddr] = false;
-=======
         // Intentionally skipping `strategies.isSupported` check since
         // we may wanna remove an address even after removing the strategy
 
         require(isMintWhitelistedStrategy[strategyAddr], "Not whitelisted");
 
         isMintWhitelistedStrategy[strategyAddr] = false;
->>>>>>> 54ff7264
 
         emit StrategyRemovedFromMintWhitelist(strategistAddr);
     }
