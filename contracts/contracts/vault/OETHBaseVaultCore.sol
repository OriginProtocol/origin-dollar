// SPDX-License-Identifier: MIT
pragma solidity ^0.8.0;

import { StableMath } from "../utils/StableMath.sol";
import { OETHVaultCore } from "./OETHVaultCore.sol";

import { SafeERC20 } from "@openzeppelin/contracts/token/ERC20/utils/SafeERC20.sol";
import { IERC20 } from "@openzeppelin/contracts/token/ERC20/IERC20.sol";
import { IStrategy } from "../interfaces/IStrategy.sol";

/**
 * @title OETH Base VaultCore Contract
 * @author Origin Protocol Inc
 */
contract OETHBaseVaultCore is OETHVaultCore {
    using SafeERC20 for IERC20;
    using StableMath for uint256;

    constructor(address _weth) OETHVaultCore(_weth) {}

<<<<<<< HEAD
    function _mintToForStrategy(address receiver, uint256 amount)
        internal
        whenNotCapitalPaused
    {
        require(
            mintWhitelistedStrategy[msg.sender] == true,
=======
    // @inheritdoc VaultCore
    function mintForStrategy(uint256 amount)
        external
        override
        whenNotCapitalPaused
    {
        require(
            strategies[msg.sender].isSupported == true,
            "Unsupported strategy"
        );
        require(
            isMintWhitelistedStrategy[msg.sender] == true,
>>>>>>> 54ff7264
            "Not whitelisted strategy"
        );

        require(amount < MAX_INT, "Amount too high");

<<<<<<< HEAD
        emit Mint(receiver, amount);

        // Mint matching amount of OTokens
        oUSD.mint(receiver, amount);
    }

    // @inheritdoc VaultCore
    function mintForStrategy(uint256 amount) external override {
        _mintToForStrategy(msg.sender, amount);
    }

    // Same as mintForStrategy(uint256) but transfers
    // minted tokens to a different address
    function mintToForStrategy(address receiver, uint256 amount) external {
        _mintToForStrategy(receiver, amount);
    }

    function _burnFromForStrategy(address receiver, uint256 amount)
        internal
        whenNotCapitalPaused
    {
        require(
            mintWhitelistedStrategy[msg.sender] == true,
=======
        emit Mint(msg.sender, amount);

        // Mint matching amount of OTokens
        oUSD.mint(msg.sender, amount);
    }

    function burnForStrategy(uint256 amount)
        external
        override
        whenNotCapitalPaused
    {
        require(
            strategies[msg.sender].isSupported == true,
            "Unsupported strategy"
        );
        require(
            isMintWhitelistedStrategy[msg.sender] == true,
>>>>>>> 54ff7264
            "Not whitelisted strategy"
        );

        require(amount < MAX_INT, "Amount too high");

<<<<<<< HEAD
        emit Redeem(receiver, amount);

        // Burn OTokens
        oUSD.burn(receiver, amount);
    }

    function burnFromForStrategy(address user, uint256 amount) external {
        _burnFromForStrategy(user, amount);
    }

    // @inheritdoc VaultCore
    function burnForStrategy(uint256 amount) external override {
        _burnFromForStrategy(msg.sender, amount);
=======
        emit Redeem(msg.sender, amount);

        // Burn OTokens
        oUSD.burn(msg.sender, amount);
>>>>>>> 54ff7264
    }
}<|MERGE_RESOLUTION|>--- conflicted
+++ resolved
@@ -18,14 +18,6 @@
 
     constructor(address _weth) OETHVaultCore(_weth) {}
 
-<<<<<<< HEAD
-    function _mintToForStrategy(address receiver, uint256 amount)
-        internal
-        whenNotCapitalPaused
-    {
-        require(
-            mintWhitelistedStrategy[msg.sender] == true,
-=======
     // @inheritdoc VaultCore
     function mintForStrategy(uint256 amount)
         external
@@ -38,37 +30,11 @@
         );
         require(
             isMintWhitelistedStrategy[msg.sender] == true,
->>>>>>> 54ff7264
             "Not whitelisted strategy"
         );
 
         require(amount < MAX_INT, "Amount too high");
 
-<<<<<<< HEAD
-        emit Mint(receiver, amount);
-
-        // Mint matching amount of OTokens
-        oUSD.mint(receiver, amount);
-    }
-
-    // @inheritdoc VaultCore
-    function mintForStrategy(uint256 amount) external override {
-        _mintToForStrategy(msg.sender, amount);
-    }
-
-    // Same as mintForStrategy(uint256) but transfers
-    // minted tokens to a different address
-    function mintToForStrategy(address receiver, uint256 amount) external {
-        _mintToForStrategy(receiver, amount);
-    }
-
-    function _burnFromForStrategy(address receiver, uint256 amount)
-        internal
-        whenNotCapitalPaused
-    {
-        require(
-            mintWhitelistedStrategy[msg.sender] == true,
-=======
         emit Mint(msg.sender, amount);
 
         // Mint matching amount of OTokens
@@ -86,31 +52,14 @@
         );
         require(
             isMintWhitelistedStrategy[msg.sender] == true,
->>>>>>> 54ff7264
             "Not whitelisted strategy"
         );
 
         require(amount < MAX_INT, "Amount too high");
 
-<<<<<<< HEAD
-        emit Redeem(receiver, amount);
-
-        // Burn OTokens
-        oUSD.burn(receiver, amount);
-    }
-
-    function burnFromForStrategy(address user, uint256 amount) external {
-        _burnFromForStrategy(user, amount);
-    }
-
-    // @inheritdoc VaultCore
-    function burnForStrategy(uint256 amount) external override {
-        _burnFromForStrategy(msg.sender, amount);
-=======
         emit Redeem(msg.sender, amount);
 
         // Burn OTokens
         oUSD.burn(msg.sender, amount);
->>>>>>> 54ff7264
     }
 }