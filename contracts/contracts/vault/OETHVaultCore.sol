// SPDX-License-Identifier: MIT
pragma solidity ^0.8.0;

import { SafeERC20 } from "@openzeppelin/contracts/token/ERC20/utils/SafeERC20.sol";
import { IERC20 } from "@openzeppelin/contracts/token/ERC20/IERC20.sol";
import { SafeCast } from "@openzeppelin/contracts/utils/math/SafeCast.sol";

import { StableMath } from "../utils/StableMath.sol";
import { VaultCore } from "./VaultCore.sol";
import { IStrategy } from "../interfaces/IStrategy.sol";
import { IDripper } from "../interfaces/IDripper.sol";

/**
 * @title OETH VaultCore Contract
 * @author Origin Protocol Inc
 */
contract OETHVaultCore is VaultCore {
    using SafeERC20 for IERC20;
    using StableMath for uint256;

    uint256 public constant CLAIM_DELAY = 10 minutes;
    address public immutable weth;
    uint256 public wethAssetIndex;

    // For future use (because OETHBaseVaultCore inherits from this)
    uint256[50] private __gap;

    constructor(address _weth) {
        weth = _weth;
    }

    /**
     * @dev Caches WETH's index in `allAssets` variable.
     *      Reduces gas usage by redeem by caching that.
     */
    function cacheWETHAssetIndex() external onlyGovernor {
        uint256 assetCount = allAssets.length;
        for (uint256 i; i < assetCount; ++i) {
            if (allAssets[i] == weth) {
                wethAssetIndex = i;
                break;
            }
        }

        require(allAssets[wethAssetIndex] == weth, "Invalid WETH Asset Index");
    }

    // @inheritdoc VaultCore
    // slither-disable-start reentrancy-no-eth
    function _mint(
        address _asset,
        uint256 _amount,
        uint256 _minimumOusdAmount
    ) internal virtual override {
        require(_asset == weth, "Unsupported asset for minting");
        require(_amount > 0, "Amount must be greater than 0");
        require(
            _amount >= _minimumOusdAmount,
            "Mint amount lower than minimum"
        );

        emit Mint(msg.sender, _amount);

        // Rebase must happen before any transfers occur.
        if (!rebasePaused && _amount >= rebaseThreshold) {
            // Stream any harvested rewards (WETH) that are available to the Vault
            IDripper(dripper).collect();

            _rebase();
        }

        // Mint oTokens
        oUSD.mint(msg.sender, _amount);

        // Transfer the deposited coins to the vault
        IERC20(_asset).safeTransferFrom(msg.sender, address(this), _amount);

        // Give priority to the withdrawal queue for the new WETH liquidity
        _addWithdrawalQueueLiquidity();

        // Auto-allocate if necessary
        if (_amount >= autoAllocateThreshold) {
            _allocate();
        }
    }

    // slither-disable-end reentrancy-no-eth

    // @inheritdoc VaultCore
    function _calculateRedeemOutputs(uint256 _amount)
        internal
        view
        virtual
        override
        returns (uint256[] memory outputs)
    {
        // Overrides `VaultCore._calculateRedeemOutputs` to redeem with only
        // WETH instead of LST-mix. Doesn't change the function signature
        // for backward compatibility

        // Calculate redeem fee
        if (redeemFeeBps > 0) {
            uint256 redeemFee = _amount.mulTruncateScale(redeemFeeBps, 1e4);
            _amount = _amount - redeemFee;
        }

        // Ensure that the WETH index is cached
        uint256 _wethAssetIndex = wethAssetIndex;
        require(
            allAssets[_wethAssetIndex] == weth,
            "WETH Asset index not cached"
        );

        outputs = new uint256[](allAssets.length);
        outputs[_wethAssetIndex] = _amount;
    }

    // @inheritdoc VaultCore
    function _redeem(uint256 _amount, uint256 _minimumUnitAmount)
        internal
        virtual
        override
    {
        // Override `VaultCore._redeem` to simplify it. Gets rid of oracle
        // usage and looping through all assets for LST-mix redeem. Instead
        // does a simple WETH-only redeem.
        emit Redeem(msg.sender, _amount);

        if (_amount == 0) {
            return;
        }

        // Amount excluding fees
        uint256 amountMinusFee = _calculateRedeemOutputs(_amount)[
            wethAssetIndex
        ];

        require(
            amountMinusFee >= _minimumUnitAmount,
            "Redeem amount lower than minimum"
        );

        // Is there enough WETH in the Vault available after accounting for the withdrawal queue
        require(_wethAvailable() >= amountMinusFee, "Liquidity error");

        // Transfer WETH minus the fee to the redeemer
        IERC20(weth).safeTransfer(msg.sender, amountMinusFee);

        // Burn OETH from user (including fees)
        oUSD.burn(msg.sender, _amount);

        // Prevent insolvency
        _postRedeem(_amount);
    }

    /**
     * @notice Request an asynchronous withdrawal of WETH in exchange for OETH.
     * The OETH is burned on request and the WETH is transferred to the withdrawer on claim.
     * This request can be claimed once the withdrawal queue's `claimable` amount
     * is greater than or equal this request's `queued` amount.
<<<<<<< HEAD
     * There is a minimum of 10 minutes before a request can be claimed. After that, the request just needs
     * enough WETH liquidity in the Vault to satisfy all the outstanding requests to that point in the queue.
     * OETH is converted to WETH at 1:1.
     * @param _amount Amount of OETH to burn.
     * @return requestId Unique ID for the withdrawal request
     * @return queued Cumulative total of all WETH queued including already claimed requests.
=======
     * There is no minimum time or block number before a request can be claimed. It just needs
     * enough WETH liquidity in the Vault to satisfy all the outstanding requests to that point in the queue.
     * OETH is converted to WETH at 1:1.
     * @param _amount Amount of OETH to burn.
     * @param requestId Unique ID for the withdrawal request
     * @param queued Cumulative total of all WETH queued including already claimed requests.
>>>>>>> 6308b064
     */
    function requestWithdrawal(uint256 _amount)
        external
        whenNotCapitalPaused
        nonReentrant
        returns (uint256 requestId, uint256 queued)
    {
        // The check that the requester has enough OETH is done in to later burn call

        requestId = withdrawalQueueMetadata.nextWithdrawalIndex;
        queued = withdrawalQueueMetadata.queued + _amount;

        // Store the next withdrawal request
        withdrawalQueueMetadata.nextWithdrawalIndex = SafeCast.toUint128(
            requestId + 1
        );
        // Store the updated queued amount which reserves WETH in the withdrawal queue
        // and reduces the vault's total assets
<<<<<<< HEAD
        withdrawalQueueMetadata.queued = uint128(queued);
=======
        withdrawalQueueMetadata.queued = SafeCast.toUint128(queued);
>>>>>>> 6308b064
        // Store the user's withdrawal request
        withdrawalRequests[requestId] = WithdrawalRequest({
            withdrawer: msg.sender,
            claimed: false,
            timestamp: uint40(block.timestamp),
<<<<<<< HEAD
            amount: uint128(_amount),
            queued: uint128(queued)
=======
            amount: SafeCast.toUint128(_amount),
            queued: SafeCast.toUint128(queued)
>>>>>>> 6308b064
        });

        // Burn the user's OETH
        oUSD.burn(msg.sender, _amount);

        // Prevent withdrawal if the vault is solvent by more than the the allowed percentage
        _postRedeem(_amount);

        emit WithdrawalRequested(msg.sender, requestId, _amount, queued);
    }

    // slither-disable-start reentrancy-no-eth
    /**
     * @notice Claim a previously requested withdrawal once it is claimable.
     * This request can be claimed once the withdrawal queue's `claimable` amount
     * is greater than or equal this request's `queued` amount and 10 minutes has passed.
     * If the requests is not claimable, the transaction will revert with `Queue pending liquidity`.
     * If the request is not older than 10 minutes, the transaction will revert with `Claim delay not met`.
     * OETH is converted to WETH at 1:1.
     * @param _requestId Unique ID for the withdrawal request
     * @return amount Amount of WETH transferred to the withdrawer
     */
    function claimWithdrawal(uint256 _requestId)
        external
        whenNotCapitalPaused
        nonReentrant
        returns (uint256 amount)
    {
        // Try and get more liquidity if there is not enough available
        if (
            withdrawalRequests[_requestId].queued >
            withdrawalQueueMetadata.claimable
        ) {
            // Stream any harvested rewards (WETH) that are available to the Vault
            IDripper(dripper).collect();

            // Add any WETH from the Dripper to the withdrawal queue
            _addWithdrawalQueueLiquidity();
        }

        amount = _claimWithdrawal(_requestId);

        // transfer WETH from the vault to the withdrawer
        IERC20(weth).safeTransfer(msg.sender, amount);

        // Prevent insolvency
        _postRedeem(amount);
    }

    // slither-disable-end reentrancy-no-eth

    /**
     * @notice Claim a previously requested withdrawals once they are claimable.
     * This requests can be claimed once the withdrawal queue's `claimable` amount
     * is greater than or equal each request's `queued` amount and 10 minutes has passed.
     * If one of the requests is not claimable, the whole transaction will revert with `Queue pending liquidity`.
     * If one of the requests is not older than 10 minutes,
     * the whole transaction will revert with `Claim delay not met`.
     * @param _requestIds Unique ID of each withdrawal request
     * @return amounts Amount of WETH received for each request
     * @return totalAmount Total amount of WETH transferred to the withdrawer
     */
<<<<<<< HEAD
    function claimWithdrawals(uint256[] calldata _requestIds)
=======
    function claimWithdrawals(uint256[] memory _requestIds)
>>>>>>> 6308b064
        external
        whenNotCapitalPaused
        nonReentrant
        returns (uint256[] memory amounts, uint256 totalAmount)
    {
        // Just call the Dripper instead of looping through _requestIds to find the highest id
        // and checking it's queued amount is > the queue's claimable amount.

        // Stream any harvested rewards (WETH) that are available to the Vault
        IDripper(dripper).collect();

        // Add any WETH from the Dripper to the withdrawal queue
        _addWithdrawalQueueLiquidity();

        amounts = new uint256[](_requestIds.length);
<<<<<<< HEAD
        for (uint256 i; i < _requestIds.length; ++i) {
=======
        for (uint256 i = 0; i < _requestIds.length; ++i) {
>>>>>>> 6308b064
            amounts[i] = _claimWithdrawal(_requestIds[i]);
            totalAmount += amounts[i];
        }

        // transfer all the claimed WETH from the vault to the withdrawer
        IERC20(weth).safeTransfer(msg.sender, totalAmount);

        // Prevent insolvency
        _postRedeem(totalAmount);
    }

    function _claimWithdrawal(uint256 requestId)
        internal
        returns (uint256 amount)
    {
        // Load the structs from storage into memory
        WithdrawalRequest memory request = withdrawalRequests[requestId];
        WithdrawalQueueMetadata memory queue = withdrawalQueueMetadata;

        require(
            request.timestamp + CLAIM_DELAY <= block.timestamp,
            "Claim delay not met"
        );
        // If there isn't enough reserved liquidity in the queue to claim
        require(request.queued <= queue.claimable, "Queue pending liquidity");
        require(request.withdrawer == msg.sender, "Not requester");
        require(request.claimed == false, "Already claimed");

        // Store the request as claimed
        withdrawalRequests[requestId].claimed = true;
        // Store the updated claimed amount
        withdrawalQueueMetadata.claimed = queue.claimed + request.amount;

        emit WithdrawalClaimed(msg.sender, requestId, request.amount);

        return request.amount;
    }

    /// @notice Collects harvested rewards from the Dripper as WETH then
    /// adds WETH to the withdrawal queue if there is a funding shortfall.
    /// @dev is called from the Native Staking strategy when validator withdrawals are processed.
    /// It also called before any WETH is allocated to a strategy.
    function addWithdrawalQueueLiquidity() external {
        // Stream any harvested rewards (WETH) that are available to the Vault
        IDripper(dripper).collect();

        _addWithdrawalQueueLiquidity();
    }

    /// @dev Adds WETH to the withdrawal queue if there is a funding shortfall.
    /// This assumes 1 WETH equal 1 OETH.
    function _addWithdrawalQueueLiquidity()
        internal
        returns (uint256 addedClaimable)
    {
        WithdrawalQueueMetadata memory queue = withdrawalQueueMetadata;

        // Check if the claimable WETH is less than the queued amount
        uint256 queueShortfall = queue.queued - queue.claimable;

        // No need to do anything is the withdrawal queue is full funded
        if (queueShortfall == 0) {
            return 0;
        }

        uint256 wethBalance = IERC20(weth).balanceOf(address(this));

        // Of the claimable withdrawal requests, how much is unclaimed?
        // That is, the amount of WETH that is currently allocated for the withdrawal queue
        uint256 allocatedWeth = queue.claimable - queue.claimed;

        // If there is no unallocated WETH then there is nothing to add to the queue
        if (wethBalance <= allocatedWeth) {
            return 0;
        }

        uint256 unallocatedWeth = wethBalance - allocatedWeth;

        // the new claimable amount is the smaller of the queue shortfall or unallocated weth
        addedClaimable = queueShortfall < unallocatedWeth
            ? queueShortfall
            : unallocatedWeth;
        uint256 newClaimable = queue.claimable + addedClaimable;

        // Store the new claimable amount back to storage
<<<<<<< HEAD
        withdrawalQueueMetadata.claimable = uint128(newClaimable);
=======
        withdrawalQueueMetadata.claimable = SafeCast.toUint128(newClaimable);
>>>>>>> 6308b064

        // emit a WithdrawalClaimable event
        emit WithdrawalClaimable(newClaimable, addedClaimable);
    }

    /***************************************
                View Functions
    ****************************************/

    /// @dev Calculate how much WETH in the vault is not reserved for the withdrawal queue.
    // That is, it is available to be redeemed or deposited into a strategy.
    function _wethAvailable() internal view returns (uint256 wethAvailable) {
        WithdrawalQueueMetadata memory queue = withdrawalQueueMetadata;

        // The amount of WETH that is still to be claimed in the withdrawal queue
        uint256 outstandingWithdrawals = queue.queued - queue.claimed;

        // The amount of sitting in WETH in the vault
        uint256 wethBalance = IERC20(weth).balanceOf(address(this));

<<<<<<< HEAD
        // If there is more WETH in the vault than the outstanding withdrawals
        if (wethBalance > outstandingWithdrawals) {
            wethAvailable = wethBalance - outstandingWithdrawals;
        }
=======
        // If there is not enough WETH in the vault to cover the outstanding withdrawals
        if (wethBalance <= outstandingWithdrawals) {
            return 0;
        }

        return wethBalance - outstandingWithdrawals;
>>>>>>> 6308b064
    }

    /// @dev Get the balance of an asset held in Vault and all strategies
    /// less any WETH that is reserved for the withdrawal queue.
<<<<<<< HEAD
    /// WETH is the only asset that can return a non-zero balance.
=======
    /// This will only return a non-zero balance for WETH.
>>>>>>> 6308b064
    /// All other assets will return 0 even if there is some dust amounts left in the Vault.
    /// For example, there is 1 wei left of stETH in the OETH Vault but will return 0 in this function.
    ///
    /// If there is not enough WETH in the vault and all strategies to cover all outstanding
    /// withdrawal requests then return a WETH balance of 0
    function _checkBalance(address _asset)
        internal
        view
        override
        returns (uint256 balance)
    {
        if (_asset != weth) {
            return 0;
        }

        // Get the WETH in the vault and the strategies
        balance = super._checkBalance(_asset);

        WithdrawalQueueMetadata memory queue = withdrawalQueueMetadata;

        // If the vault becomes insolvent enough that the total value in the vault and all strategies
        // is less than the outstanding withdrawals.
        // For example, there was a mass slashing event and most users request a withdrawal.
        if (balance + queue.claimed < queue.queued) {
            return 0;
        }

        // Need to remove WETH that is reserved for the withdrawal queue
        return balance + queue.claimed - queue.queued;
    }

    /**
     * @notice Allocate unallocated funds on Vault to strategies.
     **/
    function allocate() external override whenNotCapitalPaused nonReentrant {
        // Add any unallocated WETH to the withdrawal queue first
        _addWithdrawalQueueLiquidity();

        _allocate();
    }

    /// @dev Allocate WETH to the default WETH strategy if there is excess to the Vault buffer.
    /// This is called from either `mint` or `allocate` and assumes `_addWithdrawalQueueLiquidity`
    /// has been called before this function.
    function _allocate() internal override {
        // No need to do anything if no default strategy for WETH
        address depositStrategyAddr = assetDefaultStrategies[weth];
        if (depositStrategyAddr == address(0)) return;

        uint256 wethAvailableInVault = _wethAvailable();
        // No need to do anything if there isn't any WETH in the vault to allocate
        if (wethAvailableInVault == 0) return;

        // Calculate the target buffer for the vault using the total supply
        uint256 totalSupply = oUSD.totalSupply();
        uint256 targetBuffer = totalSupply.mulTruncate(vaultBuffer);

        // If available WETH in the Vault is below or equal the target buffer then there's nothing to allocate
        if (wethAvailableInVault <= targetBuffer) return;

        // The amount of assets to allocate to the default strategy
        uint256 allocateAmount = wethAvailableInVault - targetBuffer;

        IStrategy strategy = IStrategy(depositStrategyAddr);
        // Transfer WETH to the strategy and call the strategy's deposit function
        IERC20(weth).safeTransfer(address(strategy), allocateAmount);
        strategy.deposit(weth, allocateAmount);

        emit AssetAllocated(weth, depositStrategyAddr, allocateAmount);
    }

    /// @dev The total value of all WETH held by the vault and all its strategies
    /// less any WETH that is reserved for the withdrawal queue.
    ///
    // If there is not enough WETH in the vault and all strategies to cover all outstanding
    // withdrawal requests then return a total value of 0.
    function _totalValue() internal view override returns (uint256 value) {
        // As WETH is the only asset, just return the WETH balance
        return _checkBalance(weth);
    }

    /// @dev Only WETH is supported in the OETH Vault so return the WETH balance only
    /// Any ETH balances in the Vault will be ignored.
    /// Amounts from previously supported vault assets will also be ignored.
    /// For example, there is 1 wei left of stETH in the OETH Vault but is will be ignored.
    function _totalValueInVault()
        internal
        view
        override
        returns (uint256 value)
    {
        value = IERC20(weth).balanceOf(address(this));
    }
}<|MERGE_RESOLUTION|>--- conflicted
+++ resolved
@@ -158,21 +158,12 @@
      * The OETH is burned on request and the WETH is transferred to the withdrawer on claim.
      * This request can be claimed once the withdrawal queue's `claimable` amount
      * is greater than or equal this request's `queued` amount.
-<<<<<<< HEAD
      * There is a minimum of 10 minutes before a request can be claimed. After that, the request just needs
      * enough WETH liquidity in the Vault to satisfy all the outstanding requests to that point in the queue.
      * OETH is converted to WETH at 1:1.
      * @param _amount Amount of OETH to burn.
      * @return requestId Unique ID for the withdrawal request
      * @return queued Cumulative total of all WETH queued including already claimed requests.
-=======
-     * There is no minimum time or block number before a request can be claimed. It just needs
-     * enough WETH liquidity in the Vault to satisfy all the outstanding requests to that point in the queue.
-     * OETH is converted to WETH at 1:1.
-     * @param _amount Amount of OETH to burn.
-     * @param requestId Unique ID for the withdrawal request
-     * @param queued Cumulative total of all WETH queued including already claimed requests.
->>>>>>> 6308b064
      */
     function requestWithdrawal(uint256 _amount)
         external
@@ -191,23 +182,14 @@
         );
         // Store the updated queued amount which reserves WETH in the withdrawal queue
         // and reduces the vault's total assets
-<<<<<<< HEAD
-        withdrawalQueueMetadata.queued = uint128(queued);
-=======
         withdrawalQueueMetadata.queued = SafeCast.toUint128(queued);
->>>>>>> 6308b064
         // Store the user's withdrawal request
         withdrawalRequests[requestId] = WithdrawalRequest({
             withdrawer: msg.sender,
             claimed: false,
             timestamp: uint40(block.timestamp),
-<<<<<<< HEAD
-            amount: uint128(_amount),
-            queued: uint128(queued)
-=======
             amount: SafeCast.toUint128(_amount),
             queued: SafeCast.toUint128(queued)
->>>>>>> 6308b064
         });
 
         // Burn the user's OETH
@@ -270,11 +252,7 @@
      * @return amounts Amount of WETH received for each request
      * @return totalAmount Total amount of WETH transferred to the withdrawer
      */
-<<<<<<< HEAD
     function claimWithdrawals(uint256[] calldata _requestIds)
-=======
-    function claimWithdrawals(uint256[] memory _requestIds)
->>>>>>> 6308b064
         external
         whenNotCapitalPaused
         nonReentrant
@@ -290,11 +268,7 @@
         _addWithdrawalQueueLiquidity();
 
         amounts = new uint256[](_requestIds.length);
-<<<<<<< HEAD
         for (uint256 i; i < _requestIds.length; ++i) {
-=======
-        for (uint256 i = 0; i < _requestIds.length; ++i) {
->>>>>>> 6308b064
             amounts[i] = _claimWithdrawal(_requestIds[i]);
             totalAmount += amounts[i];
         }
@@ -380,11 +354,7 @@
         uint256 newClaimable = queue.claimable + addedClaimable;
 
         // Store the new claimable amount back to storage
-<<<<<<< HEAD
-        withdrawalQueueMetadata.claimable = uint128(newClaimable);
-=======
         withdrawalQueueMetadata.claimable = SafeCast.toUint128(newClaimable);
->>>>>>> 6308b064
 
         // emit a WithdrawalClaimable event
         emit WithdrawalClaimable(newClaimable, addedClaimable);
@@ -405,28 +375,17 @@
         // The amount of sitting in WETH in the vault
         uint256 wethBalance = IERC20(weth).balanceOf(address(this));
 
-<<<<<<< HEAD
-        // If there is more WETH in the vault than the outstanding withdrawals
-        if (wethBalance > outstandingWithdrawals) {
-            wethAvailable = wethBalance - outstandingWithdrawals;
-        }
-=======
         // If there is not enough WETH in the vault to cover the outstanding withdrawals
         if (wethBalance <= outstandingWithdrawals) {
             return 0;
         }
 
         return wethBalance - outstandingWithdrawals;
->>>>>>> 6308b064
     }
 
     /// @dev Get the balance of an asset held in Vault and all strategies
     /// less any WETH that is reserved for the withdrawal queue.
-<<<<<<< HEAD
     /// WETH is the only asset that can return a non-zero balance.
-=======
-    /// This will only return a non-zero balance for WETH.
->>>>>>> 6308b064
     /// All other assets will return 0 even if there is some dust amounts left in the Vault.
     /// For example, there is 1 wei left of stETH in the OETH Vault but will return 0 in this function.
     ///
