--- conflicted
+++ resolved
@@ -120,11 +120,7 @@
         address _from,
         address _to
     ) internal {
-<<<<<<< HEAD
-        PoolInfo storage pool = poolInfo[_pid];
-=======
         PoolInfo storage pool = _poolInfo[_pid];
->>>>>>> 16c32cea
 
         // burn the Convex pool LP tokens
         IBurnableERC20(pool.token).burnFrom(_from, _amount);
