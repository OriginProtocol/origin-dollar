--- conflicted
+++ resolved
@@ -14,24 +14,14 @@
     constructor(
         BaseStrategyConfig memory _stratConfig,
         BaseBalancerConfig memory _balancerConfig,
-<<<<<<< HEAD
-        address _auraRewardPoolAddress
-=======
-        BaseMetaPoolConfig memory _metapoolConfig,
         address _auraRewardPoolAddress,
         uint256 _bptTokenPoolPosition
->>>>>>> b2313d58
     )
         BalancerComposablePoolStrategy(
             _stratConfig,
             _balancerConfig,
-<<<<<<< HEAD
-            _auraRewardPoolAddress
-=======
-            _metapoolConfig,
             _auraRewardPoolAddress,
             _bptTokenPoolPosition
->>>>>>> b2313d58
         )
     {}
 
