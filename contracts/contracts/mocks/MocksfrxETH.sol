// SPDX-License-Identifier: MIT
pragma solidity ^0.8.0;

import "./MintableERC20.sol";

contract MocksfrxETH is MintableERC20 {
    address public frxETH;

    constructor(address _frxETH) ERC20("sfrxETH", "sfrxETH") {
        frxETH = _frxETH;
    }

    function setMockfrxETHAddress(address _frxETH) external {
        frxETH = _frxETH;
    }

    function deposit(uint256 assets, address receiver)
        external
        returns (uint256 shares)
    {
        ERC20(frxETH).transferFrom(msg.sender, address(this), assets);

        _mint(receiver, assets);

        _mint(receiver, assets);

        return assets;
    }

    function maxWithdraw(address owner) external view returns (uint256) {
        return balanceOf(owner);
    }

    function setMaxWithdrawableBalance(address owner, uint256 balance)
        external
    {
        uint256 currentBalance = balanceOf(owner);
        if (currentBalance > balance) {
            _burn(owner, currentBalance - balance);
        } else if (balance > currentBalance) {
            _mint(owner, balance - currentBalance);
        }
    }

    function redeem(
        uint256 shares,
        address receiver,
        address owner
    ) external returns (uint256 assets) {
        _burn(owner, shares);

        ERC20(frxETH).transfer(receiver, shares);

        _burn(owner, shares);

        assets = shares;
    }

    function withdraw(
        uint256 assets,
        address receiver,
        address owner
    ) external returns (uint256 shares) {
<<<<<<< HEAD
        assetBalance[owner] -= assets;
=======
        _burn(owner, shares);
>>>>>>> d2825df1

        ERC20(frxETH).transfer(receiver, assets);

        _burn(owner, assets);

        shares = assets;
    }

    function submitAndDeposit(address recipient)
        external
        payable
        returns (uint256 shares)
    {
        _mint(recipient, msg.value);
        shares = msg.value;
    }
}<|MERGE_RESOLUTION|>--- conflicted
+++ resolved
@@ -19,8 +19,6 @@
         returns (uint256 shares)
     {
         ERC20(frxETH).transferFrom(msg.sender, address(this), assets);
-
-        _mint(receiver, assets);
 
         _mint(receiver, assets);
 
@@ -47,8 +45,6 @@
         address receiver,
         address owner
     ) external returns (uint256 assets) {
-        _burn(owner, shares);
-
         ERC20(frxETH).transfer(receiver, shares);
 
         _burn(owner, shares);
@@ -61,12 +57,6 @@
         address receiver,
         address owner
     ) external returns (uint256 shares) {
-<<<<<<< HEAD
-        assetBalance[owner] -= assets;
-=======
-        _burn(owner, shares);
->>>>>>> d2825df1
-
         ERC20(frxETH).transfer(receiver, assets);
 
         _burn(owner, assets);
