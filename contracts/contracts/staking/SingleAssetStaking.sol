pragma solidity 0.5.11;
pragma experimental ABIEncoderV2;

import { IERC20 } from "@openzeppelin/contracts/token/ERC20/IERC20.sol";
import { SafeMath } from "@openzeppelin/contracts/math/SafeMath.sol";
import {
    Initializable
} from "@openzeppelin/upgrades/contracts/Initializable.sol";
import { SafeERC20 } from "@openzeppelin/contracts/token/ERC20/SafeERC20.sol";
import { Governable } from "../governance/Governable.sol";
import { StableMath } from "../utils/StableMath.sol";

contract SingleAssetStaking is Initializable, Governable {
    using SafeMath for uint256;
    using StableMath for uint256;
    using SafeERC20 for IERC20;

    /* ========== STATE VARIABLES ========== */

    IERC20 public stakingToken; // this is both the staking and rewards

    struct Stake {
        uint256 amount; // amount to stake
        uint256 end; // when does the staking period end
        uint256 duration; // the duration of the stake
        uint240 rate; // rate to charge use 248 to reserve 8 bits for the bool
        bool paid;
        uint8 stakeType;
    }

    struct DropRoot {
<<<<<<< HEAD
      bytes32 hash;
      uint depth;
=======
        bytes32 hash;
        uint256 depth;
>>>>>>> 2fd62bb7
    }

    uint256[] public durations; // allowed durations
    uint256[] public rates; // rates that correspond with the allowed durations

    uint256 public totalOutstanding;
    bool public paused;

    mapping(address => Stake[]) public userStakes;

    mapping(uint8 => DropRoot) public dropRoots;

    // type 0 is reserved for stakes done by the user, all other types will be drop/preApproved stakes
    uint8 constant USER_STAKE_TYPE = 0;

    /* ========== Initialize ========== */

    /**
     * @dev Initialize the contracts, sets up durations, rates, and preApprover
     *      for preApproved contracts can only be called once
     * @param _stakingToken Address of the token that we are staking
     * @param _durations Array of allowed durations in seconds
     * @param _rates Array of rates(0.3 is 30%) that correspond to the allowed
     *               durations in 1e18 precision
     */
    function initialize(
        address _stakingToken,
        uint256[] calldata _durations,
        uint256[] calldata _rates
    ) external onlyGovernor initializer {
        stakingToken = IERC20(_stakingToken);
        _setDurationRates(_durations, _rates);
    }

    /* ========= Internal helper functions ======== */

    /**
     * @dev Validate and set the duration and corresponding rates, will emit
     *      events NewRate and NewDurations
     */
    function _setDurationRates(
        uint256[] memory _durations,
        uint256[] memory _rates
    ) internal {
        require(
            _rates.length == _durations.length,
            "Mismatch durations and rates"
        );

        for (uint256 i = 0; i < _rates.length; i++) {
            require(_rates[i] < uint240(-1), "Max rate exceeded");
        }

        rates = _rates;
        durations = _durations;

        emit NewRates(msg.sender, rates);
        emit NewDurations(msg.sender, durations);
    }

<<<<<<< HEAD

=======
>>>>>>> 2fd62bb7
    function _totalExpectedRewards(Stake[] storage stakes)
        internal
        view
        returns (uint256 total)
    {
        for (uint256 i = 0; i < stakes.length; i++) {
            Stake storage stake = stakes[i];
            if (!stake.paid) {
                total = total.add(stake.amount.mulTruncate(stake.rate));
            }
        }
    }

    function _totalExpected(Stake storage _stake)
        internal
        view
        returns (uint256)
    {
        return _stake.amount.add(_stake.amount.mulTruncate(_stake.rate));
    }

    function _findDurationRate(uint256 duration)
        internal
        view
        returns (uint240)
    {
        for (uint256 i = 0; i < durations.length; i++) {
            if (duration == durations[i]) {
                return uint240(rates[i]);
            }
        }
        return 0;
    }

    /**
     * @dev Internal staking function
     *      will insert the stake into the stakes array and verify we have
     *      enough to pay off stake + reward
     * @param staker Address of the staker
     * @param stakeType Number that represent the type of the stake, 0 is user
     *                  initiated all else is currently preApproved
     * @param duration Number of seconds this stake will be held for
     * @param rate Rate(0.3 is 30%) of reward for this stake in 1e18, uint240 =
     *             to fit the bool and type in struct Stake
     * @param amount Number of tokens to stake in 1e18
     */
    function _stake(
        address staker,
        uint8 stakeType,
        uint256 duration,
        uint240 rate,
        uint256 amount
    ) internal {
        require(!paused, "Staking paused");

        Stake[] storage stakes = userStakes[staker];

        uint256 end = block.timestamp.add(duration);

        uint256 i = stakes.length; // start at the end of the current array
        stakes.length += 1; // grow the array
        // find the spot where we can insert the current stake
        // this should make an increasing list sorted by end
        while (i != 0 && stakes[i - 1].end > end) {
            // shift it back one
            stakes[i] = stakes[i - 1];
            i -= 1;
        }

        // insert the stake
        Stake storage newStake = stakes[i];
        newStake.rate = rate;
        newStake.stakeType = stakeType;
        newStake.end = end;
        newStake.duration = duration;
        newStake.amount = amount;

        totalOutstanding = totalOutstanding.add(_totalExpected(newStake));

        emit Staked(staker, amount);
    }

    modifier requireLiquidity() {
        // we need to have enough balance to cover the rewards after the operation is complete
        _;
        require(
            stakingToken.balanceOf(address(this)) >= totalOutstanding,
            "Insufficient rewards"
        );
    }

    /* ========== VIEWS ========== */

    function getAllDurations() external view returns (uint256[] memory) {
        return durations;
    }

    function getAllRates() external view returns (uint256[] memory) {
        return rates;
    }

    /**
     * @dev Return all the stakes paid and unpaid for a given user
     * @param account Address of the account that we want to look up
     */
    function getAllStakes(address account)
        external
        view
        returns (Stake[] memory)
    {
        return userStakes[account];
    }

    /**
     * @dev Find the rate that corresponds to a given duration
     * @param _duration Number of seconds
     */
    function durationRewardRate(uint256 _duration)
        external
        view
        returns (uint256)
    {
        return _findDurationRate(_duration);
    }

    /**
     * @dev Calculate all the staked value a user has put into the contract,
     *      rewards not included
     * @param account Address of the account that we want to look up
     */
    function totalStaked(address account)
        external
        view
        returns (uint256 total)
    {
        Stake[] storage stakes = userStakes[account];

        for (uint256 i = 0; i < stakes.length; i++) {
            if (!stakes[i].paid) {
                total = total.add(stakes[i].amount);
            }
        }
    }

    /**
     * @dev Calculate all the rewards a user can expect to receive.
     * @param account Address of the account that we want to look up
     */
    function totalExpectedRewards(address account)
        external
        view
        returns (uint256)
    {
        return _totalExpectedRewards(userStakes[account]);
    }

    /**
     * @dev Calculate all current holdings of a user: staked value + prorated rewards
     * @param account Address of the account that we want to look up
     */
    function totalCurrentHoldings(address account)
        external
        view
        returns (uint256 total)
    {
        Stake[] storage stakes = userStakes[account];

        for (uint256 i = 0; i < stakes.length; i++) {
            Stake storage stake = stakes[i];
            if (stake.paid) {
                continue;
            } else if (stake.end < block.timestamp) {
                total = total.add(_totalExpected(stake));
            } else {
                //calcualte the precentage accrued in term of rewards
                total = total.add(
                    stake.amount.add(
                        stake.amount.mulTruncate(stake.rate).mulTruncate(
                            stake
                                .duration
                                .sub(stake.end.sub(block.timestamp))
                                .divPrecisely(stake.duration)
                        )
                    )
                );
            }
        }
    }

    /* ========== MUTATIVE FUNCTIONS ========== */

    /**
     * @dev Make a preapproved stake for the user, this is a presigned voucher that the user can redeem either from
     *      an airdrop or a compensation program.
     *      Only 1 of each type is allowed per user. The proof must match the root hash
     * @param index Number that is zero base index of the stake in the payout entry
     * @param stakeType Number that represent the type of the stake, must not be 0 which is user stake
     * @param duration Number of seconds this stake will be held for
     * @param rate Rate(0.3 is 30%) of reward for this stake in 1e18, uint240 to fit the bool and type in struct Stake
     * @param amount Number of tokens to stake in 1e18
     * @param merkleProof Array of proofs for that amount
     */
    function airDroppedStake(
        uint256 index,
        uint8 stakeType,
        uint256 duration,
        uint256 rate,
        uint256 amount,
        bytes32[] calldata merkleProof
    ) external requireLiquidity {
        require(stakeType != USER_STAKE_TYPE, "Cannot be normal staking");
        require(rate < uint240(-1), "Max rate exceeded");
<<<<<<< HEAD
        require(index < 2 ** merkleProof.length, "Invalid index");
        DropRoot storage dropRoot = dropRoots[stakeType];
        require(merkleProof.length == dropRoot.depth, "Invalid proof");

         // Compute the merkle root
        bytes32 node = keccak256(abi.encodePacked(index, stakeType, msg.sender, duration, rate, amount));
        uint256 path = index;
        for (uint16 i = 0; i < merkleProof.length; i++) {
            if ((path & 0x01) == 1) {
                node = keccak256(abi.encodePacked(merkleProof[i], node));
            } else {
                node = keccak256(abi.encodePacked(node, merkleProof[i]));
            }
            path /= 2;
        }

        // Check the merkle proof
        require(node == dropRoot.hash, "Stake not approved");

=======
        require(index < 2**merkleProof.length, "Invalid index");
        DropRoot storage dropRoot = dropRoots[stakeType];
        require(merkleProof.length == dropRoot.depth, "Invalid proof");

        // Compute the merkle root
        bytes32 node = keccak256(
            abi.encodePacked(
                index,
                stakeType,
                msg.sender,
                duration,
                rate,
                amount
            )
        );
        uint256 path = index;
        for (uint16 i = 0; i < merkleProof.length; i++) {
            if ((path & 0x01) == 1) {
                node = keccak256(abi.encodePacked(merkleProof[i], node));
            } else {
                node = keccak256(abi.encodePacked(node, merkleProof[i]));
            }
            path /= 2;
        }

        // Check the merkle proof
        require(node == dropRoot.hash, "Stake not approved");
>>>>>>> 2fd62bb7

        // verify that we haven't already staked
        Stake[] storage stakes = userStakes[msg.sender];
        for (uint256 i = 0; i < stakes.length; i++) {
            require(stakes[i].stakeType != stakeType, "Already staked");
        }

        _stake(msg.sender, stakeType, duration, uint240(rate), amount);
    }

    /**
     * @dev Stake an approved amount of staking token into the contract.
     *      User must have already approved the contract for specified amount.
     * @param amount Number of tokens to stake in 1e18
     * @param duration Number of seconds this stake will be held for
     */
    function stake(uint256 amount, uint256 duration) external requireLiquidity {
        require(amount > 0, "Cannot stake 0");

        uint240 rewardRate = _findDurationRate(duration);
        require(rewardRate > 0, "Invalid duration"); // we couldn't find the rate that correspond to the passed duration

        _stake(msg.sender, USER_STAKE_TYPE, duration, rewardRate, amount);
        // transfer in the token so that we can stake the correct amount
        stakingToken.safeTransferFrom(msg.sender, address(this), amount);
    }

    /**
     * @dev Exit out of all possible stakes
     */
    function exit() external requireLiquidity {
        Stake[] storage stakes = userStakes[msg.sender];
        require(stakes.length > 0, "Nothing staked");

        uint256 totalWithdraw = 0;
        uint256 l = stakes.length;
        do {
            Stake storage exitStake = stakes[l - 1];
            // stop on the first ended stake that's already been paid
            if (exitStake.end < block.timestamp && exitStake.paid) {
                break;
            }
            //might not be ended
            if (exitStake.end < block.timestamp) {
                //we are paying out the stake
                exitStake.paid = true;
                totalWithdraw = totalWithdraw.add(_totalExpected(exitStake));
            }
            l--;
        } while (l > 0);
        require(totalWithdraw > 0, "All stakes in lock-up");

        totalOutstanding = totalOutstanding.sub(totalWithdraw);
        emit Withdrawn(msg.sender, totalWithdraw);
        stakingToken.safeTransfer(msg.sender, totalWithdraw);
    }

    /* ========== MODIFIERS ========== */

    function setPaused(bool _paused) external onlyGovernor {
        paused = _paused;
        emit Paused(msg.sender, paused);
    }

    /**
     * @dev Set new durations and rates will not effect existing stakes
     * @param _durations Array of durations in seconds
     * @param _rates Array of rates that corresponds to the durations (0.01 is 1%) in 1e18
     */
    function setDurationRates(
        uint256[] calldata _durations,
        uint256[] calldata _rates
    ) external onlyGovernor {
        _setDurationRates(_durations, _rates);
    }

    /**
     * @dev Set air drop root for a specific stake type
     * @param _stakeType Type of staking must be greater than 0
     * @param _rootHash Root hash of the Merkle Tree
     * @param _proofDepth Depth of the Merklke Tree
     */
<<<<<<< HEAD
    function setAirDropRoot(uint8 _stakeType, bytes32 _rootHash, uint _proofDepth) external onlyGovernor {
=======
    function setAirDropRoot(
        uint8 _stakeType,
        bytes32 _rootHash,
        uint256 _proofDepth
    ) external onlyGovernor {
>>>>>>> 2fd62bb7
        require(_stakeType != USER_STAKE_TYPE, "Cannot be normal staking");
        dropRoots[_stakeType].hash = _rootHash;
        dropRoots[_stakeType].depth = _proofDepth;
        emit NewAirDropRootHash(_stakeType, _rootHash, _proofDepth);
    }

    /* ========== EVENTS ========== */

    event Staked(address indexed user, uint256 amount);
    event Withdrawn(address indexed user, uint256 amount);
    event Paused(address indexed user, bool yes);
    event NewDurations(address indexed user, uint256[] durations);
    event NewRates(address indexed user, uint256[] rates);
<<<<<<< HEAD
    event NewAirDropRootHash(uint8 stakeType, bytes32 rootHash, uint proofDepth);
=======
    event NewAirDropRootHash(
        uint8 stakeType,
        bytes32 rootHash,
        uint256 proofDepth
    );
>>>>>>> 2fd62bb7
}<|MERGE_RESOLUTION|>--- conflicted
+++ resolved
@@ -29,13 +29,8 @@
     }
 
     struct DropRoot {
-<<<<<<< HEAD
-      bytes32 hash;
-      uint depth;
-=======
         bytes32 hash;
         uint256 depth;
->>>>>>> 2fd62bb7
     }
 
     uint256[] public durations; // allowed durations
@@ -96,10 +91,6 @@
         emit NewDurations(msg.sender, durations);
     }
 
-<<<<<<< HEAD
-
-=======
->>>>>>> 2fd62bb7
     function _totalExpectedRewards(Stake[] storage stakes)
         internal
         view
@@ -312,27 +303,6 @@
     ) external requireLiquidity {
         require(stakeType != USER_STAKE_TYPE, "Cannot be normal staking");
         require(rate < uint240(-1), "Max rate exceeded");
-<<<<<<< HEAD
-        require(index < 2 ** merkleProof.length, "Invalid index");
-        DropRoot storage dropRoot = dropRoots[stakeType];
-        require(merkleProof.length == dropRoot.depth, "Invalid proof");
-
-         // Compute the merkle root
-        bytes32 node = keccak256(abi.encodePacked(index, stakeType, msg.sender, duration, rate, amount));
-        uint256 path = index;
-        for (uint16 i = 0; i < merkleProof.length; i++) {
-            if ((path & 0x01) == 1) {
-                node = keccak256(abi.encodePacked(merkleProof[i], node));
-            } else {
-                node = keccak256(abi.encodePacked(node, merkleProof[i]));
-            }
-            path /= 2;
-        }
-
-        // Check the merkle proof
-        require(node == dropRoot.hash, "Stake not approved");
-
-=======
         require(index < 2**merkleProof.length, "Invalid index");
         DropRoot storage dropRoot = dropRoots[stakeType];
         require(merkleProof.length == dropRoot.depth, "Invalid proof");
@@ -360,7 +330,6 @@
 
         // Check the merkle proof
         require(node == dropRoot.hash, "Stake not approved");
->>>>>>> 2fd62bb7
 
         // verify that we haven't already staked
         Stake[] storage stakes = userStakes[msg.sender];
@@ -443,15 +412,11 @@
      * @param _rootHash Root hash of the Merkle Tree
      * @param _proofDepth Depth of the Merklke Tree
      */
-<<<<<<< HEAD
-    function setAirDropRoot(uint8 _stakeType, bytes32 _rootHash, uint _proofDepth) external onlyGovernor {
-=======
     function setAirDropRoot(
         uint8 _stakeType,
         bytes32 _rootHash,
         uint256 _proofDepth
     ) external onlyGovernor {
->>>>>>> 2fd62bb7
         require(_stakeType != USER_STAKE_TYPE, "Cannot be normal staking");
         dropRoots[_stakeType].hash = _rootHash;
         dropRoots[_stakeType].depth = _proofDepth;
@@ -465,13 +430,9 @@
     event Paused(address indexed user, bool yes);
     event NewDurations(address indexed user, uint256[] durations);
     event NewRates(address indexed user, uint256[] rates);
-<<<<<<< HEAD
-    event NewAirDropRootHash(uint8 stakeType, bytes32 rootHash, uint proofDepth);
-=======
     event NewAirDropRootHash(
         uint8 stakeType,
         bytes32 rootHash,
         uint256 proofDepth
     );
->>>>>>> 2fd62bb7
 }