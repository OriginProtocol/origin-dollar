module.exports = {
  env: {
    es6: true,
    node: true,
    browser: true,
    amd: true,
    mocha: true,
  },
  extends: "eslint:recommended",
  parserOptions: {
    ecmaVersion: 11,
    sourceType: "module",
  },
  globals: {
    waffle: "readable",
    ethers: "readable",
    deployments: "readable",
    getNamedAccounts: "readable",
    hre: "readable",
  },
<<<<<<< HEAD
  rules: {
    "no-constant-condition": ["error", { checkLoops: false }],
=======
  plugins: ["no-only-tests"],
  rules: {
    "no-only-tests/no-only-tests": "error",
>>>>>>> 1d2691c1
  },
};<|MERGE_RESOLUTION|>--- conflicted
+++ resolved
@@ -18,13 +18,9 @@
     getNamedAccounts: "readable",
     hre: "readable",
   },
-<<<<<<< HEAD
-  rules: {
-    "no-constant-condition": ["error", { checkLoops: false }],
-=======
   plugins: ["no-only-tests"],
   rules: {
     "no-only-tests/no-only-tests": "error",
->>>>>>> 1d2691c1
+    "no-constant-condition": ["error", { checkLoops: false }],
   },
 };