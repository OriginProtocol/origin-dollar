--- conflicted
+++ resolved
@@ -18,13 +18,9 @@
     getNamedAccounts: "readable",
     hre: "readable",
   },
-<<<<<<< HEAD
+  plugins: ["no-only-tests"],
   rules: {
     "no-constant-condition": ["error", { checkLoops: false }],
-=======
-  plugins: ["no-only-tests"],
-  rules: {
     "no-only-tests/no-only-tests": "error",
->>>>>>> 2615d123
   },
 };