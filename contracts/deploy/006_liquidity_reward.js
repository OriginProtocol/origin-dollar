//
// Deploy new Liquidity Reward contract
//
const {
  getAssetAddresses,
  isMainnet,
  isRinkeby,
  isGanacheFork,
  isMainnetOrRinkebyOrFork,
} = require("../test/helpers.js");
const addresses = require("../utils/addresses.js");
const { utils } = require("ethers");
const {
  log,
  deployWithConfirmation,
  withConfirmation,
} = require("../utils/deploy");

<<<<<<< HEAD
const deployName = "006_liquidity_reward";

=======
// Wait for 3 blocks confirmation on Mainnet/Rinkeby.
const NUM_CONFIRMATIONS = isMainnet || isRinkeby ? 3 : 0;

//
// 1. Deploy new Liquidity Reward contract
//
>>>>>>> 4744303e
const liquidityReward = async ({ getNamedAccounts, deployments }) => {
  console.log(`Running ${deployName} deployment...`);

  const { governorAddr, deployerAddr } = await getNamedAccounts();

  const assetAddresses = await getAssetAddresses(deployments);

<<<<<<< HEAD
  for (const stablecoin of ["USDT", "USDC", "DAI"]) {
    if (!isMainnetOrRinkebyOrFork) {
      // Mock Uniswap pair for OUSD -> USDT is dependent on OUSD being deployed
      const cOUSDProxy = await ethers.getContract("OUSDProxy");

      const reserve100OUSD = utils.parseUnits("100", 18);
      const reserve100STABLECOIN = utils.parseUnits(
        "100",
        stablecoin === "DAI" ? 18 : 6
      );

      await deployWithConfirmation(
        `MockUniswapPairOUSD_${stablecoin}`,
        [
          cOUSDProxy.address,
          assetAddresses[stablecoin],
          reserve100OUSD,
          reserve100STABLECOIN,
        ],
        "MockMintableUniswapPair"
      );
    }

    const UniswapOUSD_STABLECOIN =
      isMainnet || isGanacheFork
        ? addresses.mainnet[`uniswapOUSD_${stablecoin}`]
        : (await ethers.getContract(`MockUniswapPairOUSD_${stablecoin}`))
            .address;

    const sDeployer = ethers.provider.getSigner(deployerAddr);
    const sGovernor = ethers.provider.getSigner(governorAddr);

    //
    // Deploy
    //

    // Deploy the liquidity reward proxy.
    await deployWithConfirmation(
      `LiquidityRewardOUSD_${stablecoin}Proxy`,
      [],
      "InitializeGovernedUpgradeabilityProxy"
    );

    // Deploy the liquidityReward.
    const dLiquidityReward = await deployWithConfirmation("LiquidityReward");

    //
    // Initialize
    //

    // Initialize the proxy.
    const cLiquidityRewardOUSD_STABLECOINProxy = await ethers.getContract(
      `LiquidityRewardOUSD_${stablecoin}Proxy`
    );
    await withConfirmation(
      cLiquidityRewardOUSD_STABLECOINProxy["initialize(address,address,bytes)"](
        dLiquidityReward.address,
        deployerAddr,
        []
      )
    );
    log(`Initialized LiquidityRewardProxy for ${stablecoin}`);

    // Initialize the LiquidityReward
    const cLiquidityRewardOUSD_STABLECOIN = await ethers.getContractAt(
      "LiquidityReward",
      cLiquidityRewardOUSD_STABLECOINProxy.address
    );
    log("OGN Asset address:", assetAddresses.OGN);
    await withConfirmation(
      cLiquidityRewardOUSD_STABLECOIN
        .connect(sDeployer)
        .initialize(assetAddresses.OGN, UniswapOUSD_STABLECOIN)
    );
    log(`Initialized LiquidRewardStrategy for ${stablecoin}`);

    //
    // Transfer governance of the proxy to the governor
    //
    let strategyGovAddr;
    if (isMainnet) {
      // On Mainnet the governor is the TimeLock
      strategyGovAddr = (await ethers.getContract("MinuteTimelock")).address;
    } else {
      strategyGovAddr = governorAddr;
    }

    await withConfirmation(
      cLiquidityRewardOUSD_STABLECOIN
        .connect(sDeployer)
        .transferGovernance(strategyGovAddr)
    );
    log(
      `LiquidReward transferGovernance(${strategyGovAddr} called for ${stablecoin}`
    );

    // On Mainnet the governance transfer gets executed separately, via the
    // multi-sig wallet. On other networks, this migration script can claim
    // governance by the governor.
    if (!isMainnetOrRinkebyOrFork) {
      await cLiquidityRewardOUSD_STABLECOIN
        .connect(sGovernor)
        .claimGovernance();
      log(`Claimed governance for LiquidityReward for ${stablecoin}`);
    }

    // Fund the liquidity contract with OGN to be used as reward.
    //  - For testing this can be done automatically by this script.
    //  - For Mainnet we manually transfer OGN to the contract and then start the campaign.
    // The Reward rate should start out as:
    //      18,000,000 OGN (<- totalRewards passed in)
    //       ÷ 6,500 blocks per day
    //       ÷ 180 days in the campaign
    //       ⨉ 40% weight for the OUSD/OGN pool
    //        = 6.153846153846154 OGN per block
    // Remember to transfer in:
    //     18,000,000 * 40% = 7,200,000
    //
    //  So starting the campaign would look like:
    //  await cLiquidityRewardOUSD_USDT
    //    .connect(sGovernor).startCampaign(
    //        utils.parseUnits("6.153846153846154", 18),
    //        0, 6500 * 180);
    //
    if (!isMainnetOrRinkebyOrFork) {
      const ogn = await ethers.getContract("MockOGN");
      const loadAmount = utils.parseUnits("7200000", 18);
      const rate = utils.parseUnits("6.1538461538", 18);
      await ogn.connect(sGovernor).mint(loadAmount);
      await ogn
        .connect(sGovernor)
        .transfer(cLiquidityRewardOUSD_STABLECOIN.address, loadAmount);

      await cLiquidityRewardOUSD_STABLECOIN
        .connect(sGovernor)
        .startCampaign(rate, 0, 6500 * 180);
    }
  }
=======
  await Promise.all(
    ["USDT", "USDC", "DAI"].map(async (stablecoin) => {
      if (!isMainnet && !isGanacheFork) {
        // Mock Uniswap pair for OUSD -> USDT is dependent on OUSD being deployed
        const cOUSDProxy = await ethers.getContract("OUSDProxy");

        const reserve100OUSD = utils.parseUnits("100", 18);
        const reserve100STABLECOIN = utils.parseUnits(
          "100",
          stablecoin === "DAI" ? 18 : 6
        );

        let d = await deploy(`MockUniswapPairOUSD_${stablecoin}`, {
          from: deployerAddr,
          contract: "MockMintableUniswapPair",
          args: [
            cOUSDProxy.address,
            assetAddresses[stablecoin],
            reserve100OUSD,
            reserve100STABLECOIN,
          ],
        });

        await ethers.provider.waitForTransaction(
          d.receipt.transactionHash,
          NUM_CONFIRMATIONS
        );

        log(`Deployed Uniswap OUSD-${stablecoin} pair`, d);
      }

      const UniswapOUSD_STABLECOIN =
        isMainnet || isGanacheFork
          ? addresses.mainnet[`uniswapOUSD_${stablecoin}`]
          : (await ethers.getContract(`MockUniswapPairOUSD_${stablecoin}`))
              .address;

      const sDeployer = ethers.provider.getSigner(deployerAddr);
      const sGovernor = ethers.provider.getSigner(governorAddr);

      // Deploy the liquidity reward proxy.
      let d = await deploy(`LiquidityRewardOUSD_${stablecoin}Proxy`, {
        contract: "InitializeGovernedUpgradeabilityProxy",
        from: deployerAddr,
      });

      await ethers.provider.waitForTransaction(
        d.receipt.transactionHash,
        NUM_CONFIRMATIONS
      );

      log(`Deployed LiquidityRewardProxy for ${stablecoin}`, d);

      // Deploy the liquidityReward.
      const dLiquidityReward = await deploy("LiquidityReward", {
        from: deployerAddr,
      });

      await ethers.provider.waitForTransaction(
        dLiquidityReward.receipt.transactionHash,
        NUM_CONFIRMATIONS
      );
      log(`Deployed LiqudityReward for ${stablecoin}`, dLiquidityReward);

      // Initialize the proxy.
      const cLiquidityRewardOUSD_STABLECOINProxy = await ethers.getContract(
        `LiquidityRewardOUSD_${stablecoin}Proxy`
      );
      let t = await cLiquidityRewardOUSD_STABLECOINProxy[
        "initialize(address,address,bytes)"
      ](dLiquidityReward.address, deployerAddr, []);
      await ethers.provider.waitForTransaction(t.hash, NUM_CONFIRMATIONS);
      log(`Initialized LiquidityRewardProxy for ${stablecoin}`);

      // Initialize the LquidityReward
      const cLiquidityRewardOUSD_STABLECOIN = await ethers.getContractAt(
        "LiquidityReward",
        cLiquidityRewardOUSD_STABLECOINProxy.address
      );

      console.log("OGN Asset address:", assetAddresses.OGN);
      t = await cLiquidityRewardOUSD_STABLECOIN
        .connect(sDeployer)
        .initialize(assetAddresses.OGN, UniswapOUSD_STABLECOIN);
      await ethers.provider.waitForTransaction(t.hash, NUM_CONFIRMATIONS);
      log(`Initialized LiquidRewardStrategy for ${stablecoin}`);

      //
      // Transfer governance of the Reward proxy to the governor
      //  - On Mainnet the governance transfer gets executed separately, via the multi-sig wallet.
      //  - On other networks, this migration script can claim governance by the governor.
      //
      let strategyGovAddr;
      if (isMainnet) {
        // On Mainnet the governor is the TimeLock
        strategyGovAddr = (await ethers.getContract("MinuteTimelock")).address;
      } else {
        strategyGovAddr = governorAddr;
      }

      t = await cLiquidityRewardOUSD_STABLECOIN
        .connect(sDeployer)
        .transferGovernance(strategyGovAddr);
      await ethers.provider.waitForTransaction(t.hash, NUM_CONFIRMATIONS);
      log(
        `LiquidReward transferGovernance(${strategyGovAddr} called for ${stablecoin}`
      );

      if (!isMainnetOrRinkebyOrFork) {
        t = await cLiquidityRewardOUSD_STABLECOIN
          .connect(sGovernor) // Claim governance with governor
          .claimGovernance();
        await ethers.provider.waitForTransaction(t.hash, NUM_CONFIRMATIONS);
        log(`Claimed governance for LiquidityReward for ${stablecoin}`);

        const ogn = await ethers.getContract("MockOGN");
        const loadAmount = utils.parseUnits("7200000", 18);
        const rate = utils.parseUnits("6.1538461538", 18);
        await ogn.connect(sGovernor).mint(loadAmount);
        await ogn
          .connect(sGovernor)
          .transfer(cLiquidityRewardOUSD_STABLECOIN.address, loadAmount);

        await cLiquidityRewardOUSD_STABLECOIN
          .connect(sGovernor)
          .startCampaign(rate, 0, 6500 * 180);
      }
    })
  );

  // For mainnet we'd want to transfer OGN to the contract and then start the campaign
  // The Reward rate should start out as:
  //      18,000,000 OGN (<- totalRewards passed in)
  //       ÷ 6,500 blocks per day
  //       ÷ 180 days in the campaign
  //       ⨉ 40% weight for the OUSD/OGN pool
  //        = 6.153846153846154 OGN per block
  // Remember to transafer in:
  //     18,000,000 * 40% = 7,200,000
  //
  //  So starting the campaign would look like:
  //  await cLiquidityRewardOUSD_USDT
  //    .connect(sGovernor).startCampaign(
  //        utils.parseUnits("6.153846153846154", 18),
  //        0, 6500 * 180);
  //

  console.log("003_liquidity_reward deploy done.");
>>>>>>> 4744303e

  console.log(`${deployName} deployment done.`);
  return true;
};

liquidityReward.id = deployName;
liquidityReward.dependencies = ["core"];

// Liquidity mining will get deployed to Rinkeby and Mainnet at a later date.
liquidityReward.skip = () => isMainnet || isRinkeby;

module.exports = liquidityReward;<|MERGE_RESOLUTION|>--- conflicted
+++ resolved
@@ -16,17 +16,9 @@
   withConfirmation,
 } = require("../utils/deploy");
 
-<<<<<<< HEAD
 const deployName = "006_liquidity_reward";
 
-=======
-// Wait for 3 blocks confirmation on Mainnet/Rinkeby.
-const NUM_CONFIRMATIONS = isMainnet || isRinkeby ? 3 : 0;
 
-//
-// 1. Deploy new Liquidity Reward contract
-//
->>>>>>> 4744303e
 const liquidityReward = async ({ getNamedAccounts, deployments }) => {
   console.log(`Running ${deployName} deployment...`);
 
@@ -34,7 +26,6 @@
 
   const assetAddresses = await getAssetAddresses(deployments);
 
-<<<<<<< HEAD
   for (const stablecoin of ["USDT", "USDC", "DAI"]) {
     if (!isMainnetOrRinkebyOrFork) {
       // Mock Uniswap pair for OUSD -> USDT is dependent on OUSD being deployed
@@ -173,156 +164,6 @@
         .startCampaign(rate, 0, 6500 * 180);
     }
   }
-=======
-  await Promise.all(
-    ["USDT", "USDC", "DAI"].map(async (stablecoin) => {
-      if (!isMainnet && !isGanacheFork) {
-        // Mock Uniswap pair for OUSD -> USDT is dependent on OUSD being deployed
-        const cOUSDProxy = await ethers.getContract("OUSDProxy");
-
-        const reserve100OUSD = utils.parseUnits("100", 18);
-        const reserve100STABLECOIN = utils.parseUnits(
-          "100",
-          stablecoin === "DAI" ? 18 : 6
-        );
-
-        let d = await deploy(`MockUniswapPairOUSD_${stablecoin}`, {
-          from: deployerAddr,
-          contract: "MockMintableUniswapPair",
-          args: [
-            cOUSDProxy.address,
-            assetAddresses[stablecoin],
-            reserve100OUSD,
-            reserve100STABLECOIN,
-          ],
-        });
-
-        await ethers.provider.waitForTransaction(
-          d.receipt.transactionHash,
-          NUM_CONFIRMATIONS
-        );
-
-        log(`Deployed Uniswap OUSD-${stablecoin} pair`, d);
-      }
-
-      const UniswapOUSD_STABLECOIN =
-        isMainnet || isGanacheFork
-          ? addresses.mainnet[`uniswapOUSD_${stablecoin}`]
-          : (await ethers.getContract(`MockUniswapPairOUSD_${stablecoin}`))
-              .address;
-
-      const sDeployer = ethers.provider.getSigner(deployerAddr);
-      const sGovernor = ethers.provider.getSigner(governorAddr);
-
-      // Deploy the liquidity reward proxy.
-      let d = await deploy(`LiquidityRewardOUSD_${stablecoin}Proxy`, {
-        contract: "InitializeGovernedUpgradeabilityProxy",
-        from: deployerAddr,
-      });
-
-      await ethers.provider.waitForTransaction(
-        d.receipt.transactionHash,
-        NUM_CONFIRMATIONS
-      );
-
-      log(`Deployed LiquidityRewardProxy for ${stablecoin}`, d);
-
-      // Deploy the liquidityReward.
-      const dLiquidityReward = await deploy("LiquidityReward", {
-        from: deployerAddr,
-      });
-
-      await ethers.provider.waitForTransaction(
-        dLiquidityReward.receipt.transactionHash,
-        NUM_CONFIRMATIONS
-      );
-      log(`Deployed LiqudityReward for ${stablecoin}`, dLiquidityReward);
-
-      // Initialize the proxy.
-      const cLiquidityRewardOUSD_STABLECOINProxy = await ethers.getContract(
-        `LiquidityRewardOUSD_${stablecoin}Proxy`
-      );
-      let t = await cLiquidityRewardOUSD_STABLECOINProxy[
-        "initialize(address,address,bytes)"
-      ](dLiquidityReward.address, deployerAddr, []);
-      await ethers.provider.waitForTransaction(t.hash, NUM_CONFIRMATIONS);
-      log(`Initialized LiquidityRewardProxy for ${stablecoin}`);
-
-      // Initialize the LquidityReward
-      const cLiquidityRewardOUSD_STABLECOIN = await ethers.getContractAt(
-        "LiquidityReward",
-        cLiquidityRewardOUSD_STABLECOINProxy.address
-      );
-
-      console.log("OGN Asset address:", assetAddresses.OGN);
-      t = await cLiquidityRewardOUSD_STABLECOIN
-        .connect(sDeployer)
-        .initialize(assetAddresses.OGN, UniswapOUSD_STABLECOIN);
-      await ethers.provider.waitForTransaction(t.hash, NUM_CONFIRMATIONS);
-      log(`Initialized LiquidRewardStrategy for ${stablecoin}`);
-
-      //
-      // Transfer governance of the Reward proxy to the governor
-      //  - On Mainnet the governance transfer gets executed separately, via the multi-sig wallet.
-      //  - On other networks, this migration script can claim governance by the governor.
-      //
-      let strategyGovAddr;
-      if (isMainnet) {
-        // On Mainnet the governor is the TimeLock
-        strategyGovAddr = (await ethers.getContract("MinuteTimelock")).address;
-      } else {
-        strategyGovAddr = governorAddr;
-      }
-
-      t = await cLiquidityRewardOUSD_STABLECOIN
-        .connect(sDeployer)
-        .transferGovernance(strategyGovAddr);
-      await ethers.provider.waitForTransaction(t.hash, NUM_CONFIRMATIONS);
-      log(
-        `LiquidReward transferGovernance(${strategyGovAddr} called for ${stablecoin}`
-      );
-
-      if (!isMainnetOrRinkebyOrFork) {
-        t = await cLiquidityRewardOUSD_STABLECOIN
-          .connect(sGovernor) // Claim governance with governor
-          .claimGovernance();
-        await ethers.provider.waitForTransaction(t.hash, NUM_CONFIRMATIONS);
-        log(`Claimed governance for LiquidityReward for ${stablecoin}`);
-
-        const ogn = await ethers.getContract("MockOGN");
-        const loadAmount = utils.parseUnits("7200000", 18);
-        const rate = utils.parseUnits("6.1538461538", 18);
-        await ogn.connect(sGovernor).mint(loadAmount);
-        await ogn
-          .connect(sGovernor)
-          .transfer(cLiquidityRewardOUSD_STABLECOIN.address, loadAmount);
-
-        await cLiquidityRewardOUSD_STABLECOIN
-          .connect(sGovernor)
-          .startCampaign(rate, 0, 6500 * 180);
-      }
-    })
-  );
-
-  // For mainnet we'd want to transfer OGN to the contract and then start the campaign
-  // The Reward rate should start out as:
-  //      18,000,000 OGN (<- totalRewards passed in)
-  //       ÷ 6,500 blocks per day
-  //       ÷ 180 days in the campaign
-  //       ⨉ 40% weight for the OUSD/OGN pool
-  //        = 6.153846153846154 OGN per block
-  // Remember to transafer in:
-  //     18,000,000 * 40% = 7,200,000
-  //
-  //  So starting the campaign would look like:
-  //  await cLiquidityRewardOUSD_USDT
-  //    .connect(sGovernor).startCampaign(
-  //        utils.parseUnits("6.153846153846154", 18),
-  //        0, 6500 * 180);
-  //
-
-  console.log("003_liquidity_reward deploy done.");
->>>>>>> 4744303e
 
   console.log(`${deployName} deployment done.`);
   return true;
