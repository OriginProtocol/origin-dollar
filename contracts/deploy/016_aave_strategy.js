const {
  getAssetAddresses,
  isMainnet,
  isRinkeby,
} = require("../test/helpers.js");
const { getTxOpts } = require("../utils/tx");
const { utils } = require("ethers");

let totalDeployGasUsed = 0;

// Wait for 3 blocks confirmation on Mainnet/Rinkeby.
const NUM_CONFIRMATIONS = isMainnet || isRinkeby ? 3 : 0;

function log(msg, deployResult = null) {
  if (isMainnet || isRinkeby || process.env.VERBOSE) {
    if (deployResult) {
      const gasUsed = Number(deployResult.receipt.gasUsed.toString());
      totalDeployGasUsed += gasUsed;
      msg += ` Address: ${deployResult.address} Gas Used: ${gasUsed}`;
    }
    console.log("INFO:", msg);
  }
}

const aaveStrategy = async ({ getNamedAccounts, deployments }) => {
  console.log("Running 016_aave_strategy deployment...");

  const { deploy } = deployments;
  const { governorAddr, deployerAddr } = await getNamedAccounts();
  const assetAddresses = await getAssetAddresses(deployments);

  const sGovernor = ethers.provider.getSigner(governorAddr);

  // Deploy the strategy proxy.
  let d = await deploy("AaveStrategyProxy", {
    contract: "InitializeGovernedUpgradeabilityProxy",
    from: deployerAddr,
    ...(await getTxOpts()),
  });

  await ethers.provider.waitForTransaction(
    d.receipt.transactionHash,
    NUM_CONFIRMATIONS
  );
  log("Deployed AaveStrategyProxy", d);

  // Deploy the strategy.
  const dAaveStrategy = await deploy("AaveStrategy", {
    from: deployerAddr,
    ...(await getTxOpts()),
  });
  await ethers.provider.waitForTransaction(
    dAaveStrategy.receipt.transactionHash,
    NUM_CONFIRMATIONS
  );
  log("Deployed AaveStrategy", dAaveStrategy);

  // Initialize the proxy.
  const cAaveStrategyProxy = await ethers.getContract("AaveStrategyProxy");
  let t = await cAaveStrategyProxy["initialize(address,address,bytes)"](
    dAaveStrategy.address,
    governorAddr,
    []
  );
  await ethers.provider.waitForTransaction(t.hash, NUM_CONFIRMATIONS);
  log("Initialized AaveProxy");

  // Initialize the strategy.
  // Note: we are only doing DAI with Aave.
  const cAaveStrategy = await ethers.getContractAt(
    "AaveStrategy",
    cAaveStrategyProxy.address
  );
  const cVaultProxy = await ethers.getContract("VaultProxy");

  t = await cAaveStrategy
    .connect(sGovernor)
    .initialize(
      assetAddresses.AAVE_ADDRESS_PROVIDER,
      cVaultProxy.address,
      assetAddresses.AAVE,
      [assetAddresses.DAI],
      [assetAddresses.aDAI],
      await getTxOpts()
    );
  await ethers.provider.waitForTransaction(t.hash, NUM_CONFIRMATIONS);
  log("Initialized AaveStrategy");

  // Add the strategy to the vault.
  // NOTICE: If you wish to test the upgrade scripts set TEST_MULTISIG_FORK envariable
  //         Then run the upgradeToCoreAdmin.js script after the deploy
  if (process.env.TEST_MULTISIG_FORK) {
    const cVault = await ethers.getContractAt("Vault", cVaultProxy.address);
    t = await cVault.connect(sGovernor).addStrategy(
      cAaveStrategy.address,
      utils.parseUnits("1", 18), // Set weight to 100%
      await getTxOpts()
    );
    await ethers.provider.waitForTransaction(t.hash, NUM_CONFIRMATIONS);
    log("Added aave strategy to vault");
  }

  //
  // On mainnet, initiate a governance transfer to the governor contract (which is the TimeLock).
  // The claimGovernance call will get issued manually via the multi-sig wallet.
  //
  if (isMainnet) {
    const cMinuteTimelock = await ethers.getContract("MinuteTimelock");
    t = await cAaveStrategy
      .connect(sGovernor)
<<<<<<< HEAD
      .addStrategy(
        cAaveStrategy.address,
        utils.parseUnits("5", 17), //TDB
        await getTxOpts()
      );
=======
      .transferGovernance(cMinuteTimelock.address, await getTxOpts());
>>>>>>> ff3199e3
    await ethers.provider.waitForTransaction(t.hash, NUM_CONFIRMATIONS);
    log(
      `CompoundStrategy transferGovernance(${cMinuteTimelock.address} called`
    );
  }

  console.log(
    "016_aave_strategy deploy done. Total gas used for deploys:",
    totalDeployGasUsed
  );

  return true;
};

aaveStrategy.dependencies = ["core"];

module.exports = aaveStrategy;<|MERGE_RESOLUTION|>--- conflicted
+++ resolved
@@ -93,7 +93,7 @@
     const cVault = await ethers.getContractAt("Vault", cVaultProxy.address);
     t = await cVault.connect(sGovernor).addStrategy(
       cAaveStrategy.address,
-      utils.parseUnits("1", 18), // Set weight to 100%
+      utils.parseUnits("5", 17), // Set weight to 100%
       await getTxOpts()
     );
     await ethers.provider.waitForTransaction(t.hash, NUM_CONFIRMATIONS);
@@ -108,18 +108,10 @@
     const cMinuteTimelock = await ethers.getContract("MinuteTimelock");
     t = await cAaveStrategy
       .connect(sGovernor)
-<<<<<<< HEAD
-      .addStrategy(
-        cAaveStrategy.address,
-        utils.parseUnits("5", 17), //TDB
-        await getTxOpts()
-      );
-=======
       .transferGovernance(cMinuteTimelock.address, await getTxOpts());
->>>>>>> ff3199e3
     await ethers.provider.waitForTransaction(t.hash, NUM_CONFIRMATIONS);
     log(
-      `CompoundStrategy transferGovernance(${cMinuteTimelock.address} called`
+      `AaveStrategy transferGovernance(${cMinuteTimelock.address} called`
     );
   }
 
