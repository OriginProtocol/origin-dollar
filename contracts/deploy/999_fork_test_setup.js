--- conflicted
+++ resolved
@@ -2,7 +2,7 @@
 const addresses = require("../utils/addresses");
 const { deployWithConfirmation } = require("../utils/deploy");
 const { fundAccounts } = require("../utils/funding");
-const { hardhatSetBalance, replaceContractAt } = require("../utils/hardhat");
+const { replaceContractAt } = require("../utils/hardhat");
 const { impersonateAndFund } = require("../utils/signers");
 const daiAbi = require("../test/abi/dai.json").abi;
 const { hardhatSetBalance } = require("../test/_fund");
@@ -22,28 +22,6 @@
     await tokenContract.connect(signer).approve(toAddress, allowance);
   }
 
-<<<<<<< HEAD
-=======
-  async function impersonateAccount(address) {
-    await hre.network.provider.request({
-      method: "hardhat_impersonateAccount",
-      params: [address],
-    });
-  }
-
-  async function impersonateAndFundContract(address, amount = "100000") {
-    await impersonateAccount(address);
-
-    if (parseFloat(amount) > 0) {
-      await hardhatSetBalance(address, hre, amount);
-    }
-
-    const signer = await ethers.provider.getSigner(address);
-    signer.address = address;
-    return signer;
-  }
-
->>>>>>> 74cefb4e
   const { deployerAddr, timelockAddr, governorAddr, strategistAddr } =
     await getNamedAccounts();
 
@@ -71,11 +49,7 @@
   const signers = await hre.ethers.getSigners();
 
   for (const signer of signers.slice(0, 4)) {
-<<<<<<< HEAD
     await hardhatSetBalance(signer.address);
-=======
-    await hardhatSetBalance(signer.address, hre);
->>>>>>> 74cefb4e
   }
   await impersonateAndFund(timelockAddr);
   await impersonateAndFund(deployerAddr);
