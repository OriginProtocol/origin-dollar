--- conflicted
+++ resolved
@@ -1,21 +1,11 @@
-<<<<<<< HEAD
-const { isFork } = require("../test/helpers");
-=======
 const { isFork, isForkWithLocalNode } = require("../test/helpers");
-const {
-  replaceContractAt,
-  deployWithConfirmation,
-} = require("../utils/deploy");
-const { fundAccounts } = require("../utils/funding");
->>>>>>> 07f2f4f8
-const addresses = require("../utils/addresses");
 const { deployWithConfirmation } = require("../utils/deploy");
 const { fundAccounts } = require("../utils/funding");
+const addresses = require("../utils/addresses");
 const { replaceContractAt } = require("../utils/hardhat");
 const { impersonateAndFund } = require("../utils/signers");
 const daiAbi = require("../test/abi/dai.json").abi;
 const { hardhatSetBalance } = require("../test/_fund");
-const { impersonateAndFund } = require("../utils/signers");
 
 const log = require("../utils/logger")("deploy:999_fork_test_setup");
 
@@ -35,11 +25,8 @@
   const { deployerAddr, timelockAddr, governorAddr, strategistAddr } =
     await getNamedAccounts();
 
-<<<<<<< HEAD
-=======
   hardhatSetBalance(deployerAddr, "1000000");
 
->>>>>>> 07f2f4f8
   const oracleRouter = await ethers.getContract("OracleRouter");
   const oethOracleRouter = await ethers.getContract(
     isFork ? "OETHOracleRouter" : "OracleRouter"
@@ -71,11 +58,7 @@
   await impersonateAndFund(governorAddr);
   await impersonateAndFund(strategistAddr);
   await impersonateAndFund(addresses.mainnet.OldTimelock);
-<<<<<<< HEAD
   log("Unlocked and funded named accounts with ETH");
-=======
-  console.log("Unlocked and funded named accounts with ETH");
->>>>>>> 07f2f4f8
 
   await fundAccounts();
   log("Funded accounts with other tokens");
