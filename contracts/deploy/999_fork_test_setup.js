--- conflicted
+++ resolved
@@ -1,19 +1,12 @@
 const { isFork, isForkWithLocalNode } = require("../test/helpers");
-<<<<<<< HEAD
 const { deployWithConfirmation } = require("../utils/deploy");
-=======
-const {
-  replaceContractAt,
-  deployWithConfirmation,
-} = require("../utils/deploy");
->>>>>>> 121b3500
 const { fundAccounts } = require("../utils/funding");
 const addresses = require("../utils/addresses");
 const { replaceContractAt } = require("../utils/hardhat");
 const { impersonateAndFund } = require("../utils/signers");
+const { hardhatSetBalance } = require("../test/_fund");
+
 const daiAbi = require("../test/abi/dai.json").abi;
-const { hardhatSetBalance } = require("../test/_fund");
-const { impersonateAndFund } = require("../utils/signers");
 
 const log = require("../utils/logger")("deploy:999_fork_test_setup");
 
@@ -66,11 +59,7 @@
   await impersonateAndFund(governorAddr);
   await impersonateAndFund(strategistAddr);
   await impersonateAndFund(addresses.mainnet.OldTimelock);
-<<<<<<< HEAD
   log("Unlocked and funded named accounts with ETH");
-=======
-  console.log("Unlocked and funded named accounts with ETH");
->>>>>>> 121b3500
 
   await fundAccounts();
   log("Funded accounts with other tokens");
