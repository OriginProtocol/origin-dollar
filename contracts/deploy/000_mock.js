--- conflicted
+++ resolved
@@ -18,11 +18,7 @@
     "MockNonStandardToken",
     "MockWETH",
     "MockAave",
-<<<<<<< HEAD
-    "MockOGN"
-=======
     "MockOGN",
->>>>>>> 9b4abfb9
   ];
   for (const contract of assetContracts) {
     await deploy(contract, { from: deployerAddr });
@@ -120,7 +116,6 @@
     contract: "MockUniswapPair",
     args: [usdt.address, weth.address, reserve100USDT, reserve1ETH],
   });
-
 
   // Deploy mock open oracle.
   await deploy("MockOracle", { from: deployerAddr });
