--- conflicted
+++ resolved
@@ -2,13 +2,7 @@
 const { isMainnetOrFork } = require("../test/helpers");
 const addresses = require("../utils/addresses");
 const { threeCRVPid } = require("../utils/constants");
-<<<<<<< HEAD
 const { replaceContractAt, hardhatSetBalance } = require("../utils/hardhat");
-=======
-const { replaceContractAt } = require("../utils/deploy");
-
-const addresses = require("../utils/addresses");
->>>>>>> 829a127e
 
 const {
   abi: FACTORY_ABI,
@@ -56,10 +50,11 @@
   }
 
   await deploy("MockWETH", { from: deployerAddr });
+  // Replace WETH contract with MockWETH as some contracts have the WETH address hardcoded.
   const mockWETH = await ethers.getContract("MockWETH");
-  // Replace WETH contract with MockWETH as some contracts have the WETH address hardcoded.
   await replaceContractAt(addresses.mainnet.WETH, mockWETH);
   await hardhatSetBalance(addresses.mainnet.WETH, "999999999999999");
+  const weth = await ethers.getContractAt("MockWETH", addresses.mainnet.WETH);
 
   await deploy("MocksfrxETH", {
     from: deployerAddr,
@@ -118,11 +113,6 @@
   const usdc = await ethers.getContract("MockUSDC");
   const usdt = await ethers.getContract("MockUSDT");
 
-  // Replace WETH
-  const mockWETH = await ethers.getContract("MockWETH");
-  await replaceContractAt(addresses.mainnet.WETH, mockWETH);
-  const weth = await ethers.getContractAt("MockWETH", addresses.mainnet.WETH);
-
   // Deploy mock aTokens (Aave)
   // MockAave is the mock lendingPool
   const lendingPool = await ethers.getContract("MockAave");
@@ -344,10 +334,6 @@
     },
   });
 
-<<<<<<< HEAD
-  const weth = await ethers.getContractAt("MockWETH", addresses.mainnet.WETH);
-=======
->>>>>>> 829a127e
   await deploy("MockUniswapV3Router", {
     from: deployerAddr,
     contract: {
