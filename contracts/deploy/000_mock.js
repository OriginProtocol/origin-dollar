--- conflicted
+++ resolved
@@ -1,14 +1,9 @@
 const { parseUnits } = require("ethers").utils;
 const { isMainnetOrFork } = require("../test/helpers");
 const addresses = require("../utils/addresses");
-<<<<<<< HEAD
 const { convex_3CRV_PID } = require("../utils/constants");
-const { replaceContractAt, hardhatSetBalance } = require("../utils/hardhat");
-=======
-const { threeCRVPid } = require("../utils/constants");
 const { replaceContractAt } = require("../utils/hardhat");
 const { hardhatSetBalance } = require("../test/_fund");
->>>>>>> e4801abb
 
 const {
   abi: FACTORY_ABI,
