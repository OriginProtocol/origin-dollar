const addresses = require("../utils/addresses");
const {
  getAssetAddresses,
  getOracleAddresses,
<<<<<<< HEAD
=======
  isMainnetOrFork,
>>>>>>> f2648808
} = require("../test/helpers.js");

const deployCore = async ({ getNamedAccounts, deployments }) => {
  const { deploy } = deployments;
  const {
    deployerAddr,
    proxyAdminAddr,
    governorAddr,
  } = await getNamedAccounts();

  const assetAddresses = await getAssetAddresses(deployments);

  // Signers
  const sDeployer = await ethers.provider.getSigner(deployerAddr);
  const sGovernor = await ethers.provider.getSigner(governorAddr);

  // Proxies
  await deploy("OUSDProxy", { from: deployerAddr });
  await deploy("VaultProxy", { from: deployerAddr });

  // Deploy core contracts
  const dOUSD = await deploy("OUSD", { from: deployerAddr });
  const dVault = await deploy("Vault", { from: deployerAddr });
  await deploy("CompoundStrategy", { from: deployerAddr });
  await deploy("Timelock", {
    from: deployerAddr,
    args: [governorAddr, 3 * 24 * 60 * 60],
  });

  // Setup proxies
  const cOUSDProxy = await ethers.getContract("OUSDProxy");
  const cVaultProxy = await ethers.getContract("VaultProxy");
  // Need to use function signature when calling initialize due to typed
  // function overloading in Solidity
  await cOUSDProxy["initialize(address,address,bytes)"](
    dOUSD.address,
    proxyAdminAddr,
    []
  );
  await cVaultProxy["initialize(address,address,bytes)"](
    dVault.address,
    proxyAdminAddr,
    []
  );

  // Get contract instances
  const cOUSD = await ethers.getContractAt("OUSD", cOUSDProxy.address);
  const cVault = await ethers.getContractAt("Vault", cVaultProxy.address);
  const cCompoundStrategy = await ethers.getContract("CompoundStrategy");

  //
  // Deploy Oracles
<<<<<<< HEAD
  //
=======
>>>>>>> f2648808
  const oracleAddresses = await getOracleAddresses(deployments);

  // Deploy the chainlink oracle.
  await deploy("ChainlinkOracle", {
    from: deployerAddr,
    // Note: the ChainlinkOracle reads the number of decimals of the ETH feed in its constructor.
    // So it is important to make sure the ETH feed was initialized with the proper number
    // of decimals beforehand.
    args: [oracleAddresses.chainlink.ETH_USD],
  });
  const chainlinkOracle = await ethers.getContract("ChainlinkOracle");
  await chainlinkOracle
    .connect(sDeployer)
    .registerFeed(oracleAddresses.chainlink.DAI_ETH, "DAI", false);
  await chainlinkOracle
    .connect(sDeployer)
    .registerFeed(oracleAddresses.chainlink.USDC_ETH, "USDC", false);
  await chainlinkOracle
    .connect(sDeployer)
    .registerFeed(oracleAddresses.chainlink.USDT_ETH, "USDT", false);
<<<<<<< HEAD

  // Deploy then OpenUniSwap oracle.
  let uniswapOracle;
  if (isMainnetOrFork) {
    await deploy("OpenUniswapOracle", {
      from: deployerAddr,
      args: [oracleAddresses.openOracle, assetAddresses.WETH],
    });
    uniswapOracle = await ethers.getContract("OpenUniswapOracle");
    await uniswapOracle
      .connect(sDeployer)
      .registerPair(oracleAddresses.uniswap.DAI_ETH);
    await uniswapOracle
      .connect(sDeployer)
      .registerPair(oracleAddresses.uniswap.USDC_ETH);
    await uniswapOracle
      .connect(sDeployer)
      .registerPair(oracleAddresses.uniswap.USDT_ETH);
  }

=======

  // Deploy then OpenUniSwap oracle.
  let uniswapOracle;
  if (isMainnetOrFork) {
    await deploy("OpenUniswapOracle", {
      from: deployerAddr,
      args: [oracleAddresses.openOracle, assetAddresses.WETH],
    });
    uniswapOracle = await ethers.getContract("OpenUniswapOracle");
    await uniswapOracle
      .connect(sDeployer)
      .registerPair(oracleAddresses.uniswap.DAI_ETH);
    await uniswapOracle
      .connect(sDeployer)
      .registerPair(oracleAddresses.uniswap.USDC_ETH);
    await uniswapOracle
      .connect(sDeployer)
      .registerPair(oracleAddresses.uniswap.USDT_ETH);
  }

>>>>>>> f2648808
  // Deploy MixOracle.
  // Note: the args to the MixOracle are as follow:
  //  - for live the bounds are 1.3 - 0.7
  //  - fot testing the bounds are 1.6 - 0.5
  const MaxMinDrift = isMainnetOrFork ? [13e7, 7e7] : [16e7, 5e7];
  await deploy("MixOracle", { from: deployerAddr, args: MaxMinDrift });
  const mixOracle = await ethers.getContract("MixOracle");

  // Register the child oracles with the parent MixOracle.
  // On Mainnet or fork, we register Chainlink and OpenUniswap.
  // On other networks, since we don't have yet an OpenUniswap mock contract, we only register Chainlink.
  if (isMainnetOrFork) {
    // ETH->USD oracles
    await mixOracle
      .connect(sDeployer)
      .registerEthUsdOracle(uniswapOracle.address);
    await mixOracle
      .connect(sDeployer)
      .registerEthUsdOracle(chainlinkOracle.address);
    // Token->ETH oracles
    await mixOracle
      .connect(sDeployer)
      .registerTokenOracles(
        "USDC",
        [uniswapOracle.address, chainlinkOracle.address],
        [oracleAddresses.openOracle]
      );
    await mixOracle
      .connect(sDeployer)
      .registerTokenOracles(
        "USDT",
        [uniswapOracle.address, chainlinkOracle.address],
        [oracleAddresses.openOracle]
      );
    await mixOracle
      .connect(sDeployer)
      .registerTokenOracles(
        "DAI",
        [uniswapOracle.address, chainlinkOracle.address],
        [oracleAddresses.openOracle]
      );
  } else {
    // ETH->USD oracles
    await mixOracle
      .connect(sDeployer)
      .registerEthUsdOracle(chainlinkOracle.address);
    // Token->ETH oracles
    await mixOracle
      .connect(sDeployer)
      .registerTokenOracles("USDC", [chainlinkOracle.address], []);
    await mixOracle
      .connect(sDeployer)
      .registerTokenOracles("USDT", [chainlinkOracle.address], []);
    await mixOracle
      .connect(sDeployer)
      .registerTokenOracles("DAI", [chainlinkOracle.address], []);
  }

  // Initialize upgradeable contracts
  await cOUSD
    .connect(sDeployer)
    .initialize("Origin Dollar", "OUSD", cVaultProxy.address);
  // Initialize Vault using Governor signer so Governor is set correctly
  await cVault
    .connect(sGovernor)
    .initialize(mixOracle.address, cOUSDProxy.address);
  // Set up supported assets for Vault
  await cVault.connect(sGovernor).supportAsset(assetAddresses.DAI);
  await cVault.connect(sGovernor).supportAsset(assetAddresses.USDT);
  await cVault.connect(sGovernor).supportAsset(assetAddresses.USDC);

  // Unpause deposits
  await cVault.connect(sGovernor).unpauseDeposits();

  const tokenAddresses = [
    assetAddresses.DAI,
    assetAddresses.USDC,
    assetAddresses.USDT,
  ];

  // Initialize Compound Strategy with supported assets
  await cCompoundStrategy
    .connect(sGovernor)
    .initialize(addresses.dead, cVault.address, tokenAddresses, [
      assetAddresses.cDAI,
      assetAddresses.cUSDC,
      assetAddresses.cUSDT,
    ]);
};

deployCore.dependencies = ["mocks"];

module.exports = deployCore;<|MERGE_RESOLUTION|>--- conflicted
+++ resolved
@@ -2,10 +2,7 @@
 const {
   getAssetAddresses,
   getOracleAddresses,
-<<<<<<< HEAD
-=======
   isMainnetOrFork,
->>>>>>> f2648808
 } = require("../test/helpers.js");
 
 const deployCore = async ({ getNamedAccounts, deployments }) => {
@@ -58,10 +55,7 @@
 
   //
   // Deploy Oracles
-<<<<<<< HEAD
   //
-=======
->>>>>>> f2648808
   const oracleAddresses = await getOracleAddresses(deployments);
 
   // Deploy the chainlink oracle.
@@ -82,7 +76,6 @@
   await chainlinkOracle
     .connect(sDeployer)
     .registerFeed(oracleAddresses.chainlink.USDT_ETH, "USDT", false);
-<<<<<<< HEAD
 
   // Deploy then OpenUniSwap oracle.
   let uniswapOracle;
@@ -103,28 +96,6 @@
       .registerPair(oracleAddresses.uniswap.USDT_ETH);
   }
 
-=======
-
-  // Deploy then OpenUniSwap oracle.
-  let uniswapOracle;
-  if (isMainnetOrFork) {
-    await deploy("OpenUniswapOracle", {
-      from: deployerAddr,
-      args: [oracleAddresses.openOracle, assetAddresses.WETH],
-    });
-    uniswapOracle = await ethers.getContract("OpenUniswapOracle");
-    await uniswapOracle
-      .connect(sDeployer)
-      .registerPair(oracleAddresses.uniswap.DAI_ETH);
-    await uniswapOracle
-      .connect(sDeployer)
-      .registerPair(oracleAddresses.uniswap.USDC_ETH);
-    await uniswapOracle
-      .connect(sDeployer)
-      .registerPair(oracleAddresses.uniswap.USDT_ETH);
-  }
-
->>>>>>> f2648808
   // Deploy MixOracle.
   // Note: the args to the MixOracle are as follow:
   //  - for live the bounds are 1.3 - 0.7
