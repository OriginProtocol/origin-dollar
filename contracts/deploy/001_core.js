const hre = require("hardhat");

const addresses = require("../utils/addresses");
const {
  getAssetAddresses,
  getOracleAddresses,
  isMainnet,
  isFork,
} = require("../test/helpers.js");
const { deployWithConfirmation, withConfirmation } = require("../utils/deploy");
const {
  threeCRVPid,
  metapoolLPCRVPid,
  lusdMetapoolLPCRVPid,
  frxEthWethPoolLpPID,
} = require("../utils/constants");

const log = require("../utils/logger")("deploy:001_core");

/**
 * Deploy AAVE Strategy which only supports DAI.
 * Deploys a proxy, the actual strategy, initializes the proxy and initializes
 * the strategy.
 */
const deployAaveStrategy = async () => {
  const assetAddresses = await getAssetAddresses(hre.deployments);
  const { governorAddr } = await getNamedAccounts();

  const cVaultProxy = await ethers.getContract("VaultProxy");

  const dAaveStrategyProxy = await deployWithConfirmation(
    "AaveStrategyProxy",
    [],
    "InitializeGovernedUpgradeabilityProxy"
  );
  const cAaveStrategyProxy = await ethers.getContract("AaveStrategyProxy");
  const dAaveStrategy = await deployWithConfirmation("AaveStrategy", [
    [assetAddresses.AAVE_ADDRESS_PROVIDER, cVaultProxy.address],
  ]);
  const cAaveStrategy = await ethers.getContractAt(
    "AaveStrategy",
    dAaveStrategyProxy.address
  );

  const cAaveIncentivesController = await ethers.getContract(
    "MockAaveIncentivesController"
  );

  const initData = cAaveStrategy.interface.encodeFunctionData(
    "initialize(address[],address[],address[],address,address)",
    [
      [assetAddresses.AAVE_TOKEN],
      [assetAddresses.DAI],
      [assetAddresses.aDAI],
      cAaveIncentivesController.address,
      assetAddresses.STKAAVE,
    ]
  );

  await withConfirmation(
    cAaveStrategyProxy["initialize(address,address,bytes)"](
      dAaveStrategy.address,
      governorAddr,
      initData
    )
  );

  log("Initialized AaveStrategyProxy");

  return cAaveStrategy;
};

/**
 * Deploy Compound Strategy which only supports DAI.
 * Deploys a proxy, the actual strategy, initializes the proxy and initializes
 * the strategy.
 */
const deployCompoundStrategy = async () => {
  const assetAddresses = await getAssetAddresses(deployments);
  const { governorAddr } = await getNamedAccounts();

  const cVaultProxy = await ethers.getContract("VaultProxy");

  const dCompoundStrategyProxy = await deployWithConfirmation(
    "CompoundStrategyProxy"
  );
  const cCompoundStrategyProxy = await ethers.getContract(
    "CompoundStrategyProxy"
  );
  const dCompoundStrategy = await deployWithConfirmation("CompoundStrategy", [
    [addresses.dead, cVaultProxy.address],
  ]);
  const cCompoundStrategy = await ethers.getContractAt(
    "CompoundStrategy",
    dCompoundStrategyProxy.address
  );

  const initData = cCompoundStrategy.interface.encodeFunctionData(
    "initialize(address[],address[],address[])",
    [[assetAddresses.COMP], [assetAddresses.DAI], [assetAddresses.cDAI]]
  );

  await withConfirmation(
    cCompoundStrategyProxy["initialize(address,address,bytes)"](
      dCompoundStrategy.address,
      governorAddr,
      initData
    )
  );

  return cCompoundStrategy;
};

/**
 * Deploys a Curve wrapper library contracts used by the Curve strategies.
 */
const deployCurveLibraries = async () => {
  await deployWithConfirmation("CurveTwoCoinLib", [], null, true);
  await deployWithConfirmation("CurveThreeCoinLib", [], null, true);
};

/**
 * Deploys a 3pool Strategy which supports USDC, USDT and DAI.
 * Deploys a proxy, the actual strategy, initializes the proxy and initializes
 */
const deployThreePoolStrategy = async () => {
  const assetAddresses = await getAssetAddresses(deployments);
  const { governorAddr } = await getNamedAccounts();

  // Initialize Strategies
  const cVaultProxy = await ethers.getContract("VaultProxy");

  await deployWithConfirmation("ThreePoolStrategyProxy", [], null, true);
  const cThreePoolStrategyProxy = await ethers.getContract(
    "ThreePoolStrategyProxy"
  );

  const lCurveThreeCoinLib = await ethers.getContract("CurveThreeCoinLib");
  const libraries = {
    CurveThreeCoinLib: lCurveThreeCoinLib.address,
  };

  const dThreePoolStrategy = await deployWithConfirmation(
    "ThreePoolStrategy",
    [
      [assetAddresses.ThreePool, cVaultProxy.address],
      [3, assetAddresses.ThreePool, assetAddresses.ThreePoolToken],
    ],
    null,
    true,
    libraries
  );
  const cThreePoolStrategy = await ethers.getContractAt(
    "ThreePoolStrategy",
    cThreePoolStrategyProxy.address
  );

  const initData = cThreePoolStrategy.interface.encodeFunctionData(
    "initialize(address[],address[],address[],address,address)",
    [
      [assetAddresses.CRV],
      [assetAddresses.DAI, assetAddresses.USDC, assetAddresses.USDT],
      [
        assetAddresses.ThreePool,
        assetAddresses.ThreePool,
        assetAddresses.ThreePool,
      ],
      assetAddresses.ThreePoolGauge,
      assetAddresses.CRVMinter,
    ]
  );

  await withConfirmation(
    cThreePoolStrategyProxy["initialize(address,address,bytes)"](
      dThreePoolStrategy.address,
      governorAddr,
      initData
    )
  );
  log("Initialized ThreePoolStrategyProxy");

  return cThreePoolStrategy;
};

/**
 * Deploys a Convex Strategy which supports USDC, USDT and DAI.
 */
const deployConvexStrategy = async () => {
  const assetAddresses = await getAssetAddresses(deployments);
  const { governorAddr } = await getNamedAccounts();

  const cVaultProxy = await ethers.getContract("VaultProxy");
  const mockBooster = await ethers.getContract("MockBooster");
  await mockBooster.setPool(threeCRVPid, assetAddresses.ThreePoolToken);
<<<<<<< HEAD
  // Get the convex rewards pool created in the previous setPool call
  const poolInfo = await mockBooster.poolInfo(threeCRVPid);
  const mockRewardPool = await ethers.getContractAt(
    "MockRewardPool",
    poolInfo.crvRewards
  );
=======
>>>>>>> 16c32cea

  await deployWithConfirmation("ConvexStrategyProxy", [], null, true);
  const cConvexStrategyProxy = await ethers.getContract("ConvexStrategyProxy");

  const lCurveThreeCoinLib = await ethers.getContract("CurveThreeCoinLib");
  const libraries = {
    CurveThreeCoinLib: lCurveThreeCoinLib.address,
  };

  const dConvexStrategy = await deployWithConfirmation(
    "ConvexStrategy",
    [
      [assetAddresses.ThreePool, cVaultProxy.address],
      [
        3, // Number of 3Pool assets
        assetAddresses.ThreePool,
        assetAddresses.ThreePoolToken,
      ],
      [
        mockBooster.address, // _cvxDepositorAddress,
<<<<<<< HEAD
        mockRewardPool.address, // _cvxRewardStakerAddress,
=======
>>>>>>> 16c32cea
        threeCRVPid, // _cvxDepositorPTokenId
      ],
    ],
    null,
    true,
    libraries
  );
  const cConvexStrategy = await ethers.getContractAt(
    "ConvexStrategy",
    cConvexStrategyProxy.address
  );

  // 4. Initialize the Convex strategy using the Curve 3Pool
  // Construct initialize call data to init and configure the new strategy
  const initData = cConvexStrategy.interface.encodeFunctionData(
    "initialize(address[],address[],address[])",
    [
      [assetAddresses.CRV, assetAddresses.CVX],
      [assetAddresses.DAI, assetAddresses.USDC, assetAddresses.USDT],
      [
        assetAddresses.ThreePool,
        assetAddresses.ThreePool,
        assetAddresses.ThreePool,
      ],
    ]
  );

  await withConfirmation(
    cConvexStrategyProxy["initialize(address,address,bytes)"](
      dConvexStrategy.address,
      governorAddr,
      initData
    )
  );
  log("Initialized ConvexStrategyProxy");

  return cConvexStrategy;
};

/**
 * Deploys a Convex Strategy for the Curve frxETH/WETH pool
 */
const deployConvexFrxEthWethStrategy = async () => {
  const assetAddresses = await getAssetAddresses(deployments);
  const { governorAddr } = await getNamedAccounts();

  const cVaultProxy = await ethers.getContract("OETHVaultProxy");
  const mockBooster = await ethers.getContract("MockBooster");
  await mockBooster.setPool(
    frxEthWethPoolLpPID,
    assetAddresses.CurveFrxEthWethPool
  );
<<<<<<< HEAD
  // Get the convex rewards pool created in the previous setPool call
  const poolInfo = await mockBooster.poolInfo(frxEthWethPoolLpPID);
  const mockRewardPool = await ethers.getContractAt(
    "MockRewardPool",
    poolInfo.crvRewards
  );
=======
>>>>>>> 16c32cea

  await deployWithConfirmation("ConvexFrxEthWethStrategyProxy", [], null, true);
  const cConvexFrxEthWethStrategyProxy = await ethers.getContract(
    "ConvexFrxEthWethStrategyProxy"
  );

  const lCurveTwoCoinLib = await ethers.getContract("CurveTwoCoinLib");
  const libraries = {
    // We are intentionally assigning the two coin lib to the three coin lib
    // they have the same ABI
    CurveThreeCoinLib: lCurveTwoCoinLib.address,
  };

  const dConvexStrategy = await deployWithConfirmation(
    "ConvexStrategy",
    [
      [assetAddresses.CurveFrxEthWethPool, cVaultProxy.address],
      [
        2, // Number of coins in the Curve pool
        assetAddresses.CurveFrxEthWethPool,
        assetAddresses.CurveFrxEthWethPool,
      ],
      [
        mockBooster.address, // _cvxDepositorAddress,
<<<<<<< HEAD
        mockRewardPool.address, // _cvxRewardStakerAddress,
=======
>>>>>>> 16c32cea
        frxEthWethPoolLpPID, // _cvxDepositorPTokenId
      ],
    ],
    null,
    true,
    libraries
  );
  const cConvexStrategy = await ethers.getContractAt(
    "ConvexStrategy",
    cConvexFrxEthWethStrategyProxy.address
  );

  // 4. Initialize the new Curve frxETH/WETH strategy
  // Construct initialize call data to init and configure the new strategy
  const initData = cConvexStrategy.interface.encodeFunctionData(
    "initialize(address[],address[],address[])",
    [
      [assetAddresses.CRV, assetAddresses.CVX],
      [assetAddresses.WETH, assetAddresses.frxETH],
      [assetAddresses.CurveFrxEthWethPool, assetAddresses.CurveFrxEthWethPool],
    ]
  );

  await withConfirmation(
    cConvexFrxEthWethStrategyProxy["initialize(address,address,bytes)"](
      dConvexStrategy.address,
      governorAddr,
      initData
    )
  );
  log("Initialized ConvexFrxEthWethStrategyProxy");

  return cConvexStrategy;
};

/**
 * Deploys a Convex Generalized Meta Strategy with LUSD token configuration
 */
const deployConvexLUSDMetaStrategy = async () => {
  const assetAddresses = await getAssetAddresses(deployments);
  const { governorAddr } = await getNamedAccounts();

  const cVaultProxy = await ethers.getContract("VaultProxy");

  await deployWithConfirmation("ConvexLUSDMetaStrategyProxy");
  const cConvexLUSDMetaStrategyProxy = await ethers.getContract(
    "ConvexLUSDMetaStrategyProxy"
  );

  const lCurveThreeCoinLib = await ethers.getContract("CurveThreeCoinLib");
  const libraries = {
    CurveThreeCoinLib: lCurveThreeCoinLib.address,
  };

  const dConvexLUSDMetaStrategy = await deployWithConfirmation(
    "ConvexGeneralizedMetaStrategy",
    [
      [assetAddresses.ThreePool, cVaultProxy.address],
      [3, assetAddresses.ThreePool, assetAddresses.ThreePoolToken],
    ],
    null,
    true,
    libraries
  );
  const cConvexLUSDMetaStrategy = await ethers.getContractAt(
    "ConvexGeneralizedMetaStrategy",
    cConvexLUSDMetaStrategyProxy.address
  );

  // Initialize Strategies
  const mockBooster = await ethers.getContract("MockBooster");
  const mockRewardPool = await ethers.getContract("MockRewardPool");

  const LUSD = await ethers.getContract("MockLUSD");

  const initData = cConvexLUSDMetaStrategy.interface.encodeFunctionData(
    "initialize(address[],address[],address[],(address,address,address,address,address,uint256))",
    [
      [assetAddresses.CVX, assetAddresses.CRV],
      [assetAddresses.DAI, assetAddresses.USDC, assetAddresses.USDT],
      [
        assetAddresses.ThreePoolToken,
        assetAddresses.ThreePoolToken,
        assetAddresses.ThreePoolToken,
      ],
      [
        mockBooster.address, // _cvxDepositorAddress,
        assetAddresses.ThreePoolLUSDMetapool, // metapool address,
        LUSD.address, // LUSD
        mockRewardPool.address, // _cvxRewardStakerAddress,
        assetAddresses.LUSDMetapoolToken, // metapoolLpToken
        lusdMetapoolLPCRVPid, // _cvxDepositorPTokenId
      ],
    ]
  );

  await withConfirmation(
    cConvexLUSDMetaStrategyProxy["initialize(address,address,bytes)"](
      dConvexLUSDMetaStrategy.address,
      governorAddr,
      initData
    )
  );
  log("Initialized ConvexLUSDMetaStrategyProxy");

  return cConvexLUSDMetaStrategy;
};

/**
 * Deploys a Convex Meta Strategy which supports OUSD / 3Crv
 */
const deployConvexOUSDMetaStrategy = async () => {
  const assetAddresses = await getAssetAddresses(deployments);
  const { governorAddr } = await getNamedAccounts();

  const cVaultProxy = await ethers.getContract("VaultProxy");

  await deployWithConfirmation("ConvexOUSDMetaStrategyProxy", [], null, true);
  const cConvexOUSDMetaStrategyProxy = await ethers.getContract(
    "ConvexOUSDMetaStrategyProxy"
  );

  const lCurveThreeCoinLib = await ethers.getContract("CurveThreeCoinLib");
  const libraries = {
    CurveThreeCoinLib: lCurveThreeCoinLib.address,
  };

  const dConvexOUSDMetaStrategy = await deployWithConfirmation(
    "ConvexOUSDMetaStrategy",
    [
      [assetAddresses.ThreePool, cVaultProxy.address],
      [3, assetAddresses.ThreePool, assetAddresses.ThreePoolToken],
    ],
    null,
    true,
    libraries
  );
  const cConvexOUSDMetaStrategy = await ethers.getContractAt(
    "ConvexOUSDMetaStrategy",
    cConvexOUSDMetaStrategyProxy.address
  );

  // Initialize Strategies
  const mockBooster = await ethers.getContract("MockBooster");
  const mockRewardPool = await ethers.getContract("MockRewardPool");
  const ousd = await ethers.getContract("OUSDProxy");

  const initData = cConvexOUSDMetaStrategy.interface.encodeFunctionData(
    "initialize(address[],address[],address[],(address,address,address,address,address,uint256))",
    [
      [assetAddresses.CVX, assetAddresses.CRV],
      [assetAddresses.DAI, assetAddresses.USDC, assetAddresses.USDT],
      [
        assetAddresses.ThreePoolToken,
        assetAddresses.ThreePoolToken,
        assetAddresses.ThreePoolToken,
      ],
      [
        mockBooster.address, // _cvxDepositorAddress,
        assetAddresses.ThreePoolOUSDMetapool, // metapool address,
        ousd.address, // _ousdAddress,
        mockRewardPool.address, // _cvxRewardStakerAddress,
        assetAddresses.ThreePoolOUSDMetapool, // metapoolLpToken (metapool address),
        metapoolLPCRVPid, // _cvxDepositorPTokenId
      ],
    ]
  );

  await withConfirmation(
    cConvexOUSDMetaStrategyProxy["initialize(address,address,bytes)"](
      dConvexOUSDMetaStrategy.address,
      governorAddr,
      initData
    )
  );
  log("Initialized ConvexOUSDMetaStrategyProxy");

  return cConvexOUSDMetaStrategy;
};

/**
 * Configure Vault by adding supported assets and Strategies.
 */
const configureVault = async () => {
  const assetAddresses = await getAssetAddresses(deployments);
  const { governorAddr, strategistAddr } = await getNamedAccounts();
  // Signers
  const sGovernor = await ethers.provider.getSigner(governorAddr);

  await ethers.getContractAt(
    "VaultInitializer",
    (
      await ethers.getContract("VaultProxy")
    ).address
  );
  const cVault = await ethers.getContractAt(
    "VaultAdmin",
    (
      await ethers.getContract("VaultProxy")
    ).address
  );
  // Set up supported assets for Vault
  await withConfirmation(
    cVault.connect(sGovernor).supportAsset(assetAddresses.DAI, 0)
  );
  log("Added DAI asset to Vault");
  await withConfirmation(
    cVault.connect(sGovernor).supportAsset(assetAddresses.USDT, 0)
  );
  log("Added USDT asset to Vault");
  await withConfirmation(
    cVault.connect(sGovernor).supportAsset(assetAddresses.USDC, 0)
  );
  log("Added USDC asset to Vault");
  // Unpause deposits
  await withConfirmation(cVault.connect(sGovernor).unpauseCapital());
  log("Unpaused deposits on Vault");
  // Set Strategist address.
  await withConfirmation(
    cVault.connect(sGovernor).setStrategistAddr(strategistAddr)
  );
};

/**
 * Configure OETH Vault by adding supported assets and Strategies.
 */
const configureOETHVault = async () => {
  const assetAddresses = await getAssetAddresses(deployments);
  const { governorAddr, strategistAddr } = await getNamedAccounts();
  // Signers
  const sGovernor = await ethers.provider.getSigner(governorAddr);

  await ethers.getContractAt(
    "VaultInitializer",
    (
      await ethers.getContract("OETHVaultProxy")
    ).address
  );
  const cVault = await ethers.getContractAt(
    "VaultAdmin",
    (
      await ethers.getContract("OETHVaultProxy")
    ).address
  );
  // Set up supported assets for Vault
  const { WETH, RETH, stETH, frxETH } = assetAddresses;
  for (const asset of [WETH, RETH, stETH, frxETH]) {
    await withConfirmation(cVault.connect(sGovernor).supportAsset(asset, 0));
  }
  log("Added assets to OETH Vault");

  // Unpause deposits
  await withConfirmation(cVault.connect(sGovernor).unpauseCapital());
  log("Unpaused deposits on OETH Vault");
  // Set Strategist address.
  await withConfirmation(
    cVault.connect(sGovernor).setStrategistAddr(strategistAddr)
  );
};

/**
 * Deploy Harvester
 */
const deployHarvesters = async () => {
  const assetAddresses = await getAssetAddresses(deployments);
  const { governorAddr } = await getNamedAccounts();
  const sGovernor = await ethers.provider.getSigner(governorAddr);

  const cVaultProxy = await ethers.getContract("VaultProxy");
  const cOETHVaultProxy = await ethers.getContract("OETHVaultProxy");

  const dHarvesterProxy = await deployWithConfirmation(
    "HarvesterProxy",
    [],
    "InitializeGovernedUpgradeabilityProxy"
  );
  const dOETHHarvesterProxy = await deployWithConfirmation(
    "OETHHarvesterProxy",
    [],
    "InitializeGovernedUpgradeabilityProxy"
  );
  const cHarvesterProxy = await ethers.getContract("HarvesterProxy");
  const cOETHHarvesterProxy = await ethers.getContract("OETHHarvesterProxy");
  const dHarvester = await deployWithConfirmation("Harvester", [
    cVaultProxy.address,
    assetAddresses.USDT,
  ]);
  const dOETHHarvester = await deployWithConfirmation("OETHHarvester", [
    cOETHVaultProxy.address,
  ]);
  const cHarvester = await ethers.getContractAt(
    "Harvester",
    dHarvesterProxy.address
  );
  const cOETHHarvester = await ethers.getContractAt(
    "OETHHarvester",
    dOETHHarvesterProxy.address
  );

  await withConfirmation(
    cHarvesterProxy["initialize(address,address,bytes)"](
      dHarvester.address,
      governorAddr,
      []
    )
  );
  await withConfirmation(
    cOETHHarvesterProxy["initialize(address,address,bytes)"](
      dOETHHarvester.address,
      governorAddr,
      []
    )
  );
  log("Initialized OETHHarvesterProxy");

  if (!isMainnet) {
    await withConfirmation(
      cHarvester
        .connect(sGovernor)
        .setRewardsProceedsAddress(cVaultProxy.address)
    );

    await withConfirmation(
      cOETHHarvester
        .connect(sGovernor)
        .setRewardsProceedsAddress(cOETHVaultProxy.address)
    );
  }

  return [dHarvesterProxy, dOETHHarvesterProxy];
};

/**
 * Configure Strategies by setting the Harvester address
 */
const configureStrategies = async (harvesterProxy, oethHarvesterProxy) => {
  const { governorAddr } = await getNamedAccounts();
  // Signers
  const sGovernor = await ethers.provider.getSigner(governorAddr);

  const compoundProxy = await ethers.getContract("CompoundStrategyProxy");
  const compound = await ethers.getContractAt(
    "CompoundStrategy",
    compoundProxy.address
  );
  await withConfirmation(
    compound.connect(sGovernor).setHarvesterAddress(harvesterProxy.address)
  );

  const aaveProxy = await ethers.getContract("AaveStrategyProxy");
  const aave = await ethers.getContractAt("AaveStrategy", aaveProxy.address);
  await withConfirmation(
    aave.connect(sGovernor).setHarvesterAddress(harvesterProxy.address)
  );

  const convexProxy = await ethers.getContract("ConvexStrategyProxy");
  const convex = await ethers.getContractAt(
    "ConvexStrategy",
    convexProxy.address
  );
  await withConfirmation(
    convex.connect(sGovernor).setHarvesterAddress(harvesterProxy.address)
  );

  const OUSDmetaStrategyProxy = await ethers.getContract(
    "ConvexOUSDMetaStrategyProxy"
  );
  const metaStrategy = await ethers.getContractAt(
    "ConvexOUSDMetaStrategy",
    OUSDmetaStrategyProxy.address
  );
  await withConfirmation(
    metaStrategy.connect(sGovernor).setHarvesterAddress(harvesterProxy.address)
  );

  const LUSDMetaStrategyProxy = await ethers.getContract(
    "ConvexLUSDMetaStrategyProxy"
  );
  const LUSDMetaStrategy = await ethers.getContractAt(
    "ConvexGeneralizedMetaStrategy",
    LUSDMetaStrategyProxy.address
  );
  await withConfirmation(
    LUSDMetaStrategy.connect(sGovernor).setHarvesterAddress(
      harvesterProxy.address
    )
  );

  const threePoolProxy = await ethers.getContract("ThreePoolStrategyProxy");
  const threePool = await ethers.getContractAt(
    "ThreePoolStrategy",
    threePoolProxy.address
  );
  await withConfirmation(
    threePool.connect(sGovernor).setHarvesterAddress(harvesterProxy.address)
  );

  // OETH Strategies
  const fraxEthStrategyProxy = await ethers.getContract("FraxETHStrategyProxy");
  const fraxEthStrategy = await ethers.getContractAt(
    "FraxETHStrategy",
    fraxEthStrategyProxy.address
  );
  await withConfirmation(
    fraxEthStrategy
      .connect(sGovernor)
      .setHarvesterAddress(oethHarvesterProxy.address)
  );
};

const deployDripper = async () => {
  const { governorAddr } = await getNamedAccounts();

  const assetAddresses = await getAssetAddresses(deployments);
  const cVaultProxy = await ethers.getContract("VaultProxy");

  // Deploy Dripper Impl
  const dDripper = await deployWithConfirmation("Dripper", [
    cVaultProxy.address,
    assetAddresses.USDT,
  ]);
  await deployWithConfirmation("DripperProxy");
  // Deploy Dripper Proxy
  const cDripperProxy = await ethers.getContract("DripperProxy");
  await withConfirmation(
    cDripperProxy["initialize(address,address,bytes)"](
      dDripper.address,
      governorAddr,
      []
    )
  );
};

/**
 * Deploy FraxETHStrategy
 * Deploys a proxy, the actual strategy, initializes the proxy and initializes
 * the strategy.
 */
const deployFraxEthStrategy = async () => {
  const assetAddresses = await getAssetAddresses(deployments);
  const { governorAddr } = await getNamedAccounts();

  const cOETHVaultProxy = await ethers.getContract("OETHVaultProxy");

  log("Deploy FraxETHStrategyProxy");
  const dFraxETHStrategyProxy = await deployWithConfirmation(
    "FraxETHStrategyProxy"
  );
  const cFraxETHStrategyProxy = await ethers.getContract(
    "FraxETHStrategyProxy"
  );
  log("Deploy FraxETHStrategy");
  const dFraxETHStrategy = await deployWithConfirmation("FraxETHStrategy", [
    [assetAddresses.sfrxETH, cOETHVaultProxy.address],
    assetAddresses.frxETH,
  ]);
  const cFraxETHStrategy = await ethers.getContractAt(
    "FraxETHStrategy",
    dFraxETHStrategyProxy.address
  );
  log("Initialize FraxETHStrategyProxy");
  const initData = cFraxETHStrategy.interface.encodeFunctionData(
    "initialize()",
    []
  );
  await withConfirmation(
    cFraxETHStrategyProxy["initialize(address,address,bytes)"](
      dFraxETHStrategy.address,
      governorAddr,
      initData
    )
  );
  return cFraxETHStrategy;
};

/**
 * Deploy the OracleRouter and initialise it with Chainlink sources.
 */
const deployOracles = async () => {
  const { deployerAddr } = await getNamedAccounts();
  // Signers
  const sDeployer = await ethers.provider.getSigner(deployerAddr);

  // TODO: Change this to intelligently decide which router contract to deploy?
  const oracleContract = isMainnet ? "OracleRouter" : "MockOracleRouter";
  await deployWithConfirmation("OracleRouter", [], oracleContract);
  const oracleRouter = await ethers.getContract("OracleRouter");

  // Register feeds
  // Not needed in production
  const oracleAddresses = await getOracleAddresses(deployments);
  const assetAddresses = await getAssetAddresses(deployments);
  /* Mock oracle feeds report 0 for updatedAt data point. Set
   * maxStaleness to 100 years from epoch to make the Oracle
   * feeds valid
   */
  const maxStaleness = 24 * 60 * 60 * 365 * 100;

  const oracleFeeds = [
    [assetAddresses.DAI, oracleAddresses.chainlink.DAI_USD],
    [assetAddresses.USDC, oracleAddresses.chainlink.USDC_USD],
    [assetAddresses.USDT, oracleAddresses.chainlink.USDT_USD],
    [assetAddresses.TUSD, oracleAddresses.chainlink.TUSD_USD],
    [assetAddresses.COMP, oracleAddresses.chainlink.COMP_USD],
    [assetAddresses.AAVE, oracleAddresses.chainlink.AAVE_USD],
    [assetAddresses.CRV, oracleAddresses.chainlink.CRV_USD],
    [assetAddresses.CVX, oracleAddresses.chainlink.CVX_USD],
    [assetAddresses.RETH, oracleAddresses.chainlink.RETH_ETH],
    [assetAddresses.WETH, oracleAddresses.chainlink.WETH_ETH],
    [addresses.mainnet.WETH, oracleAddresses.chainlink.WETH_ETH],
    [assetAddresses.stETH, oracleAddresses.chainlink.STETH_ETH],
    [assetAddresses.frxETH, oracleAddresses.chainlink.FRXETH_ETH],
    [
      assetAddresses.NonStandardToken,
      oracleAddresses.chainlink.NonStandardToken_USD,
    ],
  ];

  for (const [asset, oracle] of oracleFeeds) {
    await withConfirmation(
      oracleRouter.connect(sDeployer).setFeed(asset, oracle, maxStaleness)
    );
  }
};

/**
 * Deploy the core contracts (Vault and OUSD).
 */
const deployCore = async () => {
  const { governorAddr } = await hre.getNamedAccounts();

  const assetAddresses = await getAssetAddresses(deployments);
  log(`Using asset addresses: ${JSON.stringify(assetAddresses, null, 2)}`);

  // Signers
  const sGovernor = await ethers.provider.getSigner(governorAddr);

  // Proxies
  await deployWithConfirmation("OUSDProxy");
  await deployWithConfirmation("VaultProxy");
  await deployWithConfirmation("OETHProxy");
  await deployWithConfirmation("OETHVaultProxy");

  // Main contracts
  const dOUSD = await deployWithConfirmation("OUSD");
  const dVault = await deployWithConfirmation("Vault");
  const dVaultCore = await deployWithConfirmation("VaultCore");
  const dVaultAdmin = await deployWithConfirmation("VaultAdmin");

  const dOETH = await deployWithConfirmation("OETH");
  const dOETHVault = await deployWithConfirmation("OETHVault");

  await deployWithConfirmation("Governor", [governorAddr, 60]);

  // Get contract instances
  const cOUSDProxy = await ethers.getContract("OUSDProxy");
  const cVaultProxy = await ethers.getContract("VaultProxy");
  const cOUSD = await ethers.getContractAt("OUSD", cOUSDProxy.address);
  const cOracleRouter = await ethers.getContract("OracleRouter");
  const cVault = await ethers.getContractAt("Vault", cVaultProxy.address);

  const cOETHProxy = await ethers.getContract("OETHProxy");
  const cOETHVaultProxy = await ethers.getContract("OETHVaultProxy");
  const cOETH = await ethers.getContractAt("OETH", cOETHProxy.address);
  const cOETHOracleRouter = isMainnet
    ? await ethers.getContract("OETHOracleRouter")
    : cOracleRouter;
  const cOETHVault = await ethers.getContractAt(
    "Vault",
    cOETHVaultProxy.address
  );

  await withConfirmation(
    cOUSDProxy["initialize(address,address,bytes)"](
      dOUSD.address,
      governorAddr,
      []
    )
  );
  log("Initialized OUSDProxy");

  await withConfirmation(
    cOETHProxy["initialize(address,address,bytes)"](
      dOETH.address,
      governorAddr,
      []
    )
  );
  log("Initialized OETHProxy");

  // Need to call the initializer on the Vault then upgraded it to the actual
  // VaultCore implementation
  await withConfirmation(
    cVaultProxy["initialize(address,address,bytes)"](
      dVault.address,
      governorAddr,
      []
    )
  );
  log("Initialized OETHVaultProxy");
  await withConfirmation(
    cOETHVaultProxy["initialize(address,address,bytes)"](
      dOETHVault.address,
      governorAddr,
      []
    )
  );
  log("Initialized OETHVaultProxy");

  await withConfirmation(
    cVault
      .connect(sGovernor)
      .initialize(cOracleRouter.address, cOUSDProxy.address)
  );
  log("Initialized Vault");
  await withConfirmation(
    cOETHVault
      .connect(sGovernor)
      .initialize(cOETHOracleRouter.address, cOETHProxy.address)
  );
  log("Initialized OETHVault");

  await withConfirmation(
    cVaultProxy.connect(sGovernor).upgradeTo(dVaultCore.address)
  );
  await withConfirmation(
    cOETHVaultProxy.connect(sGovernor).upgradeTo(dVaultCore.address)
  );
  log("Upgraded VaultCore implementation");

  await withConfirmation(
    cVault.connect(sGovernor).setAdminImpl(dVaultAdmin.address)
  );
  await withConfirmation(
    cOETHVault.connect(sGovernor).setAdminImpl(dVaultAdmin.address)
  );
  log("Initialized VaultAdmin implementation");

  // Initialize OUSD
  /* Set the original resolution to 27 decimals. We used to have it set to 18
   * decimals at launch and then migrated to 27. Having it set to 27 it will
   * make unit tests run at that resolution that more closely mimics mainnet
   * behaviour.
   *
   * Another reason:
   * Testing Vault value checker with small changes in Vault value and supply
   * was behaving incorrectly because the rounding error that is present with
   * 18 decimal point resolution, which was interfering with unit test correctness.
   * Possible solutions were:
   *  - scale up unit test values so rounding error isn't a problem
   *  - have unit test run in 27 decimal point rebasingCreditsPerToken resolution
   *
   * Latter seems more fitting - due to mimicking production better as already mentioned.
   */
  const resolution = ethers.utils.parseUnits("1", 27);
  await withConfirmation(
    cOUSD
      .connect(sGovernor)
      .initialize("Origin Dollar", "OUSD", cVaultProxy.address, resolution)
  );
  log("Initialized OUSD");

  await withConfirmation(
    cOETH
      .connect(sGovernor)
      .initialize("Origin Ether", "OETH", cOETHVaultProxy.address, resolution)
  );
  log("Initialized OETH");
};

// deploy curve metapool mocks
const deployCurveMetapoolMocks = async () => {
  const ousd = await ethers.getContract("OUSDProxy");
  const { deployerAddr } = await hre.getNamedAccounts();
  const assetAddresses = await getAssetAddresses(deployments);

  await hre.deployments.deploy("MockCurveMetapool", {
    from: deployerAddr,
    args: [[ousd.address, assetAddresses.ThreePoolToken]],
  });

  const metapoolToken = await ethers.getContract("MockCurveMetapool");
  const mockBooster = await ethers.getContract("MockBooster");
  await mockBooster.setPool(metapoolLPCRVPid, metapoolToken.address);
};

// deploy curve metapool mocks
const deployCurveLUSDMetapoolMocks = async () => {
  const { deployerAddr } = await hre.getNamedAccounts();
  const assetAddresses = await getAssetAddresses(deployments);

  const LUSD = await ethers.getContract("MockLUSD");

  await hre.deployments.deploy("MockCurveLUSDMetapool", {
    from: deployerAddr,
    args: [[LUSD.address, assetAddresses.ThreePoolToken]],
  });

  const LUSDMetapoolToken = await ethers.getContract("MockCurveLUSDMetapool");
  const mockBooster = await ethers.getContract("MockBooster");
  await mockBooster.setPool(lusdMetapoolLPCRVPid, LUSDMetapoolToken.address);
};

// Deploy the Flipper trading contract
const deployFlipper = async () => {
  const assetAddresses = await getAssetAddresses(deployments);
  const { governorAddr } = await hre.getNamedAccounts();
  const sGovernor = await ethers.provider.getSigner(governorAddr);
  const ousd = await ethers.getContract("OUSDProxy");

  await deployWithConfirmation("Flipper", [
    assetAddresses.DAI,
    ousd.address,
    assetAddresses.USDC,
    assetAddresses.USDT,
  ]);
  const flipper = await ethers.getContract("Flipper");
  await withConfirmation(flipper.transferGovernance(governorAddr));
  await withConfirmation(flipper.connect(sGovernor).claimGovernance());
};

// create Uniswap V3 OUSD - USDT pool
const deployUniswapV3Pool = async () => {
  const ousd = await ethers.getContract("OUSDProxy");
  const assetAddresses = await getAssetAddresses(deployments);
  const MockUniswapV3Factory = await ethers.getContract("MockUniswapV3Factory");

  await MockUniswapV3Factory.createPool(assetAddresses.USDT, ousd.address, 500);

  await MockUniswapV3Factory.createPool(
    assetAddresses.USDT,
    assetAddresses.DAI,
    500
  );

  await MockUniswapV3Factory.createPool(
    assetAddresses.USDT,
    assetAddresses.USDC,
    500
  );
};

const deployBuyback = async () => {
  const { deployerAddr, governorAddr, strategistAddr } =
    await getNamedAccounts();
  const sDeployer = await ethers.provider.getSigner(deployerAddr);
  const sGovernor = await ethers.provider.getSigner(governorAddr);

  const assetAddresses = await getAssetAddresses(deployments);
  const ousd = await ethers.getContract("OUSDProxy");
  const cVault = await ethers.getContractAt(
    "VaultAdmin",
    (
      await ethers.getContract("VaultProxy")
    ).address
  );

  // Deploy proxy and implementation
  const dBuybackProxy = await deployWithConfirmation("BuybackProxy");
  const dBuybackImpl = await deployWithConfirmation("Buyback");

  const cBuybackProxy = await ethers.getContractAt(
    "BuybackProxy",
    dBuybackProxy.address
  );

  const cBuyback = await ethers.getContractAt("Buyback", cBuybackProxy.address);

  const initData = cBuyback.interface.encodeFunctionData(
    "initialize(address,address,address,address,address,address,address,address,uint256)",
    [
      assetAddresses.uniswapRouter,
      strategistAddr,
      strategistAddr, // Treasury manager
      ousd.address,
      assetAddresses.OGV,
      assetAddresses.USDT,
      assetAddresses.WETH,
      assetAddresses.RewardsSource,
      "5000", // 50%
    ]
  );

  // Init proxy to implementation
  await withConfirmation(
    cBuybackProxy.connect(sDeployer)[
      // eslint-disable-next-line no-unexpected-multiline
      "initialize(address,address,bytes)"
    ](dBuybackImpl.address, governorAddr, initData)
  );

  if (!isMainnet) {
    await cVault.connect(sGovernor).setTrusteeAddress(cBuyback.address);
    log("Buyback set as Vault trustee");
  }
  return cBuyback;
};

const deployVaultValueChecker = async () => {
  const vault = await ethers.getContract("VaultProxy");
  const ousd = await ethers.getContract("OUSDProxy");

  await deployWithConfirmation("VaultValueChecker", [
    vault.address,
    ousd.address,
  ]);
};

const deployWOusd = async () => {
  const { deployerAddr, governorAddr } = await getNamedAccounts();
  const sDeployer = await ethers.provider.getSigner(deployerAddr);

  const ousd = await ethers.getContract("OUSDProxy");
  const dWrappedOusdImpl = await deployWithConfirmation("WrappedOusd", [
    ousd.address,
    "Wrapped OUSD IMPL",
    "WOUSD IMPL",
  ]);
  await deployWithConfirmation("WrappedOUSDProxy");
  const wousdProxy = await ethers.getContract("WrappedOUSDProxy");
  const wousd = await ethers.getContractAt("WrappedOusd", wousdProxy.address);

  const initData = wousd.interface.encodeFunctionData("initialize()", []);

  await wousdProxy.connect(sDeployer)[
    // eslint-disable-next-line no-unexpected-multiline
    "initialize(address,address,bytes)"
  ](dWrappedOusdImpl.address, governorAddr, initData);
};

const deployOETHSwapper = async () => {
  const { deployerAddr, governorAddr } = await getNamedAccounts();
  const sDeployer = await ethers.provider.getSigner(deployerAddr);
  const sGovernor = await ethers.provider.getSigner(governorAddr);

  const assetAddresses = await getAssetAddresses(deployments);

  const vaultProxy = await ethers.getContract("OETHVaultProxy");
  const vault = await ethers.getContractAt("IVault", vaultProxy.address);

  const mockSwapper = await ethers.getContract("MockSwapper");

  await deployWithConfirmation("Swapper1InchV5");
  const cSwapper = await ethers.getContract("Swapper1InchV5");

  cSwapper
    .connect(sDeployer)
    .approveAssets([
      assetAddresses.RETH,
      assetAddresses.stETH,
      assetAddresses.WETH,
      assetAddresses.frxETH,
    ]);

  await vault.connect(sGovernor).setSwapper(mockSwapper.address);
  await vault.connect(sGovernor).setSwapAllowedUndervalue(100);

  await vault.connect(sGovernor).setOracleSlippage(assetAddresses.RETH, 200);
  await vault.connect(sGovernor).setOracleSlippage(assetAddresses.stETH, 70);
  await vault.connect(sGovernor).setOracleSlippage(assetAddresses.WETH, 20);
  await vault.connect(sGovernor).setOracleSlippage(assetAddresses.frxETH, 20);
};

const deployOUSDSwapper = async () => {
  const { deployerAddr, governorAddr } = await getNamedAccounts();
  const sDeployer = await ethers.provider.getSigner(deployerAddr);
  const sGovernor = await ethers.provider.getSigner(governorAddr);

  const assetAddresses = await getAssetAddresses(deployments);

  const vaultProxy = await ethers.getContract("VaultProxy");
  const vault = await ethers.getContractAt("IVault", vaultProxy.address);

  const mockSwapper = await ethers.getContract("MockSwapper");
  // Assumes deployOETHSwapper has already been run
  const cSwapper = await ethers.getContract("Swapper1InchV5");

  cSwapper
    .connect(sDeployer)
    .approveAssets([
      assetAddresses.DAI,
      assetAddresses.USDC,
      assetAddresses.USDT,
    ]);

  await vault.connect(sGovernor).setSwapper(mockSwapper.address);
  await vault.connect(sGovernor).setSwapAllowedUndervalue(100);

  await vault.connect(sGovernor).setOracleSlippage(assetAddresses.DAI, 50);
  await vault.connect(sGovernor).setOracleSlippage(assetAddresses.USDC, 50);
  await vault.connect(sGovernor).setOracleSlippage(assetAddresses.USDT, 50);
};

const main = async () => {
  console.log("Running 001_core deployment...");
  await deployOracles();
  await deployCore();
  await deployCurveMetapoolMocks();
  await deployCurveLUSDMetapoolMocks();
  await deployCompoundStrategy();
  await deployAaveStrategy();
  await deployCurveLibraries();
  await deployThreePoolStrategy();
  await deployConvexStrategy();
  await deployConvexOUSDMetaStrategy();
  await deployConvexLUSDMetaStrategy();
  await deployConvexFrxEthWethStrategy();
  await deployFraxEthStrategy();
  const [harvesterProxy, oethHarvesterProxy] = await deployHarvesters();
  await configureVault();
  await configureOETHVault();
  await configureStrategies(harvesterProxy, oethHarvesterProxy);
  await deployDripper();
  await deployFlipper();
  await deployBuyback();
  await deployUniswapV3Pool();
  await deployVaultValueChecker();
  await deployWOusd();
  await deployOETHSwapper();
  await deployOUSDSwapper();
  console.log("001_core deploy done.");
  return true;
};

main.id = "001_core";
main.dependencies = ["mocks"];
main.tags = ["unit_tests"];
main.skip = () => isFork;

module.exports = main;<|MERGE_RESOLUTION|>--- conflicted
+++ resolved
@@ -192,15 +192,6 @@
   const cVaultProxy = await ethers.getContract("VaultProxy");
   const mockBooster = await ethers.getContract("MockBooster");
   await mockBooster.setPool(threeCRVPid, assetAddresses.ThreePoolToken);
-<<<<<<< HEAD
-  // Get the convex rewards pool created in the previous setPool call
-  const poolInfo = await mockBooster.poolInfo(threeCRVPid);
-  const mockRewardPool = await ethers.getContractAt(
-    "MockRewardPool",
-    poolInfo.crvRewards
-  );
-=======
->>>>>>> 16c32cea
 
   await deployWithConfirmation("ConvexStrategyProxy", [], null, true);
   const cConvexStrategyProxy = await ethers.getContract("ConvexStrategyProxy");
@@ -221,10 +212,6 @@
       ],
       [
         mockBooster.address, // _cvxDepositorAddress,
-<<<<<<< HEAD
-        mockRewardPool.address, // _cvxRewardStakerAddress,
-=======
->>>>>>> 16c32cea
         threeCRVPid, // _cvxDepositorPTokenId
       ],
     ],
@@ -277,15 +264,6 @@
     frxEthWethPoolLpPID,
     assetAddresses.CurveFrxEthWethPool
   );
-<<<<<<< HEAD
-  // Get the convex rewards pool created in the previous setPool call
-  const poolInfo = await mockBooster.poolInfo(frxEthWethPoolLpPID);
-  const mockRewardPool = await ethers.getContractAt(
-    "MockRewardPool",
-    poolInfo.crvRewards
-  );
-=======
->>>>>>> 16c32cea
 
   await deployWithConfirmation("ConvexFrxEthWethStrategyProxy", [], null, true);
   const cConvexFrxEthWethStrategyProxy = await ethers.getContract(
@@ -310,10 +288,6 @@
       ],
       [
         mockBooster.address, // _cvxDepositorAddress,
-<<<<<<< HEAD
-        mockRewardPool.address, // _cvxRewardStakerAddress,
-=======
->>>>>>> 16c32cea
         frxEthWethPoolLpPID, // _cvxDepositorPTokenId
       ],
     ],
