const hre = require("hardhat");

const addresses = require("../utils/addresses");
const {
  getAssetAddresses,
  getOracleAddresses,
  isMainnet,
<<<<<<< HEAD
=======
  isMainnetOrRinkebyOrFork,
  isFork,
>>>>>>> 3e450ab9
} = require("../test/helpers.js");
const {
  log,
  deployWithConfirmation,
  withConfirmation,
} = require("../utils/deploy");

/**
 * Deploy AAVE Strategy which only supports DAI.
 * Deploys a proxy, the actual strategy, initializes the proxy and initializes
 * the strategy.
 */
const deployAaveStrategy = async () => {
  const assetAddresses = await getAssetAddresses(hre.deployments);
  const { deployerAddr, governorAddr } = await getNamedAccounts();
  // Signers
  const sDeployer = await ethers.provider.getSigner(deployerAddr);
  const sGovernor = await ethers.provider.getSigner(governorAddr);

  const cVaultProxy = await ethers.getContract("VaultProxy");

  const dAaveStrategyProxy = await deployWithConfirmation(
    "AaveStrategyProxy",
    [],
    "InitializeGovernedUpgradeabilityProxy"
  );
  const cAaveStrategyProxy = await ethers.getContract("AaveStrategyProxy");
  const dAaveStrategy = await deployWithConfirmation("AaveStrategy");
  const cAaveStrategy = await ethers.getContractAt(
    "AaveStrategy",
    dAaveStrategyProxy.address
  );
  await withConfirmation(
    cAaveStrategyProxy["initialize(address,address,bytes)"](
      dAaveStrategy.address,
      deployerAddr,
      []
    )
  );

  const cAaveIncentivesController = await ethers.getContract(
    "MockAaveIncentivesController"
  );

  log("Initialized AaveStrategyProxy");
  const initFunctionName =
    "initialize(address,address,address,address[],address[],address,address)";
  await withConfirmation(
    cAaveStrategy
      .connect(sDeployer)
      [initFunctionName](
        assetAddresses.AAVE_ADDRESS_PROVIDER,
        cVaultProxy.address,
        assetAddresses.AAVE_TOKEN,
        [assetAddresses.DAI],
        [assetAddresses.aDAI],
        cAaveIncentivesController.address,
        assetAddresses.STKAAVE
      )
  );
  log("Initialized AaveStrategy");
  await withConfirmation(
    cAaveStrategy.connect(sDeployer).transferGovernance(governorAddr)
  );
  log(`AaveStrategy transferGovernance(${governorAddr} called`);

  // On Mainnet the governance transfer gets executed separately, via the
  // multi-sig wallet. On other networks, this migration script can claim
  // governance by the governor.
  if (!isMainnet) {
    await withConfirmation(
      cAaveStrategy
        .connect(sGovernor) // Claim governance with governor
        .claimGovernance()
    );
    log("Claimed governance for AaveStrategy");
  }

  return cAaveStrategy;
};

/**
 * Deploy Compound Strategy which only supports DAI.
 * Deploys a proxy, the actual strategy, initializes the proxy and initializes
 * the strategy.
 */
const deployCompoundStrategy = async () => {
  const assetAddresses = await getAssetAddresses(deployments);
  const { deployerAddr, governorAddr } = await getNamedAccounts();
  // Signers
  const sDeployer = await ethers.provider.getSigner(deployerAddr);
  const sGovernor = await ethers.provider.getSigner(governorAddr);

  const cVaultProxy = await ethers.getContract("VaultProxy");

  const dCompoundStrategyProxy = await deployWithConfirmation(
    "CompoundStrategyProxy"
  );
  const cCompoundStrategyProxy = await ethers.getContract(
    "CompoundStrategyProxy"
  );
  const dCompoundStrategy = await deployWithConfirmation("CompoundStrategy");
  const cCompoundStrategy = await ethers.getContractAt(
    "CompoundStrategy",
    dCompoundStrategyProxy.address
  );
  await withConfirmation(
    cCompoundStrategyProxy["initialize(address,address,bytes)"](
      dCompoundStrategy.address,
      deployerAddr,
      []
    )
  );
  log("Initialized CompoundStrategyProxy");
  await withConfirmation(
    cCompoundStrategy
      .connect(sDeployer)
      .initialize(
        addresses.dead,
        cVaultProxy.address,
        assetAddresses.COMP,
        [assetAddresses.DAI],
        [assetAddresses.cDAI]
      )
  );
  log("Initialized CompoundStrategy");
  await withConfirmation(
    cCompoundStrategy.connect(sDeployer).transferGovernance(governorAddr)
  );
  log(`CompoundStrategy transferGovernance(${governorAddr} called`);

  // On Mainnet the governance transfer gets executed separately, via the
  // multi-sig wallet. On other networks, this migration script can claim
  // governance by the governor.
  if (!isMainnet) {
    await withConfirmation(
      cCompoundStrategy
        .connect(sGovernor) // Claim governance with governor
        .claimGovernance()
    );
    log("Claimed governance for CompoundStrategy");
  }
  return cCompoundStrategy;
};

/**
 * Deploys a 3pool Strategy which supports USDC, USDT and DAI.
 * Deploys a proxy, the actual strategy, initializes the proxy and initializes
 */
const deployThreePoolStrategy = async () => {
  const assetAddresses = await getAssetAddresses(deployments);
  const { deployerAddr, governorAddr } = await getNamedAccounts();
  // Signers
  const sDeployer = await ethers.provider.getSigner(deployerAddr);
  const sGovernor = await ethers.provider.getSigner(governorAddr);

  await deployWithConfirmation("ThreePoolStrategyProxy");
  const cThreePoolStrategyProxy = await ethers.getContract(
    "ThreePoolStrategyProxy"
  );

  const dThreePoolStrategy = await deployWithConfirmation("ThreePoolStrategy");
  const cThreePoolStrategy = await ethers.getContractAt(
    "ThreePoolStrategy",
    cThreePoolStrategyProxy.address
  );

  await withConfirmation(
    cThreePoolStrategyProxy["initialize(address,address,bytes)"](
      dThreePoolStrategy.address,
      deployerAddr,
      []
    )
  );
  log("Initialized ThreePoolStrategyProxy");

  // Initialize Strategies
  const cVaultProxy = await ethers.getContract("VaultProxy");
  await withConfirmation(
    cThreePoolStrategy
      .connect(sDeployer)
      [
        "initialize(address,address,address,address[],address[],address,address)"
      ](
        assetAddresses.ThreePool,
        cVaultProxy.address,
        assetAddresses.CRV,
        [assetAddresses.DAI, assetAddresses.USDC, assetAddresses.USDT],
        [
          assetAddresses.ThreePoolToken,
          assetAddresses.ThreePoolToken,
          assetAddresses.ThreePoolToken,
        ],
        assetAddresses.ThreePoolGauge,
        assetAddresses.CRVMinter
      )
  );
  log("Initialized ThreePoolStrategy");

  await withConfirmation(
    cThreePoolStrategy.connect(sDeployer).transferGovernance(governorAddr)
  );
  log(`ThreePoolStrategy transferGovernance(${governorAddr}) called`);
  // On Mainnet the governance transfer gets executed separately, via the
  // multi-sig wallet. On other networks, this migration script can claim
  // governance by the governor.
  if (!isMainnet) {
    await withConfirmation(
      cThreePoolStrategy
        .connect(sGovernor) // Claim governance with governor
        .claimGovernance()
    );
    log("Claimed governance for ThreePoolStrategy");
  }

  return cThreePoolStrategy;
};

/**
 * Configure Vault by adding supported assets and Strategies.
 */
const configureVault = async () => {
  const assetAddresses = await getAssetAddresses(deployments);
  const { governorAddr, strategistAddr } = await getNamedAccounts();
  // Signers
  const sGovernor = await ethers.provider.getSigner(governorAddr);

  await ethers.getContractAt(
    "VaultInitializer",
    (
      await ethers.getContract("VaultProxy")
    ).address
  );
  const cVault = await ethers.getContractAt(
    "VaultAdmin",
    (
      await ethers.getContract("VaultProxy")
    ).address
  );
  // Set up supported assets for Vault
  await withConfirmation(
    cVault.connect(sGovernor).supportAsset(assetAddresses.DAI)
  );
  log("Added DAI asset to Vault");
  await withConfirmation(
    cVault.connect(sGovernor).supportAsset(assetAddresses.USDT)
  );
  log("Added USDT asset to Vault");
  await withConfirmation(
    cVault.connect(sGovernor).supportAsset(assetAddresses.USDC)
  );
  log("Added USDC asset to Vault");
  // Unpause deposits
  await withConfirmation(cVault.connect(sGovernor).unpauseCapital());
  log("Unpaused deposits on Vault");
  // Set Strategist address.
  await withConfirmation(
    cVault.connect(sGovernor).setStrategistAddr(strategistAddr)
  );
};

/**
 * Deploy the OracleRouter and initialise it with Chainlink sources.
 */
const deployOracles = async () => {
  const { deployerAddr } = await getNamedAccounts();
  // Signers
  const sDeployer = await ethers.provider.getSigner(deployerAddr);

  // TODO: Change this to intelligently decide which router contract to deploy?
  const oracleContract = isMainnet ? "OracleRouter" : "OracleRouterDev";
  await deployWithConfirmation("OracleRouter", [], oracleContract);
  const oracleRouter = await ethers.getContract("OracleRouter");

  // Register feeds
  // Not needed in production
  const oracleAddresses = await getOracleAddresses(deployments);
  const assetAddresses = await getAssetAddresses(deployments);
  withConfirmation(
    oracleRouter
      .connect(sDeployer)
      .setFeed(assetAddresses.DAI, oracleAddresses.chainlink.DAI_USD)
  );
  withConfirmation(
    oracleRouter
      .connect(sDeployer)
      .setFeed(assetAddresses.USDC, oracleAddresses.chainlink.USDC_USD)
  );
  withConfirmation(
    oracleRouter
      .connect(sDeployer)
      .setFeed(assetAddresses.USDT, oracleAddresses.chainlink.USDT_USD)
  );
  withConfirmation(
    oracleRouter
      .connect(sDeployer)
      .setFeed(assetAddresses.TUSD, oracleAddresses.chainlink.TUSD_USD)
  );
  withConfirmation(
    oracleRouter
      .connect(sDeployer)
      .setFeed(assetAddresses.COMP, oracleAddresses.chainlink.COMP_USD)
  );
  withConfirmation(
    oracleRouter
      .connect(sDeployer)
      .setFeed(assetAddresses.AAVE, oracleAddresses.chainlink.AAVE_USD)
  );
  withConfirmation(
    oracleRouter
      .connect(sDeployer)
      .setFeed(assetAddresses.CRV, oracleAddresses.chainlink.CRV_USD)
  );
  withConfirmation(
    oracleRouter
      .connect(sDeployer)
      .setFeed(
        assetAddresses.NonStandardToken,
        oracleAddresses.chainlink.NonStandardToken_USD
      )
  );
};

/**
 * Deploy the core contracts (Vault and OUSD).
 *
 */
const deployCore = async () => {
  const { governorAddr } = await hre.getNamedAccounts();

  const assetAddresses = await getAssetAddresses(deployments);
  log(`Using asset addresses: ${JSON.stringify(assetAddresses, null, 2)}`);

  // Signers
  const sGovernor = await ethers.provider.getSigner(governorAddr);

  // Proxies
  await deployWithConfirmation("OUSDProxy");
  await deployWithConfirmation("VaultProxy");

  // Main contracts
  const dOUSD = await deployWithConfirmation("OUSD");
  const dVault = await deployWithConfirmation("Vault");
  const dVaultCore = await deployWithConfirmation("VaultCore");
  const dVaultAdmin = await deployWithConfirmation("VaultAdmin");

  await deployWithConfirmation("Governor", [governorAddr, 60]);

  // Get contract instances
  const cOUSDProxy = await ethers.getContract("OUSDProxy");
  const cVaultProxy = await ethers.getContract("VaultProxy");
  const cOUSD = await ethers.getContractAt("OUSD", cOUSDProxy.address);
  const cOracleRouter = await ethers.getContract("OracleRouter");
  const cVault = await ethers.getContractAt("Vault", cVaultProxy.address);

  await withConfirmation(
    cOUSDProxy["initialize(address,address,bytes)"](
      dOUSD.address,
      governorAddr,
      []
    )
  );
  log("Initialized OUSDProxy");

  // Need to call the initializer on the Vault then upgraded it to the actual
  // VaultCore implementation
  await withConfirmation(
    cVaultProxy["initialize(address,address,bytes)"](
      dVault.address,
      governorAddr,
      []
    )
  );
  log("Initialized VaultProxy");

  await withConfirmation(
    cVault
      .connect(sGovernor)
      .initialize(cOracleRouter.address, cOUSDProxy.address)
  );
  log("Initialized Vault");

  await withConfirmation(
    cVaultProxy.connect(sGovernor).upgradeTo(dVaultCore.address)
  );
  log("Upgraded VaultCore implementation");

  await withConfirmation(
    cVault.connect(sGovernor).setAdminImpl(dVaultAdmin.address)
  );
  log("Initialized VaultAdmin implementation");

  // Initialize OUSD
  await withConfirmation(
    cOUSD
      .connect(sGovernor)
      .initialize("Origin Dollar", "OUSD", cVaultProxy.address)
  );

  log("Initialized OUSD");
};

// Deploy the Flipper trading contract
const deployFlipper = async () => {
  const assetAddresses = await getAssetAddresses(deployments);
  const { governorAddr } = await hre.getNamedAccounts();
  const sGovernor = await ethers.provider.getSigner(governorAddr);
  const ousd = await ethers.getContract("OUSDProxy");

  await deployWithConfirmation("FlipperDev", [
    assetAddresses.DAI,
    ousd.address,
    assetAddresses.USDC,
    assetAddresses.USDT,
  ]);
  const flipper = await ethers.getContract("FlipperDev");
  await withConfirmation(flipper.transferGovernance(governorAddr));
  await withConfirmation(flipper.connect(sGovernor).claimGovernance());
};

// create Uniswap V3 OUSD - USDT pool
const deployUniswapV3Pool = async () => {
  const ousd = await ethers.getContract("OUSDProxy");
  const assetAddresses = await getAssetAddresses(deployments);
  const MockUniswapV3Factory = await ethers.getContract("MockUniswapV3Factory");

  await MockUniswapV3Factory.createPool(assetAddresses.USDT, ousd.address, 500);

  await MockUniswapV3Factory.createPool(
    assetAddresses.USDT,
    assetAddresses.DAI,
    500
  );

  await MockUniswapV3Factory.createPool(
    assetAddresses.USDT,
    assetAddresses.USDC,
    500
  );
};

const deployBuyback = async () => {
  const { deployerAddr, governorAddr } = await getNamedAccounts();
  const sDeployer = await ethers.provider.getSigner(deployerAddr);
  const sGovernor = await ethers.provider.getSigner(governorAddr);

  const assetAddresses = await getAssetAddresses(deployments);
  const ousd = await ethers.getContract("OUSDProxy");
  const vault = await ethers.getContract("VaultProxy");
  const cVault = await ethers.getContractAt(
    "VaultAdmin",
    (
      await ethers.getContract("VaultProxy")
    ).address
  );
  const mockOracleOGNETH = await ethers.getContract(
    "MockChainlinkOracleFeedOGNETH"
  );
  const mockOracleETHUSD = await ethers.getContract(
    "MockChainlinkOracleFeedETHUSD"
  );

  await deployWithConfirmation(
    "Buyback",
    [
      assetAddresses.uniswapRouter,
      vault.address,
      ousd.address,
      assetAddresses.OGN,
      assetAddresses.USDT,
      assetAddresses.WETH,
      mockOracleOGNETH.address,
      mockOracleETHUSD.address,
    ],
    "BuybackConstructor"
  );
  const cBuyback = await ethers.getContract("Buyback");

  await withConfirmation(
    cBuyback.connect(sDeployer).transferGovernance(governorAddr)
  );
  log(`Buyback transferGovernance(${governorAddr} called`);

  // On Mainnet the governance transfer gets executed separately, via the
  // multi-sig wallet. On other networks, this migration script can claim
  // governance by the governor.
  if (!isMainnet) {
    await withConfirmation(
      cBuyback
        .connect(sGovernor) // Claim governance with governor
        .claimGovernance()
    );
    log("Claimed governance for Buyback");

    await cVault.connect(sGovernor).setTrusteeAddress(cBuyback.address);
    log("Buyback set as vault trustee");
  }
  return cBuyback;
};

const main = async () => {
  console.log("Running 001_core deployment...");
  await deployOracles();
  await deployCore();
  await deployCompoundStrategy();
  await deployAaveStrategy();
  await deployThreePoolStrategy();
  await configureVault();
  await deployFlipper();
  await deployBuyback();
  await deployUniswapV3Pool();
  console.log("001_core deploy done.");
  return true;
};

main.id = "001_core";
main.dependencies = ["mocks"];
main.skip = () => isFork;

module.exports = main;<|MERGE_RESOLUTION|>--- conflicted
+++ resolved
@@ -5,11 +5,7 @@
   getAssetAddresses,
   getOracleAddresses,
   isMainnet,
-<<<<<<< HEAD
-=======
-  isMainnetOrRinkebyOrFork,
-  isFork,
->>>>>>> 3e450ab9
+  isFork
 } = require("../test/helpers.js");
 const {
   log,
