const hre = require("hardhat");

const addresses = require("../utils/addresses");
const {
  getAssetAddresses,
  getOracleAddresses,
  isMainnet,
  isMainnetOrRinkebyOrFork,
} = require("../test/helpers.js");
const {
  log,
  deployWithConfirmation,
  withConfirmation,
} = require("../utils/deploy");

<<<<<<< HEAD
const getStrategyGovernorAddress = async () => {
  const { governorAddr } = await hre.getNamedAccounts();
  if (isMainnet) {
    return (await ethers.getContract("Governor")).address;
  } else {
    return governorAddr;
  }
};

=======
>>>>>>> e0834a18
/**
 * Deploy AAVE Strategy which only supports DAI.
 * Deploys a proxy, the actual strategy, initializes the proxy and initializes
 * the strategy.
 */
const deployAaveStrategy = async () => {
  const assetAddresses = await getAssetAddresses(hre.deployments);
  const { deployerAddr, governorAddr } = await getNamedAccounts();
  // Signers
  const sDeployer = await ethers.provider.getSigner(deployerAddr);
  const sGovernor = await ethers.provider.getSigner(governorAddr);

  const cVaultProxy = await ethers.getContract("VaultProxy");

  const dAaveStrategyProxy = await deployWithConfirmation(
    "AaveStrategyProxy",
    [],
    "InitializeGovernedUpgradeabilityProxy"
  );
  const cAaveStrategyProxy = await ethers.getContract("AaveStrategyProxy");
  const dAaveStrategy = await deployWithConfirmation("AaveStrategy");
  const cAaveStrategy = await ethers.getContractAt(
    "AaveStrategy",
    dAaveStrategyProxy.address
  );
  await withConfirmation(
    cAaveStrategyProxy["initialize(address,address,bytes)"](
      dAaveStrategy.address,
      deployerAddr,
      []
    )
  );
  log("Initialized AaveStrategyProxy");
  await withConfirmation(
    cAaveStrategy.connect(sDeployer).initialize(
      assetAddresses.AAVE_ADDRESS_PROVIDER,
      cVaultProxy.address,
      addresses.zero, // No reward token for Aave
      [assetAddresses.DAI],
      [assetAddresses.aDAI]
    )
  );
  log("Initialized AaveStrategy");
  await withConfirmation(
    cAaveStrategy.connect(sDeployer).transferGovernance(governorAddr)
  );
  log(`AaveStrategy transferGovernance(${governorAddr} called`);

  // On Mainnet the governance transfer gets executed separately, via the
  // multi-sig wallet. On other networks, this migration script can claim
  // governance by the governor.
  if (!isMainnet) {
    await withConfirmation(
      cAaveStrategy
        .connect(sGovernor) // Claim governance with governor
        .claimGovernance()
    );
    log("Claimed governance for AaveStrategy");
  }

  return cAaveStrategy;
};

/**
 * Deploy Compound Strategy which only supports DAI.
 * Deploys a proxy, the actual strategy, initializes the proxy and initializes
 * the strategy.
 */
const deployCompoundStrategy = async () => {
  const assetAddresses = await getAssetAddresses(deployments);
  const { deployerAddr, governorAddr } = await getNamedAccounts();
  // Signers
  const sDeployer = await ethers.provider.getSigner(deployerAddr);
  const sGovernor = await ethers.provider.getSigner(governorAddr);

  const cVaultProxy = await ethers.getContract("VaultProxy");

  const dCompoundStrategyProxy = await deployWithConfirmation(
    "CompoundStrategyProxy"
  );
  const cCompoundStrategyProxy = await ethers.getContract(
    "CompoundStrategyProxy"
  );
  const dCompoundStrategy = await deployWithConfirmation("CompoundStrategy");
  const cCompoundStrategy = await ethers.getContractAt(
    "CompoundStrategy",
    dCompoundStrategyProxy.address
  );
  await withConfirmation(
    cCompoundStrategyProxy["initialize(address,address,bytes)"](
      dCompoundStrategy.address,
      deployerAddr,
      []
    )
  );
  log("Initialized CompoundStrategyProxy");
  await withConfirmation(
    cCompoundStrategy
      .connect(sDeployer)
      .initialize(
        addresses.dead,
        cVaultProxy.address,
        assetAddresses.COMP,
        [assetAddresses.DAI],
        [assetAddresses.cDAI]
      )
  );
  log("Initialized CompoundStrategy");
  await withConfirmation(
    cCompoundStrategy.connect(sDeployer).transferGovernance(governorAddr)
  );
  log(`CompoundStrategy transferGovernance(${governorAddr} called`);

  // On Mainnet the governance transfer gets executed separately, via the
  // multi-sig wallet. On other networks, this migration script can claim
  // governance by the governor.
  if (!isMainnet) {
    await withConfirmation(
      cCompoundStrategy
        .connect(sGovernor) // Claim governance with governor
        .claimGovernance()
    );
    log("Claimed governance for CompoundStrategy");
  }
  return cCompoundStrategy;
};

/**
 *
 *
 */
const deployThreePoolStrategies = async () => {
  const assetAddresses = await getAssetAddresses(deployments);
  const { deployerAddr, governorAddr } = await getNamedAccounts();
  // Signers
  const sDeployer = await ethers.provider.getSigner(deployerAddr);
  const sGovernor = await ethers.provider.getSigner(governorAddr);

  await deployWithConfirmation(
    "CurveUSDCStrategyProxy",
    [],
    "ThreePoolStrategyProxy"
  );
  const dCurveUSDCStrategy = await deployWithConfirmation(
    "CurveUSDCStrategy",
    [],
    "ThreePoolStrategy"
  );

  await deployWithConfirmation(
    "CurveUSDTStrategyProxy",
    [],
    "ThreePoolStrategyProxy"
  );
  const dCurveUSDTStrategy = await deployWithConfirmation(
    "CurveUSDTStrategy",
    [],
    "ThreePoolStrategy"
  );

  // Initialize proxies
  const cCurveUSDCStrategyProxy = await ethers.getContract(
    "CurveUSDCStrategyProxy"
  );
  const cCurveUSDTStrategyProxy = await ethers.getContract(
    "CurveUSDTStrategyProxy"
  );

  await withConfirmation(
    cCurveUSDCStrategyProxy["initialize(address,address,bytes)"](
      dCurveUSDCStrategy.address,
      await sDeployer.getAddress(),
      []
    )
  );
  log("Initialized CurveUSDCStrategyProxy");

  await withConfirmation(
    cCurveUSDTStrategyProxy["initialize(address,address,bytes)"](
      dCurveUSDTStrategy.address,
      await sDeployer.getAddress(),
      []
    )
  );
  log("Initialized CurveUSDTStrategyProxy");

  // Get contract instances through Proxy
  const cCurveUSDCStrategy = await ethers.getContractAt(
    "ThreePoolStrategy",
    cCurveUSDCStrategyProxy.address
  );
  const cCurveUSDTStrategy = await ethers.getContractAt(
    "ThreePoolStrategy",
    cCurveUSDTStrategyProxy.address
  );

  // Initialize Strategies
  const cVaultProxy = await ethers.getContract("VaultProxy");
  await withConfirmation(
    cCurveUSDCStrategy
      .connect(sDeployer)
      ["initialize(address,address,address,address,address,address,address)"](
        assetAddresses.ThreePool,
        cVaultProxy.address,
        assetAddresses.CRV,
        assetAddresses.USDC,
        assetAddresses.ThreePoolToken,
        assetAddresses.ThreePoolGauge,
        assetAddresses.CRVMinter
      )
  );
  log("Initialized CurveUSDCStrategy");

  await withConfirmation(
    cCurveUSDTStrategy
      .connect(sDeployer)
      ["initialize(address,address,address,address,address,address,address)"](
        assetAddresses.ThreePool,
        cVaultProxy.address,
        assetAddresses.CRV,
        assetAddresses.USDT,
        assetAddresses.ThreePoolToken,
        assetAddresses.ThreePoolGauge,
        assetAddresses.CRVMinter
      )
  );
  log("Initialized CurveUSDTStrategy");

  await withConfirmation(
    cCurveUSDCStrategy.connect(sDeployer).transferGovernance(governorAddr)
  );
  log(`CurveUSDCStrategy transferGovernance(${governorAddr}) called`);

  await withConfirmation(
    cCurveUSDTStrategy.connect(sDeployer).transferGovernance(governorAddr)
  );
  log(`CurveUSDTStrategy transferGovernance(${governorAddr} called`);

  // On Mainnet the governance transfer gets executed separately, via the
  // multi-sig wallet. On other networks, this migration script can claim
  // governance by the governor.
  if (!isMainnet) {
    await withConfirmation(
      cCurveUSDCStrategy
        .connect(sGovernor) // Claim governance with governor
        .claimGovernance()
    );
    log("Claimed governance for CurveUSDCStrategy");

    await withConfirmation(
      cCurveUSDTStrategy.connect(sGovernor).claimGovernance()
    );
    log("Claimed governance for CurveUSDTStrategy");
  }

  return cCurveUSDCStrategy, cCurveUSDTStrategy;
};

/**
 * Configure Vault by adding supported assets and Strategies.
 *
 */
const configureVault = async () => {
  const assetAddresses = await getAssetAddresses(deployments);
  const { governorAddr } = await getNamedAccounts();
  // Signers
  const sGovernor = await ethers.provider.getSigner(governorAddr);

  await ethers.getContractAt(
    "VaultInitializer",
    (await ethers.getContract("VaultProxy")).address
  );
  const cVault = await ethers.getContractAt(
    "VaultAdmin",
    (await ethers.getContract("VaultProxy")).address
  );
  // Set up supported assets for Vault
  await withConfirmation(
    cVault.connect(sGovernor).supportAsset(assetAddresses.DAI)
  );
  log("Added DAI asset to Vault");
  await withConfirmation(
    cVault.connect(sGovernor).supportAsset(assetAddresses.USDT)
  );
  log("Added USDT asset to Vault");
  await withConfirmation(
    cVault.connect(sGovernor).supportAsset(assetAddresses.USDC)
  );
  log("Added USDC asset to Vault");
  // Unpause deposits
  await withConfirmation(cVault.connect(sGovernor).unpauseCapital());
  log("Unpaused deposits on Vault");
};

/**
 * Deploy the MixOracle and initialise it with Chainlink and OpenOracle sources.
 */
const deployOracles = async () => {
  const { deployerAddr, governorAddr } = await getNamedAccounts();
  // Signers
  const sDeployer = await ethers.provider.getSigner(deployerAddr);
  const sGovernor = await ethers.provider.getSigner(governorAddr);

  const oracleAddresses = await getOracleAddresses(deployments);
  log(`Using oracle addresses ${JSON.stringify(oracleAddresses, null, 2)}`);

  // Deploy the Chainlink oracle
  await deployWithConfirmation("ChainlinkOracle", [
    oracleAddresses.chainlink.ETH_USD,
  ]);
  const chainlinkOracle = await ethers.getContract("ChainlinkOracle");
  withConfirmation(
    chainlinkOracle
      .connect(sDeployer)
      .registerFeed(oracleAddresses.chainlink.DAI_ETH, "DAI", false)
  );
  log("Registered Chainlink feed DAI/ETH");
  withConfirmation(
    chainlinkOracle
      .connect(sDeployer)
      .registerFeed(oracleAddresses.chainlink.USDC_ETH, "USDC", false)
  );

  log("Registered Chainlink feed USDC/ETH");
  withConfirmation(
    chainlinkOracle
      .connect(sDeployer)
      .registerFeed(oracleAddresses.chainlink.USDT_ETH, "USDT", false)
  );
  log("Registered Chainlink feed USDT/ETH");

  // Deploy MixOracle.
  // Note: the args to the MixOracle are as follow:
  //  - for live the bounds are 1.3 - 0.7
  //  - for testing the bounds are 1.6 - 0.5
  const maxMinDrift = isMainnetOrRinkebyOrFork ? [13e7, 7e7] : [16e7, 5e7];
  await deployWithConfirmation("MixOracle", maxMinDrift);
  const mixOracle = await ethers.getContract("MixOracle");

  // ETH->USD oracles
  await withConfirmation(
    mixOracle.connect(sDeployer).registerEthUsdOracle(chainlinkOracle.address)
  );
  log("Registered uniswap ETH/USD oracle with MixOracle");
  // Token->ETH oracles
  await withConfirmation(
    mixOracle
      .connect(sDeployer)
      .registerTokenOracles(
        "USDC",
        [chainlinkOracle.address],
        [oracleAddresses.openOracle]
      )
  );
  log("Registered USDC token oracles with MixOracle");
  await withConfirmation(
    mixOracle
      .connect(sDeployer)
      .registerTokenOracles(
        "USDT",
        [chainlinkOracle.address],
        [oracleAddresses.openOracle]
      )
  );
  log("Registered USDT token oracles with MixOracle");
  await withConfirmation(
    mixOracle
      .connect(sDeployer)
      .registerTokenOracles(
        "DAI",
        [chainlinkOracle.address],
        [oracleAddresses.openOracle]
      )
  );
  log("Registered DAI token oracles with MixOracle");

  // Governor was set to the deployer address during deployment of the oracles.
  // Update it to the governor address.
  await withConfirmation(
    mixOracle
      .connect(sDeployer)
      .transferGovernance(await sGovernor.getAddress())
  );
  log("MixOracle transferGovernance called");
  await withConfirmation(mixOracle.connect(sGovernor).claimGovernance());
  log("MixOracle claimGovernance called");
  await withConfirmation(
    chainlinkOracle
      .connect(sDeployer)
      .transferGovernance(await sGovernor.getAddress())
  );
  log("ChainlinkOracle transferGovernance called");
  await withConfirmation(chainlinkOracle.connect(sGovernor).claimGovernance());
  log("ChainlinkOracle claimGovernance called");
};

/**
 * Deploy the core contracts (Vault and OUSD).
 *
 */
const deployCore = async () => {
  const { governorAddr } = await hre.getNamedAccounts();

  const assetAddresses = await getAssetAddresses(deployments);
  log(`Using asset addresses: ${JSON.stringify(assetAddresses, null, 2)}`);

  // Signers
  const sGovernor = await ethers.provider.getSigner(governorAddr);

  // Proxies
  await deployWithConfirmation("OUSDProxy");
  await deployWithConfirmation("VaultProxy");
  // Main contracts
  const dOUSD = await deployWithConfirmation("OUSD");
  const dVault = await deployWithConfirmation("Vault");
  const dVaultCore = await deployWithConfirmation("VaultCore");
  const dVaultAdmin = await deployWithConfirmation("VaultAdmin");

  await deployWithConfirmation("Governor", [governorAddr, 60]);

  // Get contract instances
  const cOUSDProxy = await ethers.getContract("OUSDProxy");
  const cVaultProxy = await ethers.getContract("VaultProxy");
  const cOUSD = await ethers.getContractAt("OUSD", cOUSDProxy.address);
  const cMixOracle = await ethers.getContract("MixOracle");
  const cVault = await ethers.getContractAt("Vault", cVaultProxy.address);

  await withConfirmation(
    cOUSDProxy["initialize(address,address,bytes)"](
      dOUSD.address,
      governorAddr,
      []
    )
  );
  log("Initialized OUSDProxy");

  // Need to call the initializer on the Vault then upgraded it to the actual
  // VaultCore implementation
  await withConfirmation(
    cVaultProxy["initialize(address,address,bytes)"](
      dVault.address,
      governorAddr,
      []
    )
  );
  log("Initialized VaultProxy");

  await withConfirmation(
    cVault.connect(sGovernor).initialize(cMixOracle.address, cOUSDProxy.address)
  );
  log("Initialized Vault");

  await withConfirmation(
    cVaultProxy.connect(sGovernor).upgradeTo(dVaultCore.address)
  );
  log("Upgraded VaultCore implementation");

  await withConfirmation(
    cVault.connect(sGovernor).setAdminImpl(dVaultAdmin.address)
  );
  log("Initialized VaultAdmin implementation");

  // Initialize OUSD
  await withConfirmation(
    cOUSD
      .connect(sGovernor)
      .initialize("Origin Dollar", "OUSD", cVaultProxy.address)
  );
  log("Initialized OUSD");
};

const main = async () => {
  console.log("Running 001_core deployment...");
  await deployOracles();
  await deployCore();
  await deployCompoundStrategy();
  await deployAaveStrategy();
  await deployThreePoolStrategies();
  await configureVault();
  console.log("001_core deploy done.");
  return true;
};

main.id = "001_core";
main.dependencies = ["mocks"];

module.exports = main;<|MERGE_RESOLUTION|>--- conflicted
+++ resolved
@@ -13,18 +13,6 @@
   withConfirmation,
 } = require("../utils/deploy");
 
-<<<<<<< HEAD
-const getStrategyGovernorAddress = async () => {
-  const { governorAddr } = await hre.getNamedAccounts();
-  if (isMainnet) {
-    return (await ethers.getContract("Governor")).address;
-  } else {
-    return governorAddr;
-  }
-};
-
-=======
->>>>>>> e0834a18
 /**
  * Deploy AAVE Strategy which only supports DAI.
  * Deploys a proxy, the actual strategy, initializes the proxy and initializes
