const hre = require("hardhat");

const addresses = require("../utils/addresses");
const {
  getAssetAddresses,
  getOracleAddresses,
  isMainnet,
  isFork,
} = require("../test/helpers.js");
const {
  log,
  deployWithConfirmation,
  withConfirmation,
} = require("../utils/deploy");
const {
  metapoolLPCRVPid,
  lusdMetapoolLPCRVPid,
} = require("../utils/constants");

/**
 * Deploy AAVE Strategy which only supports DAI.
 * Deploys a proxy, the actual strategy, initializes the proxy and initializes
 * the strategy.
 */
const deployAaveStrategy = async () => {
  const assetAddresses = await getAssetAddresses(hre.deployments);
  const { deployerAddr, governorAddr } = await getNamedAccounts();
  // Signers
  const sDeployer = await ethers.provider.getSigner(deployerAddr);
  const sGovernor = await ethers.provider.getSigner(governorAddr);

  const cVaultProxy = await ethers.getContract("VaultProxy");

  const dAaveStrategyProxy = await deployWithConfirmation(
    "AaveStrategyProxy",
    [],
    "InitializeGovernedUpgradeabilityProxy"
  );
  const cAaveStrategyProxy = await ethers.getContract("AaveStrategyProxy");
  const dAaveStrategy = await deployWithConfirmation("AaveStrategy");
  const cAaveStrategy = await ethers.getContractAt(
    "AaveStrategy",
    dAaveStrategyProxy.address
  );
  await withConfirmation(
    cAaveStrategyProxy["initialize(address,address,bytes)"](
      dAaveStrategy.address,
      deployerAddr,
      []
    )
  );

  const cAaveIncentivesController = await ethers.getContract(
    "MockAaveIncentivesController"
  );

  log("Initialized AaveStrategyProxy");
  const initFunctionName =
    "initialize(address,address,address[],address[],address[],address,address)";
  await withConfirmation(
    cAaveStrategy
      .connect(sDeployer)
      [initFunctionName](
        assetAddresses.AAVE_ADDRESS_PROVIDER,
        cVaultProxy.address,
        [assetAddresses.AAVE_TOKEN],
        [assetAddresses.DAI],
        [assetAddresses.aDAI],
        cAaveIncentivesController.address,
        assetAddresses.STKAAVE
      )
  );
  log("Initialized AaveStrategy");
  await withConfirmation(
    cAaveStrategy.connect(sDeployer).transferGovernance(governorAddr)
  );
  log(`AaveStrategy transferGovernance(${governorAddr} called`);

  // On Mainnet the governance transfer gets executed separately, via the
  // multi-sig wallet. On other networks, this migration script can claim
  // governance by the governor.
  if (!isMainnet) {
    await withConfirmation(
      cAaveStrategy
        .connect(sGovernor) // Claim governance with governor
        .claimGovernance()
    );
    log("Claimed governance for AaveStrategy");
  }

  return cAaveStrategy;
};

/**
 * Deploy Compound Strategy which only supports DAI.
 * Deploys a proxy, the actual strategy, initializes the proxy and initializes
 * the strategy.
 */
const deployCompoundStrategy = async () => {
  const assetAddresses = await getAssetAddresses(deployments);
  const { deployerAddr, governorAddr } = await getNamedAccounts();
  // Signers
  const sDeployer = await ethers.provider.getSigner(deployerAddr);
  const sGovernor = await ethers.provider.getSigner(governorAddr);

  const cVaultProxy = await ethers.getContract("VaultProxy");

  const dCompoundStrategyProxy = await deployWithConfirmation(
    "CompoundStrategyProxy"
  );
  const cCompoundStrategyProxy = await ethers.getContract(
    "CompoundStrategyProxy"
  );
  const dCompoundStrategy = await deployWithConfirmation("CompoundStrategy");
  const cCompoundStrategy = await ethers.getContractAt(
    "CompoundStrategy",
    dCompoundStrategyProxy.address
  );
  await withConfirmation(
    cCompoundStrategyProxy["initialize(address,address,bytes)"](
      dCompoundStrategy.address,
      deployerAddr,
      []
    )
  );
  log("Initialized CompoundStrategyProxy");
  await withConfirmation(
    cCompoundStrategy
      .connect(sDeployer)
      .initialize(
        addresses.dead,
        cVaultProxy.address,
        [assetAddresses.COMP],
        [assetAddresses.DAI],
        [assetAddresses.cDAI]
      )
  );
  log("Initialized CompoundStrategy");
  await withConfirmation(
    cCompoundStrategy.connect(sDeployer).transferGovernance(governorAddr)
  );
  log(`CompoundStrategy transferGovernance(${governorAddr} called`);

  // On Mainnet the governance transfer gets executed separately, via the
  // multi-sig wallet. On other networks, this migration script can claim
  // governance by the governor.
  if (!isMainnet) {
    await withConfirmation(
      cCompoundStrategy
        .connect(sGovernor) // Claim governance with governor
        .claimGovernance()
    );
    log("Claimed governance for CompoundStrategy");
  }
  return cCompoundStrategy;
};

/**
 * Deploys a 3pool Strategy which supports USDC, USDT and DAI.
 * Deploys a proxy, the actual strategy, initializes the proxy and initializes
 */
const deployThreePoolStrategy = async () => {
  const assetAddresses = await getAssetAddresses(deployments);
  const { deployerAddr, governorAddr } = await getNamedAccounts();
  // Signers
  const sDeployer = await ethers.provider.getSigner(deployerAddr);
  const sGovernor = await ethers.provider.getSigner(governorAddr);

  await deployWithConfirmation("ThreePoolStrategyProxy");
  const cThreePoolStrategyProxy = await ethers.getContract(
    "ThreePoolStrategyProxy"
  );

  const dThreePoolStrategy = await deployWithConfirmation("ThreePoolStrategy");
  const cThreePoolStrategy = await ethers.getContractAt(
    "ThreePoolStrategy",
    cThreePoolStrategyProxy.address
  );

  await withConfirmation(
    cThreePoolStrategyProxy["initialize(address,address,bytes)"](
      dThreePoolStrategy.address,
      deployerAddr,
      []
    )
  );
  log("Initialized ThreePoolStrategyProxy");

  // Initialize Strategies
  const cVaultProxy = await ethers.getContract("VaultProxy");
  await withConfirmation(
    cThreePoolStrategy
      .connect(sDeployer)
      [
        "initialize(address,address,address[],address[],address[],address,address)"
      ](
        assetAddresses.ThreePool,
        cVaultProxy.address,
        [assetAddresses.CRV],
        [assetAddresses.DAI, assetAddresses.USDC, assetAddresses.USDT],
        [
          assetAddresses.ThreePoolToken,
          assetAddresses.ThreePoolToken,
          assetAddresses.ThreePoolToken,
        ],
        assetAddresses.ThreePoolGauge,
        assetAddresses.CRVMinter
      )
  );
  log("Initialized ThreePoolStrategy");

  await withConfirmation(
    cThreePoolStrategy.connect(sDeployer).transferGovernance(governorAddr)
  );
  log(`ThreePoolStrategy transferGovernance(${governorAddr}) called`);
  // On Mainnet the governance transfer gets executed separately, via the
  // multi-sig wallet. On other networks, this migration script can claim
  // governance by the governor.
  if (!isMainnet) {
    await withConfirmation(
      cThreePoolStrategy
        .connect(sGovernor) // Claim governance with governor
        .claimGovernance()
    );
    log("Claimed governance for ThreePoolStrategy");
  }

  return cThreePoolStrategy;
};

/**
 * Deploys a Convex Strategy which supports USDC, USDT and DAI.
 */
const deployConvexStrategy = async () => {
  const assetAddresses = await getAssetAddresses(deployments);
  const { deployerAddr, governorAddr } = await getNamedAccounts();
  // Signers
  const sDeployer = await ethers.provider.getSigner(deployerAddr);
  const sGovernor = await ethers.provider.getSigner(governorAddr);

  await deployWithConfirmation("ConvexStrategyProxy");
  const cConvexStrategyProxy = await ethers.getContract("ConvexStrategyProxy");

  const dConvexStrategy = await deployWithConfirmation("ConvexStrategy");
  const cConvexStrategy = await ethers.getContractAt(
    "ConvexStrategy",
    cConvexStrategyProxy.address
  );

  await withConfirmation(
    cConvexStrategyProxy["initialize(address,address,bytes)"](
      dConvexStrategy.address,
      deployerAddr,
      []
    )
  );
  log("Initialized ConvexStrategyProxy");

  // Initialize Strategies
  const cVaultProxy = await ethers.getContract("VaultProxy");
  const mockBooster = await ethers.getContract("MockBooster");
  const mockRewardPool = await ethers.getContract("MockRewardPool");
  await withConfirmation(
    cConvexStrategy
      .connect(sDeployer)
      [
        "initialize(address,address,address[],address[],address[],address,address,uint256)"
      ](
        assetAddresses.ThreePool,
        cVaultProxy.address,
        [assetAddresses.CRV, assetAddresses.CVX],
        [assetAddresses.DAI, assetAddresses.USDC, assetAddresses.USDT],
        [
          assetAddresses.ThreePoolToken,
          assetAddresses.ThreePoolToken,
          assetAddresses.ThreePoolToken,
        ],
        mockBooster.address, // _cvxDepositorAddress,
        mockRewardPool.address, // _cvxRewardStakerAddress,
        9 // _cvxDepositorPTokenId
      )
  );
  log("Initialized ConvexStrategy");

  await withConfirmation(
    cConvexStrategy.connect(sDeployer).transferGovernance(governorAddr)
  );
  log(`ConvexStrategy transferGovernance(${governorAddr}) called`);
  // On Mainnet the governance transfer gets executed separately, via the
  // multi-sig wallet. On other networks, this migration script can claim
  // governance by the governor.
  if (!isMainnet) {
    await withConfirmation(
      cConvexStrategy
        .connect(sGovernor) // Claim governance with governor
        .claimGovernance()
    );
    log("Claimed governance for ConvexStrategy");
  }
  return cConvexStrategy;
};

/**
 * Deploys a Convex Generalized Meta Strategy with LUSD token configuration
 */
const deployConvexLUSDMetaStrategy = async () => {
  const assetAddresses = await getAssetAddresses(deployments);
  const { deployerAddr, governorAddr } = await getNamedAccounts();
  // Signers
  const sDeployer = await ethers.provider.getSigner(deployerAddr);
  const sGovernor = await ethers.provider.getSigner(governorAddr);

  await deployWithConfirmation("ConvexLUSDMetaStrategyProxy");
  const cConvexLUSDMetaStrategyProxy = await ethers.getContract(
    "ConvexLUSDMetaStrategyProxy"
  );

  const dConvexLUSDMetaStrategy = await deployWithConfirmation(
    "ConvexGeneralizedMetaStrategy"
  );
  const cConvexLUSDMetaStrategy = await ethers.getContractAt(
    "ConvexGeneralizedMetaStrategy",
    cConvexLUSDMetaStrategyProxy.address
  );

  await withConfirmation(
    cConvexLUSDMetaStrategyProxy["initialize(address,address,bytes)"](
      dConvexLUSDMetaStrategy.address,
      deployerAddr,
      []
    )
  );
  log("Initialized ConvexLUSDMetaStrategyProxy");

  // Initialize Strategies
  const cVaultProxy = await ethers.getContract("VaultProxy");
  const mockBooster = await ethers.getContract("MockBooster");
  const mockRewardPool = await ethers.getContract("MockRewardPool");

  const LUSD = await ethers.getContract("MockLUSD");
  await withConfirmation(
    cConvexLUSDMetaStrategy
      .connect(sDeployer)
      [
        "initialize(address[],address[],address[],(address,address,address,address,address,address,address,uint256))"
      ](
        [assetAddresses.CVX, assetAddresses.CRV],
        [assetAddresses.DAI, assetAddresses.USDC, assetAddresses.USDT],
        [
          assetAddresses.ThreePoolToken,
          assetAddresses.ThreePoolToken,
          assetAddresses.ThreePoolToken,
        ],
        [
          assetAddresses.ThreePool,
          cVaultProxy.address,
          mockBooster.address, // _cvxDepositorAddress,
          assetAddresses.ThreePoolLUSDMetapool, // metapool address,
          LUSD.address, // LUSD
          mockRewardPool.address, // _cvxRewardStakerAddress,
          assetAddresses.LUSDMetapoolToken, // metapoolLpToken
          lusdMetapoolLPCRVPid, // _cvxDepositorPTokenId
        ]
      )
  );
  log("Initialized ConvexLUSDMetaStrategy");

  await withConfirmation(
    cConvexLUSDMetaStrategy.connect(sDeployer).transferGovernance(governorAddr)
  );
  log(`ConvexLUSDMetaStrategy transferGovernance(${governorAddr}) called`);
  // On Mainnet the governance transfer gets executed separately, via the
  // multi-sig wallet. On other networks, this migration script can claim
  // governance by the governor.
  if (!isMainnet) {
    await withConfirmation(
      cConvexLUSDMetaStrategy
        .connect(sGovernor) // Claim governance with governor
        .claimGovernance()
    );
    log("Claimed governance for ConvexLUSDMetaStrategy");
  }
  return cConvexLUSDMetaStrategy;
};

/**
 * Deploys a Convex Meta Strategy which supports OUSD / 3Crv
 */
const deployConvexOUSDMetaStrategy = async () => {
  const assetAddresses = await getAssetAddresses(deployments);
  const { deployerAddr, governorAddr } = await getNamedAccounts();
  // Signers
  const sDeployer = await ethers.provider.getSigner(deployerAddr);
  const sGovernor = await ethers.provider.getSigner(governorAddr);

  await deployWithConfirmation("ConvexOUSDMetaStrategyProxy");
  const cConvexOUSDMetaStrategyProxy = await ethers.getContract(
    "ConvexOUSDMetaStrategyProxy"
  );

  const dConvexOUSDMetaStrategy = await deployWithConfirmation(
    "ConvexOUSDMetaStrategy"
  );
  const cConvexOUSDMetaStrategy = await ethers.getContractAt(
    "ConvexOUSDMetaStrategy",
    cConvexOUSDMetaStrategyProxy.address
  );

  await withConfirmation(
    cConvexOUSDMetaStrategyProxy["initialize(address,address,bytes)"](
      dConvexOUSDMetaStrategy.address,
      deployerAddr,
      []
    )
  );
  log("Initialized ConvexOUSDMetaStrategyProxy");

  // Initialize Strategies
  const cVaultProxy = await ethers.getContract("VaultProxy");
  const mockBooster = await ethers.getContract("MockBooster");
  const mockRewardPool = await ethers.getContract("MockRewardPool");
  const ousd = await ethers.getContract("OUSDProxy");

  await withConfirmation(
    cConvexOUSDMetaStrategy
      .connect(sDeployer)
      [
        "initialize(address[],address[],address[],(address,address,address,address,address,address,address,uint256))"
      ](
        [assetAddresses.CVX, assetAddresses.CRV],
        [assetAddresses.DAI, assetAddresses.USDC, assetAddresses.USDT],
        [
          assetAddresses.ThreePoolToken,
          assetAddresses.ThreePoolToken,
          assetAddresses.ThreePoolToken,
        ],
        [
          assetAddresses.ThreePool,
          cVaultProxy.address,
          mockBooster.address, // _cvxDepositorAddress,
          assetAddresses.ThreePoolOUSDMetapool, // metapool address,
          ousd.address, // _ousdAddress,
          mockRewardPool.address, // _cvxRewardStakerAddress,
          assetAddresses.ThreePoolOUSDMetapool, // metapoolLpToken (metapool address),
          metapoolLPCRVPid, // _cvxDepositorPTokenId
        ]
      )
  );
  log("Initialized ConvexOUSDMetaStrategy");

  await withConfirmation(
    cConvexOUSDMetaStrategy.connect(sDeployer).transferGovernance(governorAddr)
  );
  log(`ConvexOUSDMetaStrategy transferGovernance(${governorAddr}) called`);
  // On Mainnet the governance transfer gets executed separately, via the
  // multi-sig wallet. On other networks, this migration script can claim
  // governance by the governor.
  if (!isMainnet) {
    await withConfirmation(
      cConvexOUSDMetaStrategy
        .connect(sGovernor) // Claim governance with governor
        .claimGovernance()
    );
    log("Claimed governance for ConvexOUSDMetaStrategy");
  }
  return cConvexOUSDMetaStrategy;
};

/**
 * Configure Vault by adding supported assets and Strategies.
 */
const configureVault = async (harvesterProxy) => {
  const assetAddresses = await getAssetAddresses(deployments);
  const { governorAddr, strategistAddr } = await getNamedAccounts();
  // Signers
  const sGovernor = await ethers.provider.getSigner(governorAddr);

  await ethers.getContractAt(
    "VaultInitializer",
    (
      await ethers.getContract("VaultProxy")
    ).address
  );
  const cVault = await ethers.getContractAt(
    "VaultAdmin",
    (
      await ethers.getContract("VaultProxy")
    ).address
  );
  // Set up supported assets for Vault
  await withConfirmation(
    cVault.connect(sGovernor).supportAsset(assetAddresses.DAI, 0)
  );
  log("Added DAI asset to Vault");
  await withConfirmation(
    cVault.connect(sGovernor).supportAsset(assetAddresses.USDT, 0)
  );
  log("Added USDT asset to Vault");
  await withConfirmation(
    cVault.connect(sGovernor).supportAsset(assetAddresses.USDC, 0)
  );
  log("Added USDC asset to Vault");
  // Unpause deposits
  await withConfirmation(cVault.connect(sGovernor).unpauseCapital());
  log("Unpaused deposits on Vault");
  // Set Strategist address.
  await withConfirmation(
    cVault.connect(sGovernor).setStrategistAddr(strategistAddr)
  );
};

/**
 * Deploy Harvester
 */
const deployHarvester = async () => {
  const assetAddresses = await getAssetAddresses(deployments);
  const { governorAddr, deployerAddr } = await getNamedAccounts();
  // Signers
  const sDeployer = await ethers.provider.getSigner(deployerAddr);
  const sGovernor = await ethers.provider.getSigner(governorAddr);

  const cVaultProxy = await ethers.getContract("VaultProxy");

  const dHarvesterProxy = await deployWithConfirmation(
    "HarvesterProxy",
    [],
    "InitializeGovernedUpgradeabilityProxy"
  );
  const cHarvesterProxy = await ethers.getContract("HarvesterProxy");
  const dHarvester = await deployWithConfirmation("Harvester", [
    cVaultProxy.address,
    assetAddresses.USDT,
  ]);
  const cHarvester = await ethers.getContractAt(
    "Harvester",
    dHarvesterProxy.address
  );
  await withConfirmation(
    cHarvesterProxy["initialize(address,address,bytes)"](
      dHarvester.address,
      deployerAddr,
      []
    )
  );

  log("Initialized HarvesterProxy");

  await withConfirmation(
    cHarvester.connect(sDeployer).transferGovernance(governorAddr)
  );
  log(`Harvester transferGovernance(${governorAddr} called`);

  // On Mainnet the governance transfer gets executed separately, via the
  // multi-sig wallet. On other networks, this migration script can claim
  // governance by the governor.
  if (!isMainnet) {
    await withConfirmation(
      cHarvester
        .connect(sGovernor) // Claim governance with governor
        .claimGovernance()
    );
    log("Claimed governance for Harvester");

    await withConfirmation(
      cHarvester
        .connect(sGovernor)
        .setRewardsProceedsAddress(cVaultProxy.address)
    );
  }

  return dHarvesterProxy;
};

/**
 * Configure Strategies by setting the Harvester address
 */
const configureStrategies = async (harvesterProxy) => {
  const { governorAddr } = await getNamedAccounts();
  // Signers
  const sGovernor = await ethers.provider.getSigner(governorAddr);

  const compoundProxy = await ethers.getContract("CompoundStrategyProxy");
  const compound = await ethers.getContractAt(
    "CompoundStrategy",
    compoundProxy.address
  );
  await withConfirmation(
    compound.connect(sGovernor).setHarvesterAddress(harvesterProxy.address)
  );

  const aaveProxy = await ethers.getContract("AaveStrategyProxy");
  const aave = await ethers.getContractAt("AaveStrategy", aaveProxy.address);
  await withConfirmation(
    aave.connect(sGovernor).setHarvesterAddress(harvesterProxy.address)
  );

  const convexProxy = await ethers.getContract("ConvexStrategyProxy");
  const convex = await ethers.getContractAt(
    "ConvexStrategy",
    convexProxy.address
  );
  await withConfirmation(
    convex.connect(sGovernor).setHarvesterAddress(harvesterProxy.address)
  );

  const OUSDmetaStrategyProxy = await ethers.getContract(
    "ConvexOUSDMetaStrategyProxy"
  );
  const metaStrategy = await ethers.getContractAt(
    "ConvexOUSDMetaStrategy",
    OUSDmetaStrategyProxy.address
  );
  await withConfirmation(
    metaStrategy.connect(sGovernor).setHarvesterAddress(harvesterProxy.address)
  );

  const LUSDMetaStrategyProxy = await ethers.getContract(
    "ConvexLUSDMetaStrategyProxy"
  );
  const LUSDMetaStrategy = await ethers.getContractAt(
    "ConvexGeneralizedMetaStrategy",
    LUSDMetaStrategyProxy.address
  );
  await withConfirmation(
    LUSDMetaStrategy.connect(sGovernor).setHarvesterAddress(
      harvesterProxy.address
    )
  );

  const threePoolProxy = await ethers.getContract("ThreePoolStrategyProxy");
  const threePool = await ethers.getContractAt(
    "ThreePoolStrategy",
    threePoolProxy.address
  );
  await withConfirmation(
    threePool.connect(sGovernor).setHarvesterAddress(harvesterProxy.address)
  );
};

const deployDripper = async () => {
  const { governorAddr } = await getNamedAccounts();

  const assetAddresses = await getAssetAddresses(deployments);
  const cVaultProxy = await ethers.getContract("VaultProxy");

  // Deploy Dripper Impl
  const dDripper = await deployWithConfirmation("Dripper", [
    cVaultProxy.address,
    assetAddresses.USDT,
  ]);
  const dDripperProxy = await deployWithConfirmation("DripperProxy");
  // Deploy Dripper Proxy
  cDripperProxy = await ethers.getContract("DripperProxy");
  await withConfirmation(
    cDripperProxy["initialize(address,address,bytes)"](
      dDripper.address,
      governorAddr,
      []
    )
  );
};

/**
 * Deploy the OracleRouter and initialise it with Chainlink sources.
 */
const deployOracles = async () => {
  const { deployerAddr } = await getNamedAccounts();
  // Signers
  const sDeployer = await ethers.provider.getSigner(deployerAddr);

  // TODO: Change this to intelligently decide which router contract to deploy?
  const oracleContract = isMainnet ? "OracleRouter" : "OracleRouterDev";
  await deployWithConfirmation("OracleRouter", [], oracleContract);
  const oracleRouter = await ethers.getContract("OracleRouter");

  // Register feeds
  // Not needed in production
  const oracleAddresses = await getOracleAddresses(deployments);
  const assetAddresses = await getAssetAddresses(deployments);
  await withConfirmation(
    oracleRouter
      .connect(sDeployer)
      .setFeed(assetAddresses.DAI, oracleAddresses.chainlink.DAI_USD)
  );
  await withConfirmation(
<<<<<<< HEAD
    oracleRouter.connect(sDeployer).cacheDecimals(assetAddresses.DAI)
  );
  await withConfirmation(
=======
>>>>>>> 4873b56b
    oracleRouter
      .connect(sDeployer)
      .setFeed(assetAddresses.USDC, oracleAddresses.chainlink.USDC_USD)
  );
  await withConfirmation(
<<<<<<< HEAD
    oracleRouter.connect(sDeployer).cacheDecimals(assetAddresses.USDC)
  );
  await withConfirmation(
=======
>>>>>>> 4873b56b
    oracleRouter
      .connect(sDeployer)
      .setFeed(assetAddresses.USDT, oracleAddresses.chainlink.USDT_USD)
  );
  await withConfirmation(
<<<<<<< HEAD
    oracleRouter.connect(sDeployer).cacheDecimals(assetAddresses.USDT)
  );
  await withConfirmation(
=======
>>>>>>> 4873b56b
    oracleRouter
      .connect(sDeployer)
      .setFeed(assetAddresses.TUSD, oracleAddresses.chainlink.TUSD_USD)
  );
  await withConfirmation(
<<<<<<< HEAD
    oracleRouter.connect(sDeployer).cacheDecimals(assetAddresses.TUSD)
  );
  await withConfirmation(
=======
>>>>>>> 4873b56b
    oracleRouter
      .connect(sDeployer)
      .setFeed(assetAddresses.COMP, oracleAddresses.chainlink.COMP_USD)
  );
  await withConfirmation(
<<<<<<< HEAD
    oracleRouter.connect(sDeployer).cacheDecimals(assetAddresses.COMP)
  );
  await withConfirmation(
=======
>>>>>>> 4873b56b
    oracleRouter
      .connect(sDeployer)
      .setFeed(assetAddresses.AAVE, oracleAddresses.chainlink.AAVE_USD)
  );
  await withConfirmation(
<<<<<<< HEAD
    oracleRouter.connect(sDeployer).cacheDecimals(assetAddresses.AAVE)
  );
  await withConfirmation(
=======
>>>>>>> 4873b56b
    oracleRouter
      .connect(sDeployer)
      .setFeed(assetAddresses.CRV, oracleAddresses.chainlink.CRV_USD)
  );
  await withConfirmation(
<<<<<<< HEAD
    oracleRouter.connect(sDeployer).cacheDecimals(assetAddresses.CRV)
  );
  await withConfirmation(
=======
>>>>>>> 4873b56b
    oracleRouter
      .connect(sDeployer)
      .setFeed(assetAddresses.CVX, oracleAddresses.chainlink.CVX_USD)
  );
  await withConfirmation(
<<<<<<< HEAD
    oracleRouter.connect(sDeployer).cacheDecimals(assetAddresses.CVX)
  );
  await withConfirmation(
=======
>>>>>>> 4873b56b
    oracleRouter
      .connect(sDeployer)
      .setFeed(assetAddresses.RETH, oracleAddresses.chainlink.RETH_ETH)
  );
  await withConfirmation(
<<<<<<< HEAD
    oracleRouter.connect(sDeployer).cacheDecimals(assetAddresses.RETH)
  );
  await withConfirmation(
=======
>>>>>>> 4873b56b
    oracleRouter
      .connect(sDeployer)
      .setFeed(
        assetAddresses.NonStandardToken,
        oracleAddresses.chainlink.NonStandardToken_USD
      )
  );
};

/**
 * Deploy the core contracts (Vault and OUSD).
 */
const deployCore = async () => {
  const { governorAddr } = await hre.getNamedAccounts();

  const assetAddresses = await getAssetAddresses(deployments);
  log(`Using asset addresses: ${JSON.stringify(assetAddresses, null, 2)}`);

  // Signers
  const sGovernor = await ethers.provider.getSigner(governorAddr);

  // Proxies
  await deployWithConfirmation("OUSDProxy");
  await deployWithConfirmation("VaultProxy");

  // Main contracts
  const dOUSD = await deployWithConfirmation("OUSD");
  const dVault = await deployWithConfirmation("Vault");
  const dVaultCore = await deployWithConfirmation("VaultCore");
  const dVaultAdmin = await deployWithConfirmation("VaultAdmin");

  await deployWithConfirmation("Governor", [governorAddr, 60]);

  // Get contract instances
  const cOUSDProxy = await ethers.getContract("OUSDProxy");
  const cVaultProxy = await ethers.getContract("VaultProxy");
  const cOUSD = await ethers.getContractAt("OUSD", cOUSDProxy.address);
  const cOracleRouter = await ethers.getContract("OracleRouter");
  const cVault = await ethers.getContractAt("Vault", cVaultProxy.address);

  await withConfirmation(
    cOUSDProxy["initialize(address,address,bytes)"](
      dOUSD.address,
      governorAddr,
      []
    )
  );
  log("Initialized OUSDProxy");

  // Need to call the initializer on the Vault then upgraded it to the actual
  // VaultCore implementation
  await withConfirmation(
    cVaultProxy["initialize(address,address,bytes)"](
      dVault.address,
      governorAddr,
      []
    )
  );
  log("Initialized VaultProxy");

  await withConfirmation(
    cVault
      .connect(sGovernor)
      .initialize(cOracleRouter.address, cOUSDProxy.address)
  );
  log("Initialized Vault");

  await withConfirmation(
    cVaultProxy.connect(sGovernor).upgradeTo(dVaultCore.address)
  );
  log("Upgraded VaultCore implementation");

  await withConfirmation(
    cVault.connect(sGovernor).setAdminImpl(dVaultAdmin.address)
  );
  log("Initialized VaultAdmin implementation");

  // Initialize OUSD
<<<<<<< HEAD
  const resolution = ethers.utils.parseUnits("1", 18);
=======
  /* Set the original resolution to 27 decimals. We used to have it set to 18
   * decimals at launch and then migrated to 27. Having it set to 27 it will
   * make unit tests run at that resolution that more closely mimics mainnet
   * behaviour.
   *
   * Another reason:
   * Testing Vault value checker with small changes in Vault value and supply
   * was behaving incorrectly because the rounding error that is present with
   * 18 decimal point resolution, which was interfering with unit test correctness.
   * Possible solutions were:
   *  - scale up unit test values so rounding error isn't a problem
   *  - have unit test run in 27 decimal point rebasingCreditsPerToken resolution
   *
   * Latter seems more fitting - due to mimicking production better as already mentioned.
   */
  const resolution = ethers.utils.parseUnits("1", 27);
>>>>>>> 4873b56b
  await withConfirmation(
    cOUSD
      .connect(sGovernor)
      .initialize("Origin Dollar", "OUSD", cVaultProxy.address, resolution)
  );

  log("Initialized OUSD");
};

// deploy curve metapool mocks
const deployCurveMetapoolMocks = async () => {
  const ousd = await ethers.getContract("OUSDProxy");
  const { deployerAddr } = await hre.getNamedAccounts();
  const assetAddresses = await getAssetAddresses(deployments);

  await hre.deployments.deploy("MockCurveMetapool", {
    from: deployerAddr,
    args: [[ousd.address, assetAddresses.ThreePoolToken]],
  });

  const metapoolToken = await ethers.getContract("MockCurveMetapool");
  const mockBooster = await ethers.getContract("MockBooster");
  await mockBooster.setPool(metapoolLPCRVPid, metapoolToken.address);
};

// deploy curve metapool mocks
const deployCurveLUSDMetapoolMocks = async () => {
  const { deployerAddr } = await hre.getNamedAccounts();
  const assetAddresses = await getAssetAddresses(deployments);

  const LUSD = await ethers.getContract("MockLUSD");

  await hre.deployments.deploy("MockCurveLUSDMetapool", {
    from: deployerAddr,
    args: [[LUSD.address, assetAddresses.ThreePoolToken]],
  });

  const LUSDMetapoolToken = await ethers.getContract("MockCurveLUSDMetapool");
  const mockBooster = await ethers.getContract("MockBooster");
  await mockBooster.setPool(lusdMetapoolLPCRVPid, LUSDMetapoolToken.address);
};

// Deploy the Flipper trading contract
const deployFlipper = async () => {
  const assetAddresses = await getAssetAddresses(deployments);
  const { governorAddr } = await hre.getNamedAccounts();
  const sGovernor = await ethers.provider.getSigner(governorAddr);
  const ousd = await ethers.getContract("OUSDProxy");

  await deployWithConfirmation("Flipper", [
    assetAddresses.DAI,
    ousd.address,
    assetAddresses.USDC,
    assetAddresses.USDT,
  ]);
  const flipper = await ethers.getContract("Flipper");
  await withConfirmation(flipper.transferGovernance(governorAddr));
  await withConfirmation(flipper.connect(sGovernor).claimGovernance());
};

// create Uniswap V3 OUSD - USDT pool
const deployUniswapV3Pool = async () => {
  const ousd = await ethers.getContract("OUSDProxy");
  const assetAddresses = await getAssetAddresses(deployments);
  const MockUniswapV3Factory = await ethers.getContract("MockUniswapV3Factory");

  await MockUniswapV3Factory.createPool(assetAddresses.USDT, ousd.address, 500);

  await MockUniswapV3Factory.createPool(
    assetAddresses.USDT,
    assetAddresses.DAI,
    500
  );

  await MockUniswapV3Factory.createPool(
    assetAddresses.USDT,
    assetAddresses.USDC,
    500
  );
};

const deployBuyback = async () => {
  const { deployerAddr, governorAddr, strategistAddr } =
    await getNamedAccounts();
  const sDeployer = await ethers.provider.getSigner(deployerAddr);
  const sGovernor = await ethers.provider.getSigner(governorAddr);

  const assetAddresses = await getAssetAddresses(deployments);
  const ousd = await ethers.getContract("OUSDProxy");
  const cVault = await ethers.getContractAt(
    "VaultAdmin",
    (
      await ethers.getContract("VaultProxy")
    ).address
  );

  // Deploy proxy and implementation
  const dBuybackProxy = await deployWithConfirmation("BuybackProxy");
  const dBuybackImpl = await deployWithConfirmation("Buyback");

  const cBuybackProxy = await ethers.getContractAt(
    "BuybackProxy",
    dBuybackProxy.address
  );

  // Init proxy to implementation
  await withConfirmation(
    cBuybackProxy
      .connect(sDeployer)
      ["initialize(address,address,bytes)"](
        dBuybackImpl.address,
        deployerAddr,
        []
      )
  );

  const cBuyback = await ethers.getContractAt("Buyback", cBuybackProxy.address);

  // Initialize implementation contract
  const initFunction =
    "initialize(address,address,address,address,address,address,address,address,uint256)";
  await withConfirmation(
    cBuyback.connect(sDeployer)[initFunction](
      assetAddresses.uniswapRouter,
      strategistAddr,
      strategistAddr, // Treasury manager
      ousd.address,
      assetAddresses.OGV,
      assetAddresses.USDT,
      assetAddresses.WETH,
      assetAddresses.RewardsSource,
      "5000" // 50%
    )
  );

  await withConfirmation(
    cBuyback.connect(sDeployer).transferGovernance(governorAddr)
  );
  log(`Buyback transferGovernance(${governorAddr} called`);

  // On Mainnet the governance transfer gets executed separately, via the
  // multi-sig wallet. On other networks, this migration script can claim
  // governance by the governor.
  if (!isMainnet) {
    await withConfirmation(
      cBuyback
        .connect(sGovernor) // Claim governance with governor
        .claimGovernance()
    );
    log("Claimed governance for Buyback");

    await cVault.connect(sGovernor).setTrusteeAddress(cBuyback.address);
    log("Buyback set as Vault trustee");
  }
  return cBuyback;
};

const deployVaultVaultChecker = async () => {
  const vault = await ethers.getContract("VaultProxy");
  const ousd = await ethers.getContract("OUSDProxy");

  await deployWithConfirmation("VaultValueChecker", [
    vault.address,
    ousd.address,
  ]);
};

const deployWOusd = async () => {
  const { deployerAddr, governorAddr } = await getNamedAccounts();
  const sDeployer = await ethers.provider.getSigner(deployerAddr);
  const sGovernor = await ethers.provider.getSigner(governorAddr);
  const ousd = await ethers.getContract("OUSDProxy");
  const dWrappedOusdImpl = await deployWithConfirmation("WrappedOusd", [
    ousd.address,
    "Wrapped OUSD IMPL",
    "WOUSD IMPL",
  ]);
  const dWrappedOusdProxy = await deployWithConfirmation("WrappedOUSDProxy");
  const wousdProxy = await ethers.getContract("WrappedOUSDProxy");
  const wousd = await ethers.getContractAt("WrappedOusd", wousdProxy.address);

  await wousdProxy
    .connect(sDeployer)
    ["initialize(address,address,bytes)"](
      dWrappedOusdImpl.address,
      deployerAddr,
      []
    );
  await wousd.connect(sDeployer)["initialize()"]();
  await wousd.connect(sDeployer).transferGovernance(governorAddr);
  await wousd.connect(sGovernor).claimGovernance();
};

const main = async () => {
  console.log("Running 001_core deployment...");
  await deployOracles();
  await deployCore();
  await deployCurveMetapoolMocks();
  await deployCurveLUSDMetapoolMocks();
  await deployCompoundStrategy();
  await deployAaveStrategy();
  await deployThreePoolStrategy();
  await deployConvexStrategy();
  await deployConvexOUSDMetaStrategy();
  await deployConvexLUSDMetaStrategy();
  const harvesterProxy = await deployHarvester();
  await configureVault(harvesterProxy);
  await configureStrategies(harvesterProxy);
  await deployDripper();
  await deployFlipper();
  await deployBuyback();
  await deployUniswapV3Pool();
  await deployVaultVaultChecker();
  await deployWOusd();
  console.log("001_core deploy done.");
  return true;
};

main.id = "001_core";
main.dependencies = ["mocks"];
main.skip = () => isFork;

module.exports = main;<|MERGE_RESOLUTION|>--- conflicted
+++ resolved
@@ -683,100 +683,46 @@
       .setFeed(assetAddresses.DAI, oracleAddresses.chainlink.DAI_USD)
   );
   await withConfirmation(
-<<<<<<< HEAD
-    oracleRouter.connect(sDeployer).cacheDecimals(assetAddresses.DAI)
-  );
-  await withConfirmation(
-=======
->>>>>>> 4873b56b
     oracleRouter
       .connect(sDeployer)
       .setFeed(assetAddresses.USDC, oracleAddresses.chainlink.USDC_USD)
   );
   await withConfirmation(
-<<<<<<< HEAD
-    oracleRouter.connect(sDeployer).cacheDecimals(assetAddresses.USDC)
-  );
-  await withConfirmation(
-=======
->>>>>>> 4873b56b
     oracleRouter
       .connect(sDeployer)
       .setFeed(assetAddresses.USDT, oracleAddresses.chainlink.USDT_USD)
   );
   await withConfirmation(
-<<<<<<< HEAD
-    oracleRouter.connect(sDeployer).cacheDecimals(assetAddresses.USDT)
-  );
-  await withConfirmation(
-=======
->>>>>>> 4873b56b
     oracleRouter
       .connect(sDeployer)
       .setFeed(assetAddresses.TUSD, oracleAddresses.chainlink.TUSD_USD)
   );
   await withConfirmation(
-<<<<<<< HEAD
-    oracleRouter.connect(sDeployer).cacheDecimals(assetAddresses.TUSD)
-  );
-  await withConfirmation(
-=======
->>>>>>> 4873b56b
     oracleRouter
       .connect(sDeployer)
       .setFeed(assetAddresses.COMP, oracleAddresses.chainlink.COMP_USD)
   );
   await withConfirmation(
-<<<<<<< HEAD
-    oracleRouter.connect(sDeployer).cacheDecimals(assetAddresses.COMP)
-  );
-  await withConfirmation(
-=======
->>>>>>> 4873b56b
     oracleRouter
       .connect(sDeployer)
       .setFeed(assetAddresses.AAVE, oracleAddresses.chainlink.AAVE_USD)
   );
   await withConfirmation(
-<<<<<<< HEAD
-    oracleRouter.connect(sDeployer).cacheDecimals(assetAddresses.AAVE)
-  );
-  await withConfirmation(
-=======
->>>>>>> 4873b56b
     oracleRouter
       .connect(sDeployer)
       .setFeed(assetAddresses.CRV, oracleAddresses.chainlink.CRV_USD)
   );
   await withConfirmation(
-<<<<<<< HEAD
-    oracleRouter.connect(sDeployer).cacheDecimals(assetAddresses.CRV)
-  );
-  await withConfirmation(
-=======
->>>>>>> 4873b56b
     oracleRouter
       .connect(sDeployer)
       .setFeed(assetAddresses.CVX, oracleAddresses.chainlink.CVX_USD)
   );
   await withConfirmation(
-<<<<<<< HEAD
-    oracleRouter.connect(sDeployer).cacheDecimals(assetAddresses.CVX)
-  );
-  await withConfirmation(
-=======
->>>>>>> 4873b56b
     oracleRouter
       .connect(sDeployer)
       .setFeed(assetAddresses.RETH, oracleAddresses.chainlink.RETH_ETH)
   );
   await withConfirmation(
-<<<<<<< HEAD
-    oracleRouter.connect(sDeployer).cacheDecimals(assetAddresses.RETH)
-  );
-  await withConfirmation(
-=======
->>>>>>> 4873b56b
     oracleRouter
       .connect(sDeployer)
       .setFeed(
@@ -855,9 +801,6 @@
   log("Initialized VaultAdmin implementation");
 
   // Initialize OUSD
-<<<<<<< HEAD
-  const resolution = ethers.utils.parseUnits("1", 18);
-=======
   /* Set the original resolution to 27 decimals. We used to have it set to 18
    * decimals at launch and then migrated to 27. Having it set to 27 it will
    * make unit tests run at that resolution that more closely mimics mainnet
@@ -874,7 +817,6 @@
    * Latter seems more fitting - due to mimicking production better as already mentioned.
    */
   const resolution = ethers.utils.parseUnits("1", 27);
->>>>>>> 4873b56b
   await withConfirmation(
     cOUSD
       .connect(sGovernor)
