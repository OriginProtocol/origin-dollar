--- conflicted
+++ resolved
@@ -9,19 +9,12 @@
 } = require("../test/helpers.js");
 const { deployWithConfirmation, withConfirmation } = require("../utils/deploy");
 const {
-<<<<<<< HEAD
   convex_3CRV_PID,
   convex_OUSD_3CRV_PID,
   convex_LUSD_3CRV_PID,
   convex_frxETH_WETH_PID,
   convex_OETH_ETH_PID,
   convex_frxETH_OETH_PID,
-=======
-  threeCRVPid,
-  metapoolLPCRVPid,
-  lusdMetapoolLPCRVPid,
-  frxEthWethPoolLpPID,
->>>>>>> e4801abb
 } = require("../utils/constants");
 
 const log = require("../utils/logger")("deploy:001_core");
@@ -200,17 +193,7 @@
 
   const cVaultProxy = await ethers.getContract("VaultProxy");
   const mockBooster = await ethers.getContract("MockBooster");
-<<<<<<< HEAD
   await mockBooster.setPool(convex_3CRV_PID, assetAddresses.ThreePoolToken);
-  // Get the convex rewards pool created in the previous setPool call
-  const poolInfo = await mockBooster.poolInfo(convex_3CRV_PID);
-  const mockRewardPool = await ethers.getContractAt(
-    "MockRewardPool",
-    poolInfo.crvRewards
-  );
-=======
-  await mockBooster.setPool(threeCRVPid, assetAddresses.ThreePoolToken);
->>>>>>> e4801abb
 
   await deployWithConfirmation("ConvexStrategyProxy", [], null, true);
   const cConvexStrategyProxy = await ethers.getContract("ConvexStrategyProxy");
@@ -231,12 +214,7 @@
       ],
       [
         mockBooster.address, // _cvxDepositorAddress,
-<<<<<<< HEAD
-        mockRewardPool.address, // _cvxRewardStakerAddress,
         convex_3CRV_PID, // _cvxDepositorPTokenId
-=======
-        threeCRVPid, // _cvxDepositorPTokenId
->>>>>>> e4801abb
       ],
     ],
     null,
@@ -285,21 +263,9 @@
   const cVaultProxy = await ethers.getContract("OETHVaultProxy");
   const mockBooster = await ethers.getContract("MockBooster");
   await mockBooster.setPool(
-<<<<<<< HEAD
     convex_frxETH_WETH_PID,
     assetAddresses.CurveFrxEthWethPool
   );
-  // Get the convex rewards pool created in the previous setPool call
-  const poolInfo = await mockBooster.poolInfo(convex_frxETH_WETH_PID);
-  const mockRewardPool = await ethers.getContractAt(
-    "MockRewardPool",
-    poolInfo.crvRewards
-  );
-=======
-    frxEthWethPoolLpPID,
-    assetAddresses.CurveFrxEthWethPool
-  );
->>>>>>> e4801abb
 
   await deployWithConfirmation("ConvexFrxEthWethStrategyProxy", [], null, true);
   const cConvexFrxEthWethStrategyProxy = await ethers.getContract(
@@ -324,12 +290,7 @@
       ],
       [
         mockBooster.address, // _cvxDepositorAddress,
-<<<<<<< HEAD
-        mockRewardPool.address, // _cvxRewardStakerAddress,
         convex_frxETH_WETH_PID, // _cvxDepositorPTokenId
-=======
-        frxEthWethPoolLpPID, // _cvxDepositorPTokenId
->>>>>>> e4801abb
       ],
     ],
     null,
@@ -420,11 +381,7 @@
         LUSD.address, // LUSD
         mockRewardPool.address, // _cvxRewardStakerAddress,
         assetAddresses.LUSDMetapoolToken, // metapoolLpToken
-<<<<<<< HEAD
         convex_LUSD_3CRV_PID, // _cvxDepositorPTokenId
-=======
-        lusdMetapoolLPCRVPid, // _cvxDepositorPTokenId
->>>>>>> e4801abb
       ],
     ]
   );
@@ -455,7 +412,6 @@
     "ConvexOUSDMetaStrategyProxy"
   );
 
-<<<<<<< HEAD
   const mockBooster = await ethers.getContract("MockBooster");
   // Get the Convex rewards pool contract
   const poolInfo = await mockBooster.poolInfo(convex_OUSD_3CRV_PID);
@@ -465,8 +421,6 @@
   );
   const ousd = await ethers.getContract("OUSDProxy");
 
-=======
->>>>>>> e4801abb
   const lCurveThreeCoinLib = await ethers.getContract("CurveThreeCoinLib");
   const libraries = {
     CurveThreeCoinLib: lCurveThreeCoinLib.address,
@@ -475,7 +429,6 @@
   const dConvexOUSDMetaStrategy = await deployWithConfirmation(
     "ConvexOUSDMetaStrategy",
     [
-<<<<<<< HEAD
       [assetAddresses.ThreePoolOUSDMetapool, cVaultProxy.address],
       [
         ousd.address, // oTokenAddress,
@@ -490,10 +443,6 @@
       ],
       assetAddresses.ThreePool, // _curve3Pool
       [assetAddresses.DAI, assetAddresses.USDC, assetAddresses.USDT], // _curve3PoolAssets
-=======
-      [assetAddresses.ThreePool, cVaultProxy.address],
-      [3, assetAddresses.ThreePool, assetAddresses.ThreePoolToken],
->>>>>>> e4801abb
     ],
     null,
     true,
@@ -506,7 +455,6 @@
   );
 
   // Initialize Strategies
-<<<<<<< HEAD
   const initData = cConvexOUSDMetaStrategy.interface.encodeFunctionData(
     "initialize(address[],address[],address[])",
     [
@@ -546,26 +494,16 @@
     "ConvexEthMetaStrategyProxy"
   );
 
-=======
->>>>>>> e4801abb
   const mockBooster = await ethers.getContract("MockBooster");
   // Get the Convex rewards pool contract
   const poolInfo = await mockBooster.poolInfo(convex_OETH_ETH_PID);
 
-<<<<<<< HEAD
   const oeth = await ethers.getContract("OETHProxy");
 
   const dConvexEthMetaStrategy = await deployWithConfirmation(
     "ConvexEthMetaStrategy",
     [
       [assetAddresses.curveOethEthPool, cVaultProxy.address],
-=======
-  const initData = cConvexOUSDMetaStrategy.interface.encodeFunctionData(
-    "initialize(address[],address[],address[],(address,address,address,address,address,uint256))",
-    [
-      [assetAddresses.CVX, assetAddresses.CRV],
-      [assetAddresses.DAI, assetAddresses.USDC, assetAddresses.USDT],
->>>>>>> e4801abb
       [
         oeth.address, // oTokenAddress,
         assetAddresses.WETH, // assetAddress (WETH)
@@ -573,7 +511,6 @@
         1, // Curve pool index for asset ETH
       ],
       [
-<<<<<<< HEAD
         mockBooster.address, // cvxDepositorAddress,
         poolInfo.crvRewards, // cvxRewardStakerAddress,
         convex_OETH_ETH_PID, // cvxDepositorPTokenId
@@ -662,34 +599,13 @@
   await withConfirmation(
     cConvexFrxETHAMOStrategyProxy["initialize(address,address,bytes)"](
       dConvexFrxETHAMOStrategy.address,
-=======
-        mockBooster.address, // _cvxDepositorAddress,
-        assetAddresses.ThreePoolOUSDMetapool, // metapool address,
-        ousd.address, // _ousdAddress,
-        mockRewardPool.address, // _cvxRewardStakerAddress,
-        assetAddresses.ThreePoolOUSDMetapool, // metapoolLpToken (metapool address),
-        metapoolLPCRVPid, // _cvxDepositorPTokenId
-      ],
-    ]
-  );
-
-  await withConfirmation(
-    cConvexOUSDMetaStrategyProxy["initialize(address,address,bytes)"](
-      dConvexOUSDMetaStrategy.address,
->>>>>>> e4801abb
       governorAddr,
       initData
     )
   );
-<<<<<<< HEAD
   log("Initialized cConvexFrxETHAMOStrategyProxy");
 
   return cConvexFrxETHAMOStrategy;
-=======
-  log("Initialized ConvexOUSDMetaStrategyProxy");
-
-  return cConvexOUSDMetaStrategy;
->>>>>>> e4801abb
 };
 
 /**
@@ -1454,11 +1370,8 @@
   await deployConvexStrategy();
   await deployConvexOUSDMetaStrategy();
   await deployConvexLUSDMetaStrategy();
-<<<<<<< HEAD
   await deployConvexOethEthAMOStrategy();
   await deployConvexFrxETHAMOStrategy();
-=======
->>>>>>> e4801abb
   await deployConvexFrxEthWethStrategy();
   await deployFraxEthStrategy();
   const [harvesterProxy, oethHarvesterProxy] = await deployHarvesters();
