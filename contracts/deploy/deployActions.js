const hre = require("hardhat");

const addresses = require("../utils/addresses");
const {
  getAssetAddresses,
  getOracleAddresses,
  isMainnet,
  isHolesky,
  isBaseOrFork,
} = require("../test/helpers.js");
const { deployWithConfirmation, withConfirmation } = require("../utils/deploy");
const {
  metapoolLPCRVPid,
  lusdMetapoolLPCRVPid,
} = require("../utils/constants");
const { isBase } = require("../utils/hardhat-helpers.js");
const { BigNumber } = require("ethers");

const log = require("../utils/logger")("deploy:core");

/**
 * Deploy AAVE Strategy which only supports DAI.
 * Deploys a proxy, the actual strategy, initializes the proxy and initializes
 * the strategy.
 */
const deployAaveStrategy = async () => {
  const assetAddresses = await getAssetAddresses(hre.deployments);
  const { governorAddr } = await getNamedAccounts();

  const cVaultProxy = await ethers.getContract("VaultProxy");

  const dAaveStrategyProxy = await deployWithConfirmation(
    "AaveStrategyProxy",
    [],
    "InitializeGovernedUpgradeabilityProxy"
  );
  const cAaveStrategyProxy = await ethers.getContract("AaveStrategyProxy");
  const dAaveStrategy = await deployWithConfirmation("AaveStrategy", [
    [assetAddresses.AAVE_ADDRESS_PROVIDER, cVaultProxy.address],
  ]);
  const cAaveStrategy = await ethers.getContractAt(
    "AaveStrategy",
    dAaveStrategyProxy.address
  );

  const cAaveIncentivesController = await ethers.getContract(
    "MockAaveIncentivesController"
  );

  const initData = cAaveStrategy.interface.encodeFunctionData(
    "initialize(address[],address[],address[],address,address)",
    [
      [assetAddresses.AAVE_TOKEN],
      [assetAddresses.DAI],
      [assetAddresses.aDAI],
      cAaveIncentivesController.address,
      assetAddresses.STKAAVE,
    ]
  );

  await withConfirmation(
    cAaveStrategyProxy["initialize(address,address,bytes)"](
      dAaveStrategy.address,
      governorAddr,
      initData
    )
  );

  log("Initialized AaveStrategyProxy");

  return cAaveStrategy;
};

/**
 * Deploy Compound Strategy which only supports DAI.
 * Deploys a proxy, the actual strategy, initializes the proxy and initializes
 * the strategy.
 */
const deployCompoundStrategy = async () => {
  const assetAddresses = await getAssetAddresses(deployments);
  const { governorAddr } = await getNamedAccounts();

  const cVaultProxy = await ethers.getContract("VaultProxy");

  const dCompoundStrategyProxy = await deployWithConfirmation(
    "CompoundStrategyProxy"
  );
  const cCompoundStrategyProxy = await ethers.getContract(
    "CompoundStrategyProxy"
  );
  const dCompoundStrategy = await deployWithConfirmation("CompoundStrategy", [
    [addresses.dead, cVaultProxy.address],
  ]);
  const cCompoundStrategy = await ethers.getContractAt(
    "CompoundStrategy",
    dCompoundStrategyProxy.address
  );

  const initData = cCompoundStrategy.interface.encodeFunctionData(
    "initialize(address[],address[],address[])",
    [[assetAddresses.COMP], [assetAddresses.DAI], [assetAddresses.cDAI]]
  );

  await withConfirmation(
    cCompoundStrategyProxy["initialize(address,address,bytes)"](
      dCompoundStrategy.address,
      governorAddr,
      initData
    )
  );

  return cCompoundStrategy;
};

/**
 * Deploys a 3pool Strategy which supports USDC, USDT and DAI.
 * Deploys a proxy, the actual strategy, initializes the proxy and initializes
 */
const deployThreePoolStrategy = async () => {
  const assetAddresses = await getAssetAddresses(deployments);
  const { deployerAddr, governorAddr } = await getNamedAccounts();
  // Signers
  const sDeployer = await ethers.provider.getSigner(deployerAddr);
  const sGovernor = await ethers.provider.getSigner(governorAddr);

  // Initialize Strategies
  const cVaultProxy = await ethers.getContract("VaultProxy");

  await deployWithConfirmation("ThreePoolStrategyProxy");
  const cThreePoolStrategyProxy = await ethers.getContract(
    "ThreePoolStrategyProxy"
  );

  const dThreePoolStrategy = await deployWithConfirmation("ThreePoolStrategy", [
    [assetAddresses.ThreePool, cVaultProxy.address],
  ]);
  const cThreePoolStrategy = await ethers.getContractAt(
    "ThreePoolStrategy",
    cThreePoolStrategyProxy.address
  );

  await withConfirmation(
    cThreePoolStrategyProxy["initialize(address,address,bytes)"](
      dThreePoolStrategy.address,
      deployerAddr,
      []
    )
  );
  log("Initialized ThreePoolStrategyProxy");

  await withConfirmation(
    cThreePoolStrategy.connect(sDeployer)[
      // eslint-disable-next-line no-unexpected-multiline
      "initialize(address[],address[],address[],address,address)"
    ]([assetAddresses.CRV], [assetAddresses.DAI, assetAddresses.USDC, assetAddresses.USDT], [assetAddresses.ThreePoolToken, assetAddresses.ThreePoolToken, assetAddresses.ThreePoolToken], assetAddresses.ThreePoolGauge, assetAddresses.CRVMinter)
  );
  log("Initialized ThreePoolStrategy");

  await withConfirmation(
    cThreePoolStrategy.connect(sDeployer).transferGovernance(governorAddr)
  );
  log(`ThreePoolStrategy transferGovernance(${governorAddr}) called`);
  // On Mainnet the governance transfer gets executed separately, via the
  // multi-sig wallet. On other networks, this migration script can claim
  // governance by the governor.
  if (!isMainnet) {
    await withConfirmation(
      cThreePoolStrategy
        .connect(sGovernor) // Claim governance with governor
        .claimGovernance()
    );
    log("Claimed governance for ThreePoolStrategy");
  }

  return cThreePoolStrategy;
};

/**
 * Deploys a Convex Strategy which supports USDC, USDT and DAI.
 */
const deployConvexStrategy = async () => {
  const assetAddresses = await getAssetAddresses(deployments);
  const { deployerAddr, governorAddr } = await getNamedAccounts();
  // Signers
  const sDeployer = await ethers.provider.getSigner(deployerAddr);
  const sGovernor = await ethers.provider.getSigner(governorAddr);

  const cVaultProxy = await ethers.getContract("VaultProxy");

  await deployWithConfirmation("ConvexStrategyProxy");
  const cConvexStrategyProxy = await ethers.getContract("ConvexStrategyProxy");

  const dConvexStrategy = await deployWithConfirmation("ConvexStrategy", [
    [assetAddresses.ThreePool, cVaultProxy.address],
  ]);
  const cConvexStrategy = await ethers.getContractAt(
    "ConvexStrategy",
    cConvexStrategyProxy.address
  );

  await withConfirmation(
    cConvexStrategyProxy["initialize(address,address,bytes)"](
      dConvexStrategy.address,
      deployerAddr,
      []
    )
  );
  log("Initialized ConvexStrategyProxy");

  // Initialize Strategies
  const mockBooster = await ethers.getContract("MockBooster");
  const mockRewardPool = await ethers.getContract("MockRewardPool");
  await withConfirmation(
    cConvexStrategy.connect(sDeployer)[
      // eslint-disable-next-line no-unexpected-multiline
      "initialize(address[],address[],address[],address,address,uint256)"
    ](
      [assetAddresses.CRV, assetAddresses.CVX],
      [assetAddresses.DAI, assetAddresses.USDC, assetAddresses.USDT],
      [
        assetAddresses.ThreePoolToken,
        assetAddresses.ThreePoolToken,
        assetAddresses.ThreePoolToken,
      ],
      mockBooster.address, // _cvxDepositorAddress,
      mockRewardPool.address, // _cvxRewardStakerAddress,
      9 // _cvxDepositorPTokenId
    )
  );
  log("Initialized ConvexStrategy");

  await withConfirmation(
    cConvexStrategy.connect(sDeployer).transferGovernance(governorAddr)
  );
  log(`ConvexStrategy transferGovernance(${governorAddr}) called`);
  // On Mainnet the governance transfer gets executed separately, via the
  // multi-sig wallet. On other networks, this migration script can claim
  // governance by the governor.
  if (!isMainnet) {
    await withConfirmation(
      cConvexStrategy
        .connect(sGovernor) // Claim governance with governor
        .claimGovernance()
    );
    log("Claimed governance for ConvexStrategy");
  }
  return cConvexStrategy;
};

/**
 * Deploys a Convex Generalized Meta Strategy with LUSD token configuration
 */
const deployConvexLUSDMetaStrategy = async () => {
  const assetAddresses = await getAssetAddresses(deployments);
  const { deployerAddr, governorAddr } = await getNamedAccounts();
  // Signers
  const sDeployer = await ethers.provider.getSigner(deployerAddr);
  const sGovernor = await ethers.provider.getSigner(governorAddr);

  const cVaultProxy = await ethers.getContract("VaultProxy");

  await deployWithConfirmation("ConvexLUSDMetaStrategyProxy");
  const cConvexLUSDMetaStrategyProxy = await ethers.getContract(
    "ConvexLUSDMetaStrategyProxy"
  );

  const dConvexLUSDMetaStrategy = await deployWithConfirmation(
    "ConvexGeneralizedMetaStrategy",
    [[assetAddresses.ThreePool, cVaultProxy.address]]
  );
  const cConvexLUSDMetaStrategy = await ethers.getContractAt(
    "ConvexGeneralizedMetaStrategy",
    cConvexLUSDMetaStrategyProxy.address
  );

  await withConfirmation(
    cConvexLUSDMetaStrategyProxy["initialize(address,address,bytes)"](
      dConvexLUSDMetaStrategy.address,
      deployerAddr,
      []
    )
  );
  log("Initialized ConvexLUSDMetaStrategyProxy");

  // Initialize Strategies
  const mockBooster = await ethers.getContract("MockBooster");
  const mockRewardPool = await ethers.getContract("MockRewardPool");

  const LUSD = await ethers.getContract("MockLUSD");
  await withConfirmation(
    cConvexLUSDMetaStrategy.connect(sDeployer)[
      // eslint-disable-next-line no-unexpected-multiline
      "initialize(address[],address[],address[],(address,address,address,address,address,uint256))"
    ](
      [assetAddresses.CVX, assetAddresses.CRV],
      [assetAddresses.DAI, assetAddresses.USDC, assetAddresses.USDT],
      [
        assetAddresses.ThreePoolToken,
        assetAddresses.ThreePoolToken,
        assetAddresses.ThreePoolToken,
      ],
      [
        mockBooster.address, // _cvxDepositorAddress,
        assetAddresses.ThreePoolLUSDMetapool, // metapool address,
        LUSD.address, // LUSD
        mockRewardPool.address, // _cvxRewardStakerAddress,
        assetAddresses.LUSDMetapoolToken, // metapoolLpToken
        lusdMetapoolLPCRVPid, // _cvxDepositorPTokenId
      ]
    )
  );
  log("Initialized ConvexLUSDMetaStrategy");

  await withConfirmation(
    cConvexLUSDMetaStrategy.connect(sDeployer).transferGovernance(governorAddr)
  );
  log(`ConvexLUSDMetaStrategy transferGovernance(${governorAddr}) called`);
  // On Mainnet the governance transfer gets executed separately, via the
  // multi-sig wallet. On other networks, this migration script can claim
  // governance by the governor.
  if (!isMainnet) {
    await withConfirmation(
      cConvexLUSDMetaStrategy
        .connect(sGovernor) // Claim governance with governor
        .claimGovernance()
    );
    log("Claimed governance for ConvexLUSDMetaStrategy");
  }
  return cConvexLUSDMetaStrategy;
};

/**
 * Deploys a Convex Meta Strategy which supports OUSD / 3Crv
 */
const deployConvexOUSDMetaStrategy = async () => {
  const assetAddresses = await getAssetAddresses(deployments);
  const { deployerAddr, governorAddr } = await getNamedAccounts();
  // Signers
  const sDeployer = await ethers.provider.getSigner(deployerAddr);
  const sGovernor = await ethers.provider.getSigner(governorAddr);

  const cVaultProxy = await ethers.getContract("VaultProxy");

  await deployWithConfirmation("ConvexOUSDMetaStrategyProxy");
  const cConvexOUSDMetaStrategyProxy = await ethers.getContract(
    "ConvexOUSDMetaStrategyProxy"
  );

  const dConvexOUSDMetaStrategy = await deployWithConfirmation(
    "ConvexOUSDMetaStrategy",
    [[assetAddresses.ThreePool, cVaultProxy.address]]
  );
  const cConvexOUSDMetaStrategy = await ethers.getContractAt(
    "ConvexOUSDMetaStrategy",
    cConvexOUSDMetaStrategyProxy.address
  );

  await withConfirmation(
    cConvexOUSDMetaStrategyProxy["initialize(address,address,bytes)"](
      dConvexOUSDMetaStrategy.address,
      deployerAddr,
      []
    )
  );
  log("Initialized ConvexOUSDMetaStrategyProxy");

  // Initialize Strategies
  const mockBooster = await ethers.getContract("MockBooster");
  const mockRewardPool = await ethers.getContract("MockRewardPool");
  const ousd = await ethers.getContract("OUSDProxy");

  await withConfirmation(
    cConvexOUSDMetaStrategy.connect(sDeployer)[
      // eslint-disable-next-line no-unexpected-multiline
      "initialize(address[],address[],address[],(address,address,address,address,address,uint256))"
    ](
      [assetAddresses.CVX, assetAddresses.CRV],
      [assetAddresses.DAI, assetAddresses.USDC, assetAddresses.USDT],
      [
        assetAddresses.ThreePoolToken,
        assetAddresses.ThreePoolToken,
        assetAddresses.ThreePoolToken,
      ],
      [
        mockBooster.address, // _cvxDepositorAddress,
        assetAddresses.ThreePoolOUSDMetapool, // metapool address,
        ousd.address, // _ousdAddress,
        mockRewardPool.address, // _cvxRewardStakerAddress,
        assetAddresses.ThreePoolOUSDMetapool, // metapoolLpToken (metapool address),
        metapoolLPCRVPid, // _cvxDepositorPTokenId
      ]
    )
  );
  log("Initialized ConvexOUSDMetaStrategy");

  await withConfirmation(
    cConvexOUSDMetaStrategy.connect(sDeployer).transferGovernance(governorAddr)
  );
  log(`ConvexOUSDMetaStrategy transferGovernance(${governorAddr}) called`);
  // On Mainnet the governance transfer gets executed separately, via the
  // multi-sig wallet. On other networks, this migration script can claim
  // governance by the governor.
  if (!isMainnet) {
    await withConfirmation(
      cConvexOUSDMetaStrategy
        .connect(sGovernor) // Claim governance with governor
        .claimGovernance()
    );
    log("Claimed governance for ConvexOUSDMetaStrategy");
  }
  return cConvexOUSDMetaStrategy;
};

/**
 * Configure Vault by adding supported assets and Strategies.
 */
const configureVault = async () => {
  const assetAddresses = await getAssetAddresses(deployments);
  const { governorAddr, strategistAddr } = await getNamedAccounts();
  // Signers
  const sGovernor = await ethers.provider.getSigner(governorAddr);

  const cVault = await ethers.getContractAt(
    "VaultAdmin",
    (
      await ethers.getContract("VaultProxy")
    ).address
  );
  // Set up supported assets for Vault
  await withConfirmation(
    cVault.connect(sGovernor).supportAsset(assetAddresses.DAI, 0)
  );
  log("Added DAI asset to Vault");
  await withConfirmation(
    cVault.connect(sGovernor).supportAsset(assetAddresses.USDT, 0)
  );
  log("Added USDT asset to Vault");
  await withConfirmation(
    cVault.connect(sGovernor).supportAsset(assetAddresses.USDC, 0)
  );
  log("Added USDC asset to Vault");
  // Unpause deposits
  await withConfirmation(cVault.connect(sGovernor).unpauseCapital());
  log("Unpaused deposits on Vault");
  // Set Strategist address.
  await withConfirmation(
    cVault.connect(sGovernor).setStrategistAddr(strategistAddr)
  );
};

/**
 * Configure OETH Vault by adding supported assets and Strategies.
 */
const configureOETHVault = async (isSimpleOETH) => {
  const assetAddresses = await getAssetAddresses(deployments);
  const { governorAddr, strategistAddr } = await getNamedAccounts();
  // Signers
  const sGovernor = await ethers.provider.getSigner(governorAddr);

  const cVault = await ethers.getContractAt(
    "IVault",
    (
      await ethers.getContract("OETHVaultProxy")
    ).address
  );
  // Set up supported assets for Vault
  const { WETH, RETH, stETH, frxETH } = assetAddresses;
  const assets = isSimpleOETH ? [WETH] : [WETH, RETH, stETH, frxETH];
  for (const asset of assets) {
    await withConfirmation(cVault.connect(sGovernor).supportAsset(asset, 0));
  }
  log("Added assets to OETH Vault");

  // Unpause deposits
  await withConfirmation(cVault.connect(sGovernor).unpauseCapital());
  log("Unpaused deposits on OETH Vault");
  // Set Strategist address.
  await withConfirmation(
    cVault.connect(sGovernor).setStrategistAddr(strategistAddr)
  );

  // Cache WETH asset address
  await withConfirmation(cVault.connect(sGovernor).cacheWETHAssetIndex());

  // Redeem fee to 0
  await withConfirmation(cVault.connect(sGovernor).setRedeemFeeBps(0));

  // Allocate threshold
  await withConfirmation(
    cVault
      .connect(sGovernor)
      .setAutoAllocateThreshold(ethers.utils.parseUnits("25", 18))
  );

  // Rebase threshold
  await withConfirmation(
    cVault
      .connect(sGovernor)
      .setAutoAllocateThreshold(ethers.utils.parseUnits("5", 18))
  );

  if (isBase) {
    // Set strategist address to governor
    await withConfirmation(
      cVault.connect(sGovernor).setStrategistAddr(governorAddr)
    );
  }
};

const deployOUSDHarvester = async (ousdDripper) => {
  const assetAddresses = await getAssetAddresses(deployments);
  const { governorAddr } = await getNamedAccounts();
  const sGovernor = await ethers.provider.getSigner(governorAddr);

  const cVaultProxy = await ethers.getContract("VaultProxy");

  const dHarvesterProxy = await deployWithConfirmation(
    "HarvesterProxy",
    [],
    "InitializeGovernedUpgradeabilityProxy"
  );
  const cHarvesterProxy = await ethers.getContract("HarvesterProxy");

  const dHarvester = await deployWithConfirmation("Harvester", [
    cVaultProxy.address,
    assetAddresses.USDT,
  ]);

  const cHarvester = await ethers.getContractAt(
    "Harvester",
    dHarvesterProxy.address
  );

  await withConfirmation(
    cHarvesterProxy["initialize(address,address,bytes)"](
      dHarvester.address,
      governorAddr,
      []
    )
  );

  log("Initialized HarvesterProxy");

  await withConfirmation(
    cHarvester
      .connect(sGovernor)
      .setRewardProceedsAddress(
        isMainnet || isHolesky ? ousdDripper.address : cVaultProxy.address
      )
  );

  return dHarvesterProxy;
};

const upgradeOETHHarvester = async () => {
  const assetAddresses = await getAssetAddresses(deployments);
  const cOETHVaultProxy = await ethers.getContract("OETHVaultProxy");
  const cOETHHarvesterProxy = await ethers.getContract("OETHHarvesterProxy");

  const dOETHHarvester = await deployWithConfirmation("OETHHarvester", [
    cOETHVaultProxy.address,
    assetAddresses.WETH,
  ]);

  await withConfirmation(cOETHHarvesterProxy.upgradeTo(dOETHHarvester.address));

  log("Upgraded OETHHarvesterProxy");
  return cOETHHarvesterProxy;
};

const deployOETHHarvester = async (oethDripper) => {
  const assetAddresses = await getAssetAddresses(deployments);
  const { deployerAddr, governorAddr } = await getNamedAccounts();
  const sGovernor = await ethers.provider.getSigner(governorAddr);
<<<<<<< HEAD
  const sDeployer = await ethers.provider.getSigner(deployerAddr);
=======
>>>>>>> f58d41fd
  const cOETHVaultProxy = await ethers.getContract("OETHVaultProxy");

  const dOETHHarvesterProxy = await deployWithConfirmation(
    "OETHHarvesterProxy",
    [],
    "InitializeGovernedUpgradeabilityProxy"
  );
  const cOETHHarvesterProxy = await ethers.getContract("OETHHarvesterProxy");

  const dOETHHarvester = await deployWithConfirmation("OETHHarvester", [
    cOETHVaultProxy.address,
    assetAddresses.WETH,
  ]);

  const cOETHHarvester = await ethers.getContractAt(
    "OETHHarvester",
    dOETHHarvesterProxy.address
  );
  await withConfirmation(
<<<<<<< HEAD
    cOETHHarvesterProxy.connect(sDeployer)[
      // eslint-disable-next-line no-unexpected-multiline
      "initialize(address,address,bytes)"
    ](dOETHHarvester.address, governorAddr, [])
=======
    // prettier-ignore
    cOETHHarvesterProxy["initialize(address,address,bytes)"](
        dOETHHarvester.address,
        governorAddr,
        []
      )
>>>>>>> f58d41fd
  );

  log("Initialized OETHHarvesterProxy");
  let rewardProceedsAddress;
  if (isMainnet || isHolesky || isBaseOrFork) {
    rewardProceedsAddress = oethDripper.address;
  } else {
    rewardProceedsAddress = (await ethers.getContract("VaultProxy")).address;
  }

  if (isBaseOrFork) {
    await withConfirmation(
      cOETHHarvester.connect(sGovernor).setRewardTokenConfig(
        addresses.base.aeroTokenAddress,
        {
          allowedSlippageBps: 800,
          harvestRewardBps: 100,
          swapPlatform: 0, // Aerodrome
          swapPlatformAddr: addresses.base.aeroRouterAddress,
          liquidationLimit: 0,
          doSwapRewardToken: true,
        },
        [
          {
            from: addresses.base.aeroTokenAddress,
            to: addresses.base.wethTokenAddress,
            stable: true,
            factory: addresses.base.aeroFactoryAddress,
          },
        ]
      )
    );
  }
  await withConfirmation(
    cOETHHarvester
      .connect(sGovernor)
<<<<<<< HEAD
      .setRewardProceedsAddress(rewardProceedsAddress)
=======
      .setRewardProceedsAddress(
        isMainnet || isHolesky ? oethDripper.address : cOETHVaultProxy.address
      )
>>>>>>> f58d41fd
  );

  return cOETHHarvester;
};

const deployOETHBaseHarvester = async (oethDripper) => {
  if (!isBaseOrFork) {
    // Run only on base
    return;
  }
  const assetAddresses = await getAssetAddresses(deployments);
  const { deployerAddr, governorAddr } = await getNamedAccounts();
  const sGovernor = await ethers.provider.getSigner(governorAddr);
  const sDeployer = await ethers.provider.getSigner(deployerAddr);

  const cOETHVaultProxy = await ethers.getContract("OETHVaultProxy");

  const dOETHBaseHarvesterProxy = await deployWithConfirmation(
    "OETHBaseHarvesterProxy",
    [],
    "InitializeGovernedUpgradeabilityProxy"
  );
  const cOETHBaseHarvesterProxy = await ethers.getContract(
    "OETHBaseHarvesterProxy"
  );

  const dOETHBaseHarvester = await deployWithConfirmation("OETHBaseHarvester", [
    cOETHVaultProxy.address,
    assetAddresses.WETH,
  ]);

  const cOETHBaseHarvester = await ethers.getContractAt(
    "OETHBaseHarvester",
    dOETHBaseHarvesterProxy.address
  );
  await withConfirmation(
    cOETHBaseHarvesterProxy.connect(sDeployer)[
      // eslint-disable-next-line no-unexpected-multiline
      "initialize(address,address,bytes)"
    ](dOETHBaseHarvester.address, governorAddr, [])
  );

  log("Initialized OETHBaseHarvesterProxy");
  await withConfirmation(
    cOETHBaseHarvester.connect(sGovernor).setRewardTokenConfig(
      assetAddresses.AERO,
      {
        allowedSlippageBps: 800,
        harvestRewardBps: 100,
        swapPlatform: 0, // Aerodrome
        swapPlatformAddr: addresses.base.aeroRouterAddress,
        liquidationLimit: 0,
        doSwapRewardToken: true,
      },
      [
        {
          from: addresses.base.aeroTokenAddress,
          to: addresses.base.wethTokenAddress,
          stable: true,
          factory: addresses.base.aeroFactoryAddress,
        },
      ]
    )
  );

  log("Reward token config set");

  await withConfirmation(
    cOETHBaseHarvester
      .connect(sGovernor)
      .setRewardProceedsAddress(oethDripper.address)
  );

  return dOETHBaseHarvesterProxy;
};

/**
 * Deploy Harvester
 */
const deployHarvesters = async (ousdDripper, oethDripper) => {
  const dHarvesterProxy = await deployOUSDHarvester(ousdDripper);
  const dOETHHarvesterProxy = await deployOETHHarvester(oethDripper);

  return [dHarvesterProxy, dOETHHarvesterProxy];
};

/**
 * Configure Strategies by setting the Harvester address
 */
const configureStrategies = async (harvesterProxy, oethHarvesterProxy) => {
  const { governorAddr } = await getNamedAccounts();
  // Signers
  const sGovernor = await ethers.provider.getSigner(governorAddr);

  const compoundProxy = await ethers.getContract("CompoundStrategyProxy");
  const compound = await ethers.getContractAt(
    "CompoundStrategy",
    compoundProxy.address
  );
  await withConfirmation(
    compound.connect(sGovernor).setHarvesterAddress(harvesterProxy.address)
  );

  const aaveProxy = await ethers.getContract("AaveStrategyProxy");
  const aave = await ethers.getContractAt("AaveStrategy", aaveProxy.address);
  await withConfirmation(
    aave.connect(sGovernor).setHarvesterAddress(harvesterProxy.address)
  );

  const convexProxy = await ethers.getContract("ConvexStrategyProxy");
  const convex = await ethers.getContractAt(
    "ConvexStrategy",
    convexProxy.address
  );
  await withConfirmation(
    convex.connect(sGovernor).setHarvesterAddress(harvesterProxy.address)
  );

  const OUSDmetaStrategyProxy = await ethers.getContract(
    "ConvexOUSDMetaStrategyProxy"
  );
  const metaStrategy = await ethers.getContractAt(
    "ConvexOUSDMetaStrategy",
    OUSDmetaStrategyProxy.address
  );
  await withConfirmation(
    metaStrategy.connect(sGovernor).setHarvesterAddress(harvesterProxy.address)
  );

  const LUSDMetaStrategyProxy = await ethers.getContract(
    "ConvexLUSDMetaStrategyProxy"
  );
  const LUSDMetaStrategy = await ethers.getContractAt(
    "ConvexGeneralizedMetaStrategy",
    LUSDMetaStrategyProxy.address
  );
  await withConfirmation(
    LUSDMetaStrategy.connect(sGovernor).setHarvesterAddress(
      harvesterProxy.address
    )
  );

  const threePoolProxy = await ethers.getContract("ThreePoolStrategyProxy");
  const threePool = await ethers.getContractAt(
    "ThreePoolStrategy",
    threePoolProxy.address
  );
  await withConfirmation(
    threePool.connect(sGovernor).setHarvesterAddress(harvesterProxy.address)
  );

  // OETH Strategies
  const fraxEthStrategyProxy = await ethers.getContract("FraxETHStrategyProxy");
  const fraxEthStrategy = await ethers.getContractAt(
    "FraxETHStrategy",
    fraxEthStrategyProxy.address
  );
  await withConfirmation(
    fraxEthStrategy
      .connect(sGovernor)
      .setHarvesterAddress(oethHarvesterProxy.address)
  );

  const nativeStakingSSVStrategyProxy = await ethers.getContract(
    "NativeStakingSSVStrategyProxy"
  );
  const nativeStakingSSVStrategy = await ethers.getContractAt(
    "NativeStakingSSVStrategy",
    nativeStakingSSVStrategyProxy.address
  );

  await withConfirmation(
    nativeStakingSSVStrategy
      .connect(sGovernor)
      .setHarvesterAddress(oethHarvesterProxy.address)
  );
};

const deployOUSDDripper = async () => {
  const { governorAddr } = await getNamedAccounts();

  const assetAddresses = await getAssetAddresses(deployments);
  const cVaultProxy = await ethers.getContract("VaultProxy");

  // Deploy Dripper Impl
  const dDripper = await deployWithConfirmation("Dripper", [
    cVaultProxy.address,
    assetAddresses.USDT,
  ]);
  await deployWithConfirmation("DripperProxy");
  // Deploy Dripper Proxy
  const cDripperProxy = await ethers.getContract("DripperProxy");
  await withConfirmation(
    cDripperProxy["initialize(address,address,bytes)"](
      dDripper.address,
      governorAddr,
      []
    )
  );

  return cDripperProxy;
};

const deployOETHDripper = async () => {
  const { deployerAddr, governorAddr } = await getNamedAccounts();

  const assetAddresses = await getAssetAddresses(deployments);
  const cVaultProxy = await ethers.getContract("OETHVaultProxy");

  // signer
  const sDeployer = await ethers.provider.getSigner(deployerAddr);
  // Deploy Dripper Impl
  const dDripper = await deployWithConfirmation("OETHDripper", [
    cVaultProxy.address,
    assetAddresses.WETH,
  ]);

  await deployWithConfirmation("OETHDripperProxy");
  // Deploy Dripper Proxy
  const cDripperProxy = await ethers.getContract("OETHDripperProxy");
  await withConfirmation(
    cDripperProxy.connect(sDeployer)[
      // eslint-disable-next-line no-unexpected-multiline
      "initialize(address,address,bytes)"
    ](dDripper.address, governorAddr, [])
  );

  return cDripperProxy;
};

const deployDrippers = async () => {
  const ousdDripper = await deployOUSDDripper();
  const oethDripper = await deployOETHDripper();

  return [ousdDripper, oethDripper];
};

/**
 * Deploy FraxETHStrategy
 * Deploys a proxy, the actual strategy, initializes the proxy and initializes
 * the strategy.
 */
const deployFraxEthStrategy = async () => {
  const assetAddresses = await getAssetAddresses(deployments);
  const { governorAddr } = await getNamedAccounts();

  const cOETHVaultProxy = await ethers.getContract("OETHVaultProxy");

  log("Deploy FraxETHStrategyProxy");
  const dFraxETHStrategyProxy = await deployWithConfirmation(
    "FraxETHStrategyProxy"
  );
  const cFraxETHStrategyProxy = await ethers.getContract(
    "FraxETHStrategyProxy"
  );
  log("Deploy FraxETHStrategy");
  const dFraxETHStrategy = await deployWithConfirmation("FraxETHStrategy", [
    [assetAddresses.sfrxETH, cOETHVaultProxy.address],
    assetAddresses.frxETH,
  ]);
  const cFraxETHStrategy = await ethers.getContractAt(
    "FraxETHStrategy",
    dFraxETHStrategyProxy.address
  );
  log("Initialize FraxETHStrategyProxy");
  const initData = cFraxETHStrategy.interface.encodeFunctionData(
    "initialize()",
    []
  );
  await withConfirmation(
    cFraxETHStrategyProxy["initialize(address,address,bytes)"](
      dFraxETHStrategy.address,
      governorAddr,
      initData
    )
  );
  return cFraxETHStrategy;
};

/**
 * upgradeNativeStakingFeeAccumulator
 */
const upgradeNativeStakingFeeAccumulator = async () => {
  const { deployerAddr } = await getNamedAccounts();
  const sDeployer = await ethers.provider.getSigner(deployerAddr);

  const strategyProxy = await ethers.getContract(
    "NativeStakingSSVStrategyProxy"
  );
  const feeAccumulatorProxy = await ethers.getContract(
    "NativeStakingFeeAccumulatorProxy"
  );

  log("About to deploy FeeAccumulator implementation");
  const dFeeAccumulatorImpl = await deployWithConfirmation("FeeAccumulator", [
    strategyProxy.address, // STRATEGY
  ]);
  log(`New FeeAccumulator implementation: ${dFeeAccumulatorImpl.address}`);

  await withConfirmation(
    feeAccumulatorProxy
      .connect(sDeployer)
      .upgradeTo(dFeeAccumulatorImpl.address)
  );
};

/**
 * Upgrade NativeStakingSSVStrategy
 */
const upgradeNativeStakingSSVStrategy = async () => {
  const assetAddresses = await getAssetAddresses(deployments);
  const { deployerAddr } = await getNamedAccounts();
  const cOETHVaultProxy = await ethers.getContract("OETHVaultProxy");
  const strategyProxy = await ethers.getContract(
    "NativeStakingSSVStrategyProxy"
  );
  const sDeployer = await ethers.provider.getSigner(deployerAddr);

  const cFeeAccumulatorProxy = await ethers.getContract(
    "NativeStakingFeeAccumulatorProxy"
  );

  log("About to deploy NativeStakingSSVStrategy implementation");
  const dStrategyImpl = await deployWithConfirmation(
    "NativeStakingSSVStrategy",
    [
      [addresses.zero, cOETHVaultProxy.address], //_baseConfig
      assetAddresses.WETH, // wethAddress
      assetAddresses.SSV, // ssvToken
      assetAddresses.SSVNetwork, // ssvNetwork
      500, // maxValidators
      cFeeAccumulatorProxy.address, // feeAccumulator
      assetAddresses.beaconChainDepositContract, // depositContractMock
    ]
  );
  log(`New NativeStakingSSVStrategy implementation: ${dStrategyImpl.address}`);

  await withConfirmation(
    strategyProxy.connect(sDeployer).upgradeTo(dStrategyImpl.address)
  );
};

/**
 * Deploy NativeStakingSSVStrategy
 * Deploys a proxy, the actual strategy, initializes the proxy and initializes
 * the strategy.
 */
const deployNativeStakingSSVStrategy = async () => {
  const assetAddresses = await getAssetAddresses(deployments);
  const { governorAddr, deployerAddr } = await getNamedAccounts();
  const sDeployer = await ethers.provider.getSigner(deployerAddr);
  const cOETHVaultProxy = await ethers.getContract("OETHVaultProxy");

  log("Deploy NativeStakingSSVStrategyProxy");
  const dNativeStakingSSVStrategyProxy = await deployWithConfirmation(
    "NativeStakingSSVStrategyProxy"
  );
  const cNativeStakingSSVStrategyProxy = await ethers.getContract(
    "NativeStakingSSVStrategyProxy"
  );

  log("Deploy FeeAccumulator proxy");
  const dFeeAccumulatorProxy = await deployWithConfirmation(
    "NativeStakingFeeAccumulatorProxy"
  );
  const cFeeAccumulatorProxy = await ethers.getContractAt(
    "NativeStakingFeeAccumulatorProxy",
    dFeeAccumulatorProxy.address
  );

  log("Deploy NativeStakingSSVStrategy");
  const dStrategyImpl = await deployWithConfirmation(
    "NativeStakingSSVStrategy",
    [
      [addresses.zero, cOETHVaultProxy.address], //_baseConfig
      assetAddresses.WETH, // wethAddress
      assetAddresses.SSV, // ssvToken
      assetAddresses.SSVNetwork, // ssvNetwork
      500, // maxValidators
      dFeeAccumulatorProxy.address, // feeAccumulator
      assetAddresses.beaconChainDepositContract, // depositContractMock
    ]
  );
  const cStrategyImpl = await ethers.getContractAt(
    "NativeStakingSSVStrategy",
    dStrategyImpl.address
  );

  log("Deploy encode initialize function of the strategy contract");
  const initData = cStrategyImpl.interface.encodeFunctionData(
    "initialize(address[],address[],address[])",
    [
      [assetAddresses.WETH], // reward token addresses
      /* no need to specify WETH as an asset, since we have that overriden in the "supportsAsset"
       * function on the strategy
       */
      [], // asset token addresses
      [], // platform tokens addresses
    ]
  );

  log("Initialize the proxy and execute the initialize strategy function");
  await withConfirmation(
    cNativeStakingSSVStrategyProxy.connect(sDeployer)[
      // eslint-disable-next-line no-unexpected-multiline
      "initialize(address,address,bytes)"
    ](
      cStrategyImpl.address, // implementation address
      governorAddr, // governance
      initData // data for call to the initialize function on the strategy
    )
  );

  const cStrategy = await ethers.getContractAt(
    "NativeStakingSSVStrategy",
    dNativeStakingSSVStrategyProxy.address
  );

  log("Approve spending of the SSV token");
  await withConfirmation(cStrategy.connect(sDeployer).safeApproveAllTokens());

  log("Deploy fee accumulator implementation");
  const dFeeAccumulator = await deployWithConfirmation("FeeAccumulator", [
    cNativeStakingSSVStrategyProxy.address, // STRATEGY
  ]);
  const cFeeAccumulator = await ethers.getContractAt(
    "FeeAccumulator",
    dFeeAccumulator.address
  );

  log("Init fee accumulator proxy");
  await withConfirmation(
    cFeeAccumulatorProxy.connect(sDeployer)[
      // eslint-disable-next-line no-unexpected-multiline
      "initialize(address,address,bytes)"
    ](
      cFeeAccumulator.address, // implementation address
      governorAddr, // governance
      "0x" // do not call any initialize functions
    )
  );
  return cStrategy;
};

/**
 * Deploy the OracleRouter and initialise it with Chainlink sources.
 */
const deployOracles = async () => {
  const { deployerAddr, governorAddr } = await getNamedAccounts();
  // Signers
  const sDeployer = await ethers.provider.getSigner(deployerAddr);

  let oracleContract = "MockOracleRouter";
  let contractName = "OracleRouter";
  let args = [];
  if (isMainnet) {
    oracleContract = "OracleRouter";
  } else if (isHolesky) {
    oracleContract = "OETHFixedOracle";
    contractName = "OETHOracleRouter";
    args = [addresses.zero];
  } else if (isBaseOrFork) {
    await deployWithConfirmation(
      "PriceFeedPair",
      [
        addresses.base.aeroUsdPriceFeed,
        addresses.base.ethUsdPriceFeed,
        false,
        true,
      ],
      "PriceFeedPair"
    );
    const priceFeedPair = await ethers.getContract("PriceFeedPair");
    oracleContract = "BaseOETHOracleRouter";
    contractName = "BaseOETHOracleRouter";
    args = [priceFeedPair.address];
  }

  await deployWithConfirmation(contractName, args, oracleContract);
  const oracleRouter = await ethers.getContract(contractName);
  log("Deployed OracleRouter");

  if (isHolesky) {
    // no need to configure any feeds since they are hardcoded to a fixed feed
    // TODO: further deployments will require more intelligent separation of different
    // chains / environment oracle deployments
    return;
  }

  const assetAddresses = await getAssetAddresses(deployments);

  if (isBaseOrFork) {
    await withConfirmation(oracleRouter.cacheDecimals(assetAddresses.AERO));
    return;
  }

  await deployWithConfirmation("AuraWETHPriceFeed", [
    assetAddresses.auraWeightedOraclePool,
    governorAddr,
  ]);
  const auraWethPriceFeed = await ethers.getContract("AuraWETHPriceFeed");
  log("Deployed AuraWETHPriceFeed");

  // Register feeds
  // Not needed in production
  const oracleAddresses = await getOracleAddresses(deployments);
  /* Mock oracle feeds report 0 for updatedAt data point. Set
   * maxStaleness to 100 years from epoch to make the Oracle
   * feeds valid
   */
  const maxStaleness = 24 * 60 * 60 * 365 * 100;

  const oracleFeeds = [
    [assetAddresses.DAI, oracleAddresses.chainlink.DAI_USD],
    [assetAddresses.USDC, oracleAddresses.chainlink.USDC_USD],
    [assetAddresses.USDT, oracleAddresses.chainlink.USDT_USD],
    [assetAddresses.TUSD, oracleAddresses.chainlink.TUSD_USD],
    [assetAddresses.COMP, oracleAddresses.chainlink.COMP_USD],
    [assetAddresses.AAVE, oracleAddresses.chainlink.AAVE_USD],
    [assetAddresses.AAVE_TOKEN, oracleAddresses.chainlink.AAVE_USD],
    [assetAddresses.CRV, oracleAddresses.chainlink.CRV_USD],
    [assetAddresses.CVX, oracleAddresses.chainlink.CVX_USD],
    [assetAddresses.RETH, oracleAddresses.chainlink.RETH_ETH],
    [assetAddresses.WETH, oracleAddresses.chainlink.WETH_ETH],
    [addresses.mainnet.WETH, oracleAddresses.chainlink.WETH_ETH],
    [assetAddresses.stETH, oracleAddresses.chainlink.STETH_ETH],
    [assetAddresses.frxETH, oracleAddresses.chainlink.FRXETH_ETH],
    [
      assetAddresses.NonStandardToken,
      oracleAddresses.chainlink.NonStandardToken_USD,
    ],
    [assetAddresses.AURA, auraWethPriceFeed.address],
    [assetAddresses.BAL, oracleAddresses.chainlink.BAL_ETH],
  ];

  for (const [asset, oracle] of oracleFeeds) {
    await withConfirmation(
      oracleRouter.connect(sDeployer).setFeed(asset, oracle, maxStaleness)
    );
  }
  log("Initialized AuraWETHPriceFeed");
};

const deployOETHCore = async () => {
  const { deployerAddr, governorAddr } = await hre.getNamedAccounts();
  const assetAddresses = await getAssetAddresses(deployments);
  log(`Using asset addresses: ${JSON.stringify(assetAddresses, null, 2)}`);

  // Signers
  const sGovernor = await ethers.provider.getSigner(governorAddr);
  const sDeployer = await ethers.provider.getSigner(deployerAddr);

  // Proxies
  await deployWithConfirmation("OETHProxy");
  await deployWithConfirmation("OETHVaultProxy");

  // Main contracts
  const dOETH = await deployWithConfirmation("OETH");
  const dOETHVault = await deployWithConfirmation("OETHVault");
  const dOETHVaultCore = await deployWithConfirmation("OETHVaultCore", [
    assetAddresses.WETH,
  ]);
  const dOETHVaultAdmin = await deployWithConfirmation("OETHVaultAdmin");

  // Get contract instances
  const cOETHProxy = await ethers.getContract("OETHProxy");
  const cOETHVaultProxy = await ethers.getContract("OETHVaultProxy");
  const cOETH = await ethers.getContractAt("OETH", cOETHProxy.address);
  // const cOracleRouter = await ethers.getContract("OracleRouter");

  const cOETHOracleRouter = isMainnet
    ? await ethers.getContract("OETHOracleRouter")
    : isBaseOrFork
    ? await ethers.getContract("BaseOETHOracleRouter")
    : await ethers.getContract("OracleRouter");
  const cOETHVault = await ethers.getContractAt(
    "IVault",
    cOETHVaultProxy.address
  );
  await withConfirmation(
    cOETHProxy.connect(sDeployer)[
      // eslint-disable-next-line no-unexpected-multiline
      "initialize(address,address,bytes)"
    ](dOETH.address, governorAddr, [])
  );
  log("Initialized OETHProxy");

  await withConfirmation(
    cOETHVaultProxy.connect(sDeployer)[
      // eslint-disable-next-line no-unexpected-multiline
      "initialize(address,address,bytes)"
    ](dOETHVault.address, governorAddr, [])
  );

  log("Initialized OETHVaultProxy");

  await withConfirmation(
    cOETHVault
      .connect(sGovernor)
      .initialize(cOETHOracleRouter.address, cOETHProxy.address)
  );
  log("Initialized OETHVault");

  await withConfirmation(
    cOETHVaultProxy.connect(sGovernor).upgradeTo(dOETHVaultCore.address)
  );
  log("Upgraded VaultCore implementation");

  await withConfirmation(
    cOETHVault.connect(sGovernor).setAdminImpl(dOETHVaultAdmin.address)
  );

  log("Initialized VaultAdmin implementation");
  // Initialize OETH
  /* Set the original resolution to 27 decimals. We used to have it set to 18
   * decimals at launch and then migrated to 27. Having it set to 27 it will
   * make unit tests run at that resolution that more closely mimics mainnet
   * behaviour.
   *
   * Another reason:
   * Testing Vault value checker with small changes in Vault value and supply
   * was behaving incorrectly because the rounding error that is present with
   * 18 decimal point resolution, which was interfering with unit test correctness.
   * Possible solutions were:
   *  - scale up unit test values so rounding error isn't a problem
   *  - have unit test run in 27 decimal point rebasingCreditsPerToken resolution
   *
   * Latter seems more fitting - due to mimicking production better as already mentioned.
   */
  const resolution = ethers.utils.parseUnits("1", 27);
  let name = "Origin Ether";
  let symbol = "OETH";
  if (isBase) {
    name = "OETH Base";
    symbol = "OETHbase";
  }
  await withConfirmation(
    cOETH
      .connect(sGovernor)
      .initialize(name, symbol, cOETHVaultProxy.address, resolution)
  );
  log("Initialized OETH");
};

const deployOUSDCore = async () => {
  const { governorAddr } = await hre.getNamedAccounts();
  const assetAddresses = await getAssetAddresses(deployments);
  log(`Using asset addresses: ${JSON.stringify(assetAddresses, null, 2)}`);

  // Signers
  const sGovernor = await ethers.provider.getSigner(governorAddr);

  // Proxies
  await deployWithConfirmation("OUSDProxy");
  await deployWithConfirmation("VaultProxy");

  // Main contracts
  const dOUSD = await deployWithConfirmation("OUSD");
  const dVault = await deployWithConfirmation("Vault");
  const dVaultCore = await deployWithConfirmation("VaultCore");
  const dVaultAdmin = await deployWithConfirmation("VaultAdmin");

  await deployWithConfirmation("Governor", [governorAddr, 60]);

  // Get contract instances
  const cOUSDProxy = await ethers.getContract("OUSDProxy");
  const cVaultProxy = await ethers.getContract("VaultProxy");
  const cOUSD = await ethers.getContractAt("OUSD", cOUSDProxy.address);
  const cOracleRouter = await ethers.getContract("OracleRouter");
  const cVault = await ethers.getContractAt("IVault", cVaultProxy.address);

  await withConfirmation(
    cOUSDProxy["initialize(address,address,bytes)"](
      dOUSD.address,
      governorAddr,
      []
    )
  );
  log("Initialized OUSDProxy");

  // Need to call the initializer on the Vault then upgraded it to the actual
  // VaultCore implementation
  await withConfirmation(
    cVaultProxy["initialize(address,address,bytes)"](
      dVault.address,
      governorAddr,
      []
    )
  );

  await withConfirmation(
    cVault
      .connect(sGovernor)
      .initialize(cOracleRouter.address, cOUSDProxy.address)
  );
  log("Initialized Vault");

  await withConfirmation(
    cVaultProxy.connect(sGovernor).upgradeTo(dVaultCore.address)
  );
  log("Upgraded VaultCore implementation");

  await withConfirmation(
    cVault.connect(sGovernor).setAdminImpl(dVaultAdmin.address)
  );
  log("Initialized VaultAdmin implementation");

  // Initialize OUSD
  /* Set the original resolution to 27 decimals. We used to have it set to 18
   * decimals at launch and then migrated to 27. Having it set to 27 it will
   * make unit tests run at that resolution that more closely mimics mainnet
   * behaviour.
   *
   * Another reason:
   * Testing Vault value checker with small changes in Vault value and supply
   * was behaving incorrectly because the rounding error that is present with
   * 18 decimal point resolution, which was interfering with unit test correctness.
   * Possible solutions were:
   *  - scale up unit test values so rounding error isn't a problem
   *  - have unit test run in 27 decimal point rebasingCreditsPerToken resolution
   *
   * Latter seems more fitting - due to mimicking production better as already mentioned.
   */
  const resolution = ethers.utils.parseUnits("1", 27);
  await withConfirmation(
    cOUSD
      .connect(sGovernor)
      .initialize("Origin Dollar", "OUSD", cVaultProxy.address, resolution)
  );
  log("Initialized OUSD");
};

/**
 * Deploy the core contracts (Vault and OUSD).
 */
const deployCore = async () => {
  await deployOUSDCore();
  await deployOETHCore();
};

// deploy curve metapool mocks
const deployCurveMetapoolMocks = async () => {
  const ousd = await ethers.getContract("OUSDProxy");
  const { deployerAddr } = await hre.getNamedAccounts();
  const assetAddresses = await getAssetAddresses(deployments);

  await hre.deployments.deploy("MockCurveMetapool", {
    from: deployerAddr,
    args: [[ousd.address, assetAddresses.ThreePoolToken]],
  });

  const metapoolToken = await ethers.getContract("MockCurveMetapool");
  const mockBooster = await ethers.getContract("MockBooster");
  await mockBooster.setPool(metapoolLPCRVPid, metapoolToken.address);
};

// deploy curve metapool mocks
const deployCurveLUSDMetapoolMocks = async () => {
  const { deployerAddr } = await hre.getNamedAccounts();
  const assetAddresses = await getAssetAddresses(deployments);

  const LUSD = await ethers.getContract("MockLUSD");

  await hre.deployments.deploy("MockCurveLUSDMetapool", {
    from: deployerAddr,
    args: [[LUSD.address, assetAddresses.ThreePoolToken]],
  });

  const LUSDMetapoolToken = await ethers.getContract("MockCurveLUSDMetapool");
  const mockBooster = await ethers.getContract("MockBooster");
  await mockBooster.setPool(lusdMetapoolLPCRVPid, LUSDMetapoolToken.address);
};

// Deploy the Flipper trading contract
const deployFlipper = async () => {
  const assetAddresses = await getAssetAddresses(deployments);
  const { governorAddr } = await hre.getNamedAccounts();
  const sGovernor = await ethers.provider.getSigner(governorAddr);
  const ousd = await ethers.getContract("OUSDProxy");

  await deployWithConfirmation("Flipper", [
    assetAddresses.DAI,
    ousd.address,
    assetAddresses.USDC,
    assetAddresses.USDT,
  ]);
  const flipper = await ethers.getContract("Flipper");
  await withConfirmation(flipper.transferGovernance(governorAddr));
  await withConfirmation(flipper.connect(sGovernor).claimGovernance());
};

// create Uniswap V3 OUSD - USDT pool
const deployUniswapV3Pool = async () => {
  const ousd = await ethers.getContract("OUSDProxy");
  const assetAddresses = await getAssetAddresses(deployments);
  const MockUniswapV3Factory = await ethers.getContract("MockUniswapV3Factory");

  await MockUniswapV3Factory.createPool(assetAddresses.USDT, ousd.address, 500);

  await MockUniswapV3Factory.createPool(
    assetAddresses.USDT,
    assetAddresses.DAI,
    500
  );

  await MockUniswapV3Factory.createPool(
    assetAddresses.USDT,
    assetAddresses.USDC,
    500
  );
};

const deployBuyback = async () => {
  const { deployerAddr, governorAddr, strategistAddr } =
    await getNamedAccounts();
  const sDeployer = await ethers.provider.getSigner(deployerAddr);
  const sGovernor = await ethers.provider.getSigner(governorAddr);

  const assetAddresses = await getAssetAddresses(deployments);
  const ousd = await ethers.getContract("OUSDProxy");
  const oeth = await ethers.getContract("OETHProxy");
  const cOUSDVault = await ethers.getContractAt(
    "VaultAdmin",
    (
      await ethers.getContract("VaultProxy")
    ).address
  );
  const cOETHVault = await ethers.getContractAt(
    "VaultAdmin",
    (
      await ethers.getContract("OETHVaultProxy")
    ).address
  );

  // Deploy proxy and implementation
  const dOUSDBuybackProxy = await deployWithConfirmation("BuybackProxy");
  const dOETHBuybackProxy = await deployWithConfirmation("OETHBuybackProxy");
  const ousdContractName = "OUSDBuyback";
  const oethContractName = "OETHBuyback";
  const dOUSDBuybackImpl = await deployWithConfirmation(ousdContractName, [
    ousd.address,
    assetAddresses.OGN,
    assetAddresses.CVX,
    assetAddresses.CVXLocker,
  ]);
  const dOETHBuybackImpl = await deployWithConfirmation(oethContractName, [
    oeth.address,
    assetAddresses.OGN,
    assetAddresses.CVX,
    assetAddresses.CVXLocker,
  ]);

  const cOUSDBuybackProxy = await ethers.getContractAt(
    "BuybackProxy",
    dOUSDBuybackProxy.address
  );

  const cOETHBuybackProxy = await ethers.getContractAt(
    "OETHBuybackProxy",
    dOETHBuybackProxy.address
  );

  const mockSwapper = await ethers.getContract("MockSwapper");

  // Init proxy to implementation
  await withConfirmation(
    cOUSDBuybackProxy.connect(sDeployer)[
      // eslint-disable-next-line no-unexpected-multiline
      "initialize(address,address,bytes)"
    ](dOUSDBuybackImpl.address, deployerAddr, [])
  );
  await withConfirmation(
    cOETHBuybackProxy.connect(sDeployer)[
      // eslint-disable-next-line no-unexpected-multiline
      "initialize(address,address,bytes)"
    ](dOETHBuybackImpl.address, deployerAddr, [])
  );

  const cOUSDBuyback = await ethers.getContractAt(
    ousdContractName,
    cOUSDBuybackProxy.address
  );
  const cOETHBuyback = await ethers.getContractAt(
    oethContractName,
    cOETHBuybackProxy.address
  );

  // Initialize implementation contract
  const initFunction = "initialize(address,address,address,address,uint256)";
  await withConfirmation(
    cOUSDBuyback.connect(sDeployer)[initFunction](
      mockSwapper.address,
      strategistAddr,
      strategistAddr, // Treasury manager
      assetAddresses.RewardsSource,
      5000 // 50%
    )
  );
  await withConfirmation(
    cOETHBuyback.connect(sDeployer)[initFunction](
      mockSwapper.address,
      strategistAddr,
      strategistAddr, // Treasury manager
      assetAddresses.RewardsSource,
      5000 // 50%
    )
  );

  // Init proxy to implementation
  await withConfirmation(
    cOUSDBuyback.connect(sDeployer).transferGovernance(governorAddr)
  );
  await withConfirmation(
    cOETHBuyback.connect(sDeployer).transferGovernance(governorAddr)
  );

  await cOUSDBuyback.connect(sDeployer).safeApproveAllTokens();
  await cOETHBuyback.connect(sDeployer).safeApproveAllTokens();

  // On Mainnet the governance transfer gets executed separately, via the
  // multi-sig wallet. On other networks, this migration script can claim
  // governance by the governor.
  if (!isMainnet) {
    await withConfirmation(
      cOUSDBuyback
        .connect(sGovernor) // Claim governance with governor
        .claimGovernance()
    );
    await withConfirmation(
      cOETHBuyback
        .connect(sGovernor) // Claim governance with governor
        .claimGovernance()
    );
    log("Claimed governance for Buyback");

    await cOUSDVault.connect(sGovernor).setTrusteeAddress(cOUSDBuyback.address);
    await cOETHVault.connect(sGovernor).setTrusteeAddress(cOETHBuyback.address);
    log("Buyback set as Vault trustee");
  }
};

const deployVaultValueChecker = async () => {
  const vault = await ethers.getContract("VaultProxy");
  const ousd = await ethers.getContract("OUSDProxy");

  await deployWithConfirmation("VaultValueChecker", [
    vault.address,
    ousd.address,
  ]);
};

const deployWOusd = async () => {
  const { deployerAddr, governorAddr } = await getNamedAccounts();
  const sDeployer = await ethers.provider.getSigner(deployerAddr);

  const ousd = await ethers.getContract("OUSDProxy");
  const dWrappedOusdImpl = await deployWithConfirmation("WrappedOusd", [
    ousd.address,
    "Wrapped OUSD IMPL",
    "WOUSD IMPL",
  ]);
  await deployWithConfirmation("WrappedOUSDProxy");
  const wousdProxy = await ethers.getContract("WrappedOUSDProxy");
  const wousd = await ethers.getContractAt("WrappedOusd", wousdProxy.address);

  const initData = wousd.interface.encodeFunctionData("initialize()", []);

  await wousdProxy.connect(sDeployer)[
    // eslint-disable-next-line no-unexpected-multiline
    "initialize(address,address,bytes)"
  ](dWrappedOusdImpl.address, governorAddr, initData);
};

const deployOETHSwapper = async () => {
  const { deployerAddr, governorAddr } = await getNamedAccounts();
  const sDeployer = await ethers.provider.getSigner(deployerAddr);
  const sGovernor = await ethers.provider.getSigner(governorAddr);

  const assetAddresses = await getAssetAddresses(deployments);

  const vaultProxy = await ethers.getContract("OETHVaultProxy");
  const vault = await ethers.getContractAt("IVault", vaultProxy.address);

  const mockSwapper = await ethers.getContract("MockSwapper");

  await deployWithConfirmation("Swapper1InchV5");
  const cSwapper = await ethers.getContract("Swapper1InchV5");

  cSwapper
    .connect(sDeployer)
    .approveAssets([
      assetAddresses.RETH,
      assetAddresses.stETH,
      assetAddresses.WETH,
      assetAddresses.frxETH,
    ]);

  await vault.connect(sGovernor).setSwapper(mockSwapper.address);
  await vault.connect(sGovernor).setSwapAllowedUndervalue(100);

  await vault.connect(sGovernor).setOracleSlippage(assetAddresses.RETH, 200);
  await vault.connect(sGovernor).setOracleSlippage(assetAddresses.stETH, 70);
  await vault.connect(sGovernor).setOracleSlippage(assetAddresses.WETH, 20);
  await vault.connect(sGovernor).setOracleSlippage(assetAddresses.frxETH, 20);
};

const deployOUSDSwapper = async () => {
  const { deployerAddr, governorAddr } = await getNamedAccounts();
  const sDeployer = await ethers.provider.getSigner(deployerAddr);
  const sGovernor = await ethers.provider.getSigner(governorAddr);

  const assetAddresses = await getAssetAddresses(deployments);

  const vaultProxy = await ethers.getContract("VaultProxy");
  const vault = await ethers.getContractAt("IVault", vaultProxy.address);

  const mockSwapper = await ethers.getContract("MockSwapper");
  // Assumes deployOETHSwapper has already been run
  const cSwapper = await ethers.getContract("Swapper1InchV5");

  cSwapper
    .connect(sDeployer)
    .approveAssets([
      assetAddresses.DAI,
      assetAddresses.USDC,
      assetAddresses.USDT,
    ]);

  await vault.connect(sGovernor).setSwapper(mockSwapper.address);
  await vault.connect(sGovernor).setSwapAllowedUndervalue(100);

  await vault.connect(sGovernor).setOracleSlippage(assetAddresses.DAI, 50);
  await vault.connect(sGovernor).setOracleSlippage(assetAddresses.USDC, 50);
  await vault.connect(sGovernor).setOracleSlippage(assetAddresses.USDT, 50);
};

const deployAerodromeStrategy = async (poolAddress, gaugeAddress) => {
  const assetAddresses = await getAssetAddresses(deployments);
  const { deployerAddr, governorAddr } = await getNamedAccounts();

  const sGovernor = await ethers.provider.getSigner(governorAddr);
  const sDeployer = await ethers.provider.getSigner(deployerAddr);

  const oethVaultProxy = await ethers.getContract("OETHVaultProxy");
  const oethVault = await ethers.getContractAt(
    "IVault",
    oethVaultProxy.address
  );

  const oeth = await ethers.getContract("OETHProxy");

  log("Deploy AerodromeEthStrategyProxy");
  const dAerodromeEthStrategyProxy = await deployWithConfirmation(
    "AerodromeEthStrategyProxy"
  );
  const cAerodromeEthStrategyProxy = await ethers.getContract(
    "AerodromeEthStrategyProxy"
  );

  log("Deploy AerodromeEthStrategy");
  const dStrategyImpl = await deployWithConfirmation("AerodromeEthStrategy", [
    [poolAddress, oethVault.address],
    [
      addresses.base.aeroRouterAddress,
      gaugeAddress,
      addresses.base.aeroFactoryAddress,
      poolAddress,
      oeth.address,
      assetAddresses.WETH,
    ],
  ]);
  const cStrategyImpl = await ethers.getContractAt(
    "AerodromeEthStrategy",
    dStrategyImpl.address
  );

  log("Deploy encode initialize function of the strategy contract");
  const initData = cStrategyImpl.interface.encodeFunctionData(
    "initialize(address[],address[])",
    [
      [assetAddresses.AERO], // reward token addresses
      [assetAddresses.WETH], // asset token addresses
    ]
  );

  log("Initialize the proxy and execute the initialize strategy function");
  await withConfirmation(
    cAerodromeEthStrategyProxy.connect(sDeployer)[
      // eslint-disable-next-line no-unexpected-multiline
      "initialize(address,address,bytes)"
    ](
      cStrategyImpl.address, // implementation address
      governorAddr, // governance
      initData // data for call to the initialize function on the strategy
    )
  );
  log("Set harvester address");
  const cStrategy = await ethers.getContractAt(
    "AerodromeEthStrategy",
    cAerodromeEthStrategyProxy.address
  );
  const cHarvester = await ethers.getContract("OETHBaseHarvesterProxy");
  await withConfirmation(
    cStrategy.connect(sGovernor).setHarvesterAddress(cHarvester.address)
  );

  await withConfirmation(
    oethVault.connect(sGovernor).setOusdMetaStrategy(cStrategy.address)
  );

  // Set mint threshold to 50m (arbitrary)
  const fiftyMil = BigNumber.from(50000000).mul(BigNumber.from(10).pow(18));
  await withConfirmation(
    oethVault.connect(sGovernor).setNetOusdMintForStrategyThreshold(fiftyMil)
  );

  // Approve strategy
  await withConfirmation(
    oethVault.connect(sGovernor).approveStrategy(cStrategy.address)
  );

  return dAerodromeEthStrategyProxy;
};

module.exports = {
  deployOracles,
  deployCore,
  deployOETHCore,
  deployOUSDCore,
  deployCurveMetapoolMocks,
  deployCurveLUSDMetapoolMocks,
  deployCompoundStrategy,
  deployAaveStrategy,
  deployThreePoolStrategy,
  deployConvexStrategy,
  deployConvexOUSDMetaStrategy,
  deployConvexLUSDMetaStrategy,
  deployNativeStakingSSVStrategy,
  deployFraxEthStrategy,
  deployDrippers,
  deployOETHDripper,
  deployOUSDDripper,
  deployHarvesters,
  deployOETHHarvester,
  deployOUSDHarvester,
  upgradeOETHHarvester,
  configureVault,
  configureOETHVault,
  configureStrategies,
  deployFlipper,
  deployBuyback,
  deployUniswapV3Pool,
  deployVaultValueChecker,
  deployWOusd,
  deployOETHSwapper,
  deployOUSDSwapper,
  upgradeNativeStakingSSVStrategy,
<<<<<<< HEAD
  deployAerodromeStrategy,
  deployOETHBaseHarvester,
=======
  upgradeNativeStakingFeeAccumulator,
>>>>>>> f58d41fd
};<|MERGE_RESOLUTION|>--- conflicted
+++ resolved
@@ -572,10 +572,7 @@
   const assetAddresses = await getAssetAddresses(deployments);
   const { deployerAddr, governorAddr } = await getNamedAccounts();
   const sGovernor = await ethers.provider.getSigner(governorAddr);
-<<<<<<< HEAD
   const sDeployer = await ethers.provider.getSigner(deployerAddr);
-=======
->>>>>>> f58d41fd
   const cOETHVaultProxy = await ethers.getContract("OETHVaultProxy");
 
   const dOETHHarvesterProxy = await deployWithConfirmation(
@@ -595,19 +592,10 @@
     dOETHHarvesterProxy.address
   );
   await withConfirmation(
-<<<<<<< HEAD
     cOETHHarvesterProxy.connect(sDeployer)[
       // eslint-disable-next-line no-unexpected-multiline
       "initialize(address,address,bytes)"
     ](dOETHHarvester.address, governorAddr, [])
-=======
-    // prettier-ignore
-    cOETHHarvesterProxy["initialize(address,address,bytes)"](
-        dOETHHarvester.address,
-        governorAddr,
-        []
-      )
->>>>>>> f58d41fd
   );
 
   log("Initialized OETHHarvesterProxy");
@@ -644,13 +632,7 @@
   await withConfirmation(
     cOETHHarvester
       .connect(sGovernor)
-<<<<<<< HEAD
       .setRewardProceedsAddress(rewardProceedsAddress)
-=======
-      .setRewardProceedsAddress(
-        isMainnet || isHolesky ? oethDripper.address : cOETHVaultProxy.address
-      )
->>>>>>> f58d41fd
   );
 
   return cOETHHarvester;
@@ -1808,10 +1790,7 @@
   deployOETHSwapper,
   deployOUSDSwapper,
   upgradeNativeStakingSSVStrategy,
-<<<<<<< HEAD
   deployAerodromeStrategy,
   deployOETHBaseHarvester,
-=======
   upgradeNativeStakingFeeAccumulator,
->>>>>>> f58d41fd
 };