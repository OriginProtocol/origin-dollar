--- conflicted
+++ resolved
@@ -13,11 +13,7 @@
     deployerIsProposer: true,
   },
   async ({ ethers }) => {
-<<<<<<< HEAD
-    const { deployerAddr } = await getNamedAccounts();
-=======
     const { deployerAddr, timelockAddr } = await getNamedAccounts();
->>>>>>> 55cad929
 
     const sDeployer = await ethers.provider.getSigner(deployerAddr);
 
@@ -80,11 +76,7 @@
       cFluxStrategyProxy
         .connect(sDeployer)["initialize(address,address,bytes)"](
           dFluxStrategy.address,
-<<<<<<< HEAD
-          addresses.mainnet.Timelock,
-=======
           timelockAddr,
->>>>>>> 55cad929
           initData,
           await getTxOpts()
         )
