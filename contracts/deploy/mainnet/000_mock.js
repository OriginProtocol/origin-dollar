--- conflicted
+++ resolved
@@ -28,7 +28,7 @@
 const deployMocks = async ({ getNamedAccounts, deployments }) => {
   const { deploy } = deployments;
   const { deployerAddr, governorAddr } = await getNamedAccounts();
-  const sDeployer = await ethers.provider.getSigner(deployerAddr);
+  // const sDeployer = await ethers.provider.getSigner(deployerAddr);
 
   console.log("Running 000_mock deployment...");
   console.log("Deployer address", deployerAddr);
@@ -459,17 +459,14 @@
     from: deployerAddr,
     args: [usdc.address, messageTransmitter.address],
   });
-<<<<<<< HEAD
   await deploy("MockERC4626Vault", {
     from: deployerAddr,
     args: [usdc.address],
   });
-=======
-  const tokenMessenger = await ethers.getContract("CCTPTokenMessengerMock");
-  await messageTransmitter
-    .connect(sDeployer)
-    .setCCTPTokenMessenger(tokenMessenger.address);
->>>>>>> 3585d9d0
+  // const tokenMessenger = await ethers.getContract("CCTPTokenMessengerMock");
+  // await messageTransmitter
+  //   .connect(sDeployer)
+  //   .setCCTPTokenMessenger(tokenMessenger.address);
 
   console.log("000_mock deploy done.");
 
