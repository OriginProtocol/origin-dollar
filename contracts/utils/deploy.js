--- conflicted
+++ resolved
@@ -3,7 +3,7 @@
 //
 
 const hre = require("hardhat");
-const { BigNumber, utils } = require("ethers");
+const { BigNumber } = require("ethers");
 
 const {
   advanceTime,
@@ -33,10 +33,7 @@
 const timelockAbi = require("../abi/timelock.json");
 const { impersonateAndFund } = require("./signers.js");
 const { hardhatSetBalance } = require("../test/_fund.js");
-const {
-  setStorageAt,
-  setCode,
-} = require("@nomicfoundation/hardhat-network-helpers");
+const { setStorageAt } = require("@nomicfoundation/hardhat-network-helpers");
 
 // Wait for 3 blocks confirmation on Mainnet.
 const NUM_CONFIRMATIONS = isMainnet ? 3 : 0;
@@ -1196,16 +1193,6 @@
   return main;
 }
 
-<<<<<<< HEAD
-=======
-async function replaceContractAt(targetAddress, mockContract) {
-  const signer = (await hre.ethers.getSigners())[0];
-  const mockCode = await signer.provider.getCode(mockContract.address);
-
-  await setCode(targetAddress, mockCode);
-}
-
->>>>>>> 121b3500
 module.exports = {
   log,
   sleep,
