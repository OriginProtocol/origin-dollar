--- conflicted
+++ resolved
@@ -21,12 +21,9 @@
   isForkTest,
   getBlockTimestamp,
   isArbitrumOne,
-<<<<<<< HEAD
   isBase,
   isBaseFork,
-=======
   isCI,
->>>>>>> f58d41fd
 } = require("../test/helpers.js");
 
 const {
