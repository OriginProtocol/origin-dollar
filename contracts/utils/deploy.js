//
// Deployment utilities
//

const hre = require("hardhat");
const { utils, BigNumber } = require("ethers");

const {
  advanceTime,
  advanceBlocks,
  isMainnet,
  isFork,
  isMainnetOrFork,
  getOracleAddresses,
  getAssetAddresses,
  isSmokeTest,
  isForkTest,
} = require("../test/helpers.js");

const {
  assertUpgradeIsSafe,
  storeStorageLayoutForContract,
} = require("../tasks/storageSlots");

const addresses = require("../utils/addresses.js");
const { getTxOpts } = require("../utils/tx");
const { proposeArgs, proposeGovernanceArgs } = require("../utils/governor");
const governorFiveAbi = require("../abi/governor_five.json");
const timelockAbi = require("../abi/timelock.json");

// Wait for 3 blocks confirmation on Mainnet.
const NUM_CONFIRMATIONS = isMainnet ? 3 : 0;

function log(msg, deployResult = null) {
  if (isMainnetOrFork || process.env.VERBOSE) {
    if (deployResult && deployResult.receipt) {
      const gasUsed = Number(deployResult.receipt.gasUsed.toString());
      msg += ` Address: ${deployResult.address} Gas Used: ${gasUsed}`;
    }
    console.log("INFO:", msg);
  }
}

function sleep(ms) {
  return new Promise((resolve) => setTimeout(resolve, ms));
}

const deployWithConfirmation = async (
  contractName,
  args,
  contract,
  skipUpgradeSafety = false
) => {
  // check that upgrade doesn't corrupt the storage slots
  if (!skipUpgradeSafety) {
    await assertUpgradeIsSafe(
      hre,
      typeof contract == "string" ? contract : contractName
    );
  }

  const { deploy } = deployments;
  const { deployerAddr } = await getNamedAccounts();
  if (!args) args = null;
  if (!contract) contract = contractName;
  const result = await withConfirmation(
    deploy(contractName, {
      from: deployerAddr,
      args,
      contract,
      fieldsToCompare: null,
      ...(await getTxOpts()),
    })
  );

  // if upgrade happened on the mainnet save the new storage slot layout to the repo
  if (isMainnet) {
    await storeStorageLayoutForContract(hre, contractName);
  }

  log(`Deployed ${contractName}`, result);
  return result;
};

const withConfirmation = async (
  deployOrTransactionPromise,
  logContractAbi = false
) => {
  const result = await deployOrTransactionPromise;
  const receipt = await hre.ethers.provider.waitForTransaction(
    result.receipt ? result.receipt.transactionHash : result.hash,
    NUM_CONFIRMATIONS
  );

  if (logContractAbi) {
    let contractInterface = new ethers.utils.Interface(logContractAbi);
    receipt.parsedLogs = receipt.logs.map((log) =>
      contractInterface.parseLog(log)
    );
  }

  result.receipt = receipt;
  return result;
};

/**
 * Impersonate the guardian. Only applicable on Fork.
 */
const impersonateGuardian = async (optGuardianAddr = null) => {
  if (!isFork) {
    throw new Error("impersonateGuardian only works on Fork");
  }
  const { findBestMainnetTokenHolder } = require("../utils/funding");

  // If an address is passed, use that otherwise default to
  // the guardian address from the default hardhat accounts.
  const guardianAddr =
    optGuardianAddr || (await hre.getNamedAccounts()).guardianAddr;

  const bestSigner = await findBestMainnetTokenHolder(null, hre);
  await bestSigner.sendTransaction({
    to: guardianAddr,
    value: utils.parseEther("100"),
  });

  await hre.network.provider.request({
    method: "hardhat_impersonateAccount",
    params: [guardianAddr],
  });
  log(`Impersonated Guardian at ${guardianAddr}`);
};

const impersonateAccount = async (address) => {
  if (!isFork) {
    throw new Error("impersonateAccount only works on Fork");
  }
  const { findBestMainnetTokenHolder } = require("../utils/funding");

  const bestSigner = await findBestMainnetTokenHolder(null, hre);
  await bestSigner.sendTransaction({
    to: address,
    value: utils.parseEther("100"),
  });

  await hre.network.provider.request({
    method: "hardhat_impersonateAccount",
    params: [address],
  });
  log(`Impersonated Account at ${address}`);
};

/**
 * Execute a proposal on local test network (including on Fork).
 *
 * @param {Array<Object>} proposalArgs
 * @param {string} description
 * @param {opts} Options
 *   governorAddr: address of the governor contract to send the proposal to
 *   guardianAddr: address of the guardian (aka the governor's admin) to use for sending the queue and execute tx
 * @returns {Promise<void>}
 */
const executeProposal = async (proposalArgs, description, opts = {}) => {
  if (isMainnet) {
    throw new Error("executeProposal only works on local test network");
  }

  const namedAccounts = await hre.getNamedAccounts();
  const deployerAddr = namedAccounts.deployerAddr;
  const guardianAddr = opts.guardianAddr || namedAccounts.guardianAddr;

  const sGuardian = hre.ethers.provider.getSigner(guardianAddr);
  const sDeployer = hre.ethers.provider.getSigner(deployerAddr);

  if (isFork) {
    await impersonateGuardian(opts.guardianAddr);
  }

  let governorContract;
  if (opts.governorAddr) {
    governorContract = await ethers.getContractAt(
      "Governor",
      opts.governorAddr
    );
  } else {
    governorContract = await ethers.getContract("Governor");
  }
  const admin = await governorContract.admin();
  log(
    `Using governor contract at ${governorContract.address} with admin ${admin}`
  );

  const txOpts = await getTxOpts();

  log(`Submitting proposal for ${description}`);
  await withConfirmation(
    governorContract
      .connect(sDeployer)
      .propose(...proposalArgs, description, txOpts)
  );
  const proposalId = await governorContract.proposalCount();
  log(`Submitted proposal ${proposalId}`);

  await withConfirmation(
    governorContract.connect(sGuardian).queue(proposalId, txOpts)
  );
  log(`Proposal ${proposalId} queued`);

  log("Advancing time by 48 hours + 1 second for TimeLock delay.");
  await advanceTime(172801);

  await withConfirmation(
    governorContract.connect(sGuardian).execute(proposalId, txOpts)
  );
  log("Proposal executed");
};

/**
 * Given a proposal Id, enqueues and executes it. Only for usage on Fork.
 * @param {Number} proposalId
 * @returns {Promise<void>}
 */
const executeProposalOnFork = async ({
  proposalId,
  executeGasLimit = null,
  skipQueue = false,
}) => {
  if (!isFork) throw new Error("Can only be used on Fork");

  // Get the guardian of the governor and impersonate it.
  const { guardianAddr } = await hre.getNamedAccounts();
  const sGuardian = hre.ethers.provider.getSigner(guardianAddr);
  await impersonateGuardian();

  const governor = await ethers.getContract("Governor");

  if (!skipQueue) {
    //First enqueue the proposal, then execute it.
    await withConfirmation(
      governor.connect(sGuardian).queue(proposalId, await getTxOpts())
    );

    log(`Proposal ${proposalId} queued`);
  }

  log("Advancing time by 48 hours + 1 second for TimeLock delay.");
  await advanceTime(172801);

  await withConfirmation(
    governor
      .connect(sGuardian)
      .execute(proposalId, await getTxOpts(executeGasLimit))
  );
  log(`Proposal ${proposalId} executed`);
};

/**
 * Successfully execute the proposal whether it is in
 * "Pending", "Active" or "Queued" state.
 * Given a proposal Id, enqueues and executes it on OGV Governance.
 * @param {Number} proposalId
 * @returns {Promise<void>}
 */
const executeGovernanceProposalOnFork = async ({
  proposalIdBn,
  proposalState,
  executeGasLimit = null,
}) => {
  if (!isFork) throw new Error("Can only be used on Fork");

  // Get the guardian of the governor and impersonate it.
  const multisig5of8 = addresses.mainnet.Guardian;
  const sMultisig5of8 = hre.ethers.provider.getSigner(multisig5of8);
  await impersonateGuardian(multisig5of8);

  const governorFive = await getGovernorFive();
  const timelock = await getTimelock();

  /* this should "almost" never happen since the votingDelay on the governor
   * contract is set to 1 block
   */
  if (proposalState === "Pending") {
    const votingDelay = Number((await governorFive.votingDelay()).toString());
    log(
      `Advancing ${
        votingDelay + 1
      } blocks to make transaction for from Pending to Active`
    );
    await advanceBlocks(votingDelay + 1);
    proposalState = "Active";
    const newState = await getProposalState(proposalIdBn);
    if (newState !== proposalState) {
      throw new Error(
        `Proposal state should now be "Active" but is ${newState}`
      );
    }
  }

  if (proposalState === "Active") {
    try {
      // vote positively on the proposal
      await governorFive.connect(sMultisig5of8).castVote(proposalIdBn, 1);
    } catch (e) {
      // vote already cast is the only acceptable error
      if (!e.message.includes(`vote already cast`)) {
        throw e;
      }
    }

    const votingPeriod = Number((await governorFive.votingPeriod()).toString());
    // advance to the end of voting period
    await advanceBlocks(votingPeriod + 1);

    proposalState = "Succeeded";
    let newState = await getProposalState(proposalIdBn);
    if (newState !== "Succeeded") {
      throw new Error(
        `Proposal state should now be "Succeeded" but is ${newState}`
      );
    }
  }

  if (proposalState === "Succeeded") {
    await governorFive.connect(sMultisig5of8)["queue(uint256)"](proposalIdBn);
    log("Proposal queued");
    newState = await getProposalState(proposalIdBn);
    if (newState !== "Queued") {
      throw new Error(
        `Proposal state should now be "Queued" but is ${newState}`
      );
    }

    proposalState = "Queued";
  }

  log("preparing to execute");
  /* In theory this could fail if proposal is rejected by votes on the mainnet.
   * In that case such proposalId should not be included in migration files
   */
  if (proposalState === "Queued") {
    const queuePeriod = Number((await timelock.getMinDelay()).toString());
    // advance to the end of queue period
    await advanceTime(queuePeriod + 1);
  }

  await governorFive.connect(sMultisig5of8)["execute(uint256)"](proposalIdBn);

  const newProposalState = await getProposalState(proposalIdBn);
  if (newProposalState === "Executed") {
    log(`Proposal id: ${proposalIdBn.toString()} executed`);
  } else {
    throw new Error(
      `Something is wrong! Proposal id: ${proposalIdBn.toString()} in ${newProposalState} state`
    );
  }
};

/**
 * Sends a proposal to the governor contract.
 * @param {Array<Object>} proposalArgs
 * @param {string} description
 * @returns {Promise<void>}
 */
const sendProposal = async (proposalArgs, description, opts = {}) => {
  if (!isMainnet && !isFork) {
    throw new Error("sendProposal only works on Mainnet and Fork networks");
  }

  const { deployerAddr } = await hre.getNamedAccounts();
  const sDeployer = hre.ethers.provider.getSigner(deployerAddr);

  let governor;
  if (opts.governorAddr) {
    governor = await ethers.getContractAt("Governor", opts.governorAddr);
    log(`Using governor contract at ${opts.governorAddr}`);
  } else {
    governor = await ethers.getContract("Governor");
  }

  log(`Submitting proposal for ${description} to governor ${governor.address}`);
  log(`Args: ${JSON.stringify(proposalArgs, null, 2)}`);
  await withConfirmation(
    governor
      .connect(sDeployer)
      .propose(...proposalArgs, description, await getTxOpts())
  );

  const proposalId = (await governor.proposalCount()).toString();
  log(`Submitted proposal ${proposalId}`);

  log(
    `Next step: call the following methods on the governor at ${governor.address} via multi-sig`
  );
  log(`   queue(${proposalId})`);
  log(`   execute(${proposalId})`);
  log("Done");
};

/**
 * Builds the governance proposal transaction that is to be submitted via GnosisSafe Interface.
 *
 * @param {Array<Object>} proposalArgs
 * @param {string} description
 * @returns {Promise<void>}
 */
const submitProposalGnosisSafe = async (
  proposalArgs,
  description,
  opts = {}
) => {
  if (!isMainnet) {
    throw new Error("submitProposalGnosisSafe only works on Mainnet");
  }

  const governorFive = await getGovernorFive();

  log(`Submitting proposal for ${description}`);
  log(`Args: ${JSON.stringify(proposalArgs, null, 2)}`);

  const result = await governorFive.populateTransaction[
    "propose(address[],uint256[],string[],bytes[],string)"
  ](...proposalArgs, description, await getTxOpts());

  log(
    `Next step: go to Gnosis Safe Web -> New Transaction -> 👷 Contract Interaction`
  );
  log(`  - enable "Custom Data" toggle`);
  log(`  - set "Enter address or ENS name" to: '${result.to}'`);
  log(`  - set "ETH value" to: 0`);
  log(`  - set "Data (Hex encoded)" to:`);
  log(`${result.data}`);
  log(`  - click on 'Add Transaction'`);
  process.exit();
};

/**
 * In forked environment simulated that 5/8 multisig has submitted an OGV
 * governance proposal
 *
 * @param {Array<Object>} proposalArgs
 * @param {string} description
 * @returns {Promise<void>}
 */
const submitProposalToOgvGovernance = async (
  proposalArgs,
  description,
  opts = {}
) => {
  if (!isFork) {
    throw new Error(
      "submitProposalToOgvGovernance only works on Fork networks"
    );
  }

  const governorFive = await getGovernorFive();
  const multisig5of8 = addresses.mainnet.Guardian;
  const sMultisig5of8 = hre.ethers.provider.getSigner(multisig5of8);
  await impersonateGuardian(multisig5of8);

  log(`Submitting proposal for ${description}`);
  log(`Args: ${JSON.stringify(proposalArgs, null, 2)}`);

  const result = await withConfirmation(
    governorFive
      .connect(sMultisig5of8)
      ["propose(address[],uint256[],string[],bytes[],string)"](
        ...proposalArgs,
        description,
        await getTxOpts()
      ),
    governorFiveAbi
  );
  const proposalId = result.receipt.parsedLogs[0].args[0].toString();

  log(`Submitted governance proposal to OGV governance ${proposalId}`);
  await advanceBlocks(1);
  const proposalIdBn = ethers.BigNumber.from(proposalId);
  const proposalState = await getProposalState(proposalIdBn);

  return {
    proposalState,
    proposalId,
    proposalIdBn,
  };
};

/**
 * Sanity checks to perform before running the deploy
 */
const sanityCheckOgvGovernance = async () => {
  if (isMainnet) {
    const VaultProxy = await ethers.getContract("VaultProxy");
    const VaultAdmin = await ethers.getContractAt(
      "VaultAdmin",
      VaultProxy.address
    );

    const vaultGovernor = await VaultAdmin.governor();
    const { timelockAddr } = await getNamedAccounts();

    if (vaultGovernor.toLowerCase() !== timelockAddr.toLowerCase()) {
      throw new Error(
        `Hardhat environment has ${timelockAddr} governor address configured which is different from Vault's governor: ${vaultGovernor}`
      );
    }
  }
};

/**
 * When in forked/fork test environment we want special handling of possibly active proposals:
 * - if node is forked below the proposal block number deploy the migration file and execute
 *   the proposal
 * - if node is forked after the proposal block number check the status of proposal:
 *   - if proposal executed skip deployment
 *   - if proposal Pending / Active / Queued execute it and skip deployment
 *
 * @returns bool -> when true the hardhat deployment is skipped
 */
const handlePossiblyActiveGovernanceProposal = async (
  proposalId,
  deployName,
  governorFive
) => {
  if (isFork && proposalId) {
    let proposalState;
    let proposalIdBn = ethers.BigNumber.from(proposalId);
    try {
      proposalState = await getProposalState(proposalIdBn);
    } catch (e) {
      // If proposal is non existent the governor reverts the transaction
      if (
        e.message.includes("invalid proposal id") ||
        e.message.includes("unknown proposal id")
      ) {
        proposalState = false;
      } else {
        throw e;
      }
    }

    // proposal has not yet been submitted on the forked node (with current block height)
    if (proposalState == false) {
      // execute the whole deployment normally
      console.log(
        `Proposal ${deployName} not yet submitted at this block height. Continue deploy.`
      );
      return false;
    }

    if (["Pending", "Active", "Succeeded", "Queued"].includes(proposalState)) {
      console.log(
        `Found proposal id: ${proposalId} on forked network. Executing proposal containing deployment of: ${deployName}`
      );

      await executeGovernanceProposalOnFork({
        proposalIdBn,
        proposalState,
      });

      // proposal executed skip deployment
      return true;
    } else if (
      ["Executed", "Expired", "Canceled", "Defeated"].includes(proposalState)
    ) {
      console.log(
        `Proposal ${deployName} is in ${proposalState} state. Nothing to do.`
      );
      return true;
    }
  }

  // run deployment
  return false;
};

/**
 * When in forked/fork test environment we want special handling of possibly active proposals:
 * - if node is forked below the proposal block number deploy the migration file
 * - if node is forked after the proposal block number check the status of proposal:
 *   - if proposal executed skip deployment
 *   - if proposal New / Queued execute it and skip deployment
 *
 * @returns bool -> when true the hardhat deployment is skipped
 */
const handlePossiblyActiveProposal = async (
  proposalId,
  deployName,
  governor
) => {
  if (isFork && proposalId) {
    const proposalCount = Number((await governor.proposalCount()).toString());
    // proposal has not yet been submitted on the forked node (with current block height)
    if (proposalCount < proposalId) {
      // execute the whole deployment normally
      console.log(
        `Proposal ${deployName} not yet submitted at this block height. Continue deploy.`
      );
      return false;
    }

    const proposalState = ["New", "Queue", "Expired", "Executed"][
      await governor.state(proposalId)
    ];

    if (["New", "Queue"].includes(proposalState)) {
      console.log(
        `Found proposal id: ${proposalId} on forked network. Executing proposal containing deployment of: ${deployName}`
      );

      // skip queue if proposal is already queued
      await executeProposalOnFork({
        proposalId,
        skipQueue: proposalState === "Queue",
      });

      // proposal executed skip deployment
      return true;
    } else if (proposalState === "Executed") {
      console.log(`Proposal ${deployName} already executed. Nothing to do.`);
      // proposal has already been executed skip deployment
      return true;
    }
  }

  // run deployment
  return false;
};

async function getGovernorFive() {
  const { governorFiveAddr } = await getNamedAccounts();

  return new ethers.Contract(
    governorFiveAddr,
    governorFiveAbi,
    hre.ethers.provider
  );
}

async function getProposalState(proposalIdBn) {
  const governorFive = await getGovernorFive();
  return [
    "Pending",
    "Active",
    "Canceled",
    "Defeated",
    "Succeeded",
    "Queued",
    "Expired",
    "Executed",
  ][await governorFive.state(proposalIdBn)];
}

async function getTimelock() {
  const { timelockAddr } = await getNamedAccounts();

  return new ethers.Contract(timelockAddr, timelockAbi, hre.ethers.provider);
}

/**
 * Shortcut to create a deployment on decentralized Governance (OGV) for hardhat to use
 * @param {Object} options for deployment
 * @param {Promise<Object>} fn to deploy contracts and return needed proposals
 * @returns {Object} main object used by hardhat
 */
function deploymentWithGovernanceProposal(opts, fn) {
  const {
    deployName,
    dependencies,
    forceDeploy,
    onlyOnFork,
    forceSkip,
    proposalId,
  } = opts;
  const runDeployment = async (hre) => {
    const oracleAddresses = await getOracleAddresses(hre.deployments);
    const assetAddresses = await getAssetAddresses(hre.deployments);
    const tools = {
      oracleAddresses,
      assetAddresses,
      deployWithConfirmation,
      ethers,
      getTxOpts,
      withConfirmation,
    };

    const governorFive = await getGovernorFive();

    /* Proposal has either:
     *  - already been executed before running this function or
     *  - been executed by running this function
     *  - is in one of the states that can't get to execution: "Expired", "Canceled", "Defeated"
     */
    if (
      await handlePossiblyActiveGovernanceProposal(
        proposalId,
        deployName,
        governorFive
      )
    ) {
      return;
    }

    await sanityCheckOgvGovernance();

    const proposal = await fn(tools);
    const propDescription = proposal.name;
    const propArgs = await proposeGovernanceArgs(proposal.actions);
    const propOpts = proposal.opts || {};

    if (isMainnet) {
      // On Mainnet, only build the propose transaction for OGV governance
      log("Building OGV governance proposal...");
      await submitProposalGnosisSafe(propArgs, propDescription, propOpts);
      log("Proposal sent.");
    } else if (isFork) {
      // On Fork we can send the proposal then impersonate the guardian to execute it.
      log("Sending the governance proposal to OGV governance");
      const { proposalState, proposalId, proposalIdBn } =
        await submitProposalToOgvGovernance(
          propArgs,
          propDescription,
          propOpts
        );
      log("Executing the proposal");
      await executeGovernanceProposalOnFork({
        proposalIdBn,
        proposalState,
      });
      log("Proposal executed.");
    } else {
      throw new Error(
        "deploymentWithGovernanceProposal not supported in local node environment"
      );
    }
  };

  const main = async (hre) => {
    console.log(`Running ${deployName} deployment...`);
    if (!hre) {
      hre = require("hardhat");
    }
    if (isFork) {
      const { deployerAddr } = await getNamedAccounts();
      await hre.network.provider.request({
        method: "hardhat_setBalance",
        params: [deployerAddr, utils.parseEther("1000000").toHexString()],
      });
    }
    await runDeployment(hre);
    console.log(`${deployName} deploy done.`);
    return true;
  };

  main.id = deployName;
  main.dependencies = dependencies;
  if (forceSkip) {
    main.skip = () => true;
  } else if (forceDeploy) {
    main.skip = () => false;
  } else {
    /** Just for context of fork env change the id of the deployment script. This is required
     * in circumstances when:
     * - the deployment script has already been run on the mainnet
     * - proposal has been either "Queued" or is still "New"
     * - all the deployment artifacts and migration information is already present in the repo
     *
     * Problem: as part of normal deployment procedure we want to be able to simulate the
     * execution of a proposal and run all the for tests on top of (after) the proposal execution. But
     * since deployment artifacts are already present and migration file has already been updated
     * the hardhat deploy will skip the deployment file (ignoring even the force deploy/`skip` flags.
     * Skipping the deployment file prevents us to identify the New/Queued proposal id and executing it.
     *
     * For that reason for any deployment ran on fork with proposalId we change the id of deployment
     * as a workaround so that Hardhat executes it. If proposal has already been executed the
     * `runDeployment` function will exit without applying the deployment.
     *
     * And we can not package this inside of `skip` function since without this workaround it
     * doesn't even get evaluated.
     */
    if (isFork && proposalId) {
      main.id = `${deployName}_force`;
    }

    main.skip = async () => {
      // running on fork with a proposalId already available
      if (isFork && proposalId) {
        return false;
        /* running on fork, and proposal not yet submitted. This is usually during development
         * before kicking off deploy.
         */
      } else if (isFork) {
        const networkName = isForkTest ? "hardhat" : "localhost";
        const migrations = require(`./../deployments/${networkName}/.migrations.json`);
        return Boolean(migrations[deployName]);
      } else {
        return onlyOnFork ? true : !isMainnet || isSmokeTest;
      }
    };
  }
  return main;
}

/**
 * Shortcut to create a deployment for hardhat to use
 * @param {Object} options for deployment
 * @param {Promise<Object>} fn to deploy contracts and return needed proposals
 * @returns {Object} main object used by hardhat
 */
function deploymentWithProposal(opts, fn) {
  const {
    deployName,
    dependencies,
    forceDeploy,
    forceSkip,
    onlyOnFork,
    proposalId,
  } = opts;
  const runDeployment = async (hre) => {
    const oracleAddresses = await getOracleAddresses(hre.deployments);
    const assetAddresses = await getAssetAddresses(hre.deployments);
    const tools = {
      oracleAddresses,
      assetAddresses,
      deployWithConfirmation,
      ethers,
      getTxOpts,
      withConfirmation,
    };
    const { governorAddr } = await getNamedAccounts();
    const governor = await ethers.getContractAt("Governor", governorAddr);

    // proposal has either been already executed on forked node or just been executed
    // no use of running the deploy script to create another
    if (await handlePossiblyActiveProposal(proposalId, deployName, governor)) {
      return;
    }

    await sanityCheckOgvGovernance();
    const proposal = await fn(tools);
    if (proposal.actions.length == 0) {
      return; // No governance proposal
    }
    const propDescription = proposal.name;
    const propArgs = await proposeArgs(proposal.actions);
    const propOpts = proposal.opts || {};

    if (isMainnet) {
      // On Mainnet, only propose. The enqueue and execution are handled manually via multi-sig.
      log("Sending proposal to governor...");
      await sendProposal(propArgs, propDescription, propOpts);
      log("Proposal sent.");
    } else if (isFork) {
      // On Fork we can send the proposal then impersonate the guardian to execute it.
      log("Sending and executing proposal...");
      await executeProposal(propArgs, propDescription, propOpts);
      log("Proposal executed.");
    } else {
      const sGovernor = await ethers.provider.getSigner(governorAddr);

      for (const action of proposal.actions) {
        const { contract, signature, args } = action;

        log(`Sending governance action ${signature} to ${contract.address}`);
        await withConfirmation(
          contract.connect(sGovernor)[signature](...args, await getTxOpts())
        );
        console.log(`... ${signature} completed`);
      }
    }
  };

  const main = async (hre) => {
    console.log(`Running ${deployName} deployment...`);
    if (!hre) {
      hre = require("hardhat");
    }
    await runDeployment(hre);
    console.log(`${deployName} deploy done.`);
    return true;
  };

  main.id = deployName;
  main.dependencies = dependencies;
  if (forceSkip) {
    main.skip = () => true;
  } else if (forceDeploy) {
    main.skip = () => false;
  } else {
    /** Just for context of fork env change the id of the deployment script. This is required
     * in circumstances when:
     * - the deployment script has already been run on the mainnet
     * - proposal has been either "Queued" or is still "New"
     * - all the deployment artifacts and migration information is already present in the repo
     *
     * Problem: as part of normal deployment procedure we want to be able to simulate the
     * execution of a proposal and run all the for tests on top of (after) the proposal execution. But
     * since deployment artifacts are already present and migration file has already been updated
     * the hardhat deploy will skip the deployment file (ignoring even the force deploy/`skip` flags.
     * Skipping the deployment file prevents us to identify the New/Queued proposal id and executing it.
     *
     * For that reason for any deployment ran on fork with proposalId we change the id of deployment
     * as a workaround so that Hardhat executes it. If proposal has already been executed the
     * `runDeployment` function will exit without applying the deployment.
     *
     * And we can not package this inside of `skip` function since without this workaround it
     * doesn't even get evaluated.
     */
    if (isFork && proposalId) {
      main.id = `${deployName}_force`;
    }

    main.skip = async () => {
      // running on fork with a proposalId already available
      if (isFork && proposalId) {
        return false;
        /* running on fork, and proposal not yet submitted. This is usually during development
         * before kicking off deploy.
         */
      } else if (isFork) {
        const networkName = isForkTest ? "hardhat" : "localhost";
        const migrations = require(`./../deployments/${networkName}/.migrations.json`);
        return Boolean(migrations[deployName]);
      } else {
        return onlyOnFork ? true : !isMainnet || isSmokeTest;
      }
    };
  }
  return main;
}

/**
 * Shortcut to create a deployment for hardhat to use where 5/8 multisig is the
 * governor
 * @param {Object} options for deployment
 * @param {Promise<Object>} fn to deploy contracts and return needed proposals
 * @returns {Object} main object used by hardhat
 */
function deploymentWithGuardianGovernor(opts, fn) {
  const { deployName, dependencies, forceDeploy, onlyOnFork, forceSkip } = opts;
  const runDeployment = async (hre) => {
    const oracleAddresses = await getOracleAddresses(hre.deployments);
    const assetAddresses = await getAssetAddresses(hre.deployments);
    const tools = {
      oracleAddresses,
      assetAddresses,
      deployWithConfirmation,
      ethers,
      getTxOpts,
      withConfirmation,
    };

    await sanityCheckOgvGovernance();
    const proposal = await fn(tools);
    const propDescription = proposal.name;

    if (isMainnet) {
      // On Mainnet, only propose. The enqueue and execution are handled manually via multi-sig.
<<<<<<< HEAD
      log(
=======
      console.log(
>>>>>>> 107f6dac
        "Manually create the 5/8 multisig batch transaction with details:",
        proposal
      );
    } else {
      const guardianAddr = addresses.mainnet.Guardian;
      await impersonateGuardian(guardianAddr);

      const sGuardian = await ethers.provider.getSigner(guardianAddr);
<<<<<<< HEAD
=======
      console.log("guardianAddr", guardianAddr);
>>>>>>> 107f6dac

      const guardianActions = [];
      for (const action of proposal.actions) {
        const { contract, signature, args } = action;

        log(`Sending governance action ${signature} to ${contract.address}`);
        const result = await withConfirmation(
          contract.connect(sGuardian)[signature](...args, await getTxOpts())
        );
        guardianActions.push({
          sig: signature,
          args: args,
          to: contract.address,
          data: result.data,
          value: result.value.toString(),
        });

        console.log(`... ${signature} completed`);
      }

      console.log(
        "Execute the following actions using guardian safe: ",
        guardianActions
      );
    }
  };

  const main = async (hre) => {
    console.log(`Running ${deployName} deployment...`);
    if (!hre) {
      hre = require("hardhat");
    }
    await runDeployment(hre);
    console.log(`${deployName} deploy done.`);
    return true;
  };

  main.id = deployName;
  main.dependencies = dependencies;
  if (forceSkip) {
    main.skip = () => true;
  } else if (forceDeploy) {
    main.skip = () => false;
  } else {
    main.skip = async () => {
      if (isFork) {
        const networkName = isForkTest ? "hardhat" : "localhost";
        const migrations = require(`./../deployments/${networkName}/.migrations.json`);
        return Boolean(migrations[deployName]);
      } else {
        return onlyOnFork ? true : !isMainnet || isSmokeTest;
      }
    };
  }
  return main;
}

module.exports = {
  log,
  sleep,
  deployWithConfirmation,
  withConfirmation,
  impersonateGuardian,
  impersonateAccount,
  executeProposal,
  executeProposalOnFork,
  sendProposal,
  deploymentWithProposal,
  deploymentWithGovernanceProposal,
  deploymentWithGuardianGovernor,
};<|MERGE_RESOLUTION|>--- conflicted
+++ resolved
@@ -954,11 +954,7 @@
 
     if (isMainnet) {
       // On Mainnet, only propose. The enqueue and execution are handled manually via multi-sig.
-<<<<<<< HEAD
-      log(
-=======
       console.log(
->>>>>>> 107f6dac
         "Manually create the 5/8 multisig batch transaction with details:",
         proposal
       );
@@ -967,10 +963,7 @@
       await impersonateGuardian(guardianAddr);
 
       const sGuardian = await ethers.provider.getSigner(guardianAddr);
-<<<<<<< HEAD
-=======
       console.log("guardianAddr", guardianAddr);
->>>>>>> 107f6dac
 
       const guardianActions = [];
       for (const action of proposal.actions) {
