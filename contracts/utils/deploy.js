//
// Deployment utilities
//

const hre = require("hardhat");
const { BigNumber } = require("ethers");

const {
  advanceTime,
  advanceBlocks,
  isMainnet,
  isHolesky,
  isFork,
  isMainnetOrFork,
  getOracleAddresses,
  getAssetAddresses,
  isSmokeTest,
  isForkTest,
  getBlockTimestamp,
  isArbitrumOne,
  isBase,
  isSonic,
  isTest,
} = require("../test/helpers.js");

const {
  assertUpgradeIsSafe,
  storeStorageLayoutForContract,
} = require("../tasks/storageSlots");

const addresses = require("../utils/addresses.js");
const { getTxOpts } = require("../utils/tx");
const {
  proposeGovernanceArgs,
  accountCanCreateProposal,
} = require("../utils/governor");
const governorSixAbi = require("../abi/governor_five.json");
const timelockAbi = require("../abi/timelock.json");
const { impersonateAndFund } = require("./signers.js");
const { hardhatSetBalance } = require("../test/_fund.js");
const {
  setStorageAt,
  getStorageAt,
} = require("@nomicfoundation/hardhat-network-helpers");
const { keccak256, defaultAbiCoder } = require("ethers/lib/utils.js");

// Wait for 3 blocks confirmation on Mainnet.
let NUM_CONFIRMATIONS = isMainnet ? 3 : 0;
NUM_CONFIRMATIONS = isHolesky ? 4 : NUM_CONFIRMATIONS;
NUM_CONFIRMATIONS = isSonic ? 4 : NUM_CONFIRMATIONS;

function log(msg, deployResult = null) {
  if (isMainnetOrFork || process.env.VERBOSE) {
    if (deployResult && deployResult.receipt) {
      const gasUsed = Number(deployResult.receipt.gasUsed.toString());
      msg += ` Address: ${deployResult.address} Gas Used: ${gasUsed}`;
    }
    console.log("INFO:", msg);
  }
}

const deployWithConfirmation = async (
  contractName,
  args,
  contract,
  skipUpgradeSafety = false,
  libraries = {},
  gasLimit,
  useFeeData
) => {
  // check that upgrade doesn't corrupt the storage slots
  if (!isTest && !skipUpgradeSafety) {
    await assertUpgradeIsSafe(
      hre,
      typeof contract == "string" ? contract : contractName
    );
  }

  const { deploy } = deployments;
  const { deployerAddr } = await getNamedAccounts();
  if (!args) args = null;
  if (!contract) contract = contractName;
  let feeData;
  if (!useFeeData && !isSonic) {
    feeData = await hre.ethers.provider.getFeeData();
  }
  const result = await withConfirmation(
    deploy(contractName, {
      from: deployerAddr,
      args,
      contract,
      fieldsToCompare: null,
      libraries,
      ...(useFeeData
        ? {
            maxFeePerGas: feeData.maxFeePerGas,
            maxPriorityFeePerGas: feeData.maxPriorityFeePerGas,
          }
        : await getTxOpts(gasLimit)),
    })
  );

  // if upgrade happened on the mainnet save the new storage slot layout to the repo
  if (isMainnet || isArbitrumOne || isBase || isSonic) {
    await storeStorageLayoutForContract(hre, contractName, contract);
  }

  log(`Deployed ${contractName}`, result);
  return result;
};

const withConfirmation = async (
  deployOrTransactionPromise,
  logContractAbi = false
) => {
  const result = await deployOrTransactionPromise;

  const providerUrl = isBase
    ? process.env.BASE_PROVIDER_URL
    : isSonic
    ? process.env.SONIC_PROVIDER_URL
    : isHolesky
    ? process.env.HOLESKY_PROVIDER_URL
    : process.env.PROVIDER_URL;
  if (providerUrl?.includes("rpc.tenderly.co") || (isTest && !isForkTest)) {
<<<<<<< HEAD
    log("Skipping confirmation on Tenderly or for unit tests");
=======
    // console.log("Skipping confirmation on Tenderly or for unit tests");
>>>>>>> 6ae9536e
    // Skip on Tenderly and for unit tests
    return result;
  }

  const receipt = await hre.ethers.provider.waitForTransaction(
    result.receipt ? result.receipt.transactionHash : result.hash,
    NUM_CONFIRMATIONS
  );

  // Transaction is initializing upgradeable proxy "initialize(address,address,bytes)"
  // second address parameter is the initial governor
  if (result.data && result.data.startsWith("0xcf7a1d77") && isMainnetOrFork) {
    _verifyProxyInitializedWithCorrectGovernor(result.data);
  }

  if (logContractAbi) {
    let contractInterface = new ethers.utils.Interface(logContractAbi);
    receipt.parsedLogs = receipt.logs.map((log) =>
      contractInterface.parseLog(log)
    );
  }

  result.receipt = receipt;
  return result;
};

const _verifyProxyInitializedWithCorrectGovernor = (transactionData) => {
  const initProxyGovernor = (
    "0x" + transactionData.slice(10 + 64 + 24, 10 + 64 + 64)
  ).toLowerCase();
  if (
    ![
      addresses.mainnet.Timelock.toLowerCase(),
      addresses.mainnet.OldTimelock.toLowerCase(),
      addresses.base.timelock.toLowerCase(),
      addresses.sonic.timelock.toLowerCase(),
    ].includes(initProxyGovernor)
  ) {
    throw new Error(
      `Proxy contract initialised with unexpected governor: ${initProxyGovernor}`
    );
  }
};

/**
 * Impersonate the guardian. Only applicable on Fork.
 */
const impersonateGuardian = async (optGuardianAddr = null) => {
  if (!isFork) {
    throw new Error("impersonate Guardian only works on Fork");
  }

  // If an address is passed, use that otherwise default to
  // the guardian address from the default hardhat accounts.
  const guardianAddr =
    optGuardianAddr || (await hre.getNamedAccounts()).guardianAddr;

  const signer = await impersonateAndFund(guardianAddr);

  log(`Impersonated Guardian at ${guardianAddr}`);
  signer.address = guardianAddr;
  return signer;
};

/**
 * Given a proposal Id, enqueues and executes it. Only for usage on Fork.
 * @param {Number} proposalId
 * @returns {Promise<void>}
 */
const executeProposalOnFork = async ({
  proposalId,
  executeGasLimit = null,
  skipQueue = false,
}) => {
  if (!isFork) throw new Error("Can only be used on Fork");

  // Get the guardian of the governor and impersonate it.
  const { guardianAddr } = await hre.getNamedAccounts();
  const sGuardian = hre.ethers.provider.getSigner(guardianAddr);
  await impersonateGuardian();

  const governor = await ethers.getContract("Governor");

  if (!skipQueue) {
    //First enqueue the proposal, then execute it.
    await withConfirmation(
      governor.connect(sGuardian).queue(proposalId, await getTxOpts())
    );

    log(`Proposal ${proposalId} queued`);
  }

  log("Advancing time by 3 days for TimeLock delay.");
  await advanceTime(259200);

  await withConfirmation(
    governor
      .connect(sGuardian)
      .execute(proposalId, await getTxOpts(executeGasLimit))
  );
  log(`Proposal ${proposalId} executed`);
};

/**
 * Successfully execute the proposal whether it is in
 * "Pending", "Active" or "Queued" state.
 * Given a proposal Id, enqueues and executes it on xOGN Governance.
 * @param {Number} proposalId
 * @returns {Promise<void>}
 */
const executeGovernanceProposalOnFork = async ({
  proposalIdBn,
  proposalState,
  reduceQueueTime,
  executeGasLimit = null,
  existingProposal = false,
  executionRetries,
}) => {
  if (!isFork) throw new Error("Can only be used on Fork");

  // Get the guardian of the governor and impersonate it.
  const multisig5of8 = addresses.mainnet.Guardian;
  const sMultisig5of8 = await impersonateGuardian(multisig5of8);

  const governorSix = await getGovernorSix();
  const timelock = await getTimelock();

  await configureGovernanceContractDurations(reduceQueueTime);

  /* this should "almost" never happen since the votingDelay on the governor
   * contract is set to 1 block
   */
  if (proposalState === "Pending") {
    // NOTE: If proposal already existing on mainnet,
    // You still gotta wait for a day until it's ready for voting.
    // Changing `votingDelay` for existing proposals won't work.

    const votingDelay = existingProposal
      ? 7200
      : (await governorSix.votingDelay()).toNumber();

    log(
      `Advancing ${
        votingDelay + 1
      } blocks to make transaction for from Pending to Active`
    );
    await advanceBlocks(votingDelay + 1);
    proposalState = "Active";
    const newState = await getProposalState(proposalIdBn);
    if (newState !== proposalState) {
      throw new Error(
        `Proposal state should now be "Active" but is ${newState}`
      );
    }
  }

  if (proposalState === "Active") {
    try {
      // vote positively on the proposal
      await governorSix.connect(sMultisig5of8).castVote(proposalIdBn, 1);
    } catch (e) {
      // vote already cast is the only acceptable error
      if (!e.message.includes(`vote already cast`)) {
        throw e;
      }
    }

    let slotKey = keccak256(
      defaultAbiCoder.encode(
        ["uint256", "uint256"],
        [proposalIdBn, 1] // `_proposals` is in slot 1
      )
    );
    const extendedDeadlineSlotKey = keccak256(
      defaultAbiCoder.encode(
        ["uint256", "uint256"],
        [proposalIdBn, 12] // `_extendedDeadlines` is in slot 12
      )
    );

    // Add one to get the `endTime` slot
    slotKey = BigNumber.from(slotKey).add(1);

    const deadline = BigNumber.from(
      await getStorageAt(governorSix.address, slotKey)
    ).toNumber();
    const currentBlock = await hre.ethers.provider.getBlockNumber();
    let blocksToMine = deadline - currentBlock;

    if (blocksToMine > 0) {
      if (reduceQueueTime) {
        blocksToMine = 10;
        await setStorageAt(
          governorSix.address,
          slotKey,
          // Make it queueable in 10 blocks
          currentBlock + blocksToMine
        );
        await setStorageAt(
          governorSix.address,
          extendedDeadlineSlotKey,
          // Make it queueable in 10 blocks
          currentBlock + blocksToMine
        );
      }
      log(
        `Advancing ${blocksToMine} blocks to make transaction for from Active to Succeeded`
      );

      // Advance to the end of voting period
      await advanceBlocks(blocksToMine + 1);
    }

    proposalState = "Succeeded";
    let newState = await getProposalState(proposalIdBn);
    if (newState !== "Succeeded") {
      throw new Error(
        `Proposal state should now be "Succeeded" but is ${newState}`
      );
    }
  }

  if (proposalState === "Succeeded") {
    await governorSix.connect(sMultisig5of8)["queue(uint256)"](proposalIdBn);
    log("Proposal queued");
    const newState = await getProposalState(proposalIdBn);
    if (newState !== "Queued") {
      throw new Error(
        `Proposal state should now be "Queued" but is ${newState}`
      );
    }

    proposalState = "Queued";
  }

  log("preparing to execute");
  /* In theory this could fail if proposal is rejected by votes on the mainnet.
   * In that case such proposalId should not be included in migration files
   */
  if (proposalState === "Queued") {
    const timelockId = await getStorageAt(
      governorSix.address,
      keccak256(
        defaultAbiCoder.encode(
          ["uint256", "uint256"],
          [proposalIdBn, 10] // `_timelockIds` is in slot 10
        )
      )
    );

    const minDelaySlot = keccak256(
      defaultAbiCoder.encode(
        ["bytes32", "uint256"],
        [timelockId, 1] // `_timestamps` is in slot 1
      )
    );

    const timelockTimestamp = BigNumber.from(
      await getStorageAt(timelock.address, minDelaySlot)
    ).toNumber();

    const tNow = await getBlockTimestamp();
    let timeToAdvance = timelockTimestamp - tNow;

    if (timeToAdvance > 0) {
      if (reduceQueueTime) {
        // Advance by 30s
        timeToAdvance = 30;

        // Make it executable now
        await setStorageAt(timelock.address, minDelaySlot, tNow - 60);
      }

      log(
        `Advancing to the end of the queue period (on the timelock): ${timeToAdvance}`
      );
      // advance to the end of queue period
      await advanceTime(timeToAdvance + 1);
      await advanceBlocks(2);
    }
  }

  while (executionRetries > -1) {
    // Don't ask me why but this seems to force hardhat to
    // update state and cause the random failures to stop
    await getProposalState(proposalIdBn);
    await governorSix.getActions(proposalIdBn);

    executionRetries = executionRetries - 1;
    try {
      await governorSix
        .connect(sMultisig5of8)
        ["execute(uint256)"](proposalIdBn, {
          gasLimit: executeGasLimit || undefined,
        });
    } catch (e) {
      console.error(e);
      if (executionRetries === -1) {
        throw e;
      } else {
        // Wait for 3 seconds before retrying
        await new Promise((resolve) => setTimeout(resolve, 3000));
      }
    }
  }

  const newProposalState = await getProposalState(proposalIdBn);
  if (newProposalState === "Executed") {
    log(`Proposal id: ${proposalIdBn.toString()} executed`);
  } else {
    throw new Error(
      `Something is wrong! Proposal id: ${proposalIdBn.toString()} in ${newProposalState} state`
    );
  }
};

/**
 * Builds the governance proposal transaction that is to be submitted via GnosisSafe Interface.
 *
 * @param {Array<Object>} proposalArgs
 * @param {string} description
 * @returns {Promise<void>}
 */
const submitProposalGnosisSafe = async (
  proposalArgs,
  description,
  opts = {}
) => {
  if (!isMainnet && !isFork) {
    throw new Error("submitProposalGnosisSafe only works on Mainnet");
  }

  const governorSix = await getGovernorSix();

  log(`Submitting proposal for ${description}`);
  log(`Args: ${JSON.stringify(proposalArgs, null, 2)}`);

  const result = await governorSix.populateTransaction[
    "propose(address[],uint256[],string[],bytes[],string)"
  ](...proposalArgs, description, await getTxOpts());

  log(
    `Next step: go to Gnosis Safe Web -> New Transaction -> 👷 Contract Interaction`
  );
  log(`  - enable "Custom Data" toggle`);
  log(`  - set "Enter address or ENS name" to: '${result.to}'`);
  log(`  - set "ETH value" to: 0`);
  log(`  - set "Data (Hex encoded)" to:`);
  log(`${result.data}`);
  log(`  - click on 'Add Transaction'`);
  process.exit();
};

const configureGovernanceContractDurations = async (reduceQueueTime) => {
  const governorSix = await getGovernorSix();
  const timelock = await getTimelock();

  if (reduceQueueTime) {
    log(
      `Reducing required voting delay to 1 block and voting period to 60 blocks ` +
        `vote extension on late vote to 0 and timelock min delay to 5 seconds`
    );

    // slot[4] uint256 votingDelay
    await setStorageAt(
      governorSix.address,
      "0x4",
      "0x0000000000000000000000000000000000000000000000000000000000000001" // 1 block
    );
    // slot[5] uint256 votingPeriod
    await setStorageAt(
      governorSix.address,
      "0x5",
      "0x000000000000000000000000000000000000000000000000000000000000003c" // 60 blocks
    );
    // slot[11]uint256 lateQuoruVoteExtension
    await setStorageAt(
      governorSix.address,
      "0xB", // 11
      "0x0000000000000000000000000000000000000000000000000000000000000000" // 0 blocks
    );
    // slot[2]uint256 _minDelay
    await setStorageAt(
      timelock.address,
      "0x2",
      "0x0000000000000000000000000000000000000000000000000000000000000005" // 5 seconds
    );
  } else {
    log(
      `Setting back original values of required voting delay to 1 block and ` +
        `voting period to 17280 blocks vote extension on late vote to 11520 and ` +
        `timelock min delay to 172800 seconds`
    );

    // slot[4] uint256 votingDelay
    await setStorageAt(
      governorSix.address,
      "0x4",
      "0x0000000000000000000000000000000000000000000000000000000000001C20" // 7200 blocks
    );
    // slot[5] uint256 votingPeriod
    await setStorageAt(
      governorSix.address,
      "0x5",
      "0x0000000000000000000000000000000000000000000000000000000000003840" // 14400 blocks
    );
    // slot[11]uint256 lateQuoruVoteExtension
    await setStorageAt(
      governorSix.address,
      "0xB", // 11
      "0x0000000000000000000000000000000000000000000000000000000000001C20" // 7200 blocks
    );
    // slot[2]uint256 _minDelay
    await setStorageAt(
      timelock.address,
      "0x2",
      "0x000000000000000000000000000000000000000000000000000000000002a300" // 172800 seconds
    );
  }
};

/**
 * In forked environment simulated that 5/8 multisig has submitted an xOGN
 * governance proposal
 *
 * @param {Array<Object>} proposalArgs
 * @param {string} description
 * @param {opts} Options
 *   reduceQueueTime: reduce queue proposal time to 60 seconds
 * @returns {Promise<void>}
 */
const submitProposalToOgvGovernance = async (
  proposalArgs,
  description,
  opts = {}
) => {
  if (!isFork && !isMainnet) {
    throw new Error(
      "submitProposalToOgvGovernance only works on Fork & Mainnet networks"
    );
  }

  const governorSix = await getGovernorSix();

  log(`Submitting proposal for ${description}`);
  log(`Args: ${JSON.stringify(proposalArgs, null, 2)}`);

  // overridig storage slots needs to/can only run in forked environment
  if (!isMainnet) {
    await configureGovernanceContractDurations(opts.reduceQueueTime);
  }

  let signer;
  // we are submitting proposal using the deployer
  if (isMainnet) {
    const { deployerAddr } = await getNamedAccounts();
    signer = hre.ethers.provider.getSigner(deployerAddr);
  } else {
    const multisig5of8 = addresses.mainnet.Guardian;
    signer = hre.ethers.provider.getSigner(multisig5of8);
    await impersonateGuardian(multisig5of8);
  }
  const result = await withConfirmation(
    governorSix
      .connect(signer)
      ["propose(address[],uint256[],string[],bytes[],string)"](
        ...proposalArgs,
        description,
        await getTxOpts()
      ),
    governorSixAbi
  );
  const proposalId = result.receipt.parsedLogs[0].args[0].toString();

  log(`Submitted governance proposal to xOGN governance ${proposalId}`);
  if (!isMainnet) {
    await advanceBlocks(1);
  }
  const proposalIdBn = BigNumber.from(proposalId);
  const proposalState = await getProposalState(proposalIdBn);

  return {
    proposalState,
    proposalId,
    proposalIdBn,
  };
};

/**
 * Sanity checks to perform before running the deploy
 */
const sanityCheckOgvGovernance = async ({
  deployerIsProposer = false,
} = {}) => {
  if (isMainnet) {
    // only applicable when xOGN governance is the governor
    if (deployerIsProposer) {
      const governorSix = await getGovernorSix();
      const { deployerAddr } = await getNamedAccounts();
      if (!(await accountCanCreateProposal(governorSix, deployerAddr))) {
        throw new Error(
          `Deployer ${deployerAddr} doesn't have enough voting power to create a proposal.`
        );
      }
    }

    const VaultProxy = await ethers.getContract("VaultProxy");
    const VaultAdmin = await ethers.getContractAt(
      "VaultAdmin",
      VaultProxy.address
    );

    const vaultGovernor = await VaultAdmin.governor();
    const { timelockAddr } = await getNamedAccounts();

    if (vaultGovernor.toLowerCase() !== timelockAddr.toLowerCase()) {
      throw new Error(
        `Hardhat environment has ${timelockAddr} governor address configured which is different from Vault's governor: ${vaultGovernor}`
      );
    }
  }
};

/**
 * When in forked/fork test environment we want special handling of possibly active proposals:
 * - if node is forked below the proposal block number deploy the migration file and execute
 *   the proposal
 * - if node is forked after the proposal block number check the status of proposal:
 *   - if proposal executed skip deployment
 *   - if proposal Pending / Active / Queued execute it and skip deployment
 *
 * @returns bool -> when true the hardhat deployment is skipped
 */
const handlePossiblyActiveGovernanceProposal = async (
  proposalId,
  deployName,
  governorSix,
  reduceQueueTime,
  executeGasLimit,
  executionRetries
) => {
  if (isFork && proposalId) {
    let proposalState;
    let proposalIdBn = ethers.BigNumber.from(proposalId);
    try {
      proposalState = await getProposalState(proposalIdBn);
    } catch (e) {
      // If proposal is non existent the governor reverts the transaction
      if (
        e.message.includes("invalid proposal id") ||
        e.message.includes("unknown proposal id")
      ) {
        proposalState = false;
      } else {
        throw e;
      }
    }

    // proposal has not yet been submitted on the forked node (with current block height)
    if (proposalState == false) {
      // execute the whole deployment normally
      console.log(
        `Proposal ${deployName} not yet submitted at this block height. Continue deploy.`
      );
      return false;
    }

    if (["Pending", "Active", "Succeeded", "Queued"].includes(proposalState)) {
      console.log(
        `Found proposal id: ${proposalId} on forked network with ${proposalState} state. Executing proposal containing deployment of: ${deployName}`
      );

      await executeGovernanceProposalOnFork({
        proposalIdBn,
        proposalState,
        reduceQueueTime,
        executeGasLimit,
        existingProposal: true,
        executionRetries,
      });

      // proposal executed skip deployment
      return true;
    } else if (
      ["Executed", "Expired", "Canceled", "Defeated"].includes(proposalState)
    ) {
      console.log(
        `Proposal ${deployName} is in ${proposalState} state. Nothing to do.`
      );
      return true;
    }
  }

  // run deployment
  return false;
};

async function getGovernorSix() {
  const { governorSixAddr } = await getNamedAccounts();

  return new ethers.Contract(
    governorSixAddr,
    governorSixAbi,
    hre.ethers.provider
  );
}

async function getProposalState(proposalIdBn) {
  const governorSix = await getGovernorSix();
  let state = -1;
  /* Sometimes a bug happens where fetching the state will cause an exception. It doesn't happen
   * if deploy is ran with "--trace" option. A workaround that doesn't fix the unknown underlying
   * issue is to retry 3 times.
   */
  let tries = 3;
  while (tries > 0) {
    tries--;
    try {
      state = await governorSix.state(proposalIdBn);
      tries = 0;
    } catch (e) {}
  }

  return [
    "Pending",
    "Active",
    "Canceled",
    "Defeated",
    "Succeeded",
    "Queued",
    "Expired",
    "Executed",
  ][state];
}

async function getTimelock() {
  const { timelockAddr } = await getNamedAccounts();

  return new ethers.Contract(timelockAddr, timelockAbi, hre.ethers.provider);
}

function constructContractMethod(contract, functionSignature) {
  const functionFragment = contract.interface.getFunction(functionSignature);

  const functionJson = JSON.parse(
    functionFragment.format(ethers.utils.FormatTypes.json)
  );
  return {
    inputs: functionJson.inputs,
    name: functionJson.name,
    payable: functionJson.payable,
  };
}

async function buildGnosisSafeJson(
  safeAddress,
  targets,
  contractMethods,
  contractInputsValues
) {
  const { chainId } = await ethers.provider.getNetwork();
  const json = {
    version: "1.0",
    chainId: chainId.toString(),
    createdAt: parseInt(Date.now() / 1000),
    meta: {
      name: "Transaction Batch",
      description: "",
      txBuilderVersion: "1.16.1",
      createdFromSafeAddress: safeAddress || addresses.mainnet.Guardian,
      createdFromOwnerAddress: "",
    },
    transactions: targets.map((target, i) => ({
      to: target,
      value: "0",
      data: null,
      contractMethod: contractMethods[i],
      contractInputsValues: contractInputsValues[i],
    })),
  };

  return json;
}

async function simulateWithTimelockImpersonation(proposal) {
  log("Simulating the proposal directly on the timelock...");
  const { timelockAddr } = await getNamedAccounts();
  const timelock = await impersonateAndFund(timelockAddr);

  for (const action of proposal.actions) {
    const { contract, signature, args } = action;

    log(`Sending governance action ${signature} to ${contract.address}`);
    await contract.connect(timelock)[signature](...args, await getTxOpts());

    console.log(`... ${signature} completed`);
  }
}

/**
 * Shortcut to create a deployment on decentralized Governance (xOGN) for hardhat to use
 * @param {Object} options for deployment
 * @param {Promise<Object>} fn to deploy contracts and return needed proposals
 * @returns {Object} main object used by hardhat
 */
function deploymentWithGovernanceProposal(opts, fn) {
  const {
    deployName,
    dependencies,
    forceDeploy,
    onlyOnFork,
    forceSkip,
    proposalId,
    deployerIsProposer = false, // The deployer issues the propose to xOGN Governor
    reduceQueueTime = true, // reduce governance queue times
    executeGasLimit = null,
    skipSimulation = false, // Skips simulating execution of proposal on fork
    // Simulates the actions by impersonating the timelock, helpful when debugging failing actions
    simulateDirectlyOnTimelock = false,
    executionRetries = 0,
  } = opts;
  const runDeployment = async (hre) => {
    const oracleAddresses = await getOracleAddresses(hre.deployments);
    const assetAddresses = await getAssetAddresses(hre.deployments);
    const tools = {
      oracleAddresses,
      assetAddresses,
      deployWithConfirmation,
      ethers,
      getTxOpts,
      withConfirmation,
    };

    const governorSix = await getGovernorSix();

    /* Proposal has either:
     *  - already been executed before running this function or
     *  - been executed by running this function
     *  - is in one of the states that can't get to execution: "Expired", "Canceled", "Defeated"
     */
    if (
      await handlePossiblyActiveGovernanceProposal(
        proposalId,
        deployName,
        governorSix,
        reduceQueueTime,
        executeGasLimit,
        executionRetries
      )
    ) {
      return;
    }

    await sanityCheckOgvGovernance({ deployerIsProposer });

    const proposal = await fn(tools);

    if (!proposal.actions?.length) {
      log("No Proposal.");
      return;
    }

    const propDescription = proposal.name;
    const propArgs = await proposeGovernanceArgs(proposal.actions);
    const propOpts = proposal.opts || {};

    // if (await useTransitionGovernance()) {
    //   // Handle proposal
    //   await handleTransitionGovernance(propDescription, propArgs);
    //   return;
    // }

    if (isMainnet) {
      // On Mainnet, only build the propose transaction for xOGN governance
      log("Building xOGN governance proposal...");
      if (deployerIsProposer) {
        await submitProposalToOgvGovernance(
          propArgs,
          propDescription,
          propOpts
        );
      } else {
        await submitProposalGnosisSafe(propArgs, propDescription, propOpts);
      }
      log("Proposal sent.");
    } else if (isFork) {
      if (skipSimulation) {
        log("Building xOGN governance proposal...");
        await submitProposalGnosisSafe(propArgs, propDescription, propOpts);
      } else if (simulateDirectlyOnTimelock) {
        await simulateWithTimelockImpersonation(proposal);
      } else {
        // On Fork we can send the proposal then impersonate the guardian to execute it.
        log("Sending the governance proposal to xOGN governance");
        propOpts.reduceQueueTime = reduceQueueTime;
        const { proposalState, proposalId, proposalIdBn } =
          await submitProposalToOgvGovernance(
            propArgs,
            propDescription,
            propOpts
          );
        log("Executing the proposal");
        await executeGovernanceProposalOnFork({
          proposalIdBn,
          proposalState,
          reduceQueueTime,
          executeGasLimit,
          existingProposal: false,
        });
      }
      log("Proposal executed.");
    } else {
      throw new Error(
        "deploymentWithGovernanceProposal not supported in local node environment"
      );
    }
  };

  const main = async (hre) => {
    console.log(`Running ${deployName} deployment...`);
    if (!hre) {
      hre = require("hardhat");
    }
    if (isFork) {
      const { deployerAddr } = await getNamedAccounts();
      await hardhatSetBalance(deployerAddr, "1000000");
    }
    await runDeployment(hre);
    console.log(`${deployName} deploy done.`);
    return true;
  };

  main.id = deployName;
  main.dependencies = dependencies;
  if (forceSkip) {
    main.skip = () => true;
  } else if (forceDeploy) {
    main.skip = () => false;
  } else {
    const networkName = isForkTest ? "hardhat" : "localhost";
    const migrations = isFork
      ? require(`./../deployments/${networkName}/.migrations.json`)
      : {};

    // Skip if proposal is older than 14 days
    const olderProposal =
      Date.now() / 1000 - migrations[deployName] >= 60 * 60 * 24 * 14;

    if (isFork && proposalId && !olderProposal) {
      /** Just for context of fork env change the id of the deployment script. This is required
       * in circumstances when:
       * - the deployment script has already been run on the mainnet
       * - proposal has been either "Queued" or is still "New"
       * - all the deployment artifacts and migration information is already present in the repo
       *
       * Problem: as part of normal deployment procedure we want to be able to simulate the
       * execution of a proposal and run all the for tests on top of (after) the proposal execution. But
       * since deployment artifacts are already present and migration file has already been updated
       * the hardhat deploy will skip the deployment file (ignoring even the force deploy/`skip` flags.
       * Skipping the deployment file prevents us to identify the New/Queued proposal id and executing it.
       *
       * For that reason for any deployment ran on fork with proposalId we change the id of deployment
       * as a workaround so that Hardhat executes it. If proposal has already been executed the
       * `runDeployment` function will exit without applying the deployment.
       *
       * And we can not package this inside of `skip` function since without this workaround it
       * doesn't even get evaluated.
       */

      main.id = `${deployName}_force`;
    }

    main.skip = async () => {
      // running on fork with a proposalId already available
      if (isFork && proposalId) {
        // We skip force running deployments that have been run
        // more than 14 days ago on mainnet with a governance proposal.
        // Any deployment without a proposal, which has not been run yet,
        // will still be force run on fork.
        return olderProposal;
      } else if (isFork) {
        /* running on fork, and proposal not yet submitted. This is usually during development
         * before kicking off deploy.
         */
        return Boolean(migrations[deployName]);
      } else {
        return onlyOnFork ? true : !isMainnet || isSmokeTest;
      }
    };
  }
  return main;
}

/**
 * Shortcut to create a deployment for hardhat to use where 5/8 multisig is the
 * governor
 * @param {Object} options for deployment
 * @param {Promise<Object>} fn to deploy contracts and return needed proposals
 * @returns {Object} main object used by hardhat
 */
function deploymentWithGuardianGovernor(opts, fn) {
  const { deployName, dependencies, forceDeploy, onlyOnFork, forceSkip } = opts;
  const runDeployment = async (hre) => {
    const oracleAddresses = await getOracleAddresses(hre.deployments);
    const assetAddresses = await getAssetAddresses(hre.deployments);
    const tools = {
      oracleAddresses,
      assetAddresses,
      deployWithConfirmation,
      ethers,
      getTxOpts,
      withConfirmation,
    };

    await sanityCheckOgvGovernance();
    const proposal = await fn(tools);
    const propDescription = proposal.name;

    if (isMainnet) {
      // On Mainnet, only propose. The enqueue and execution are handled manually via multi-sig.
      console.log(
        "Manually create the 5/8 multisig batch transaction with details:",
        proposal
      );
    } else {
      const guardianAddr = addresses.mainnet.Guardian;
      await impersonateGuardian(guardianAddr);

      const sGuardian = await ethers.provider.getSigner(guardianAddr);
      console.log("guardianAddr", guardianAddr);

      const guardianActions = [];
      for (const action of proposal.actions) {
        const { contract, signature, args } = action;

        log(`Sending governance action ${signature} to ${contract.address}`);
        const result = await withConfirmation(
          contract.connect(sGuardian)[signature](...args, await getTxOpts())
        );
        guardianActions.push({
          sig: signature,
          args: args,
          to: contract.address,
          data: result.data,
          value: result.value.toString(),
        });

        console.log(`... ${signature} completed`);
      }

      console.log(
        "Execute the following actions using guardian safe: ",
        guardianActions
      );
    }
  };

  const main = async (hre) => {
    console.log(`Running ${deployName} deployment...`);
    if (!hre) {
      hre = require("hardhat");
    }
    await runDeployment(hre);
    console.log(`${deployName} deploy done.`);
    return true;
  };

  main.id = deployName;
  main.dependencies = dependencies;
  if (forceSkip) {
    main.skip = () => true;
  } else if (forceDeploy) {
    main.skip = () => false;
  } else {
    main.skip = async () => {
      if (isFork) {
        const networkName = isForkTest ? "hardhat" : "localhost";
        const migrations = require(`./../deployments/${networkName}/.migrations.json`);
        return Boolean(migrations[deployName]);
      } else {
        return onlyOnFork ? true : !isMainnet || isSmokeTest;
      }
    };
  }
  return main;
}

function encodeSaltForCreateX(deployer, crossChainProtectionFlag, salt) {
  // Generate encoded salt (deployer address || crossChainProtectionFlag || bytes11(keccak256(rewardToken, gauge)))

  // convert deployer address to bytes20
  const addressDeployerBytes20 = ethers.utils.hexlify(
    ethers.utils.zeroPad(deployer, 20)
  );

  // convert crossChainProtectionFlag to bytes1
  const crossChainProtectionFlagBytes1 = crossChainProtectionFlag
    ? "0x01"
    : "0x00";

  // convert salt to bytes11
  const saltBytes11 = "0x" + salt.slice(2, 24);

  // concat all bytes into a bytes32
  const encodedSalt = ethers.utils.hexlify(
    ethers.utils.concat([
      addressDeployerBytes20,
      crossChainProtectionFlagBytes1,
      saltBytes11,
    ])
  );

  return encodedSalt;
}

async function createPoolBoosterSonic({
  cOSonic,
  factoryContract,
  pools,
  salt,
  split = null,
  type = "Single", // "Single" or "Double"
  signatureSingle = "createPoolBoosterSwapxSingle(address,address,uint256)",
  signatureDouble = "createPoolBoosterSwapxDouble(address,address,address,uint256,uint256)",
}) {
  const poolBoosterCreationArgs = {};
  const poolBoosterComputedAddresses = {};

  const getAddress = (path) =>
    path.split(".").reduce((obj, key) => obj?.[key], addresses.sonic);

  await Promise.all(
    pools.map(async (pool) => {
      const current = getAddress(pool);
      if (!current?.extBribeOS || !current?.pool) {
        throw new Error(`Missing required properties for pool: ${pool}`);
      }

      const args =
        type === "Single"
          ? [current.extBribeOS, current.pool, salt]
          : [
              current.extBribeOS,
              current.extBribeOther,
              current.pool,
              split,
              salt,
            ];

      if (args.some((arg) => arg === undefined)) {
        throw new Error(`Undefined argument found for pool: ${pool}`);
      }

      poolBoosterCreationArgs[pool] = args;

      poolBoosterComputedAddresses[pool] =
        await factoryContract.computePoolBoosterAddress(
          ...poolBoosterCreationArgs[pool]
        );

      console.log(
        `Pool Booster Swapx ${type} ${pool} computed address: ${poolBoosterComputedAddresses[pool]}`
      );
    })
  );

  const actions = pools.flatMap((pool) => {
    const current = getAddress(pool);
    if (!current?.pool || !poolBoosterComputedAddresses[pool]) {
      throw new Error(
        `Missing required properties or computed address for pool: ${pool}`
      );
    }

    const signature = type === "Single" ? signatureSingle : signatureDouble;

    return [
      {
        contract: factoryContract,
        signature,
        args: poolBoosterCreationArgs[pool],
      },
      {
        contract: cOSonic,
        signature: "delegateYield(address,address)",
        args: [current.pool, poolBoosterComputedAddresses[pool]],
      },
    ];
  });

  return {
    poolBoosterCreationArgs,
    poolBoosterComputedAddresses,
    actions: actions ?? [],
  };
}

module.exports = {
  log,
  deployWithConfirmation,
  withConfirmation,
  impersonateGuardian,
  executeProposalOnFork,
  deploymentWithGovernanceProposal,
  deploymentWithGuardianGovernor,

  constructContractMethod,
  buildGnosisSafeJson,

  encodeSaltForCreateX,
  createPoolBoosterSonic,
};<|MERGE_RESOLUTION|>--- conflicted
+++ resolved
@@ -123,11 +123,7 @@
     ? process.env.HOLESKY_PROVIDER_URL
     : process.env.PROVIDER_URL;
   if (providerUrl?.includes("rpc.tenderly.co") || (isTest && !isForkTest)) {
-<<<<<<< HEAD
-    log("Skipping confirmation on Tenderly or for unit tests");
-=======
     // console.log("Skipping confirmation on Tenderly or for unit tests");
->>>>>>> 6ae9536e
     // Skip on Tenderly and for unit tests
     return result;
   }
