//
// Deployment utilities
//

const hre = require("hardhat");
const { utils, BigNumber } = require("ethers");

const {
  advanceTime,
  advanceBlocks,
  isMainnet,
  isFork,
  isMainnetOrFork,
  getOracleAddresses,
  getAssetAddresses,
  isSmokeTest,
  isForkTest,
} = require("../test/helpers.js");

const {
  assertUpgradeIsSafe,
  storeStorageLayoutForContract,
} = require("../tasks/storageSlots");

const addresses = require("../utils/addresses.js");
const { getTxOpts } = require("../utils/tx");
const { proposeArgs, proposeGovernanceArgs } = require("../utils/governor");
const governorFiveAbi = require("../abi/governor_five.json");
const timelockAbi = require("../abi/timelock.json");

// Wait for 3 blocks confirmation on Mainnet.
const NUM_CONFIRMATIONS = isMainnet ? 3 : 0;

function log(msg, deployResult = null) {
  if (isMainnetOrFork || process.env.VERBOSE) {
    if (deployResult && deployResult.receipt) {
      const gasUsed = Number(deployResult.receipt.gasUsed.toString());
      msg += ` Address: ${deployResult.address} Gas Used: ${gasUsed}`;
    }
    console.log("INFO:", msg);
  }
}

function sleep(ms) {
  return new Promise((resolve) => setTimeout(resolve, ms));
}

const deployWithConfirmation = async (
  contractName,
  args,
  contract,
  skipUpgradeSafety = false
) => {
  // check that upgrade doesn't corrupt the storage slots
  if (!skipUpgradeSafety) {
    await assertUpgradeIsSafe(
      hre,
      typeof contract == "string" ? contract : contractName
    );
  }

  const { deploy } = deployments;
  const { deployerAddr } = await getNamedAccounts();
  if (!args) args = null;
  if (!contract) contract = contractName;
  const result = await withConfirmation(
    deploy(contractName, {
      from: deployerAddr,
      args,
      contract,
      fieldsToCompare: null,
      ...(await getTxOpts()),
    })
  );

  // if upgrade happened on the mainnet save the new storage slot layout to the repo
  if (isMainnet) {
    await storeStorageLayoutForContract(hre, contractName);
  }

  log(`Deployed ${contractName}`, result);
  return result;
};

const withConfirmation = async (
  deployOrTransactionPromise,
  logContractAbi = false
) => {
  const result = await deployOrTransactionPromise;
  const receipt = await hre.ethers.provider.waitForTransaction(
    result.receipt ? result.receipt.transactionHash : result.hash,
    NUM_CONFIRMATIONS
  );

  if (logContractAbi) {
    let contractInterface = new ethers.utils.Interface(logContractAbi);
    receipt.parsedLogs = receipt.logs.map((log) =>
      contractInterface.parseLog(log)
    );
  }

  result.receipt = receipt;
  return result;
};

/**
 * Impersonate the guardian. Only applicable on Fork.
 */
const impersonateGuardian = async (optGuardianAddr = null) => {
  if (!isFork) {
    throw new Error("impersonateGuardian only works on Fork");
  }
  const { findBestMainnetTokenHolder } = require("../utils/funding");

  // If an address is passed, use that otherwise default to
  // the guardian address from the default hardhat accounts.
  const guardianAddr =
    optGuardianAddr || (await hre.getNamedAccounts()).guardianAddr;

  const bestSigner = await findBestMainnetTokenHolder(null, hre);
  await bestSigner.sendTransaction({
    to: guardianAddr,
    value: utils.parseEther("100"),
  });

  await hre.network.provider.request({
    method: "hardhat_impersonateAccount",
    params: [guardianAddr],
  });
  log(`Impersonated Guardian at ${guardianAddr}`);
};

const impersonateAccount = async (address) => {
  if (!isFork) {
    throw new Error("impersonateAccount only works on Fork");
  }
  const { findBestMainnetTokenHolder } = require("../utils/funding");

  const bestSigner = await findBestMainnetTokenHolder(null, hre);
  await bestSigner.sendTransaction({
    to: address,
    value: utils.parseEther("100"),
  });

  await hre.network.provider.request({
    method: "hardhat_impersonateAccount",
    params: [address],
  });
  log(`Impersonated Account at ${address}`);
};

/**
 * Execute a proposal on local test network (including on Fork).
 *
 * @param {Array<Object>} proposalArgs
 * @param {string} description
 * @param {opts} Options
 *   governorAddr: address of the governor contract to send the proposal to
 *   guardianAddr: address of the guardian (aka the governor's admin) to use for sending the queue and execute tx
 * @returns {Promise<void>}
 */
const executeProposal = async (proposalArgs, description, opts = {}) => {
  if (isMainnet) {
    throw new Error("executeProposal only works on local test network");
  }

  const namedAccounts = await hre.getNamedAccounts();
  const deployerAddr = namedAccounts.deployerAddr;
  const guardianAddr = opts.guardianAddr || namedAccounts.guardianAddr;

  const sGuardian = hre.ethers.provider.getSigner(guardianAddr);
  const sDeployer = hre.ethers.provider.getSigner(deployerAddr);

  if (isFork) {
    await impersonateGuardian(opts.guardianAddr);
  }

  let governorContract;
  if (opts.governorAddr) {
    governorContract = await ethers.getContractAt(
      "Governor",
      opts.governorAddr
    );
  } else {
    governorContract = await ethers.getContract("Governor");
  }
  const admin = await governorContract.admin();
  log(
    `Using governor contract at ${governorContract.address} with admin ${admin}`
  );

  const txOpts = await getTxOpts();

  log(`Submitting proposal for ${description}`);
  await withConfirmation(
    governorContract
      .connect(sDeployer)
      .propose(...proposalArgs, description, txOpts)
  );
  const proposalId = await governorContract.proposalCount();
  log(`Submitted proposal ${proposalId}`);

  await withConfirmation(
    governorContract.connect(sGuardian).queue(proposalId, txOpts)
  );
  log(`Proposal ${proposalId} queued`);

  log("Advancing time by 48 hours + 1 second for TimeLock delay.");
  await advanceTime(172801);

  await withConfirmation(
    governorContract.connect(sGuardian).execute(proposalId, txOpts)
  );
  log("Proposal executed");
};

/**
 * Given a proposal Id, enqueues and executes it. Only for usage on Fork.
 * @param {Number} proposalId
 * @returns {Promise<void>}
 */
const executeProposalOnFork = async ({
  proposalId,
  executeGasLimit = null,
  skipQueue = false,
}) => {
  if (!isFork) throw new Error("Can only be used on Fork");

  // Get the guardian of the governor and impersonate it.
  const { guardianAddr } = await hre.getNamedAccounts();
  const sGuardian = hre.ethers.provider.getSigner(guardianAddr);
  await impersonateGuardian();

  const governor = await ethers.getContract("Governor");

  if (!skipQueue) {
    //First enqueue the proposal, then execute it.
    await withConfirmation(
      governor.connect(sGuardian).queue(proposalId, await getTxOpts())
    );

    log(`Proposal ${proposalId} queued`);
  }

  log("Advancing time by 48 hours + 1 second for TimeLock delay.");
  await advanceTime(172801);

  await withConfirmation(
    governor
      .connect(sGuardian)
      .execute(proposalId, await getTxOpts(executeGasLimit))
  );
  log(`Proposal ${proposalId} executed`);
};

/**
 * Successfully execute the proposal whether it is in
 * "Pending", "Active" or "Queued" state.
 * Given a proposal Id, enqueues and executes it on OGV Governance.
 * @param {Number} proposalId
 * @returns {Promise<void>}
 */
const executeGovernanceProposalOnFork = async ({
  proposalIdBn,
  proposalState,
  executeGasLimit = null,
}) => {
  if (!isFork) throw new Error("Can only be used on Fork");

  // Get the guardian of the governor and impersonate it.
  const multisig5of8 = addresses.mainnet.Guardian;
  const sMultisig5of8 = hre.ethers.provider.getSigner(multisig5of8);
  await impersonateGuardian(multisig5of8);

  const governorFive = await getGovernorFive();
  const timelock = await getTimelock();

  /* this should "almost" never happen since the votingDelay on the governor
   * contract is set to 1 block
   */
  if (proposalState === "Pending") {
    const votingDelay = Number((await governorFive.votingDelay()).toString());
    log(
      `Advancing ${
        votingDelay + 1
      } blocks to make transaction for from Pending to Active`
    );
    await advanceBlocks(votingDelay + 1);
    proposalState = "Active";
    const newState = await getProposalState(proposalIdBn);
    if (newState !== proposalState) {
      throw new Error(
        `Proposal state should now be "Active" but is ${newState}`
      );
    }
  }

  if (proposalState === "Active") {
    try {
      // vote positively on the proposal
      await governorFive.connect(sMultisig5of8).castVote(proposalIdBn, 1);
    } catch (e) {
      // vote already cast is the only acceptable error
      if (!e.message.includes(`vote already cast`)) {
        throw e;
      }
    }

    const votingPeriod = Number((await governorFive.votingPeriod()).toString());
    // advance to the end of voting period
    await advanceBlocks(votingPeriod + 1);

    proposalState = "Succeeded";
    let newState = await getProposalState(proposalIdBn);
    if (newState !== "Succeeded") {
      throw new Error(
        `Proposal state should now be "Succeeded" but is ${newState}`
      );
    }
  }

  if (proposalState === "Succeeded") {
    await governorFive.connect(sMultisig5of8)["queue(uint256)"](proposalIdBn);
    log("Proposal queued");
    newState = await getProposalState(proposalIdBn);
    if (newState !== "Queued") {
      throw new Error(
        `Proposal state should now be "Queued" but is ${newState}`
      );
    }

    proposalState = "Queued";
  }

  log("preparing to execute");
  /* In theory this could fail if proposal is rejected by votes on the mainnet.
   * In that case such proposalId should not be included in migration files
   */
  if (proposalState === "Queued") {
    const queuePeriod = Number((await timelock.getMinDelay()).toString());
    // advance to the end of queue period
    await advanceTime(queuePeriod + 1);
  }

  await governorFive.connect(sMultisig5of8)["execute(uint256)"](proposalIdBn);

  const newProposalState = await getProposalState(proposalIdBn);
  if (newProposalState === "Executed") {
    log(`Proposal id: ${proposalIdBn.toString()} executed`);
  } else {
    throw new Error(
      `Something is wrong! Proposal id: ${proposalIdBn.toString()} in ${newProposalState} state`
    );
  }
};

/**
 * Sends a proposal to the governor contract.
 * @param {Array<Object>} proposalArgs
 * @param {string} description
 * @returns {Promise<void>}
 */
const sendProposal = async (proposalArgs, description, opts = {}) => {
  if (!isMainnet && !isFork) {
    throw new Error("sendProposal only works on Mainnet and Fork networks");
  }

  const { deployerAddr } = await hre.getNamedAccounts();
  const sDeployer = hre.ethers.provider.getSigner(deployerAddr);

  let governor;
  if (opts.governorAddr) {
    governor = await ethers.getContractAt("Governor", opts.governorAddr);
    log(`Using governor contract at ${opts.governorAddr}`);
  } else {
    governor = await ethers.getContract("Governor");
  }

  log(`Submitting proposal for ${description} to governor ${governor.address}`);
  log(`Args: ${JSON.stringify(proposalArgs, null, 2)}`);
  await withConfirmation(
    governor
      .connect(sDeployer)
      .propose(...proposalArgs, description, await getTxOpts())
  );

  const proposalId = (await governor.proposalCount()).toString();
  log(`Submitted proposal ${proposalId}`);

  log(
    `Next step: call the following methods on the governor at ${governor.address} via multi-sig`
  );
  log(`   queue(${proposalId})`);
  log(`   execute(${proposalId})`);
  log("Done");
};

/**
 * Builds the governance proposal transaction that is to be submitted via GnosisSafe Interface.
 *
 * @param {Array<Object>} proposalArgs
 * @param {string} description
 * @returns {Promise<void>}
 */
const submitProposalGnosisSafe = async (
  proposalArgs,
  description,
  opts = {}
) => {
  if (!isMainnet) {
    throw new Error("submitProposalGnosisSafe only works on Mainnet");
  }

  const governorFive = await getGovernorFive();

  log(`Submitting proposal for ${description}`);
  log(`Args: ${JSON.stringify(proposalArgs, null, 2)}`);

  const result = await governorFive.populateTransaction[
    "propose(address[],uint256[],string[],bytes[],string)"
  ](...proposalArgs, description, await getTxOpts());

  log(
    `Next step: go to Gnosis Safe Web -> New Transaction -> 👷 Contract Interaction`
  );
  log(`  - enable "Custom Data" toggle`);
  log(`  - set "Enter address or ENS name" to: '${result.to}'`);
  log(`  - set "ETH value" to: 0`);
  log(`  - set "Data (Hex encoded)" to:`);
  log(`${result.data}`);
  log(`  - click on 'Add Transaction'`);
  process.exit();
};

/**
 * In forked environment simulated that 5/8 multisig has submitted an OGV
 * governance proposal
 *
 * @param {Array<Object>} proposalArgs
 * @param {string} description
 * @returns {Promise<void>}
 */
const submitProposalToOgvGovernance = async (
  proposalArgs,
  description,
  opts = {}
) => {
  if (!isFork) {
    throw new Error(
      "submitProposalToOgvGovernance only works on Fork networks"
    );
  }

  const governorFive = await getGovernorFive();
  const multisig5of8 = addresses.mainnet.Guardian;
  const sMultisig5of8 = hre.ethers.provider.getSigner(multisig5of8);
  await impersonateGuardian(multisig5of8);

  log(`Submitting proposal for ${description}`);
  log(`Args: ${JSON.stringify(proposalArgs, null, 2)}`);

  const result = await withConfirmation(
    governorFive
      .connect(sMultisig5of8)
      ["propose(address[],uint256[],string[],bytes[],string)"](
        ...proposalArgs,
        description,
        await getTxOpts()
      ),
    governorFiveAbi
  );
  const proposalId = result.receipt.parsedLogs[0].args[0].toString();

  log(`Submitted governance proposal to OGV governance ${proposalId}`);
  await advanceBlocks(1);
  const proposalIdBn = ethers.BigNumber.from(proposalId);
  const proposalState = await getProposalState(proposalIdBn);

  return {
    proposalState,
    proposalId,
    proposalIdBn,
  };
};

/**
 * Sanity checks to perform before running the deploy
 */
const sanityCheckOgvGovernance = async () => {
  if (isMainnet) {
    const VaultProxy = await ethers.getContract("VaultProxy");
    const VaultAdmin = await ethers.getContractAt(
      "VaultAdmin",
      VaultProxy.address
    );

    const vaultGovernor = await VaultAdmin.governor();
    const { timelockAddr } = await getNamedAccounts();

    if (vaultGovernor.toLowerCase() !== timelockAddr.toLowerCase()) {
      throw new Error(
        `Hardhat environment has ${timelockAddr} governor address configured which is different from Vault's governor: ${vaultGovernor}`
      );
    }
  }
};

/**
 * When in forked/fork test environment we want special handling of possibly active proposals:
 * - if node is forked below the proposal block number deploy the migration file and execute
 *   the proposal
 * - if node is forked after the proposal block number check the status of proposal:
 *   - if proposal executed skip deployment
 *   - if proposal Pending / Active / Queued execute it and skip deployment
 *
 * @returns bool -> when true the hardhat deployment is skipped
 */
const handlePossiblyActiveGovernanceProposal = async (
  proposalId,
  deployName,
  governorFive
) => {
  if (isFork && proposalId) {
    let proposalState;
    let proposalIdBn = ethers.BigNumber.from(proposalId);
    try {
      proposalState = await getProposalState(proposalIdBn);
    } catch (e) {
      // If proposal is non existent the governor reverts the transaction
      if (
        e.message.includes("invalid proposal id") ||
        e.message.includes("unknown proposal id")
      ) {
        proposalState = false;
      } else {
        throw e;
      }
    }

    // proposal has not yet been submitted on the forked node (with current block height)
    if (proposalState == false) {
      // execute the whole deployment normally
      console.log(
        `Proposal ${deployName} not yet submitted at this block height. Continue deploy.`
      );
      return false;
    }

    if (["Pending", "Active", "Succeeded", "Queued"].includes(proposalState)) {
      console.log(
        `Found proposal id: ${proposalId} on forked network. Executing proposal containing deployment of: ${deployName}`
      );

      await executeGovernanceProposalOnFork({
        proposalIdBn,
        proposalState,
      });

      // proposal executed skip deployment
      return true;
    } else if (
      ["Executed", "Expired", "Canceled", "Defeated"].includes(proposalState)
    ) {
      console.log(
        `Proposal ${deployName} is in ${proposalState} state. Nothing to do.`
      );
      return true;
    }
  }

  // run deployment
  return false;
};

/**
 * When in forked/fork test environment we want special handling of possibly active proposals:
 * - if node is forked below the proposal block number deploy the migration file
 * - if node is forked after the proposal block number check the status of proposal:
 *   - if proposal executed skip deployment
 *   - if proposal New / Queued execute it and skip deployment
 *
 * @returns bool -> when true the hardhat deployment is skipped
 */
const handlePossiblyActiveProposal = async (
  proposalId,
  deployName,
  governor
) => {
  if (isFork && proposalId) {
    const proposalCount = Number((await governor.proposalCount()).toString());
    // proposal has not yet been submitted on the forked node (with current block height)
    if (proposalCount < proposalId) {
      // execute the whole deployment normally
      console.log(
        `Proposal ${deployName} not yet submitted at this block height. Continue deploy.`
      );
      return false;
    }

    const proposalState = ["New", "Queue", "Expired", "Executed"][
      await governor.state(proposalId)
    ];

    if (["New", "Queue"].includes(proposalState)) {
      console.log(
        `Found proposal id: ${proposalId} on forked network. Executing proposal containing deployment of: ${deployName}`
      );

      // skip queue if proposal is already queued
      await executeProposalOnFork({
        proposalId,
        skipQueue: proposalState === "Queue",
      });

      // proposal executed skip deployment
      return true;
    } else if (proposalState === "Executed") {
      console.log(`Proposal ${deployName} already executed. Nothing to do.`);
      // proposal has already been executed skip deployment
      return true;
    }
  }

  // run deployment
  return false;
};

async function getGovernorFive() {
  const { governorFiveAddr } = await getNamedAccounts();

  return new ethers.Contract(
    governorFiveAddr,
    governorFiveAbi,
    hre.ethers.provider
  );
}

async function getProposalState(proposalIdBn) {
  const governorFive = await getGovernorFive();
  return [
    "Pending",
    "Active",
    "Canceled",
    "Defeated",
    "Succeeded",
    "Queued",
    "Expired",
    "Executed",
  ][await governorFive.state(proposalIdBn)];
}

async function getTimelock() {
  const { timelockAddr } = await getNamedAccounts();

  return new ethers.Contract(timelockAddr, timelockAbi, hre.ethers.provider);
}

/**
 * Shortcut to create a deployment on decentralized Governance (OGV) for hardhat to use
 * @param {Object} options for deployment
 * @param {Promise<Object>} fn to deploy contracts and return needed proposals
 * @returns {Object} main object used by hardhat
 */
function deploymentWithGovernanceProposal(opts, fn) {
  const {
    deployName,
    dependencies,
    forceDeploy,
    onlyOnFork,
    forceSkip,
    proposalId,
  } = opts;
  const runDeployment = async (hre) => {
    const oracleAddresses = await getOracleAddresses(hre.deployments);
    const assetAddresses = await getAssetAddresses(hre.deployments);
    const tools = {
      oracleAddresses,
      assetAddresses,
      deployWithConfirmation,
      ethers,
      getTxOpts,
      withConfirmation,
    };

    const governorFive = await getGovernorFive();

    /* Proposal has either:
     *  - already been executed before running this function or
     *  - been executed by running this function
     *  - is in one of the states that can't get to execution: "Expired", "Canceled", "Defeated"
     */
    if (
      await handlePossiblyActiveGovernanceProposal(
        proposalId,
        deployName,
        governorFive
      )
    ) {
      return;
    }

    await sanityCheckOgvGovernance();

    const proposal = await fn(tools);
    const propDescription = proposal.name;
    const propArgs = await proposeGovernanceArgs(proposal.actions);
    const propOpts = proposal.opts || {};

    if (isMainnet) {
      // On Mainnet, only build the propose transaction for OGV governance
      log("Building OGV governance proposal...");
      await submitProposalGnosisSafe(propArgs, propDescription, propOpts);
      log("Proposal sent.");
    } else if (isFork) {
      // On Fork we can send the proposal then impersonate the guardian to execute it.
      log("Sending the governance proposal to OGV governance");
      const { proposalState, proposalId, proposalIdBn } =
        await submitProposalToOgvGovernance(
          propArgs,
          propDescription,
          propOpts
        );
      log("Executing the proposal");
      await executeGovernanceProposalOnFork({
        proposalIdBn,
        proposalState,
      });
      log("Proposal executed.");
    } else {
      throw new Error(
        "deploymentWithGovernanceProposal not supported in local node environment"
      );
    }
  };

  const main = async (hre) => {
    console.log(`Running ${deployName} deployment...`);
    if (!hre) {
      hre = require("hardhat");
    }
    if (isFork) {
      const { deployerAddr } = await getNamedAccounts();
      await hre.network.provider.request({
        method: "hardhat_setBalance",
        params: [deployerAddr, utils.parseEther("1000000").toHexString()],
      });
    }
    await runDeployment(hre);
    console.log(`${deployName} deploy done.`);
    return true;
  };

  main.id = deployName;
  main.dependencies = dependencies;
  if (forceSkip) {
    main.skip = () => true;
  } else if (forceDeploy) {
    main.skip = () => false;
  } else {
    /** Just for context of fork env change the id of the deployment script. This is required
     * in circumstances when:
     * - the deployment script has already been run on the mainnet
     * - proposal has been either "Queued" or is still "New"
     * - all the deployment artifacts and migration information is already present in the repo
     *
     * Problem: as part of normal deployment procedure we want to be able to simulate the
     * execution of a proposal and run all the for tests on top of (after) the proposal execution. But
     * since deployment artifacts are already present and migration file has already been updated
     * the hardhat deploy will skip the deployment file (ignoring even the force deploy/`skip` flags.
     * Skipping the deployment file prevents us to identify the New/Queued proposal id and executing it.
     *
     * For that reason for any deployment ran on fork with proposalId we change the id of deployment
     * as a workaround so that Hardhat executes it. If proposal has already been executed the
     * `runDeployment` function will exit without applying the deployment.
     *
     * And we can not package this inside of `skip` function since without this workaround it
     * doesn't even get evaluated.
     */
    if (isFork && proposalId) {
      main.id = `${deployName}_force`;
    }

    main.skip = async () => {
      // running on fork with a proposalId already available
      if (isFork && proposalId) {
        return false;
        /* running on fork, and proposal not yet submitted. This is usually during development
         * before kicking off deploy.
         */
      } else if (isFork) {
        const networkName = isForkTest ? "hardhat" : "localhost";
        const migrations = require(`./../deployments/${networkName}/.migrations.json`);
        return Boolean(migrations[deployName]);
      } else {
        return onlyOnFork ? true : !isMainnet || isSmokeTest;
      }
    };
  }
  return main;
}

/**
 * Shortcut to create a deployment for hardhat to use
 * @param {Object} options for deployment
 * @param {Promise<Object>} fn to deploy contracts and return needed proposals
 * @returns {Object} main object used by hardhat
 */
function deploymentWithProposal(opts, fn) {
  const {
    deployName,
    dependencies,
    forceDeploy,
    forceSkip,
    onlyOnFork,
    proposalId,
  } = opts;
  const runDeployment = async (hre) => {
    const oracleAddresses = await getOracleAddresses(hre.deployments);
    const assetAddresses = await getAssetAddresses(hre.deployments);
    const tools = {
      oracleAddresses,
      assetAddresses,
      deployWithConfirmation,
      ethers,
      getTxOpts,
      withConfirmation,
    };
    const { governorAddr } = await getNamedAccounts();
    const governor = await ethers.getContractAt("Governor", governorAddr);

    // proposal has either been already executed on forked node or just been executed
    // no use of running the deploy script to create another
    if (await handlePossiblyActiveProposal(proposalId, deployName, governor)) {
      return;
    }

    await sanityCheckOgvGovernance();
    const proposal = await fn(tools);
    if (proposal.actions.length == 0) {
      return; // No governance proposal
    }
    const propDescription = proposal.name;
    const propArgs = await proposeArgs(proposal.actions);
    const propOpts = proposal.opts || {};

    if (isMainnet) {
      // On Mainnet, only propose. The enqueue and execution are handled manually via multi-sig.
      log("Sending proposal to governor...");
      await sendProposal(propArgs, propDescription, propOpts);
      log("Proposal sent.");
    } else if (isFork) {
      // On Fork we can send the proposal then impersonate the guardian to execute it.
      log("Sending and executing proposal...");
      await executeProposal(propArgs, propDescription, propOpts);
      log("Proposal executed.");
    } else {
      const sGovernor = await ethers.provider.getSigner(governorAddr);

      for (const action of proposal.actions) {
        const { contract, signature, args } = action;

        log(`Sending governance action ${signature} to ${contract.address}`);
        await withConfirmation(
          contract.connect(sGovernor)[signature](...args, await getTxOpts())
        );
        console.log(`... ${signature} completed`);
      }
    }
  };

  const main = async (hre) => {
    console.log(`Running ${deployName} deployment...`);
    if (!hre) {
      hre = require("hardhat");
    }
    await runDeployment(hre);
    console.log(`${deployName} deploy done.`);
    return true;
  };

  main.id = deployName;
  main.dependencies = dependencies;
  if (forceSkip) {
    main.skip = () => true;
  } else if (forceDeploy) {
    main.skip = () => false;
  } else {
    /** Just for context of fork env change the id of the deployment script. This is required
     * in circumstances when:
     * - the deployment script has already been run on the mainnet
     * - proposal has been either "Queued" or is still "New"
     * - all the deployment artifacts and migration information is already present in the repo
     *
     * Problem: as part of normal deployment procedure we want to be able to simulate the
     * execution of a proposal and run all the for tests on top of (after) the proposal execution. But
     * since deployment artifacts are already present and migration file has already been updated
     * the hardhat deploy will skip the deployment file (ignoring even the force deploy/`skip` flags.
     * Skipping the deployment file prevents us to identify the New/Queued proposal id and executing it.
     *
     * For that reason for any deployment ran on fork with proposalId we change the id of deployment
     * as a workaround so that Hardhat executes it. If proposal has already been executed the
     * `runDeployment` function will exit without applying the deployment.
     *
     * And we can not package this inside of `skip` function since without this workaround it
     * doesn't even get evaluated.
     */
    if (isFork && proposalId) {
      main.id = `${deployName}_force`;
    }

    main.skip = async () => {
      // running on fork with a proposalId already available
      if (isFork && proposalId) {
        return false;
        /* running on fork, and proposal not yet submitted. This is usually during development
         * before kicking off deploy.
         */
      } else if (isFork) {
        const networkName = isForkTest ? "hardhat" : "localhost";
        const migrations = require(`./../deployments/${networkName}/.migrations.json`);
        return Boolean(migrations[deployName]);
      } else {
        return onlyOnFork ? true : !isMainnet || isSmokeTest;
      }
    };
  }
  return main;
}

/**
 * Shortcut to create a deployment for hardhat to use where 5/8 multisig is the
 * governor
 * @param {Object} options for deployment
 * @param {Promise<Object>} fn to deploy contracts and return needed proposals
 * @returns {Object} main object used by hardhat
 */
function deploymentWithGuardianGovernor(opts, fn) {
  const { deployName, dependencies, forceDeploy, onlyOnFork, forceSkip } = opts;
  const runDeployment = async (hre) => {
    const oracleAddresses = await getOracleAddresses(hre.deployments);
    const assetAddresses = await getAssetAddresses(hre.deployments);
    const tools = {
      oracleAddresses,
      assetAddresses,
      deployWithConfirmation,
      ethers,
      getTxOpts,
      withConfirmation,
    };

    await sanityCheckOgvGovernance();
    const proposal = await fn(tools);
    const propDescription = proposal.name;

    if (isMainnet) {
      // On Mainnet, only propose. The enqueue and execution are handled manually via multi-sig.
<<<<<<< HEAD
      log(
=======
      console.log(
>>>>>>> 72c998ba
        "Manually create the 5/8 multisig batch transaction with details:",
        proposal
      );
    } else {
      const guardianAddr = addresses.mainnet.Guardian;
      await impersonateGuardian(guardianAddr);

      const sGuardian = await ethers.provider.getSigner(guardianAddr);
      console.log("guardianAddr", guardianAddr);

      const guardianActions = [];
      for (const action of proposal.actions) {
        const { contract, signature, args } = action;

        log(`Sending governance action ${signature} to ${contract.address}`);
        const result = await withConfirmation(
          contract.connect(sGuardian)[signature](...args, await getTxOpts())
        );
        guardianActions.push({
          sig: signature,
          args: args,
          to: contract.address,
          data: result.data,
          value: result.value.toString(),
        });

        console.log(`... ${signature} completed`);
      }

      console.log(
        "Execute the following actions using guardian safe: ",
        guardianActions
      );
    }
  };

  const main = async (hre) => {
    console.log(`Running ${deployName} deployment...`);
    if (!hre) {
      hre = require("hardhat");
    }
    await runDeployment(hre);
    console.log(`${deployName} deploy done.`);
    return true;
  };

  main.id = deployName;
  main.dependencies = dependencies;
  if (forceSkip) {
    main.skip = () => true;
  } else if (forceDeploy) {
    main.skip = () => false;
  } else {
    main.skip = async () => {
      if (isFork) {
        const networkName = isForkTest ? "hardhat" : "localhost";
        const migrations = require(`./../deployments/${networkName}/.migrations.json`);
        return Boolean(migrations[deployName]);
      } else {
        return onlyOnFork ? true : !isMainnet || isSmokeTest;
      }
    };
  }
  return main;
}

module.exports = {
  log,
  sleep,
  deployWithConfirmation,
  withConfirmation,
  impersonateGuardian,
  impersonateAccount,
  executeProposal,
  executeProposalOnFork,
  sendProposal,
  deploymentWithProposal,
  deploymentWithGovernanceProposal,
  deploymentWithGuardianGovernor,
};<|MERGE_RESOLUTION|>--- conflicted
+++ resolved
@@ -954,11 +954,7 @@
 
     if (isMainnet) {
       // On Mainnet, only propose. The enqueue and execution are handled manually via multi-sig.
-<<<<<<< HEAD
-      log(
-=======
       console.log(
->>>>>>> 72c998ba
         "Manually create the 5/8 multisig batch transaction with details:",
         proposal
       );
