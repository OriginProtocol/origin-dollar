//
// Deployment utilities
//

const hre = require("hardhat");
const { utils, BigNumber } = require("ethers");

const {
  advanceTime,
  advanceBlocks,
  isMainnet,
  isFork,
  isMainnetOrFork,
  getOracleAddresses,
  getAssetAddresses,
  isSmokeTest,
  isForkTest,
} = require("../test/helpers.js");

const {
  assertUpgradeIsSafe,
  storeStorageLayoutForContract,
} = require("../tasks/storageSlots");

const addresses = require("../utils/addresses.js");
const { getTxOpts } = require("../utils/tx");
const { proposeArgs, proposeGovernanceArgs } = require("../utils/governor");
const governorFiveAbi = require("../abi/governor_five.json");
const timelockAbi = require("../abi/timelock.json");

// Wait for 3 blocks confirmation on Mainnet.
const NUM_CONFIRMATIONS = isMainnet ? 3 : 0;

function log(msg, deployResult = null) {
  if (isMainnetOrFork || process.env.VERBOSE) {
    if (deployResult && deployResult.receipt) {
      const gasUsed = Number(deployResult.receipt.gasUsed.toString());
      msg += ` Address: ${deployResult.address} Gas Used: ${gasUsed}`;
    }
    console.log("INFO:", msg);
  }
}

function sleep(ms) {
  return new Promise((resolve) => setTimeout(resolve, ms));
}

const deployWithConfirmation = async (
  contractName,
  args,
  contract,
  skipUpgradeSafety = false
) => {
  // check that upgrade doesn't corrupt the storage slots
  if (!skipUpgradeSafety) {
<<<<<<< HEAD
    await assertUpgradeIsSafe(hre, typeof contract == "string" ? contract : contractName);
=======
    await assertUpgradeIsSafe(
      hre,
      typeof contract == "string" ? contract : contractName
    );
>>>>>>> 2b51eeb2
  }

  const { deploy } = deployments;
  const { deployerAddr } = await getNamedAccounts();
  if (!args) args = null;
  if (!contract) contract = contractName;
  const result = await withConfirmation(
    deploy(contractName, {
      from: deployerAddr,
      args,
      contract,
      fieldsToCompare: null,
      ...(await getTxOpts()),
    })
  );

  // if upgrade happened on the mainnet save the new storage slot layout to the repo
  if (isMainnet) {
    await storeStorageLayoutForContract(hre, contractName);
  }

  log(`Deployed ${contractName}`, result);
  return result;
};

const withConfirmation = async (
  deployOrTransactionPromise,
  logContractAbi = false
) => {
  const result = await deployOrTransactionPromise;
  const receipt = await hre.ethers.provider.waitForTransaction(
    result.receipt ? result.receipt.transactionHash : result.hash,
    NUM_CONFIRMATIONS
  );

  if (logContractAbi) {
    let contractInterface = new ethers.utils.Interface(logContractAbi);
    receipt.parsedLogs = receipt.logs.map((log) =>
      contractInterface.parseLog(log)
    );
  }

  result.receipt = receipt;
  return result;
};

/**
 * Impersonate the guardian. Only applicable on Fork.
 */
const impersonateGuardian = async (optGuardianAddr = null) => {
  if (!isFork) {
    throw new Error("impersonateGuardian only works on Fork");
  }
  const { findBestMainnetTokenHolder } = require("../utils/funding");

  // If an address is passed, use that otherwise default to
  // the guardian address from the default hardhat accounts.
  const guardianAddr =
    optGuardianAddr || (await hre.getNamedAccounts()).guardianAddr;

  const bestSigner = await findBestMainnetTokenHolder(null, hre);
  await bestSigner.sendTransaction({
    to: guardianAddr,
    value: utils.parseEther("100"),
  });

  await hre.network.provider.request({
    method: "hardhat_impersonateAccount",
    params: [guardianAddr],
  });
  log(`Impersonated Guardian at ${guardianAddr}`);
};

/**
 * Execute a proposal on local test network (including on Fork).
 *
 * @param {Array<Object>} proposalArgs
 * @param {string} description
 * @param {opts} Options
 *   governorAddr: address of the governor contract to send the proposal to
 *   guardianAddr: address of the guardian (aka the governor's admin) to use for sending the queue and execute tx
 * @returns {Promise<void>}
 */
const executeProposal = async (proposalArgs, description, opts = {}) => {
  if (isMainnet) {
    throw new Error("executeProposal only works on local test network");
  }

  const namedAccounts = await hre.getNamedAccounts();
  const deployerAddr = namedAccounts.deployerAddr;
  const guardianAddr = opts.guardianAddr || namedAccounts.guardianAddr;

  const sGuardian = hre.ethers.provider.getSigner(guardianAddr);
  const sDeployer = hre.ethers.provider.getSigner(deployerAddr);

  if (isFork) {
    await impersonateGuardian(opts.guardianAddr);
  }

  let governorContract;
  if (opts.governorAddr) {
    governorContract = await ethers.getContractAt(
      "Governor",
      opts.governorAddr
    );
  } else {
    governorContract = await ethers.getContract("Governor");
  }
  const admin = await governorContract.admin();
  log(
    `Using governor contract at ${governorContract.address} with admin ${admin}`
  );

  const txOpts = await getTxOpts();

  log(`Submitting proposal for ${description}`);
  await withConfirmation(
    governorContract
      .connect(sDeployer)
      .propose(...proposalArgs, description, txOpts)
  );
  const proposalId = await governorContract.proposalCount();
  log(`Submitted proposal ${proposalId}`);

  await withConfirmation(
    governorContract.connect(sGuardian).queue(proposalId, txOpts)
  );
  log(`Proposal ${proposalId} queued`);

  log("Advancing time by 48 hours + 1 second for TimeLock delay.");
  await advanceTime(172801);

  await withConfirmation(
    governorContract.connect(sGuardian).execute(proposalId, txOpts)
  );
  log("Proposal executed");
};

/**
 * Given a proposal Id, enqueues and executes it. Only for usage on Fork.
 * @param {Number} proposalId
 * @returns {Promise<void>}
 */
const executeProposalOnFork = async ({
  proposalId,
  executeGasLimit = null,
  skipQueue = false,
}) => {
  if (!isFork) throw new Error("Can only be used on Fork");

  // Get the guardian of the governor and impersonate it.
  const { guardianAddr } = await hre.getNamedAccounts();
  const sGuardian = hre.ethers.provider.getSigner(guardianAddr);
  await impersonateGuardian();

  const governor = await ethers.getContract("Governor");

  if (!skipQueue) {
    //First enqueue the proposal, then execute it.
    await withConfirmation(
      governor.connect(sGuardian).queue(proposalId, await getTxOpts())
    );

    log(`Proposal ${proposalId} queued`);
  }

  log("Advancing time by 48 hours + 1 second for TimeLock delay.");
  await advanceTime(172801);

  await withConfirmation(
    governor
      .connect(sGuardian)
      .execute(proposalId, await getTxOpts(executeGasLimit))
  );
  log(`Proposal ${proposalId} executed`);
};

/**
 * Successfully execute the proposal whether it is in
 * "Pending", "Active" or "Queued" state.
 * Given a proposal Id, enqueues and executes it on OGV Governance.
 * @param {Number} proposalId
 * @returns {Promise<void>}
 */
const executeGovernanceProposalOnFork = async ({
  proposalIdBn,
  proposalState,
  executeGasLimit = null,
}) => {
  if (!isFork) throw new Error("Can only be used on Fork");

  // Get the guardian of the governor and impersonate it.
  const multisig5of8 = addresses.mainnet.Guardian;
  const sMultisig5of8 = hre.ethers.provider.getSigner(multisig5of8);
  await impersonateGuardian(multisig5of8);

  const governorFive = await getGovernorFive();
  const timelock = await getTimelock();

  /* this should "almost" never happen since the votingDelay on the governor
   * contract is set to 1 block
   */
  if (proposalState === "Pending") {
    const votingDelay = Number((await governorFive.votingDelay()).toString());
    log(
      `Advancing ${
        votingDelay + 1
      } blocks to make transaction for from Pending to Active`
    );
    await advanceBlocks(votingDelay + 1);
    proposalState = "Active";
    const newState = await getProposalState(proposalIdBn);
    if (newState !== proposalState) {
      throw new Error(
        `Proposal state should now be "Active" but is ${newState}`
      );
    }
  }

  if (proposalState === "Active") {
    try {
      // vote positively on the proposal
      await governorFive.connect(sMultisig5of8).castVote(proposalIdBn, 1);
    } catch (e) {
      // vote already cast is the only acceptable error
      if (!e.message.includes(`vote already cast`)) {
        throw e;
      }
    }

    const votingPeriod = Number((await governorFive.votingPeriod()).toString());
    // advance to the end of voting period
    await advanceBlocks(votingPeriod + 1);

    proposalState = "Succeeded";
    let newState = await getProposalState(proposalIdBn);
    if (newState !== "Succeeded") {
      throw new Error(
        `Proposal state should now be "Succeeded" but is ${newState}`
      );
    }
  }

  if (proposalState === "Succeeded") {
    await governorFive.connect(sMultisig5of8)["queue(uint256)"](proposalIdBn);
    log("Proposal queued");
    newState = await getProposalState(proposalIdBn);
    if (newState !== "Queued") {
      throw new Error(
        `Proposal state should now be "Queued" but is ${newState}`
      );
    }

    proposalState = "Queued";
  }

  log("preparing to execute");
  /* In theory this could fail if proposal is rejected by votes on the mainnet.
   * In that case such proposalId should not be included in migration files
   */
  if (proposalState === "Queued") {
    const queuePeriod = Number((await timelock.getMinDelay()).toString());
    // advance to the end of queue period
    await advanceTime(queuePeriod + 1);
  }

  await governorFive.connect(sMultisig5of8)["execute(uint256)"](proposalIdBn);

  const newProposalState = await getProposalState(proposalIdBn);
  if (newProposalState === "Executed") {
    log(`Proposal id: ${proposalIdBn.toString()} executed`);
  } else {
    throw new Error(
      `Something is wrong! Proposal id: ${proposalIdBn.toString()} in ${newProposalState} state`
    );
  }
};

/**
 * Sends a proposal to the governor contract.
 * @param {Array<Object>} proposalArgs
 * @param {string} description
 * @returns {Promise<void>}
 */
const sendProposal = async (proposalArgs, description, opts = {}) => {
  if (!isMainnet && !isFork) {
    throw new Error("sendProposal only works on Mainnet and Fork networks");
  }

  const { deployerAddr } = await hre.getNamedAccounts();
  const sDeployer = hre.ethers.provider.getSigner(deployerAddr);

  let governor;
  if (opts.governorAddr) {
    governor = await ethers.getContractAt("Governor", opts.governorAddr);
    log(`Using governor contract at ${opts.governorAddr}`);
  } else {
    governor = await ethers.getContract("Governor");
  }

  log(`Submitting proposal for ${description} to governor ${governor.address}`);
  log(`Args: ${JSON.stringify(proposalArgs, null, 2)}`);
  await withConfirmation(
    governor
      .connect(sDeployer)
      .propose(...proposalArgs, description, await getTxOpts())
  );

  const proposalId = (await governor.proposalCount()).toString();
  log(`Submitted proposal ${proposalId}`);

  log(
    `Next step: call the following methods on the governor at ${governor.address} via multi-sig`
  );
  log(`   queue(${proposalId})`);
  log(`   execute(${proposalId})`);
  log("Done");
};

/**
 * Builds the governance proposal transaction that is to be submitted via GnosisSafe Interface.
 *
 * @param {Array<Object>} proposalArgs
 * @param {string} description
 * @returns {Promise<void>}
 */
const submitProposalGnosisSafe = async (
  proposalArgs,
  description,
  opts = {}
) => {
  if (!isMainnet) {
    throw new Error("submitProposalGnosisSafe only works on Mainnet");
  }

  const governorFive = await getGovernorFive();
  const multisig5of8 = addresses.mainnet.Guardian;
  const sMultisig5of8 = hre.ethers.provider.getSigner(multisig5of8);
  await impersonateGuardian(multisig5of8);

  log(`Submitting proposal for ${description}`);
  log(`Args: ${JSON.stringify(proposalArgs, null, 2)}`);

  const result = await governorFive.populateTransaction[
    "propose(address[],uint256[],string[],bytes[],string)"
  ](...proposalArgs, description, await getTxOpts());

  log(
    `Next step: go to Gnosis Safe Web -> New Transaction -> 👷 Contract Interaction`
  );
  log(`  - enable "Custom Data" toggle`);
  log(`  - set "Enter address or ENS name" to: '${result.to}'`);
  log(`  - set "ETH value" to: 0`);
  log(`  - set "Data (Hex encoded)" to:`);
  log(`${result.data}`);
  log(`  - click on 'Add Transaction'`);
  process.exit();
};

/**
 * In forked environment simulated that 5/8 multisig has submitted an OGV
 * governance proposal
 *
 * @param {Array<Object>} proposalArgs
 * @param {string} description
 * @returns {Promise<void>}
 */
const submitProposalToOgvGovernance = async (
  proposalArgs,
  description,
  opts = {}
) => {
  if (!isFork) {
    throw new Error(
      "submitProposalToOgvGovernance only works on Fork networks"
    );
  }

  const governorFive = await getGovernorFive();
  const multisig5of8 = addresses.mainnet.Guardian;
  const sMultisig5of8 = hre.ethers.provider.getSigner(multisig5of8);
  await impersonateGuardian(multisig5of8);

  log(`Submitting proposal for ${description}`);
  log(`Args: ${JSON.stringify(proposalArgs, null, 2)}`);

  const result = await withConfirmation(
    governorFive
      .connect(sMultisig5of8)
      ["propose(address[],uint256[],string[],bytes[],string)"](
        ...proposalArgs,
        description,
        await getTxOpts()
      ),
    governorFiveAbi
  );
  const proposalId = result.receipt.parsedLogs[0].args[0].toString();

  log(`Submitted governance proposal to OGV governance ${proposalId}`);
  await advanceBlocks(1);
  const proposalIdBn = ethers.BigNumber.from(proposalId);
  const proposalState = await getProposalState(proposalIdBn);

  return {
    proposalState,
    proposalId,
    proposalIdBn,
  };
};

/**
 * Sanity checks to perform before running the deploy
 */
const sanityCheckOgvGovernance = async () => {
  if (isMainnet) {
    const VaultProxy = await ethers.getContract("VaultProxy");
    const VaultAdmin = await ethers.getContractAt(
      "VaultAdmin",
      VaultProxy.address
    );

    const vaultGovernor = await VaultAdmin.governor();
    const { governorFiveAddr } = await getNamedAccounts();

    if (vaultGovernor.toLowerCase() !== governorFiveAddr.toLowerCase()) {
      throw new Error(
        `Hardhat environment has ${governorFiveAddr} governor address configured which is different from Vault's governor: ${vaultGovernor}`
      );
    }
  }
};

/**
 * When in forked/fork test environment we want special handling of possibly active proposals:
 * - if node is forked below the proposal block number deploy the migration file and execute
 *   the proposal
 * - if node is forked after the proposal block number check the status of proposal:
 *   - if proposal executed skip deployment
 *   - if proposal Pending / Active / Queued execute it and skip deployment
 *
 * @returns bool -> when true the hardhat deployment is skipped
 */
const handlePossiblyActiveGovernanceProposal = async (
  proposalId,
  deployName,
  governorFive
) => {
  if (isFork && proposalId) {
    let proposalState;
    let proposalIdBn = ethers.BigNumber.from(proposalId);
    try {
      proposalState = await getProposalState(proposalIdBn);
    } catch (e) {
      // If proposal is non existent the governor reverts the transaction
      if (e.message.includes("invalid proposal id")) {
        proposalState = false;
      } else {
        throw e;
      }
    }

    // proposal has not yet been submitted on the forked node (with current block height)
    if (proposalState == false) {
      // execute the whole deployment normally
      console.log(
        `Proposal ${deployName} not yet submitted at this block height. Continue deploy.`
      );
      return false;
    }

    if (["Pending", "Active", "Succeeded", "Queued"].includes(proposalState)) {
      console.log(
        `Found proposal id: ${proposalId} on forked network. Executing proposal containing deployment of: ${deployName}`
      );

      await executeGovernanceProposalOnFork({
        proposalIdBn,
        proposalState,
      });

      // proposal executed skip deployment
      return true;
    } else if (
      ["Executed", "Expired", "Canceled", "Defeated"].includes(proposalState)
    ) {
      console.log(
        `Proposal ${deployName} is in ${proposalState} state. Nothing to do.`
      );
      return true;
    }
  }

  // run deployment
  return false;
};

/**
 * When in forked/fork test environment we want special handling of possibly active proposals:
 * - if node is forked below the proposal block number deploy the migration file
 * - if node is forked after the proposal block number check the status of proposal:
 *   - if proposal executed skip deployment
 *   - if proposal New / Queued execute it and skip deployment
 *
 * @returns bool -> when true the hardhat deployment is skipped
 */
const handlePossiblyActiveProposal = async (
  proposalId,
  deployName,
  governor
) => {
  if (isFork && proposalId) {
    const proposalCount = Number((await governor.proposalCount()).toString());
    // proposal has not yet been submitted on the forked node (with current block height)
    if (proposalCount < proposalId) {
      // execute the whole deployment normally
      console.log(
        `Proposal ${deployName} not yet submitted at this block height. Continue deploy.`
      );
      return false;
    }

    const proposalState = ["New", "Queue", "Expired", "Executed"][
      await governor.state(proposalId)
    ];

    if (["New", "Queue"].includes(proposalState)) {
      console.log(
        `Found proposal id: ${proposalId} on forked network. Executing proposal containing deployment of: ${deployName}`
      );

      // skip queue if proposal is already queued
      await executeProposalOnFork({
        proposalId,
        skipQueue: proposalState === "Queue",
      });

      // proposal executed skip deployment
      return true;
    } else if (proposalState === "Executed") {
      console.log(`Proposal ${deployName} already executed. Nothing to do.`);
      // proposal has already been executed skip deployment
      return true;
    }
  }

  // run deployment
  return false;
};

async function getGovernorFive() {
  const { governorFiveAddr } = await getNamedAccounts();

  return new ethers.Contract(
    governorFiveAddr,
    governorFiveAbi,
    hre.ethers.provider
  );
}

async function getProposalState(proposalIdBn) {
  const governorFive = await getGovernorFive();
  return [
    "Pending",
    "Active",
    "Canceled",
    "Defeated",
    "Succeeded",
    "Queued",
    "Expired",
    "Executed",
  ][await governorFive.state(proposalIdBn)];
}

async function getTimelock() {
  const { timelockAddr } = await getNamedAccounts();

  return new ethers.Contract(timelockAddr, timelockAbi, hre.ethers.provider);
}

/**
 * Shortcut to create a deployment on decentralized Governance (OGV) for hardhat to use
 * @param {Object} options for deployment
 * @param {Promise<Object>} fn to deploy contracts and return needed proposals
 * @returns {Object} main object used by hardhat
 */
function deploymentWithGovernanceProposal(opts, fn) {
  const { deployName, dependencies, forceDeploy, forceSkip, proposalId } = opts;
  const runDeployment = async (hre) => {
    const oracleAddresses = await getOracleAddresses(hre.deployments);
    const assetAddresses = await getAssetAddresses(hre.deployments);
    const tools = {
      oracleAddresses,
      assetAddresses,
      deployWithConfirmation,
      ethers,
      getTxOpts,
      withConfirmation,
    };

    const governorFive = await getGovernorFive();

    /* Proposal has either:
     *  - already been executed before running this function or
     *  - been executed by running this function
     *  - is in one of the states that can't get to execution: "Expired", "Canceled", "Defeated"
     */
    if (
      await handlePossiblyActiveGovernanceProposal(
        proposalId,
        deployName,
        governorFive
      )
    ) {
      return;
    }

    await sanityCheckOgvGovernance();

    const proposal = await fn(tools);
    const propDescription = proposal.name;
    const propArgs = await proposeGovernanceArgs(proposal.actions);
    const propOpts = proposal.opts || {};

    if (isMainnet) {
      // On Mainnet, only build the propose transaction for OGV governance
      log("Building OGV governance proposal...");
      await submitProposalGnosisSafe(propArgs, propDescription, propOpts);
      log("Proposal sent.");
    } else if (isFork) {
      // On Fork we can send the proposal then impersonate the guardian to execute it.
      log("Sending the governance proposal to OGV governance");
      const { proposalState, proposalId, proposalIdBn } =
        await submitProposalToOgvGovernance(
          propArgs,
          propDescription,
          propOpts
        );
      log("Executing the proposal");
      await executeGovernanceProposalOnFork({
        proposalIdBn,
        proposalState,
      });
      log("Proposal executed.");
    } else {
      throw new Error(
        "deploymentWithGovernanceProposal not supported in local node environment"
      );
    }
  };

  const main = async (hre) => {
    console.log(`Running ${deployName} deployment...`);
    if (!hre) {
      hre = require("hardhat");
    }
    await runDeployment(hre);
    console.log(`${deployName} deploy done.`);
    return true;
  };

  main.id = deployName;
  main.dependencies = dependencies;
  if (forceSkip) {
    main.skip = () => true;
  } else if (forceDeploy) {
    main.skip = () => false;
  } else {
    /** Just for context of fork env change the id of the deployment script. This is required
     * in circumstances when:
     * - the deployment script has already been run on the mainnet
     * - proposal has been either "Queued" or is still "New"
     * - all the deployment artifacts and migration information is already present in the repo
     *
     * Problem: as part of normal deployment procedure we want to be able to simulate the
     * execution of a proposal and run all the for tests on top of (after) the proposal execution. But
     * since deployment artifacts are already present and migration file has already been updated
     * the hardhat deploy will skip the deployment file (ignoring even the force deploy/`skip` flags.
     * Skipping the deployment file prevents us to identify the New/Queued proposal id and executing it.
     *
     * For that reason for any deployment ran on fork with proposalId we change the id of deployment
     * as a workaround so that Hardhat executes it. If proposal has already been executed the
     * `runDeployment` function will exit without applying the deployment.
     *
     * And we can not package this inside of `skip` function since without this workaround it
     * doesn't even get evaluated.
     */
    if (isFork && proposalId) {
      main.id = `${deployName}_force`;
    }

    main.skip = async () => {
      // running on fork with a proposalId already available
      if (isFork && proposalId) {
        return false;
        /* running on fork, and proposal not yet submitted. This is usually during development
         * before kicking off deploy.
         */
      } else if (isFork) {
        const networkName = isForkTest ? "hardhat" : "localhost";
        const migrations = require(`./../deployments/${networkName}/.migrations.json`);
        return Boolean(migrations[deployName]);
      } else {
        return !isMainnet || isSmokeTest || isFork;
      }
    };
  }
  return main;
}

/**
 * Shortcut to create a deployment for hardhat to use
 * @param {Object} options for deployment
 * @param {Promise<Object>} fn to deploy contracts and return needed proposals
 * @returns {Object} main object used by hardhat
 */
function deploymentWithProposal(opts, fn) {
  const { deployName, dependencies, forceDeploy, forceSkip, proposalId } = opts;
  const runDeployment = async (hre) => {
    const oracleAddresses = await getOracleAddresses(hre.deployments);
    const assetAddresses = await getAssetAddresses(hre.deployments);
    const tools = {
      oracleAddresses,
      assetAddresses,
      deployWithConfirmation,
      ethers,
      getTxOpts,
      withConfirmation,
    };
    const { governorAddr } = await getNamedAccounts();
    const governor = await ethers.getContractAt("Governor", governorAddr);

    // proposal has either been already executed on forked node or just been executed
    // no use of running the deploy script to create another
    if (await handlePossiblyActiveProposal(proposalId, deployName, governor)) {
      return;
    }

    await sanityCheckOgvGovernance();
    const proposal = await fn(tools);
    const propDescription = proposal.name;
    const propArgs = await proposeArgs(proposal.actions);
    const propOpts = proposal.opts || {};

    if (isMainnet) {
      // On Mainnet, only propose. The enqueue and execution are handled manually via multi-sig.
      log("Sending proposal to governor...");
      await sendProposal(propArgs, propDescription, propOpts);
      log("Proposal sent.");
    } else if (isFork) {
      // On Fork we can send the proposal then impersonate the guardian to execute it.
      log("Sending and executing proposal...");
      await executeProposal(propArgs, propDescription, propOpts);
      log("Proposal executed.");
    } else {
      const sGovernor = await ethers.provider.getSigner(governorAddr);

      for (const action of proposal.actions) {
        const { contract, signature, args } = action;

        log(`Sending governance action ${signature} to ${contract.address}`);
        await withConfirmation(
          contract
            .connect(sGovernor)
            [signature](...args, await getTxOpts(gasLimit))
        );
        console.log(`... ${signature} completed`);
      }
    }
  };

  const main = async (hre) => {
    console.log(`Running ${deployName} deployment...`);
    if (!hre) {
      hre = require("hardhat");
    }
    await runDeployment(hre);
    console.log(`${deployName} deploy done.`);
    return true;
  };

  main.id = deployName;
  main.dependencies = dependencies;
  if (forceSkip) {
    main.skip = () => true;
  } else if (forceDeploy) {
    main.skip = () => false;
  } else {
    /** Just for context of fork env change the id of the deployment script. This is required
     * in circumstances when:
     * - the deployment script has already been run on the mainnet
     * - proposal has been either "Queued" or is still "New"
     * - all the deployment artifacts and migration information is already present in the repo
     *
     * Problem: as part of normal deployment procedure we want to be able to simulate the
     * execution of a proposal and run all the for tests on top of (after) the proposal execution. But
     * since deployment artifacts are already present and migration file has already been updated
     * the hardhat deploy will skip the deployment file (ignoring even the force deploy/`skip` flags.
     * Skipping the deployment file prevents us to identify the New/Queued proposal id and executing it.
     *
     * For that reason for any deployment ran on fork with proposalId we change the id of deployment
     * as a workaround so that Hardhat executes it. If proposal has already been executed the
     * `runDeployment` function will exit without applying the deployment.
     *
     * And we can not package this inside of `skip` function since without this workaround it
     * doesn't even get evaluated.
     */
    if (isFork && proposalId) {
      main.id = `${deployName}_force`;
    }

    main.skip = async () => {
      // running on fork with a proposalId already available
      if (isFork && proposalId) {
        return false;
        /* running on fork, and proposal not yet submitted. This is usually during development
         * before kicking off deploy.
         */
      } else if (isFork) {
        const networkName = isForkTest ? "hardhat" : "localhost";
        const migrations = require(`./../deployments/${networkName}/.migrations.json`);
        return Boolean(migrations[deployName]);
      } else {
        return !isMainnet || isSmokeTest || isFork;
      }
    };
  }
  return main;
}

module.exports = {
  log,
  sleep,
  deployWithConfirmation,
  withConfirmation,
  impersonateGuardian,
  executeProposal,
  executeProposalOnFork,
  sendProposal,
  deploymentWithProposal,
  deploymentWithGovernanceProposal,
};<|MERGE_RESOLUTION|>--- conflicted
+++ resolved
@@ -53,14 +53,10 @@
 ) => {
   // check that upgrade doesn't corrupt the storage slots
   if (!skipUpgradeSafety) {
-<<<<<<< HEAD
-    await assertUpgradeIsSafe(hre, typeof contract == "string" ? contract : contractName);
-=======
     await assertUpgradeIsSafe(
       hre,
       typeof contract == "string" ? contract : contractName
     );
->>>>>>> 2b51eeb2
   }
 
   const { deploy } = deployments;
