--- conflicted
+++ resolved
@@ -335,19 +335,15 @@
   if (forceDeploy) {
     main.skip = () => false;
   } else {
-<<<<<<< HEAD
     main.skip = () => {
       if (isFork) {
         const networkName = isForkTest ? "hardhat" : "localhost";
         const migrations = require(`./../deployments/${networkName}/.migrations.json`);
         return Boolean(migrations[deployName]);
       } else {
-        return !(isMainnet || isRinkeby) || isSmokeTest || isFork;
+        return !isMainnet || isSmokeTest || isFork;
       }
     };
-=======
-    main.skip = () => !isMainnet || isSmokeTest || isFork;
->>>>>>> 8d07c266
   }
   return main;
 }
