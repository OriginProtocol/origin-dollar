//
// Deployment utilities
//

const hre = require("hardhat");
const { BigNumber, utils } = require("ethers");

const {
  advanceTime,
  advanceBlocks,
  isMainnet,
  isFork,
  isMainnetOrFork,
  getOracleAddresses,
  getAssetAddresses,
  isSmokeTest,
  isForkTest,
} = require("../test/helpers.js");

const {
  assertUpgradeIsSafe,
  storeStorageLayoutForContract,
} = require("../tasks/storageSlots");

const addresses = require("../utils/addresses.js");
const { getTxOpts } = require("../utils/tx");
const {
  proposeArgs,
  proposeGovernanceArgs,
  accountCanCreateProposal,
} = require("../utils/governor");
const governorFiveAbi = require("../abi/governor_five.json");
const timelockAbi = require("../abi/timelock.json");
const { impersonateAndFund } = require("./signers.js");
const { hardhatSetBalance } = require("../test/_fund.js");
const {
  setStorageAt,
  setCode,
} = require("@nomicfoundation/hardhat-network-helpers");

// Wait for 3 blocks confirmation on Mainnet.
const NUM_CONFIRMATIONS = isMainnet ? 3 : 0;

function log(msg, deployResult = null) {
  if (isMainnetOrFork || process.env.VERBOSE) {
    if (deployResult && deployResult.receipt) {
      const gasUsed = Number(deployResult.receipt.gasUsed.toString());
      msg += ` Address: ${deployResult.address} Gas Used: ${gasUsed}`;
    }
    console.log("INFO:", msg);
  }
}

function sleep(ms) {
  return new Promise((resolve) => setTimeout(resolve, ms));
}

const deployWithConfirmation = async (
  contractName,
  args,
  contract,
  skipUpgradeSafety = false,
  libraries = {}
) => {
  // check that upgrade doesn't corrupt the storage slots
  if (!skipUpgradeSafety) {
    await assertUpgradeIsSafe(
      hre,
      typeof contract == "string" ? contract : contractName
    );
  }

  const { deploy } = deployments;
  const { deployerAddr } = await getNamedAccounts();
  if (!args) args = null;
  if (!contract) contract = contractName;
  const result = await withConfirmation(
    deploy(contractName, {
      from: deployerAddr,
      args,
      contract,
      fieldsToCompare: null,
      libraries,
      ...(await getTxOpts()),
    })
  );

  // if upgrade happened on the mainnet save the new storage slot layout to the repo
  if (isMainnet) {
    await storeStorageLayoutForContract(hre, contractName);
  }

  log(`Deployed ${contractName}`, result);
  return result;
};

const withConfirmation = async (
  deployOrTransactionPromise,
  logContractAbi = false
) => {
  const result = await deployOrTransactionPromise;
  const receipt = await hre.ethers.provider.waitForTransaction(
    result.receipt ? result.receipt.transactionHash : result.hash,
    NUM_CONFIRMATIONS
  );

  // Transaction is initializing upgradeable proxy "initialize(address,address,bytes)"
  // second address parameter is the initial governor
  if (result.data && result.data.startsWith("0xcf7a1d77") && isMainnetOrFork) {
    _verifyProxyInitializedWithCorrectGovernor(result.data);
  }

  if (logContractAbi) {
    let contractInterface = new ethers.utils.Interface(logContractAbi);
    receipt.parsedLogs = receipt.logs.map((log) =>
      contractInterface.parseLog(log)
    );
  }

  result.receipt = receipt;
  return result;
};

const _verifyProxyInitializedWithCorrectGovernor = (transactionData) => {
  const initProxyGovernor = (
    "0x" + transactionData.slice(10 + 64 + 24, 10 + 64 + 64)
  ).toLowerCase();
  if (
    ![
      addresses.mainnet.Timelock.toLowerCase(),
      addresses.mainnet.OldTimelock.toLowerCase(),
    ].includes(initProxyGovernor)
  ) {
    throw new Error(
      `Proxy contract initialised with unexpected governor: ${initProxyGovernor}`
    );
  }
};

/**
 * Impersonate the guardian. Only applicable on Fork.
 */
const impersonateGuardian = async (optGuardianAddr = null) => {
  if (!isFork) {
    throw new Error("impersonateGuardian only works on Fork");
  }

  // If an address is passed, use that otherwise default to
  // the guardian address from the default hardhat accounts.
  const guardianAddr =
    optGuardianAddr || (await hre.getNamedAccounts()).guardianAddr;

  impersonateAndFund(guardianAddr);

  log(`Impersonated Guardian at ${guardianAddr}`);
};

/**
 * Execute a proposal on local test network (including on Fork).
 *
 * @param {Array<Object>} proposalArgs
 * @param {string} description
 * @param {opts} Options
 *   governorAddr: address of the governor contract to send the proposal to
 *   guardianAddr: address of the guardian (aka the governor's admin) to use for sending the queue and execute tx
 *   reduceQueueTime: reduce queue proposal time to 60 seconds
 * @returns {Promise<void>}
 */
const executeProposal = async (proposalArgs, description, opts = {}) => {
  if (isMainnet) {
    throw new Error("executeProposal only works on local test network");
  }

  const namedAccounts = await hre.getNamedAccounts();
  const deployerAddr = namedAccounts.deployerAddr;
  const guardianAddr = opts.guardianAddr || namedAccounts.guardianAddr;

  const sGuardian = hre.ethers.provider.getSigner(guardianAddr);
  const sDeployer = hre.ethers.provider.getSigner(deployerAddr);

  if (isFork) {
    await impersonateGuardian(opts.guardianAddr);
  }

  let governorContract;
  if (opts.governorAddr) {
    governorContract = await ethers.getContractAt(
      "Governor",
      opts.governorAddr
    );
  } else {
    governorContract = await ethers.getContract("Governor");
  }
  const admin = await governorContract.admin();
  log(
    `Using governor contract at ${governorContract.address} with admin ${admin}`
  );

  // only works on hardhat network that supports `hardhat_setStorageAt`
  if (opts.reduceQueueTime) {
    log(`Reducing required queue time to 60 seconds`);
    /* contracts/timelock/Timelock.sol storage slot layout:
     * slot[0] address admin
     * slot[1] address pendingAdmin
     * slot[2] uint256 delay
     */
    await setStorageAt(
      governorContract.address,
      "0x2",
      "0x000000000000000000000000000000000000000000000000000000000000003c" // 60 seconds
    );
  } else {
    log(`Setting queue time back to 172800 seconds`);

    /* contracts/timelock/Timelock.sol storage slot layout:
     * slot[0] address admin
     * slot[1] address pendingAdmin
     * slot[2] uint256 delay
     */
    await setStorageAt(
      governorContract.address,
      "0x2",
      "0x000000000000000000000000000000000000000000000000000000000002a300" // 172800 seconds
    );
  }

  const txOpts = await getTxOpts();

  log(`Submitting proposal for ${description}`);
  await withConfirmation(
    governorContract
      .connect(sDeployer)
      .propose(...proposalArgs, description, txOpts)
  );
  const proposalId = await governorContract.proposalCount();
  log(`Submitted proposal ${proposalId}`);

  await withConfirmation(
    governorContract.connect(sGuardian).queue(proposalId, txOpts)
  );
  log(`Proposal ${proposalId} queued`);

  if (opts.reduceQueueTime) {
    log("Advancing time by 61 seconds for TimeLock delay.");
    await advanceTime(61);
  } else {
    log("Advancing time by 3 days for TimeLock delay.");
    await advanceTime(259200);
  }

  await withConfirmation(
    governorContract.connect(sGuardian).execute(proposalId, txOpts)
  );
  log("Proposal executed");
};

/**
 * Given a proposal Id, enqueues and executes it. Only for usage on Fork.
 * @param {Number} proposalId
 * @returns {Promise<void>}
 */
const executeProposalOnFork = async ({
  proposalId,
  executeGasLimit = null,
  skipQueue = false,
}) => {
  if (!isFork) throw new Error("Can only be used on Fork");

  // Get the guardian of the governor and impersonate it.
  const { guardianAddr } = await hre.getNamedAccounts();
  const sGuardian = hre.ethers.provider.getSigner(guardianAddr);
  await impersonateGuardian();

  const governor = await ethers.getContract("Governor");

  if (!skipQueue) {
    //First enqueue the proposal, then execute it.
    await withConfirmation(
      governor.connect(sGuardian).queue(proposalId, await getTxOpts())
    );

    log(`Proposal ${proposalId} queued`);
  }

  log("Advancing time by 3 days for TimeLock delay.");
  await advanceTime(259200);

  await withConfirmation(
    governor
      .connect(sGuardian)
      .execute(proposalId, await getTxOpts(executeGasLimit))
  );
  log(`Proposal ${proposalId} executed`);
};

/**
 * Successfully execute the proposal whether it is in
 * "Pending", "Active" or "Queued" state.
 * Given a proposal Id, enqueues and executes it on OGV Governance.
 * @param {Number} proposalId
 * @returns {Promise<void>}
 */
const executeGovernanceProposalOnFork = async ({
  proposalIdBn,
  proposalState,
  reduceQueueTime,
  executeGasLimit = null,
}) => {
  if (!isFork) throw new Error("Can only be used on Fork");

  // Get the guardian of the governor and impersonate it.
  const multisig5of8 = addresses.mainnet.Guardian;
  const sMultisig5of8 = hre.ethers.provider.getSigner(multisig5of8);
  await impersonateGuardian(multisig5of8);

  const governorFive = await getGovernorFive();
  const timelock = await getTimelock();

  await configureGovernanceContractDurations(reduceQueueTime);

  /* this should "almost" never happen since the votingDelay on the governor
   * contract is set to 1 block
   */
  if (proposalState === "Pending") {
    const votingDelay = Number((await governorFive.votingDelay()).toString());
    log(
      `Advancing ${
        votingDelay + 1
      } blocks to make transaction for from Pending to Active`
    );
    await advanceBlocks(votingDelay + 1);
    proposalState = "Active";
    const newState = await getProposalState(proposalIdBn);
    if (newState !== proposalState) {
      throw new Error(
        `Proposal state should now be "Active" but is ${newState}`
      );
    }
  }

  if (proposalState === "Active") {
    try {
      // vote positively on the proposal
      await governorFive.connect(sMultisig5of8).castVote(proposalIdBn, 1);
    } catch (e) {
      // vote already cast is the only acceptable error
      if (!e.message.includes(`vote already cast`)) {
        throw e;
      }
    }

    const votingPeriod = Number((await governorFive.votingPeriod()).toString());
    log(
      `Advancing ${
        votingPeriod + 1
      } blocks to make transaction for from Active to Succeeded`
    );
    // advance to the end of voting period
    await advanceBlocks(votingPeriod + 1);

    proposalState = "Succeeded";
    let newState = await getProposalState(proposalIdBn);
    if (newState !== "Succeeded") {
      throw new Error(
        `Proposal state should now be "Succeeded" but is ${newState}`
      );
    }
  }

  if (proposalState === "Succeeded") {
    await governorFive.connect(sMultisig5of8)["queue(uint256)"](proposalIdBn);
    log("Proposal queued");
    newState = await getProposalState(proposalIdBn);
    if (newState !== "Queued") {
      throw new Error(
        `Proposal state should now be "Queued" but is ${newState}`
      );
    }

    proposalState = "Queued";
  }

  log("preparing to execute");
  /* In theory this could fail if proposal is rejected by votes on the mainnet.
   * In that case such proposalId should not be included in migration files
   */
  if (proposalState === "Queued") {
    const queuePeriod = Number((await timelock.getMinDelay()).toString());
    log(`Advancing queue period (minDelay on the timelock) to ${queuePeriod}`);
    // advance to the end of queue period
    await advanceTime(queuePeriod + 1);
  }

  await governorFive.connect(sMultisig5of8)["execute(uint256)"](proposalIdBn);

  const newProposalState = await getProposalState(proposalIdBn);
  if (newProposalState === "Executed") {
    log(`Proposal id: ${proposalIdBn.toString()} executed`);
  } else {
    throw new Error(
      `Something is wrong! Proposal id: ${proposalIdBn.toString()} in ${newProposalState} state`
    );
  }
};

/**
 * Sends a proposal to the governor contract.
 * @param {Array<Object>} proposalArgs
 * @param {string} description
 * @returns {Promise<void>}
 */
const sendProposal = async (proposalArgs, description, opts = {}) => {
  if (!isMainnet && !isFork) {
    throw new Error("sendProposal only works on Mainnet and Fork networks");
  }

  const { deployerAddr } = await hre.getNamedAccounts();
  const sDeployer = hre.ethers.provider.getSigner(deployerAddr);

  let governor;
  if (opts.governorAddr) {
    governor = await ethers.getContractAt("Governor", opts.governorAddr);
    log(`Using governor contract at ${opts.governorAddr}`);
  } else {
    governor = await ethers.getContract("Governor");
  }

  log(`Submitting proposal for ${description} to governor ${governor.address}`);
  log(`Args: ${JSON.stringify(proposalArgs, null, 2)}`);
  await withConfirmation(
    governor
      .connect(sDeployer)
      .propose(...proposalArgs, description, await getTxOpts())
  );

  const proposalId = (await governor.proposalCount()).toString();
  log(`Submitted proposal ${proposalId}`);

  log(
    `Next step: call the following methods on the governor at ${governor.address} via multi-sig`
  );
  log(`   queue(${proposalId})`);
  log(`   execute(${proposalId})`);
  log("Done");
};

/**
 * Builds the governance proposal transaction that is to be submitted via GnosisSafe Interface.
 *
 * @param {Array<Object>} proposalArgs
 * @param {string} description
 * @returns {Promise<void>}
 */
const submitProposalGnosisSafe = async (
  proposalArgs,
  description,
  opts = {}
) => {
  if (!isMainnet) {
    throw new Error("submitProposalGnosisSafe only works on Mainnet");
  }

  const governorFive = await getGovernorFive();

  log(`Submitting proposal for ${description}`);
  log(`Args: ${JSON.stringify(proposalArgs, null, 2)}`);

  const result = await governorFive.populateTransaction[
    "propose(address[],uint256[],string[],bytes[],string)"
  ](...proposalArgs, description, await getTxOpts());

  log(
    `Next step: go to Gnosis Safe Web -> New Transaction -> 👷 Contract Interaction`
  );
  log(`  - enable "Custom Data" toggle`);
  log(`  - set "Enter address or ENS name" to: '${result.to}'`);
  log(`  - set "ETH value" to: 0`);
  log(`  - set "Data (Hex encoded)" to:`);
  log(`${result.data}`);
  log(`  - click on 'Add Transaction'`);
  process.exit();
};

const configureGovernanceContractDurations = async (reduceQueueTime) => {
  const governorFive = await getGovernorFive();
  const timelock = await getTimelock();

  if (reduceQueueTime) {
    log(
      `Reducing required voting delay to 1 block and voting period to 60 blocks ` +
        `vote extension on late vote to 0 and timelock min delay to 5 seconds`
    );

    // slot[4] uint256 votingDelay
    await setStorageAt(
      governorFive.address,
      "0x4",
      "0x0000000000000000000000000000000000000000000000000000000000000001" // 1 block
    );
    // slot[5] uint256 votingPeriod
    await setStorageAt(
      governorFive.address,
      "0x5",
      "0x000000000000000000000000000000000000000000000000000000000000003c" // 60 blocks
    );
    // slot[11]uint256 lateQuoruVoteExtension
    await setStorageAt(
      governorFive.address,
      "0xB", // 11
      "0x0000000000000000000000000000000000000000000000000000000000000000" // 0 blocks
    );
    // slot[2]uint256 _minDelay
    await setStorageAt(
      timelock.address,
      "0x2",
      "0x0000000000000000000000000000000000000000000000000000000000000005" // 5 seconds
    );
  } else {
    log(
      `Setting back original values of required voting delay to 1 block and ` +
        `voting period to 17280 blocks vote extension on late vote to 11520 and ` +
        `timelock min delay to 172800 seconds`
    );

    // slot[4] uint256 votingDelay
    await setStorageAt(
      governorFive.address,
      "0x4",
      "0x0000000000000000000000000000000000000000000000000000000000000001" // 1 block
    );
    // slot[5] uint256 votingPeriod
    await setStorageAt(
      governorFive.address,
      "0x5",
      "0x0000000000000000000000000000000000000000000000000000000000004380" // 17280 blocks
    );
    // slot[11]uint256 lateQuoruVoteExtension
    await setStorageAt(
      governorFive.address,
      "0xB", // 11
      "0x0000000000000000000000000000000000000000000000000000000000002d00" // 11520 blocks
    );
    // slot[2]uint256 _minDelay
    await setStorageAt(
      timelock.address,
      "0x2",
      "0x000000000000000000000000000000000000000000000000000000000002a300" // 172800 seconds
    );
  }
};

/**
 * In forked environment simulated that 5/8 multisig has submitted an OGV
 * governance proposal
 *
 * @param {Array<Object>} proposalArgs
 * @param {string} description
 * @param {opts} Options
 *   reduceQueueTime: reduce queue proposal time to 60 seconds
 * @returns {Promise<void>}
 */
const submitProposalToOgvGovernance = async (
  proposalArgs,
  description,
  opts = {}
) => {
  if (!isFork && !isMainnet) {
    throw new Error(
      "submitProposalToOgvGovernance only works on Fork & Mainnet networks"
    );
  }

  const governorFive = await getGovernorFive();

  log(`Submitting proposal for ${description}`);
  log(`Args: ${JSON.stringify(proposalArgs, null, 2)}`);

  // overridig storage slots needs to/can only run in forked environment
  if (!isMainnet) {
    await configureGovernanceContractDurations(opts.reduceQueueTime);
  }

  let signer;
  // we are submitting proposal using the deployer
  if (isMainnet) {
    const { deployerAddr } = await getNamedAccounts();
    signer = hre.ethers.provider.getSigner(deployerAddr);
  } else {
    const multisig5of8 = addresses.mainnet.Guardian;
    signer = hre.ethers.provider.getSigner(multisig5of8);
    await impersonateGuardian(multisig5of8);
  }
  const result = await withConfirmation(
    governorFive
      .connect(signer)
      ["propose(address[],uint256[],string[],bytes[],string)"](
        ...proposalArgs,
        description,
        await getTxOpts()
      ),
    governorFiveAbi
  );
  const proposalId = result.receipt.parsedLogs[0].args[0].toString();

  log(`Submitted governance proposal to OGV governance ${proposalId}`);
  if (!isMainnet) {
    await advanceBlocks(1);
  }
  const proposalIdBn = BigNumber.from(proposalId);
  const proposalState = await getProposalState(proposalIdBn);

  return {
    proposalState,
    proposalId,
    proposalIdBn,
  };
};

/**
 * Sanity checks to perform before running the deploy
 */
const sanityCheckOgvGovernance = async ({ deployerIsProposer = false }) => {
  if (isMainnet) {
    // only applicable when OGV governance is the governor
    if (deployerIsProposer) {
      const governorFive = await getGovernorFive();
      const { deployerAddr } = await getNamedAccounts();
      if (!(await accountCanCreateProposal(governorFive, deployerAddr))) {
        throw new Error(
          `Deployer ${deployerAddr} doesn't have enough voting power to create a proposal.`
        );
      }
    }

    const VaultProxy = await ethers.getContract("VaultProxy");
    const VaultAdmin = await ethers.getContractAt(
      "VaultAdmin",
      VaultProxy.address
    );

    const vaultGovernor = await VaultAdmin.governor();
    const { timelockAddr } = await getNamedAccounts();

    if (vaultGovernor.toLowerCase() !== timelockAddr.toLowerCase()) {
      throw new Error(
        `Hardhat environment has ${timelockAddr} governor address configured which is different from Vault's governor: ${vaultGovernor}`
      );
    }
  }
};

/**
 * When in forked/fork test environment we want special handling of possibly active proposals:
 * - if node is forked below the proposal block number deploy the migration file and execute
 *   the proposal
 * - if node is forked after the proposal block number check the status of proposal:
 *   - if proposal executed skip deployment
 *   - if proposal Pending / Active / Queued execute it and skip deployment
 *
 * @returns bool -> when true the hardhat deployment is skipped
 */
const handlePossiblyActiveGovernanceProposal = async (
  proposalId,
  deployName,
  governorFive,
  reduceQueueTime
) => {
  if (isFork && proposalId) {
    let proposalState;
    let proposalIdBn = ethers.BigNumber.from(proposalId);
    try {
      proposalState = await getProposalState(proposalIdBn);
    } catch (e) {
      // If proposal is non existent the governor reverts the transaction
      if (
        e.message.includes("invalid proposal id") ||
        e.message.includes("unknown proposal id")
      ) {
        proposalState = false;
      } else {
        throw e;
      }
    }

    // proposal has not yet been submitted on the forked node (with current block height)
    if (proposalState == false) {
      // execute the whole deployment normally
      console.log(
        `Proposal ${deployName} not yet submitted at this block height. Continue deploy.`
      );
      return false;
    }

    if (["Pending", "Active", "Succeeded", "Queued"].includes(proposalState)) {
      console.log(
        `Found proposal id: ${proposalId} on forked network with ${proposalState} state. Executing proposal containing deployment of: ${deployName}`
      );

      await executeGovernanceProposalOnFork({
        proposalIdBn,
        proposalState,
        reduceQueueTime,
      });

      // proposal executed skip deployment
      return true;
    } else if (
      ["Executed", "Expired", "Canceled", "Defeated"].includes(proposalState)
    ) {
      console.log(
        `Proposal ${deployName} is in ${proposalState} state. Nothing to do.`
      );
      return true;
    }
  }

  // run deployment
  return false;
};

/**
 * When in forked/fork test environment we want special handling of possibly active proposals:
 * - if node is forked below the proposal block number deploy the migration file
 * - if node is forked after the proposal block number check the status of proposal:
 *   - if proposal executed skip deployment
 *   - if proposal New / Queued execute it and skip deployment
 *
 * @returns bool -> when true the hardhat deployment is skipped
 */
const handlePossiblyActiveProposal = async (
  proposalId,
  deployName,
  governor,
  reduceQueueTime
) => {
  if (isFork && proposalId) {
    const proposalCount = Number((await governor.proposalCount()).toString());
    // proposal has not yet been submitted on the forked node (with current block height)
    if (proposalCount < proposalId) {
      // execute the whole deployment normally
      console.log(
        `Proposal ${deployName} not yet submitted at this block height. Continue deploy.`
      );
      return false;
    }

    const proposalState = ["New", "Queue", "Expired", "Executed"][
      await governor.state(proposalId)
    ];

    if (["New", "Queue"].includes(proposalState)) {
      console.log(
        `Found proposal id: ${proposalId} on forked network. Executing proposal containing deployment of: ${deployName}`
      );

      await configureGovernanceContractDurations(reduceQueueTime);

      // skip queue if proposal is already queued
      await executeProposalOnFork({
        proposalId,
        skipQueue: proposalState === "Queue",
      });

      // proposal executed skip deployment
      return true;
    } else if (proposalState === "Executed") {
      console.log(`Proposal ${deployName} already executed. Nothing to do.`);
      // proposal has already been executed skip deployment
      return true;
    }
  }

  // run deployment
  return false;
};

async function getGovernorFive() {
  const { governorFiveAddr } = await getNamedAccounts();

  return new ethers.Contract(
    governorFiveAddr,
    governorFiveAbi,
    hre.ethers.provider
  );
}

async function getProposalState(proposalIdBn) {
  const governorFive = await getGovernorFive();

  return [
    "Pending",
    "Active",
    "Canceled",
    "Defeated",
    "Succeeded",
    "Queued",
    "Expired",
    "Executed",
  ][await governorFive.state(proposalIdBn)];
}

async function getTimelock() {
  const { timelockAddr } = await getNamedAccounts();

  return new ethers.Contract(timelockAddr, timelockAbi, hre.ethers.provider);
}

/**
 * Shortcut to create a deployment on decentralized Governance (OGV) for hardhat to use
 * @param {Object} options for deployment
 * @param {Promise<Object>} fn to deploy contracts and return needed proposals
 * @returns {Object} main object used by hardhat
 */
function deploymentWithGovernanceProposal(opts, fn) {
  const {
    deployName,
    dependencies,
    forceDeploy,
    onlyOnFork,
    forceSkip,
    proposalId,
    deployerIsProposer = false, // The deployer issues the propose to OGV Governor
    reduceQueueTime = false, // reduce governance queue times
  } = opts;
  const runDeployment = async (hre) => {
    const oracleAddresses = await getOracleAddresses(hre.deployments);
    const assetAddresses = await getAssetAddresses(hre.deployments);
    const tools = {
      oracleAddresses,
      assetAddresses,
      deployWithConfirmation,
      ethers,
      getTxOpts,
      withConfirmation,
    };

    const governorFive = await getGovernorFive();

    /* Proposal has either:
     *  - already been executed before running this function or
     *  - been executed by running this function
     *  - is in one of the states that can't get to execution: "Expired", "Canceled", "Defeated"
     */
    if (
      await handlePossiblyActiveGovernanceProposal(
        proposalId,
        deployName,
        governorFive,
        reduceQueueTime
      )
    ) {
      return;
    }

    await sanityCheckOgvGovernance({ deployerIsProposer });

    const proposal = await fn(tools);
    const propDescription = proposal.name;
    const propArgs = await proposeGovernanceArgs(proposal.actions);
    const propOpts = proposal.opts || {};

    if (isMainnet) {
      // On Mainnet, only build the propose transaction for OGV governance
      log("Building OGV governance proposal...");
      if (deployerIsProposer) {
        await submitProposalToOgvGovernance(
          propArgs,
          propDescription,
          propOpts
        );
      } else {
        await submitProposalGnosisSafe(propArgs, propDescription, propOpts);
      }
      log("Proposal sent.");
    } else if (isFork) {
      // On Fork we can send the proposal then impersonate the guardian to execute it.
      log("Sending the governance proposal to OGV governance");
      propOpts.reduceQueueTime = reduceQueueTime;
      const { proposalState, proposalId, proposalIdBn } =
        await submitProposalToOgvGovernance(
          propArgs,
          propDescription,
          propOpts
        );
      log("Executing the proposal");
      await executeGovernanceProposalOnFork({
        proposalIdBn,
        proposalState,
        reduceQueueTime,
      });
      log("Proposal executed.");
    } else {
      throw new Error(
        "deploymentWithGovernanceProposal not supported in local node environment"
      );
    }
  };

  const main = async (hre) => {
    console.log(`Running ${deployName} deployment...`);
    if (!hre) {
      hre = require("hardhat");
    }
    if (isFork) {
      const { deployerAddr } = await getNamedAccounts();
      await hardhatSetBalance(deployerAddr, "1000000");
    }
    await runDeployment(hre);
    console.log(`${deployName} deploy done.`);
    return true;
  };

  main.id = deployName;
  main.dependencies = dependencies;
  if (forceSkip) {
    main.skip = () => true;
  } else if (forceDeploy) {
    main.skip = () => false;
  } else {
    /** Just for context of fork env change the id of the deployment script. This is required
     * in circumstances when:
     * - the deployment script has already been run on the mainnet
     * - proposal has been either "Queued" or is still "New"
     * - all the deployment artifacts and migration information is already present in the repo
     *
     * Problem: as part of normal deployment procedure we want to be able to simulate the
     * execution of a proposal and run all the for tests on top of (after) the proposal execution. But
     * since deployment artifacts are already present and migration file has already been updated
     * the hardhat deploy will skip the deployment file (ignoring even the force deploy/`skip` flags.
     * Skipping the deployment file prevents us to identify the New/Queued proposal id and executing it.
     *
     * For that reason for any deployment ran on fork with proposalId we change the id of deployment
     * as a workaround so that Hardhat executes it. If proposal has already been executed the
     * `runDeployment` function will exit without applying the deployment.
     *
     * And we can not package this inside of `skip` function since without this workaround it
     * doesn't even get evaluated.
     */
    if (isFork && proposalId) {
      main.id = `${deployName}_force`;
    }

    main.skip = async () => {
      // running on fork with a proposalId already available
      if (isFork && proposalId) {
        return false;
        /* running on fork, and proposal not yet submitted. This is usually during development
         * before kicking off deploy.
         */
      } else if (isFork) {
        const networkName = isForkTest ? "hardhat" : "localhost";
        const migrations = require(`./../deployments/${networkName}/.migrations.json`);
        return Boolean(migrations[deployName]);
      } else {
        return onlyOnFork ? true : !isMainnet || isSmokeTest;
      }
    };
  }
  return main;
}

/**
 * Shortcut to create a deployment for hardhat to use
 * @param {Object} options for deployment
 * @param {Promise<Object>} fn to deploy contracts and return needed proposals
 * @returns {Object} main object used by hardhat
 */
function deploymentWithProposal(opts, fn) {
  /* When `reduceQueueTime` is set to true the Timelock delay is overriden to
   * 60 seconds and blockchain also advances only minimally when passing proposals.
   *
   * This is required because in some cases we need minimal chain advancement e.g.
   * when Oracle data would become stale too quickly.
   */
  const {
    deployName,
    dependencies,
    forceDeploy,
    forceSkip,
    onlyOnFork,
    proposalId,
    reduceQueueTime,
  } = opts;
  const runDeployment = async (hre) => {
    const oracleAddresses = await getOracleAddresses(hre.deployments);
    const assetAddresses = await getAssetAddresses(hre.deployments);
    const tools = {
      oracleAddresses,
      assetAddresses,
      deployWithConfirmation,
      ethers,
      getTxOpts,
      withConfirmation,
    };
    const { governorAddr } = await getNamedAccounts();
    const governor = await ethers.getContractAt("Governor", governorAddr);

    // proposal has either been already executed on forked node or just been executed
    // no use of running the deploy script to create another
    if (
      await handlePossiblyActiveProposal(
        proposalId,
        deployName,
        governor,
        reduceQueueTime
      )
    ) {
      return;
    }

    await sanityCheckOgvGovernance();
    const proposal = await fn(tools);
    if (proposal.actions.length == 0) {
      return; // No governance proposal
    }
    const propDescription = proposal.name;
    const propArgs = await proposeArgs(proposal.actions);
    const propOpts = proposal.opts || {};

    if (isMainnet) {
      // On Mainnet, only propose. The enqueue and execution are handled manually via multi-sig.
      log("Sending proposal to governor...");
      await sendProposal(propArgs, propDescription, propOpts);
      log("Proposal sent.");
    } else if (isFork) {
      // On Fork we can send the proposal then impersonate the guardian to execute it.
      log("Sending and executing proposal...");
      propOpts.reduceQueueTime = reduceQueueTime;
      await executeProposal(propArgs, propDescription, propOpts);
      log("Proposal executed.");
    } else {
      const sGovernor = await ethers.provider.getSigner(governorAddr);

      for (const action of proposal.actions) {
        const { contract, signature, args } = action;

        log(`Sending governance action ${signature} to ${contract.address}`);
        await withConfirmation(
          contract.connect(sGovernor)[signature](...args, await getTxOpts())
        );
        console.log(`... ${signature} completed`);
      }
    }
  };

  const main = async (hre) => {
    console.log(`Running ${deployName} deployment...`);
    if (!hre) {
      hre = require("hardhat");
    }
    await runDeployment(hre);
    console.log(`${deployName} deploy done.`);
    return true;
  };

  main.id = deployName;
  main.dependencies = dependencies;
  if (forceSkip) {
    main.skip = () => true;
  } else if (forceDeploy) {
    main.skip = () => false;
  } else {
    /** Just for context of fork env change the id of the deployment script. This is required
     * in circumstances when:
     * - the deployment script has already been run on the mainnet
     * - proposal has been either "Queued" or is still "New"
     * - all the deployment artifacts and migration information is already present in the repo
     *
     * Problem: as part of normal deployment procedure we want to be able to simulate the
     * execution of a proposal and run all the for tests on top of (after) the proposal execution. But
     * since deployment artifacts are already present and migration file has already been updated
     * the hardhat deploy will skip the deployment file (ignoring even the force deploy/`skip` flags.
     * Skipping the deployment file prevents us to identify the New/Queued proposal id and executing it.
     *
     * For that reason for any deployment ran on fork with proposalId we change the id of deployment
     * as a workaround so that Hardhat executes it. If proposal has already been executed the
     * `runDeployment` function will exit without applying the deployment.
     *
     * And we can not package this inside of `skip` function since without this workaround it
     * doesn't even get evaluated.
     */
    if (isFork && proposalId) {
      main.id = `${deployName}_force`;
    }

    main.skip = async () => {
      // running on fork with a proposalId already available
      if (isFork && proposalId) {
        return false;
        /* running on fork, and proposal not yet submitted. This is usually during development
         * before kicking off deploy.
         */
      } else if (isFork) {
        const networkName = isForkTest ? "hardhat" : "localhost";
        const migrations = require(`./../deployments/${networkName}/.migrations.json`);
        return Boolean(migrations[deployName]);
      } else {
        return onlyOnFork ? true : !isMainnet || isSmokeTest;
      }
    };
  }
  return main;
}

/**
 * Shortcut to create a deployment for hardhat to use where 5/8 multisig is the
 * governor
 * @param {Object} options for deployment
 * @param {Promise<Object>} fn to deploy contracts and return needed proposals
 * @returns {Object} main object used by hardhat
 */
function deploymentWithGuardianGovernor(opts, fn) {
  const { deployName, dependencies, forceDeploy, onlyOnFork, forceSkip } = opts;
  const runDeployment = async (hre) => {
    const oracleAddresses = await getOracleAddresses(hre.deployments);
    const assetAddresses = await getAssetAddresses(hre.deployments);
    const tools = {
      oracleAddresses,
      assetAddresses,
      deployWithConfirmation,
      ethers,
      getTxOpts,
      withConfirmation,
    };

    await sanityCheckOgvGovernance();
    const proposal = await fn(tools);
    const propDescription = proposal.name;

    if (isMainnet) {
      // On Mainnet, only propose. The enqueue and execution are handled manually via multi-sig.
      console.log(
        "Manually create the 5/8 multisig batch transaction with details:",
        proposal
      );
    } else {
      const guardianAddr = addresses.mainnet.Guardian;
      await impersonateGuardian(guardianAddr);

      const sGuardian = await ethers.provider.getSigner(guardianAddr);
      console.log("guardianAddr", guardianAddr);

      const guardianActions = [];
      for (const action of proposal.actions) {
        const { contract, signature, args } = action;

        log(`Sending governance action ${signature} to ${contract.address}`);
        const result = await withConfirmation(
          contract.connect(sGuardian)[signature](...args, await getTxOpts())
        );
        guardianActions.push({
          sig: signature,
          args: args,
          to: contract.address,
          data: result.data,
          value: result.value.toString(),
        });

        console.log(`... ${signature} completed`);
      }

      console.log(
        "Execute the following actions using guardian safe: ",
        guardianActions
      );
    }
  };

  const main = async (hre) => {
    console.log(`Running ${deployName} deployment...`);
    if (!hre) {
      hre = require("hardhat");
    }
    await runDeployment(hre);
    console.log(`${deployName} deploy done.`);
    return true;
  };

  main.id = deployName;
  main.dependencies = dependencies;
  if (forceSkip) {
    main.skip = () => true;
  } else if (forceDeploy) {
    main.skip = () => false;
  } else {
    main.skip = async () => {
      if (isFork) {
        const networkName = isForkTest ? "hardhat" : "localhost";
        const migrations = require(`./../deployments/${networkName}/.migrations.json`);
        return Boolean(migrations[deployName]);
      } else {
        return onlyOnFork ? true : !isMainnet || isSmokeTest;
      }
    };
  }
  return main;
}

<<<<<<< HEAD
=======
async function replaceContractAt(targetAddress, mockContract) {
  const signer = (await hre.ethers.getSigners())[0];
  const mockCode = await signer.provider.getCode(mockContract.address);

  await setCode(targetAddress, mockCode);
}

>>>>>>> 07f2f4f8
module.exports = {
  log,
  sleep,
  deployWithConfirmation,
  withConfirmation,
  impersonateGuardian,
  executeProposal,
  executeProposalOnFork,
  sendProposal,
  deploymentWithProposal,
  deploymentWithGovernanceProposal,
  deploymentWithGuardianGovernor,
};<|MERGE_RESOLUTION|>--- conflicted
+++ resolved
@@ -1196,16 +1196,6 @@
   return main;
 }
 
-<<<<<<< HEAD
-=======
-async function replaceContractAt(targetAddress, mockContract) {
-  const signer = (await hre.ethers.getSigners())[0];
-  const mockCode = await signer.provider.getCode(mockContract.address);
-
-  await setCode(targetAddress, mockCode);
-}
-
->>>>>>> 07f2f4f8
 module.exports = {
   log,
   sleep,
