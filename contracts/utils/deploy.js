//
// Deployment utilities
//

const hre = require("hardhat");
const { utils, BigNumber } = require("ethers");

const {
  advanceTime,
  advanceBlocks,
  isMainnet,
  isFork,
  isMainnetOrFork,
  getOracleAddresses,
  getAssetAddresses,
  isSmokeTest,
  isForkTest,
} = require("../test/helpers.js");

const {
  assertUpgradeIsSafe,
  storeStorageLayoutForContract,
} = require("../tasks/storageSlots");

const addresses = require("../utils/addresses.js");
const { getTxOpts } = require("../utils/tx");
const { proposeArgs, proposeGovernanceArgs } = require("../utils/governor");
const governorFiveAbi = require("../abi/governor_five.json");
const timelockAbi = require("../abi/timelock.json");

// Wait for 3 blocks confirmation on Mainnet.
const NUM_CONFIRMATIONS = isMainnet ? 3 : 0;

function log(msg, deployResult = null) {
  if (isMainnetOrFork || process.env.VERBOSE) {
    if (deployResult && deployResult.receipt) {
      const gasUsed = Number(deployResult.receipt.gasUsed.toString());
      msg += ` Address: ${deployResult.address} Gas Used: ${gasUsed}`;
    }
    console.log("INFO:", msg);
  }
}

function sleep(ms) {
  return new Promise((resolve) => setTimeout(resolve, ms));
}

const deployWithConfirmation = async (
  contractName,
  args,
  contract,
  skipUpgradeSafety = false
) => {
  // check that upgrade doesn't corrupt the storage slots
  if (!skipUpgradeSafety) {
    await assertUpgradeIsSafe(
      hre,
      typeof contract == "string" ? contract : contractName
    );
  }

  const { deploy } = deployments;
  const { deployerAddr } = await getNamedAccounts();
  if (!args) args = null;
  if (!contract) contract = contractName;
  const result = await withConfirmation(
    deploy(contractName, {
      from: deployerAddr,
      args,
      contract,
      fieldsToCompare: null,
      ...(await getTxOpts()),
    })
  );

  // if upgrade happened on the mainnet save the new storage slot layout to the repo
  if (isMainnet) {
    await storeStorageLayoutForContract(hre, contractName);
  }

  log(`Deployed ${contractName}`, result);
  return result;
};

const withConfirmation = async (
  deployOrTransactionPromise,
  logContractAbi = false
) => {
  const result = await deployOrTransactionPromise;
  const receipt = await hre.ethers.provider.waitForTransaction(
    result.receipt ? result.receipt.transactionHash : result.hash,
    NUM_CONFIRMATIONS
  );

  if (logContractAbi) {
    let contractInterface = new ethers.utils.Interface(logContractAbi);
    receipt.parsedLogs = receipt.logs.map((log) =>
      contractInterface.parseLog(log)
    );
  }

  result.receipt = receipt;
  return result;
};

/**
 * Impersonate the guardian. Only applicable on Fork.
 */
const impersonateGuardian = async (optGuardianAddr = null) => {
  if (!isFork) {
    throw new Error("impersonateGuardian only works on Fork");
  }
  const { findBestMainnetTokenHolder } = require("../utils/funding");

  // If an address is passed, use that otherwise default to
  // the guardian address from the default hardhat accounts.
  const guardianAddr =
    optGuardianAddr || (await hre.getNamedAccounts()).guardianAddr;

  const bestSigner = await findBestMainnetTokenHolder(null, hre);
  await bestSigner.sendTransaction({
    to: guardianAddr,
    value: utils.parseEther("100"),
  });

  await hre.network.provider.request({
    method: "hardhat_impersonateAccount",
    params: [guardianAddr],
  });
  log(`Impersonated Guardian at ${guardianAddr}`);
};

const impersonateAccount = async (address) => {
  if (!isFork) {
    throw new Error("impersonateAccount only works on Fork");
  }
  const { findBestMainnetTokenHolder } = require("../utils/funding");

  const bestSigner = await findBestMainnetTokenHolder(null, hre);
  await bestSigner.sendTransaction({
    to: address,
    value: utils.parseEther("100"),
  });

  await hre.network.provider.request({
    method: "hardhat_impersonateAccount",
    params: [address],
  });
  log(`Impersonated Account at ${address}`);
};

/**
 * Execute a proposal on local test network (including on Fork).
 *
 * @param {Array<Object>} proposalArgs
 * @param {string} description
 * @param {opts} Options
 *   governorAddr: address of the governor contract to send the proposal to
 *   guardianAddr: address of the guardian (aka the governor's admin) to use for sending the queue and execute tx
 * @returns {Promise<void>}
 */
const executeProposal = async (proposalArgs, description, opts = {}) => {
  if (isMainnet) {
    throw new Error("executeProposal only works on local test network");
  }

  const namedAccounts = await hre.getNamedAccounts();
  const deployerAddr = namedAccounts.deployerAddr;
  const guardianAddr = opts.guardianAddr || namedAccounts.guardianAddr;

  const sGuardian = hre.ethers.provider.getSigner(guardianAddr);
  const sDeployer = hre.ethers.provider.getSigner(deployerAddr);

  if (isFork) {
    await impersonateGuardian(opts.guardianAddr);
  }

  let governorContract;
  if (opts.governorAddr) {
    governorContract = await ethers.getContractAt(
      "Governor",
      opts.governorAddr
    );
  } else {
    governorContract = await ethers.getContract("Governor");
  }
  const admin = await governorContract.admin();
  log(
    `Using governor contract at ${governorContract.address} with admin ${admin}`
  );

  const txOpts = await getTxOpts();

  log(`Submitting proposal for ${description}`);
  await withConfirmation(
    governorContract
      .connect(sDeployer)
      .propose(...proposalArgs, description, txOpts)
  );
  const proposalId = await governorContract.proposalCount();
  log(`Submitted proposal ${proposalId}`);

  await withConfirmation(
    governorContract.connect(sGuardian).queue(proposalId, txOpts)
  );
  log(`Proposal ${proposalId} queued`);

  log("Advancing time by 48 hours + 1 second for TimeLock delay.");
  await advanceTime(172801);

  await withConfirmation(
    governorContract.connect(sGuardian).execute(proposalId, txOpts)
  );
  log("Proposal executed");
};

/**
 * Given a proposal Id, enqueues and executes it. Only for usage on Fork.
 * @param {Number} proposalId
 * @returns {Promise<void>}
 */
const executeProposalOnFork = async ({
  proposalId,
  executeGasLimit = null,
  skipQueue = false,
}) => {
  if (!isFork) throw new Error("Can only be used on Fork");

  // Get the guardian of the governor and impersonate it.
  const { guardianAddr } = await hre.getNamedAccounts();
  const sGuardian = hre.ethers.provider.getSigner(guardianAddr);
  await impersonateGuardian();

  const governor = await ethers.getContract("Governor");

  if (!skipQueue) {
    //First enqueue the proposal, then execute it.
    await withConfirmation(
      governor.connect(sGuardian).queue(proposalId, await getTxOpts())
    );

    log(`Proposal ${proposalId} queued`);
  }

  log("Advancing time by 48 hours + 1 second for TimeLock delay.");
  await advanceTime(172801);

  await withConfirmation(
    governor
      .connect(sGuardian)
      .execute(proposalId, await getTxOpts(executeGasLimit))
  );
  log(`Proposal ${proposalId} executed`);
};

/**
 * Successfully execute the proposal whether it is in
 * "Pending", "Active" or "Queued" state.
 * Given a proposal Id, enqueues and executes it on OGV Governance.
 * @param {Number} proposalId
 * @returns {Promise<void>}
 */
const executeGovernanceProposalOnFork = async ({
  proposalIdBn,
  proposalState,
  executeGasLimit = null,
}) => {
  if (!isFork) throw new Error("Can only be used on Fork");

  // Get the guardian of the governor and impersonate it.
  const multisig5of8 = addresses.mainnet.Guardian;
  const sMultisig5of8 = hre.ethers.provider.getSigner(multisig5of8);
  await impersonateGuardian(multisig5of8);

  const governorFive = await getGovernorFive();
  const timelock = await getTimelock();

  /* this should "almost" never happen since the votingDelay on the governor
   * contract is set to 1 block
   */
  if (proposalState === "Pending") {
    const votingDelay = Number((await governorFive.votingDelay()).toString());
    log(
      `Advancing ${
        votingDelay + 1
      } blocks to make transaction for from Pending to Active`
    );
    await advanceBlocks(votingDelay + 1);
    proposalState = "Active";
    const newState = await getProposalState(proposalIdBn);
    if (newState !== proposalState) {
      throw new Error(
        `Proposal state should now be "Active" but is ${newState}`
      );
    }
  }

  if (proposalState === "Active") {
    try {
      // vote positively on the proposal
      await governorFive.connect(sMultisig5of8).castVote(proposalIdBn, 1);
    } catch (e) {
      // vote already cast is the only acceptable error
      if (!e.message.includes(`vote already cast`)) {
        throw e;
      }
    }

    const votingPeriod = Number((await governorFive.votingPeriod()).toString());
    // advance to the end of voting period
    await advanceBlocks(votingPeriod + 1);

    proposalState = "Succeeded";
    let newState = await getProposalState(proposalIdBn);
    if (newState !== "Succeeded") {
      throw new Error(
        `Proposal state should now be "Succeeded" but is ${newState}`
      );
    }
  }

  if (proposalState === "Succeeded") {
    await governorFive.connect(sMultisig5of8)["queue(uint256)"](proposalIdBn);
    log("Proposal queued");
    newState = await getProposalState(proposalIdBn);
    if (newState !== "Queued") {
      throw new Error(
        `Proposal state should now be "Queued" but is ${newState}`
      );
    }

    proposalState = "Queued";
  }

  log("preparing to execute");
  /* In theory this could fail if proposal is rejected by votes on the mainnet.
   * In that case such proposalId should not be included in migration files
   */
  if (proposalState === "Queued") {
    const queuePeriod = Number((await timelock.getMinDelay()).toString());
    // advance to the end of queue period
    await advanceTime(queuePeriod + 1);
  }

  await governorFive.connect(sMultisig5of8)["execute(uint256)"](proposalIdBn);

  const newProposalState = await getProposalState(proposalIdBn);
  if (newProposalState === "Executed") {
    log(`Proposal id: ${proposalIdBn.toString()} executed`);
  } else {
    throw new Error(
      `Something is wrong! Proposal id: ${proposalIdBn.toString()} in ${newProposalState} state`
    );
  }
};

/**
 * Sends a proposal to the governor contract.
 * @param {Array<Object>} proposalArgs
 * @param {string} description
 * @returns {Promise<void>}
 */
const sendProposal = async (proposalArgs, description, opts = {}) => {
  if (!isMainnet && !isFork) {
    throw new Error("sendProposal only works on Mainnet and Fork networks");
  }

  const { deployerAddr } = await hre.getNamedAccounts();
  const sDeployer = hre.ethers.provider.getSigner(deployerAddr);

  let governor;
  if (opts.governorAddr) {
    governor = await ethers.getContractAt("Governor", opts.governorAddr);
    log(`Using governor contract at ${opts.governorAddr}`);
  } else {
    governor = await ethers.getContract("Governor");
  }

  log(`Submitting proposal for ${description} to governor ${governor.address}`);
  log(`Args: ${JSON.stringify(proposalArgs, null, 2)}`);
  await withConfirmation(
    governor
      .connect(sDeployer)
      .propose(...proposalArgs, description, await getTxOpts())
  );

  const proposalId = (await governor.proposalCount()).toString();
  log(`Submitted proposal ${proposalId}`);

  log(
    `Next step: call the following methods on the governor at ${governor.address} via multi-sig`
  );
  log(`   queue(${proposalId})`);
  log(`   execute(${proposalId})`);
  log("Done");
};

/**
 * Builds the governance proposal transaction that is to be submitted via GnosisSafe Interface.
 *
 * @param {Array<Object>} proposalArgs
 * @param {string} description
 * @returns {Promise<void>}
 */
const submitProposalGnosisSafe = async (
  proposalArgs,
  description,
  opts = {}
) => {
  if (!isMainnet) {
    throw new Error("submitProposalGnosisSafe only works on Mainnet");
  }

  const governorFive = await getGovernorFive();

  log(`Submitting proposal for ${description}`);
  log(`Args: ${JSON.stringify(proposalArgs, null, 2)}`);

  const result = await governorFive.populateTransaction[
    "propose(address[],uint256[],string[],bytes[],string)"
  ](...proposalArgs, description, await getTxOpts());

  log(
    `Next step: go to Gnosis Safe Web -> New Transaction -> 👷 Contract Interaction`
  );
  log(`  - enable "Custom Data" toggle`);
  log(`  - set "Enter address or ENS name" to: '${result.to}'`);
  log(`  - set "ETH value" to: 0`);
  log(`  - set "Data (Hex encoded)" to:`);
  log(`${result.data}`);
  log(`  - click on 'Add Transaction'`);
  process.exit();
};

/**
 * In forked environment simulated that 5/8 multisig has submitted an OGV
 * governance proposal
 *
 * @param {Array<Object>} proposalArgs
 * @param {string} description
 * @returns {Promise<void>}
 */
const submitProposalToOgvGovernance = async (
  proposalArgs,
  description,
  opts = {}
) => {
  if (!isFork) {
    throw new Error(
      "submitProposalToOgvGovernance only works on Fork networks"
    );
  }

  const governorFive = await getGovernorFive();
  const multisig5of8 = addresses.mainnet.Guardian;
  const sMultisig5of8 = hre.ethers.provider.getSigner(multisig5of8);
  await impersonateGuardian(multisig5of8);

  log(`Submitting proposal for ${description}`);
  log(`Args: ${JSON.stringify(proposalArgs, null, 2)}`);

  const result = await withConfirmation(
    governorFive
      .connect(sMultisig5of8)
      ["propose(address[],uint256[],string[],bytes[],string)"](
        ...proposalArgs,
        description,
        await getTxOpts()
      ),
    governorFiveAbi
  );
  const proposalId = result.receipt.parsedLogs[0].args[0].toString();

  log(`Submitted governance proposal to OGV governance ${proposalId}`);
  await advanceBlocks(1);
  const proposalIdBn = ethers.BigNumber.from(proposalId);
  const proposalState = await getProposalState(proposalIdBn);

  return {
    proposalState,
    proposalId,
    proposalIdBn,
  };
};

/**
 * Sanity checks to perform before running the deploy
 */
const sanityCheckOgvGovernance = async () => {
  if (isMainnet) {
    const VaultProxy = await ethers.getContract("VaultProxy");
    const VaultAdmin = await ethers.getContractAt(
      "VaultAdmin",
      VaultProxy.address
    );

    const vaultGovernor = await VaultAdmin.governor();
    const { timelockAddr } = await getNamedAccounts();

    if (vaultGovernor.toLowerCase() !== timelockAddr.toLowerCase()) {
      throw new Error(
        `Hardhat environment has ${timelockAddr} governor address configured which is different from Vault's governor: ${vaultGovernor}`
      );
    }
  }
};

/**
 * When in forked/fork test environment we want special handling of possibly active proposals:
 * - if node is forked below the proposal block number deploy the migration file and execute
 *   the proposal
 * - if node is forked after the proposal block number check the status of proposal:
 *   - if proposal executed skip deployment
 *   - if proposal Pending / Active / Queued execute it and skip deployment
 *
 * @returns bool -> when true the hardhat deployment is skipped
 */
const handlePossiblyActiveGovernanceProposal = async (
  proposalId,
  deployName,
  governorFive
) => {
  if (isFork && proposalId) {
    let proposalState;
    let proposalIdBn = ethers.BigNumber.from(proposalId);
    try {
      proposalState = await getProposalState(proposalIdBn);
    } catch (e) {
      // If proposal is non existent the governor reverts the transaction
      if (
        e.message.includes("invalid proposal id") ||
        e.message.includes("unknown proposal id")
      ) {
        proposalState = false;
      } else {
        throw e;
      }
    }

    // proposal has not yet been submitted on the forked node (with current block height)
    if (proposalState == false) {
      // execute the whole deployment normally
      console.log(
        `Proposal ${deployName} not yet submitted at this block height. Continue deploy.`
      );
      return false;
    }

    if (["Pending", "Active", "Succeeded", "Queued"].includes(proposalState)) {
      console.log(
        `Found proposal id: ${proposalId} on forked network. Executing proposal containing deployment of: ${deployName}`
      );

      await executeGovernanceProposalOnFork({
        proposalIdBn,
        proposalState,
      });

      // proposal executed skip deployment
      return true;
    } else if (
      ["Executed", "Expired", "Canceled", "Defeated"].includes(proposalState)
    ) {
      console.log(
        `Proposal ${deployName} is in ${proposalState} state. Nothing to do.`
      );
      return true;
    }
  }

  // run deployment
  return false;
};

/**
 * When in forked/fork test environment we want special handling of possibly active proposals:
 * - if node is forked below the proposal block number deploy the migration file
 * - if node is forked after the proposal block number check the status of proposal:
 *   - if proposal executed skip deployment
 *   - if proposal New / Queued execute it and skip deployment
 *
 * @returns bool -> when true the hardhat deployment is skipped
 */
const handlePossiblyActiveProposal = async (
  proposalId,
  deployName,
  governor
) => {
  if (isFork && proposalId) {
    const proposalCount = Number((await governor.proposalCount()).toString());
    // proposal has not yet been submitted on the forked node (with current block height)
    if (proposalCount < proposalId) {
      // execute the whole deployment normally
      console.log(
        `Proposal ${deployName} not yet submitted at this block height. Continue deploy.`
      );
      return false;
    }

    const proposalState = ["New", "Queue", "Expired", "Executed"][
      await governor.state(proposalId)
    ];

    if (["New", "Queue"].includes(proposalState)) {
      console.log(
        `Found proposal id: ${proposalId} on forked network. Executing proposal containing deployment of: ${deployName}`
      );

      // skip queue if proposal is already queued
      await executeProposalOnFork({
        proposalId,
        skipQueue: proposalState === "Queue",
      });

      // proposal executed skip deployment
      return true;
    } else if (proposalState === "Executed") {
      console.log(`Proposal ${deployName} already executed. Nothing to do.`);
      // proposal has already been executed skip deployment
      return true;
    }
  }

  // run deployment
  return false;
};

async function getGovernorFive() {
  const { governorFiveAddr } = await getNamedAccounts();

  return new ethers.Contract(
    governorFiveAddr,
    governorFiveAbi,
    hre.ethers.provider
  );
}

async function getProposalState(proposalIdBn) {
  const governorFive = await getGovernorFive();
  return [
    "Pending",
    "Active",
    "Canceled",
    "Defeated",
    "Succeeded",
    "Queued",
    "Expired",
    "Executed",
  ][await governorFive.state(proposalIdBn)];
}

async function getTimelock() {
  const { timelockAddr } = await getNamedAccounts();

  return new ethers.Contract(timelockAddr, timelockAbi, hre.ethers.provider);
}

/**
 * Shortcut to create a deployment on decentralized Governance (OGV) for hardhat to use
 * @param {Object} options for deployment
 * @param {Promise<Object>} fn to deploy contracts and return needed proposals
 * @returns {Object} main object used by hardhat
 */
function deploymentWithGovernanceProposal(opts, fn) {
  const {
    deployName,
    dependencies,
    forceDeploy,
    onlyOnFork,
    forceSkip,
    proposalId,
  } = opts;
  const runDeployment = async (hre) => {
    const oracleAddresses = await getOracleAddresses(hre.deployments);
    const assetAddresses = await getAssetAddresses(hre.deployments);
    const tools = {
      oracleAddresses,
      assetAddresses,
      deployWithConfirmation,
      ethers,
      getTxOpts,
      withConfirmation,
    };

    const governorFive = await getGovernorFive();

    /* Proposal has either:
     *  - already been executed before running this function or
     *  - been executed by running this function
     *  - is in one of the states that can't get to execution: "Expired", "Canceled", "Defeated"
     */
    if (
      await handlePossiblyActiveGovernanceProposal(
        proposalId,
        deployName,
        governorFive
      )
    ) {
      return;
    }

    await sanityCheckOgvGovernance();

    const proposal = await fn(tools);
    const propDescription = proposal.name;
    const propArgs = await proposeGovernanceArgs(proposal.actions);
    const propOpts = proposal.opts || {};

    if (isMainnet) {
      // On Mainnet, only build the propose transaction for OGV governance
      log("Building OGV governance proposal...");
      await submitProposalGnosisSafe(propArgs, propDescription, propOpts);
      log("Proposal sent.");
    } else if (isFork) {
      // On Fork we can send the proposal then impersonate the guardian to execute it.
      log("Sending the governance proposal to OGV governance");
      const { proposalState, proposalId, proposalIdBn } =
        await submitProposalToOgvGovernance(
          propArgs,
          propDescription,
          propOpts
        );
      log("Executing the proposal");
      await executeGovernanceProposalOnFork({
        proposalIdBn,
        proposalState,
      });
      log("Proposal executed.");
    } else {
      throw new Error(
        "deploymentWithGovernanceProposal not supported in local node environment"
      );
    }
  };

  const main = async (hre) => {
    console.log(`Running ${deployName} deployment...`);
    if (!hre) {
      hre = require("hardhat");
    }
    if (isFork) {
      const { deployerAddr } = await getNamedAccounts();
      await hre.network.provider.request({
        method: "hardhat_setBalance",
        params: [deployerAddr, utils.parseEther("1000000").toHexString()],
      });
    }
    await runDeployment(hre);
    console.log(`${deployName} deploy done.`);
    return true;
  };

  main.id = deployName;
  main.dependencies = dependencies;
  if (forceSkip) {
    main.skip = () => true;
  } else if (forceDeploy) {
    main.skip = () => false;
  } else {
    /** Just for context of fork env change the id of the deployment script. This is required
     * in circumstances when:
     * - the deployment script has already been run on the mainnet
     * - proposal has been either "Queued" or is still "New"
     * - all the deployment artifacts and migration information is already present in the repo
     *
     * Problem: as part of normal deployment procedure we want to be able to simulate the
     * execution of a proposal and run all the for tests on top of (after) the proposal execution. But
     * since deployment artifacts are already present and migration file has already been updated
     * the hardhat deploy will skip the deployment file (ignoring even the force deploy/`skip` flags.
     * Skipping the deployment file prevents us to identify the New/Queued proposal id and executing it.
     *
     * For that reason for any deployment ran on fork with proposalId we change the id of deployment
     * as a workaround so that Hardhat executes it. If proposal has already been executed the
     * `runDeployment` function will exit without applying the deployment.
     *
     * And we can not package this inside of `skip` function since without this workaround it
     * doesn't even get evaluated.
     */
    if (isFork && proposalId) {
      main.id = `${deployName}_force`;
    }

    main.skip = async () => {
      // running on fork with a proposalId already available
      if (isFork && proposalId) {
        return false;
        /* running on fork, and proposal not yet submitted. This is usually during development
         * before kicking off deploy.
         */
      } else if (isFork) {
        const networkName = isForkTest ? "hardhat" : "localhost";
        const migrations = require(`./../deployments/${networkName}/.migrations.json`);
        return Boolean(migrations[deployName]);
      } else {
        return onlyOnFork ? true : !isMainnet || isSmokeTest;
      }
    };
  }
  return main;
}

/**
 * Shortcut to create a deployment for hardhat to use
 * @param {Object} options for deployment
 * @param {Promise<Object>} fn to deploy contracts and return needed proposals
 * @returns {Object} main object used by hardhat
 */
function deploymentWithProposal(opts, fn) {
  const {
    deployName,
    dependencies,
    forceDeploy,
    forceSkip,
    onlyOnFork,
    proposalId,
  } = opts;
  const runDeployment = async (hre) => {
    const oracleAddresses = await getOracleAddresses(hre.deployments);
    const assetAddresses = await getAssetAddresses(hre.deployments);
    const tools = {
      oracleAddresses,
      assetAddresses,
      deployWithConfirmation,
      ethers,
      getTxOpts,
      withConfirmation,
    };
    const { governorAddr } = await getNamedAccounts();
    const governor = await ethers.getContractAt("Governor", governorAddr);

    // proposal has either been already executed on forked node or just been executed
    // no use of running the deploy script to create another
    if (await handlePossiblyActiveProposal(proposalId, deployName, governor)) {
      return;
    }

    await sanityCheckOgvGovernance();
    const proposal = await fn(tools);
    if (proposal.actions.length == 0) {
      return; // No governance proposal
    }
    const propDescription = proposal.name;
    const propArgs = await proposeArgs(proposal.actions);
    const propOpts = proposal.opts || {};

    if (isMainnet) {
      // On Mainnet, only propose. The enqueue and execution are handled manually via multi-sig.
      log("Sending proposal to governor...");
      await sendProposal(propArgs, propDescription, propOpts);
      log("Proposal sent.");
    } else if (isFork) {
      // On Fork we can send the proposal then impersonate the guardian to execute it.
      log("Sending and executing proposal...");
      await executeProposal(propArgs, propDescription, propOpts);
      log("Proposal executed.");
    } else {
      const sGovernor = await ethers.provider.getSigner(governorAddr);

      for (const action of proposal.actions) {
        const { contract, signature, args } = action;

        log(`Sending governance action ${signature} to ${contract.address}`);
        await withConfirmation(
          contract.connect(sGovernor)[signature](...args, await getTxOpts())
        );
        console.log(`... ${signature} completed`);
      }
    }
  };

  const main = async (hre) => {
    console.log(`Running ${deployName} deployment...`);
    if (!hre) {
      hre = require("hardhat");
    }
    await runDeployment(hre);
    console.log(`${deployName} deploy done.`);
    return true;
  };

  main.id = deployName;
  main.dependencies = dependencies;
  if (forceSkip) {
    main.skip = () => true;
  } else if (forceDeploy) {
    main.skip = () => false;
  } else {
    /** Just for context of fork env change the id of the deployment script. This is required
     * in circumstances when:
     * - the deployment script has already been run on the mainnet
     * - proposal has been either "Queued" or is still "New"
     * - all the deployment artifacts and migration information is already present in the repo
     *
     * Problem: as part of normal deployment procedure we want to be able to simulate the
     * execution of a proposal and run all the for tests on top of (after) the proposal execution. But
     * since deployment artifacts are already present and migration file has already been updated
     * the hardhat deploy will skip the deployment file (ignoring even the force deploy/`skip` flags.
     * Skipping the deployment file prevents us to identify the New/Queued proposal id and executing it.
     *
     * For that reason for any deployment ran on fork with proposalId we change the id of deployment
     * as a workaround so that Hardhat executes it. If proposal has already been executed the
     * `runDeployment` function will exit without applying the deployment.
     *
     * And we can not package this inside of `skip` function since without this workaround it
     * doesn't even get evaluated.
     */
    if (isFork && proposalId) {
      main.id = `${deployName}_force`;
    }

    main.skip = async () => {
      // running on fork with a proposalId already available
      if (isFork && proposalId) {
        return false;
        /* running on fork, and proposal not yet submitted. This is usually during development
         * before kicking off deploy.
         */
      } else if (isFork) {
        const networkName = isForkTest ? "hardhat" : "localhost";
        const migrations = require(`./../deployments/${networkName}/.migrations.json`);
        return Boolean(migrations[deployName]);
      } else {
        return onlyOnFork ? true : !isMainnet || isSmokeTest;
      }
    };
  }
  return main;
}

/**
 * Shortcut to create a deployment for hardhat to use where 5/8 multisig is the
 * governor
 * @param {Object} options for deployment
 * @param {Promise<Object>} fn to deploy contracts and return needed proposals
 * @returns {Object} main object used by hardhat
 */
function deploymentWithGuardianGovernor(opts, fn) {
  const { deployName, dependencies, forceDeploy, onlyOnFork, forceSkip } = opts;
  const runDeployment = async (hre) => {
    const oracleAddresses = await getOracleAddresses(hre.deployments);
    const assetAddresses = await getAssetAddresses(hre.deployments);
    const tools = {
      oracleAddresses,
      assetAddresses,
      deployWithConfirmation,
      ethers,
      getTxOpts,
      withConfirmation,
    };
<<<<<<< HEAD
    const guardianAddr = addresses.mainnet.Guardian;
    await impersonateGuardian(guardianAddr);
=======
>>>>>>> 4873b56b

    await sanityCheckOgvGovernance();
    const proposal = await fn(tools);
    const propDescription = proposal.name;

    if (isMainnet) {
      // On Mainnet, only propose. The enqueue and execution are handled manually via multi-sig.
<<<<<<< HEAD
      log(
=======
      console.log(
>>>>>>> 4873b56b
        "Manually create the 5/8 multisig batch transaction with details:",
        proposal
      );
    } else {
<<<<<<< HEAD
      const sGuardian = await ethers.provider.getSigner(guardianAddr);

=======
      const guardianAddr = addresses.mainnet.Guardian;
      await impersonateGuardian(guardianAddr);

      const sGuardian = await ethers.provider.getSigner(guardianAddr);
      console.log("guardianAddr", guardianAddr);

      const guardianActions = [];
>>>>>>> 4873b56b
      for (const action of proposal.actions) {
        const { contract, signature, args } = action;

        log(`Sending governance action ${signature} to ${contract.address}`);
<<<<<<< HEAD
        await withConfirmation(
          contract.connect(sGuardian)[signature](...args, await getTxOpts())
        );
        console.log(`... ${signature} completed`);
      }
=======
        const result = await withConfirmation(
          contract.connect(sGuardian)[signature](...args, await getTxOpts())
        );
        guardianActions.push({
          sig: signature,
          args: args,
          to: contract.address,
          data: result.data,
          value: result.value.toString(),
        });

        console.log(`... ${signature} completed`);
      }

      console.log(
        "Execute the following actions using guardian safe: ",
        guardianActions
      );
>>>>>>> 4873b56b
    }
  };

  const main = async (hre) => {
    console.log(`Running ${deployName} deployment...`);
    if (!hre) {
      hre = require("hardhat");
    }
    await runDeployment(hre);
    console.log(`${deployName} deploy done.`);
    return true;
  };

  main.id = deployName;
  main.dependencies = dependencies;
  if (forceSkip) {
    main.skip = () => true;
  } else if (forceDeploy) {
    main.skip = () => false;
  } else {
    main.skip = async () => {
      if (isFork) {
        const networkName = isForkTest ? "hardhat" : "localhost";
        const migrations = require(`./../deployments/${networkName}/.migrations.json`);
        return Boolean(migrations[deployName]);
      } else {
        return onlyOnFork ? true : !isMainnet || isSmokeTest;
      }
    };
  }
  return main;
}

module.exports = {
  log,
  sleep,
  deployWithConfirmation,
  withConfirmation,
  impersonateGuardian,
  impersonateAccount,
  executeProposal,
  executeProposalOnFork,
  sendProposal,
  deploymentWithProposal,
  deploymentWithGovernanceProposal,
  deploymentWithGuardianGovernor,
};<|MERGE_RESOLUTION|>--- conflicted
+++ resolved
@@ -947,11 +947,6 @@
       getTxOpts,
       withConfirmation,
     };
-<<<<<<< HEAD
-    const guardianAddr = addresses.mainnet.Guardian;
-    await impersonateGuardian(guardianAddr);
-=======
->>>>>>> 4873b56b
 
     await sanityCheckOgvGovernance();
     const proposal = await fn(tools);
@@ -959,19 +954,11 @@
 
     if (isMainnet) {
       // On Mainnet, only propose. The enqueue and execution are handled manually via multi-sig.
-<<<<<<< HEAD
-      log(
-=======
       console.log(
->>>>>>> 4873b56b
         "Manually create the 5/8 multisig batch transaction with details:",
         proposal
       );
     } else {
-<<<<<<< HEAD
-      const sGuardian = await ethers.provider.getSigner(guardianAddr);
-
-=======
       const guardianAddr = addresses.mainnet.Guardian;
       await impersonateGuardian(guardianAddr);
 
@@ -979,18 +966,10 @@
       console.log("guardianAddr", guardianAddr);
 
       const guardianActions = [];
->>>>>>> 4873b56b
       for (const action of proposal.actions) {
         const { contract, signature, args } = action;
 
         log(`Sending governance action ${signature} to ${contract.address}`);
-<<<<<<< HEAD
-        await withConfirmation(
-          contract.connect(sGuardian)[signature](...args, await getTxOpts())
-        );
-        console.log(`... ${signature} completed`);
-      }
-=======
         const result = await withConfirmation(
           contract.connect(sGuardian)[signature](...args, await getTxOpts())
         );
@@ -1009,7 +988,6 @@
         "Execute the following actions using guardian safe: ",
         guardianActions
       );
->>>>>>> 4873b56b
     }
   };
 
