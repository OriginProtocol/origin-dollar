--- conflicted
+++ resolved
@@ -16,10 +16,7 @@
   isSmokeTest,
   isForkTest,
   getBlockTimestamp,
-<<<<<<< HEAD
   isArbitrumOneOrFork,
-=======
->>>>>>> e62e9259
   isArbitrumOne,
 } = require("../test/helpers.js");
 
