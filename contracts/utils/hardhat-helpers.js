const fetch = require("sync-fetch");
require("dotenv").config();

const isFork = process.env.FORK === "true";
const isArbitrum = process.env.NETWORK_NAME === "arbitrumOne";
const isArbitrumFork = process.env.FORK_NETWORK_NAME === "arbitrumOne";
const isHoleskyFork = process.env.FORK_NETWORK_NAME === "holesky";
const isHolesky = process.env.NETWORK_NAME === "holesky";
const isBase = process.env.NETWORK_NAME === "base";
const isBaseFork = process.env.FORK_NETWORK_NAME === "base";
const isSonic = process.env.NETWORK_NAME === "sonic";
const isSonicFork = process.env.FORK_NETWORK_NAME === "sonic";

const isPlume = process.env.NETWORK_NAME === "plume";
const isPlumeFork = process.env.FORK_NETWORK_NAME === "plume";

const isForkTest = isFork && process.env.IS_TEST === "true";
const isArbForkTest = isForkTest && isArbitrumFork;
const isHoleskyForkTest = isForkTest && isHoleskyFork;
const isBaseForkTest = isForkTest && isBaseFork;
const isBaseUnitTest = process.env.UNIT_TESTS_NETWORK === "base";
const isSonicForkTest = isForkTest && isSonicFork;
const isSonicUnitTest = process.env.UNIT_TESTS_NETWORK === "sonic";
const isPlumeForkTest = isForkTest && isPlumeFork;
const isPlumeUnitTest = process.env.UNIT_TESTS_NETWORK === "plume";

const providerUrl = `${
  process.env.LOCAL_PROVIDER_URL || process.env.PROVIDER_URL
}`;
const arbitrumProviderUrl = `${process.env.ARBITRUM_PROVIDER_URL}`;
const holeskyProviderUrl = `${process.env.HOLESKY_PROVIDER_URL}`;
const baseProviderUrl = `${process.env.BASE_PROVIDER_URL}`;
const sonicProviderUrl = `${process.env.SONIC_PROVIDER_URL}`;
const plumeProviderUrl = `${process.env.PLUME_PROVIDER_URL}`;
const standaloneLocalNodeRunning = !!process.env.LOCAL_PROVIDER_URL;

/**
 * - Reads the fork block number from environmental variables depending on the context of the run
 * - In case a local node is running (and it could have deployments executed) the updated block number is queried
 *   from the node and that one is used.
 * - Local node is forwarded by 40 blocks
 */
const adjustTheForkBlockNumber = () => {
  let forkBlockNumber = undefined;

  if (isForkTest) {
    if (isArbForkTest) {
      forkBlockNumber = process.env.ARBITRUM_BLOCK_NUMBER
        ? Number(process.env.ARBITRUM_BLOCK_NUMBER)
        : undefined;
    } else if (isHoleskyForkTest) {
      forkBlockNumber = process.env.HOLESKY_BLOCK_NUMBER
        ? Number(process.env.HOLESKY_BLOCK_NUMBER)
        : undefined;
    } else if (isBaseForkTest) {
      forkBlockNumber = process.env.BASE_BLOCK_NUMBER
        ? process.env.BASE_BLOCK_NUMBER
        : undefined;
    } else if (isSonicForkTest) {
      forkBlockNumber = process.env.SONIC_BLOCK_NUMBER
        ? process.env.SONIC_BLOCK_NUMBER
        : undefined;
    } else if (isPlumeForkTest) {
      forkBlockNumber = process.env.PLUME_BLOCK_NUMBER
        ? process.env.PLUME_BLOCK_NUMBER
        : undefined;
    } else {
      forkBlockNumber = process.env.BLOCK_NUMBER
        ? Number(process.env.BLOCK_NUMBER)
        : undefined;
    }
  }

  if (isForkTest && standaloneLocalNodeRunning) {
    const jsonResponse = fetch(providerUrl, {
      method: "post",
      body: JSON.stringify({
        jsonrpc: "2.0",
        method: "eth_blockNumber",
        id: 1,
      }),
      headers: {
        "Content-Type": "application/json",
      },
    }).json();

    /*
     * We source the block number from the hardhat context rather than from
     * node-test.sh startup script, so that block number from an already
     * running local node can be fetched after the deployments have already
     * been applied.
     *
     */
    forkBlockNumber = parseInt(jsonResponse.result, 16);

    console.log(`Connecting to local node on block: ${forkBlockNumber}`);

    // Mine 40 blocks so hardhat wont complain about block fork being too recent
    // On Holesky running this causes repeated tests connecting to a local node
    // to fail
    if (!isHoleskyFork && !isHolesky) {
      fetch(providerUrl, {
        method: "post",
        body: JSON.stringify({
          jsonrpc: "2.0",
          method: "hardhat_mine",
          params: ["0x28"], // 40
          id: 1,
        }),
        headers: {
          "Content-Type": "application/json",
        },
      }).json();
    }
  } else if (isForkTest) {
    console.log(`Starting a fresh node on block: ${forkBlockNumber}`);
  }

  return forkBlockNumber;
};

// returns hardhat network chainId and provider
const getHardhatNetworkProperties = () => {
  let chainId = 1337;
  if (isArbitrumFork && isFork) {
    chainId = 42161;
  } else if (isHoleskyFork && isFork) {
    chainId = 17000;
  } else if (isBaseFork && isFork) {
    chainId = 8453;
  } else if (isSonicFork && isFork) {
    chainId = 146;
  } else if (isPlumeFork && isFork) {
    // TODO: Plume Network ID
<<<<<<< HEAD
    chainId = 98866;
=======
    chainId = 98864;
>>>>>>> b081ba89
  } else if (isFork) {
    // is mainnet fork
    chainId = 1;
  }

  let provider = providerUrl;
  if (!providerUrl.includes("localhost")) {
    if (isArbForkTest) {
      provider = arbitrumProviderUrl;
    } else if (isHoleskyForkTest) {
      provider = holeskyProviderUrl;
    } else if (isBaseForkTest) {
      provider = baseProviderUrl;
    } else if (isSonicForkTest) {
      provider = sonicProviderUrl;
    } else if (isPlumeForkTest) {
      provider = plumeProviderUrl;
    }
  }

  return { chainId, provider };
};

const networkMap = {
  1: "mainnet",
  17000: "holesky",
  42161: "arbitrumOne",
  1337: "hardhat",
  8453: "base",
  146: "sonic",
<<<<<<< HEAD
  98866: "plume",
=======
  98864: "plume",
>>>>>>> b081ba89
};

module.exports = {
  isFork,
  isArbitrum,
  isArbitrumFork,
  isBase,
  isBaseFork,
  isBaseForkTest,
  isBaseUnitTest,
  isSonic,
  isSonicFork,
  isSonicForkTest,
  isSonicUnitTest,
  isHoleskyFork,
  isHolesky,
  isForkTest,
  isArbForkTest,
  isHoleskyForkTest,
  isPlume,
  isPlumeFork,
  isPlumeForkTest,
  isPlumeUnitTest,

  providerUrl,
  arbitrumProviderUrl,
  holeskyProviderUrl,
  baseProviderUrl,
  sonicProviderUrl,
  plumeProviderUrl,

  adjustTheForkBlockNumber,
  getHardhatNetworkProperties,
  networkMap,
};<|MERGE_RESOLUTION|>--- conflicted
+++ resolved
@@ -131,12 +131,7 @@
   } else if (isSonicFork && isFork) {
     chainId = 146;
   } else if (isPlumeFork && isFork) {
-    // TODO: Plume Network ID
-<<<<<<< HEAD
     chainId = 98866;
-=======
-    chainId = 98864;
->>>>>>> b081ba89
   } else if (isFork) {
     // is mainnet fork
     chainId = 1;
@@ -167,11 +162,7 @@
   1337: "hardhat",
   8453: "base",
   146: "sonic",
-<<<<<<< HEAD
   98866: "plume",
-=======
-  98864: "plume",
->>>>>>> b081ba89
 };
 
 module.exports = {
