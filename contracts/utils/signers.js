const { Wallet } = require("ethers").utils;
const { ethereumAddress, privateKey } = require("./regex");
const { hardhatSetBalance } = require("../test/_fund");
const log = require("./logger")("utils:signers");

/**
 * Signer factory that gets a signer for a hardhat test or task
 * If address is passed, use that address as signer.
 * If DEPLOYER_PK or GOVERNOR_PK is set, use that private key as signer.
 * If a fork and IMPERSONATE is set, impersonate that account.
 * else get the first signer from the hardhat node.
 * @param {*} address optional address of the signer
 * @returns
 */
async function getSigner(address) {
  if (address) {
    if (!address.match(ethereumAddress)) {
      throw Error(`Invalid format of address`);
    }
    return await hre.ethers.provider.getSigner(address);
  }
  const pk = process.env.DEPLOYER_PK || process.env.GOVERNOR_PK;
  if (pk) {
    if (!pk.match(privateKey)) {
      throw Error(`Invalid format of private key`);
    }
    const wallet = new Wallet(pk, hre.ethers.provider);
    log(`Using signer ${await wallet.getAddress()} from private key`);
    return wallet;
  }

  if (process.env.FORK === "true" && process.env.IMPERSONATE) {
    let address = process.env.IMPERSONATE;
    if (!address.match(ethereumAddress)) {
      throw Error(
        `Environment variable IMPERSONATE is an invalid Ethereum address or contract name`
      );
    }
    log(
      `Impersonating account ${address} from IMPERSONATE environment variable`
    );
    return await impersonateAndFund(address);
  }

  const signers = await hre.ethers.getSigners();
  const signer = signers[0];
  log(`Using signer ${await signer.getAddress()}`);

  return signer;
}

/**
 * Impersonate an account when connecting to a forked node.
 * @param {*} account the address of the contract or externally owned account to impersonate
 * @returns an Ethers.js Signer object
 */
async function impersonateAccount(account) {
  log(`Impersonating account ${account}`);

  try {
    await hre.network.provider.request({
      method: "hardhat_impersonateAccount",
      params: [account],
    });

    return await ethers.provider.getSigner(account);
  } catch (err) {
    throw Error(`Failed to impersonate ${account}: ${err}`, { cause: err });
  }
}

<<<<<<< HEAD
async function _hardhatSetBalance(address, amount = "10000") {
  try {
    await hre.network.provider.request({
      method: "hardhat_setBalance",
      params: [
        address,
        parseEther(amount)
          .toHexString()
          .replace(/^0x0+/, "0x")
          .replace(/0$/, "1"),
      ],
    });
  } catch (err) {
    throw Error(`Failed to fund ${address} with ${amount} ETH: ${err}`, {
      cause: err,
    });
  }
}

=======
>>>>>>> e4801abb
/**
 * Impersonate an account and fund it with Ether when connecting to a forked node.
 * @param {*} account the address of the contract or externally owned account to impersonate
 * @amount the amount of Ether to fund the account with. This will be converted to wei.
 * @returns an Ethers.js Signer object
 */
async function impersonateAndFund(account, amount = "100") {
  const signer = await impersonateAccount(account);

  log(`Funding account ${account} with ${amount} ETH`);
  await hardhatSetBalance(account, amount);

  return signer;
}

module.exports = {
  getSigner,
  impersonateAccount,
  impersonateAndFund,
};<|MERGE_RESOLUTION|>--- conflicted
+++ resolved
@@ -69,28 +69,6 @@
   }
 }
 
-<<<<<<< HEAD
-async function _hardhatSetBalance(address, amount = "10000") {
-  try {
-    await hre.network.provider.request({
-      method: "hardhat_setBalance",
-      params: [
-        address,
-        parseEther(amount)
-          .toHexString()
-          .replace(/^0x0+/, "0x")
-          .replace(/0$/, "1"),
-      ],
-    });
-  } catch (err) {
-    throw Error(`Failed to fund ${address} with ${amount} ETH: ${err}`, {
-      cause: err,
-    });
-  }
-}
-
-=======
->>>>>>> e4801abb
 /**
  * Impersonate an account and fund it with Ether when connecting to a forked node.
  * @param {*} account the address of the contract or externally owned account to impersonate
