const { Wallet } = require("ethers").utils;
const { ethereumAddress, privateKey } = require("./regex");
const { hardhatSetBalance } = require("../test/_fund");
const hhHelpers = require("@nomicfoundation/hardhat-network-helpers");

const log = require("./logger")("utils:signers");

/**
 * Signer factory that gets a signer for a hardhat test or task
 * If address is passed, use that address as signer.
 * If DEPLOYER_PK or GOVERNOR_PK is set, use that private key as signer.
 * If a fork and IMPERSONATE is set, impersonate that account.
 * else get the first signer from the hardhat node.
 * @param {*} address optional address of the signer
 * @returns
 */
async function getSigner(address) {
  if (address) {
    if (!address.match(ethereumAddress)) {
      throw Error(`Invalid format of address`);
    }
    return await hre.ethers.provider.getSigner(address);
  }
  const pk = process.env.DEPLOYER_PK || process.env.GOVERNOR_PK;
  if (pk) {
    if (!pk.match(privateKey)) {
      throw Error(`Invalid format of private key`);
    }
    const wallet = new Wallet(pk, hre.ethers.provider);
    log(`Using signer ${await wallet.getAddress()} from private key`);
    return wallet;
  }

  if (process.env.FORK === "true" && process.env.IMPERSONATE) {
    let address = process.env.IMPERSONATE;
    if (!address.match(ethereumAddress)) {
      throw Error(
        `Environment variable IMPERSONATE is an invalid Ethereum address or contract name`
      );
    }
    log(
      `Impersonating account ${address} from IMPERSONATE environment variable`
    );
    return await impersonateAndFund(address);
  }

  const signers = await hre.ethers.getSigners();
  const signer = signers[0];
  log(`Using signer ${await signer.getAddress()}`);

  return signer;
}

/**
 * Impersonate an account when connecting to a forked node.
 * @param {*} account the address of the contract or externally owned account to impersonate
 * @returns an Ethers.js Signer object
 */
async function impersonateAccount(account) {
  log(`Impersonating account ${account}`);

<<<<<<< HEAD
  try {
    await hre.network.provider.request({
      method: "hardhat_impersonateAccount",
      params: [account],
    });
=======
  await hhHelpers.impersonateAccount(account);
>>>>>>> 49d75b0d

    return await ethers.provider.getSigner(account);
  } catch (err) {
    throw Error(`Failed to impersonate ${account}: ${err}`, { cause: err });
  }
}

/**
 * Impersonate an account and fund it with Ether when connecting to a forked node.
 * @param {*} account the address of the contract or externally owned account to impersonate
 * @amount the amount of Ether to fund the account with. This will be converted to wei.
 * @returns an Ethers.js Signer object
 */
async function impersonateAndFund(account, amount = "100") {
  const signer = await impersonateAccount(account);

  log(`Funding account ${account} with ${amount} ETH`);
  await hardhatSetBalance(account, amount);

  return signer;
}

module.exports = {
  getSigner,
  impersonateAccount,
  impersonateAndFund,
};<|MERGE_RESOLUTION|>--- conflicted
+++ resolved
@@ -59,15 +59,8 @@
 async function impersonateAccount(account) {
   log(`Impersonating account ${account}`);
 
-<<<<<<< HEAD
   try {
-    await hre.network.provider.request({
-      method: "hardhat_impersonateAccount",
-      params: [account],
-    });
-=======
-  await hhHelpers.impersonateAccount(account);
->>>>>>> 49d75b0d
+    await hhHelpers.impersonateAccount(account);
 
     return await ethers.provider.getSigner(account);
   } catch (err) {
