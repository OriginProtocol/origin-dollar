--- conflicted
+++ resolved
@@ -483,21 +483,12 @@
   return deployOnL2WithGuardianOrTimelock(
     {
       ...opts,
-<<<<<<< HEAD
-      // TODO: No timelock on Plume yet
-      useTimelock: false,
-=======
->>>>>>> 9af50b8c
       forceSkip:
         opts.forceSkip ||
         !(
           isPlumeFork ||
           hre.network.name == "plume" ||
-<<<<<<< HEAD
-          hre.network.config.chainId == 98867
-=======
           hre.network.config.chainId == 98866
->>>>>>> 9af50b8c
         ),
     },
     fn,
