{
  "name": "origin-dollar-contracts",
  "version": "0.1.0",
  "description": "Origin Dollar Contracts",
  "main": "index.js",
  "scripts": {
    "start": "yarn run node",
    "deploy": "yarn run buidler deploy --export '../dapp/network.json'",
    "deploy:ganache": "yarn run buidler deploy --network ganache --export '../dapp/network.json'",
    "deploy:fork": "yarn run deploy:ganache",
    "node": "yarn run buidler node --export '../dapp/network.json'",
    "node:ganache": "yarn run ganache-cli -h localhost -p 7546 -m 'replace hover unaware super where filter stone fine garlic address matrix basic'",
    "node:fork": "yarn run ganache-cli -f https://mainnet.infura.io/v3/988930c507b9488a82849f5d16c0ca13 -h localhost -p 7546 -m 'replace hover unaware super where filter stone fine garlic address matrix basic' -u 0x3f5CE5FBFe3E9af3971dD833D26bA9b5C936f0bE",
    "lint": "yarn run lint:js && yarn run lint:sol",
    "lint:js": "eslint \"test/**/*.js\"",
    "lint:sol": "solhint \"contracts/*.sol\" && solhint \"contracts/lib/*.sol\"",
    "prettier": "yarn run prettier:js && yarn run prettier:sol",
    "prettier:js": "prettier --write test/**/*.js deploy/*.js",
    "prettier:sol": "prettier --write contracts/**/*.sol",
    "test": "yarn run buidler test",
    "test:ganache": "yarn run buidler test --network ganache",
    "test:fork": "FORK=true yarn run buidler test --network ganache",
    "clean": "rm -rf artifacts && rm -rf deployments && rm -rf cache"
  },
  "author": "Origin Protocol Inc <support@originprotocol.com>",
  "license": "MIT",
  "devDependencies": {
    "@nomiclabs/buidler": "^1.4.2",
    "@nomiclabs/buidler-ethers": "^2.0.0",
    "@nomiclabs/buidler-solhint": "^1.3.3",
    "@nomiclabs/buidler-waffle": "^2.0.0",
    "@openzeppelin/contracts": "2.5.0",
    "@openzeppelin/upgrades": "^2.8.0",
    "buidler-deploy": "^0.5.11",
    "buidler-ethers-v5": "^0.2.2",
    "chai": "^4.2.0",
    "eslint": "^7.6.0",
    "ethereum-waffle": "^3.0.2",
    "ethers": "^5.0.0",
    "ganache-cli": "^6.10.1",
    "prettier": "^2.0.5",
    "prettier-plugin-solidity": "^1.0.0-alpha.56",
    "solc": "0.5.16",
    "solhint": "^2.3.0",
    "solidifier": "^2.0.0",
    "solidity-coverage": "^0.7.10",
    "web3-utils": "^1.2.11"
  },
  "dependencies": {
<<<<<<< HEAD
=======
    "truffle": "^5.1.41"
>>>>>>> 1061ffe6
  }
}<|MERGE_RESOLUTION|>--- conflicted
+++ resolved
@@ -47,9 +47,6 @@
     "web3-utils": "^1.2.11"
   },
   "dependencies": {
-<<<<<<< HEAD
-=======
     "truffle": "^5.1.41"
->>>>>>> 1061ffe6
   }
 }