--- conflicted
+++ resolved
@@ -581,8 +581,6 @@
     console.log("OUSD credits=", formatUnits(credits.toString(), 18));
   });
 
-<<<<<<< HEAD
-=======
 task("execute", "Execute a governance proposal")
   .addParam("id", "Proposal ID")
   .addOptionalParam("governor", "Override Governor address")
@@ -653,17 +651,13 @@
     console.log("New proposal state:", proposalState);
   });
 
->>>>>>> 5300b79b
 task("reallocate", "Allocate assets from one Strategy to another")
   .addParam("from", "Address to withdraw asset from")
   .addParam("to", "Address to deposit asset to")
   .addParam("asset", "Address of asset to reallocate")
   .addParam("amount", "Amount of asset to reallocate")
   .setAction(async (taskArguments, hre) => {
-<<<<<<< HEAD
-=======
     const { isFork } = require("./test/helpers");
->>>>>>> 5300b79b
     const { governorAddr } = await getNamedAccounts();
     const sGovernor = hre.ethers.provider.getSigner(governorAddr);
 
@@ -697,14 +691,11 @@
       taskArguments.to
     );
 
-<<<<<<< HEAD
-=======
     console.log(
       "Vault totalValue():\t",
       formatUnits((await vault.totalValue()).toString(), 18)
     );
 
->>>>>>> 5300b79b
     // Print balances before
     for (const asset of assets) {
       const balanceRaw = await fromStrategy.checkBalance(asset.address);
@@ -718,8 +709,6 @@
     }
 
     console.log("Reallocating asset...");
-<<<<<<< HEAD
-=======
 
     if (isFork) {
       await hre.network.provider.request({
@@ -740,7 +729,6 @@
       });
     }
 
->>>>>>> 5300b79b
     await vault
       .connect(sGovernor)
       .reallocate(
@@ -750,14 +738,11 @@
         [taskArguments.amount]
       );
 
-<<<<<<< HEAD
-=======
     console.log(
       "Vault totalValue():\t",
       formatUnits((await vault.totalValue()).toString(), 18)
     );
 
->>>>>>> 5300b79b
     // Print balances after
     for (const asset of assets) {
       const balanceRaw = await fromStrategy.checkBalance(asset.address);
@@ -817,14 +802,11 @@
       default: 1,
       localhost: process.env.FORK === "true" ? MAINNET_MULTISIG : 1,
       mainnet: MAINNET_MULTISIG,
-<<<<<<< HEAD
-=======
     },
     guardianAddr: {
       default: 1,
       localhost: process.env.FORK === "true" ? MAINNET_GUARDIAN : 1,
       mainnet: MAINNET_GUARDIAN,
->>>>>>> 5300b79b
     },
   },
   contractSizer: {
