const ethers = require("ethers");
const { task } = require("hardhat/config");
const {
  isArbitrum,
  isArbitrumFork,
  isArbForkTest,
  isHoleskyFork,
  isHolesky,
  isForkTest,
  isHoleskyForkTest,
  isBase,
  isBaseFork,
  isBaseForkTest,
  isBaseUnitTest,
  isSonic,
  isSonicFork,
  isSonicForkTest,
  isSonicUnitTest,
  isPlume,
  isPlumeFork,
  isPlumeForkTest,
  isPlumeUnitTest,
  baseProviderUrl,
  sonicProviderUrl,
  arbitrumProviderUrl,
  holeskyProviderUrl,
  plumeProviderUrl,
  adjustTheForkBlockNumber,
  getHardhatNetworkProperties,
} = require("./utils/hardhat-helpers.js");

require("@nomicfoundation/hardhat-verify");
require("@nomiclabs/hardhat-waffle");
require("@nomiclabs/hardhat-solhint");
require("hardhat-deploy");
require("hardhat-tracer");
require("hardhat-contract-sizer");
require("hardhat-deploy-ethers");
require("hardhat-gas-reporter");
require("solidity-coverage");
require("@openzeppelin/hardhat-upgrades");

require("./tasks/tasks");
const { accounts } = require("./tasks/account");

const addresses = require("./utils/addresses.js");
const MAINNET_DEPLOYER =
  process.env.MAINNET_DEPLOYER_OVERRIDE ||
  "0x3Ba227D87c2A7aB89EAaCEFbeD9bfa0D15Ad249A";
// Mainnet decentralized OGV Governor
const MAINNET_GOVERNOR_FIVE = "0x3cdd07c16614059e66344a7b579dab4f9516c0b6";
// Mainnet decentralized OGV Timelock
const MAINNET_TIMELOCK = "0x35918cDE7233F2dD33fA41ae3Cb6aE0e42E0e69F";
// Mainnet contracts are governed by the Governor contract (which derives off Timelock).
const MAINNET_GOVERNOR = "0x72426ba137dec62657306b12b1e869d43fec6ec7";
// 5/8 multi-sig that controls the Governor. Aka "Admin".
const MAINNET_MULTISIG = "0xbe2AB3d3d8F6a32b96414ebbd865dBD276d3d899";
const MAINNET_CLAIM_ADJUSTER = MAINNET_DEPLOYER;
// 2/8 multi-sig that controls fund allocations. Aka "Guardian".
const MAINNET_STRATEGIST = "0xf14bbdf064e3f67f51cd9bd646ae3716ad938fdc";
const HOLESKY_DEPLOYER = "0x1b94CA50D3Ad9f8368851F8526132272d1a5028C";
const BASE_DEPLOYER = MAINNET_DEPLOYER;
// 5/8 multi-sig that controls the Timelock. Aka "Admin".
const BASE_GOVERNOR = "0x92A19381444A001d62cE67BaFF066fA1111d7202";
// 2/8 multi-sig that controls fund allocations. Aka "Guardian".
const BASE_STRATEGIST = "0x28bce2eE5775B652D92bB7c2891A89F036619703";
const SONIC_DEPLOYER = MAINNET_DEPLOYER;
// 5/8 multi-sig that controls the Timelock. Aka "Admin".
const SONIC_ADMIN = "0xAdDEA7933Db7d83855786EB43a238111C69B00b6";
// 2/8 multi-sig that controls fund allocations. Aka "Guardian".
const SONIC_STRATEGIST = "0x63cdd3072F25664eeC6FAEFf6dAeB668Ea4de94a";

const MULTICHAIN_STRATEGIST = "0x4FF1b9D9ba8558F5EAfCec096318eA0d8b541971";

const PLUME_DEPLOYER = MAINNET_DEPLOYER;
<<<<<<< HEAD
const PLUME_GOVERNOR = MAINNET_DEPLOYER;
const PLUME_STRATEGIST = MAINNET_DEPLOYER;
=======
// Plume 5/8 multisig
const PLUME_ADMIN = "0x92A19381444A001d62cE67BaFF066fA1111d7202";
// Plume 2/8 multisig
const PLUME_STRATEGIST = MULTICHAIN_STRATEGIST;
>>>>>>> 9af50b8c

const mnemonic =
  "replace hover unaware super where filter stone fine garlic address matrix basic";

let privateKeys = [];

let derivePath = "m/44'/60'/0'/0/";
for (let i = 0; i <= 10; i++) {
  const wallet = new ethers.Wallet.fromMnemonic(mnemonic, `${derivePath}${i}`);
  privateKeys.push(wallet.privateKey);
}

// Account tasks.
task("accounts", "Prints the list of accounts", async (taskArguments, hre) => {
  return accounts(taskArguments, hre, privateKeys);
});

let forkBlockNumber = adjustTheForkBlockNumber();

const paths = {};
if (isHolesky || isHoleskyForkTest || isHoleskyFork) {
  // holesky deployment files are in contracts/deploy/holesky
  paths.deploy = "deploy/holesky";
} else if (isBase || isBaseFork || isBaseForkTest || isBaseUnitTest) {
  paths.deploy = "deploy/base";
} else if (isSonic || isSonicFork || isSonicForkTest || isSonicUnitTest) {
  paths.deploy = "deploy/sonic";
} else if (isArbitrum || isArbitrumFork || isArbForkTest) {
  paths.deploy = "deploy/arbitrumOne";
} else if (isPlume || isPlumeFork || isPlumeForkTest || isPlumeUnitTest) {
  paths.deploy = "deploy/plume";
} else {
  // holesky deployment files are in contracts/deploy/mainnet
  paths.deploy = "deploy/mainnet";
}
if (process.env.HARDHAT_CACHE_DIR) {
  paths.cache = process.env.HARDHAT_CACHE_DIR;
}
const { provider, chainId } = getHardhatNetworkProperties();

const defaultAccounts = [
  process.env.DEPLOYER_PK || privateKeys[0],
  process.env.GOVERNOR_PK || privateKeys[0],
];

const getDeployTags = () => {
  if (isArbitrumFork) {
    return ["arbitrumOne"];
  } else if (isBaseFork) {
    return ["base"];
  } else if (isSonicFork) {
    return ["sonic"];
  } else if (isPlumeFork) {
    return ["plume"];
  }

  return undefined;
};

/// Config for Fork and unit test environments
const localEnvDeployer =
  process.env.FORK === "true"
    ? isHoleskyFork
      ? HOLESKY_DEPLOYER
      : isBaseFork
      ? BASE_DEPLOYER
      : isSonicFork
      ? SONIC_DEPLOYER
      : isPlumeFork
      ? PLUME_DEPLOYER
      : MAINNET_DEPLOYER
    : 0; // 0th signer fallback

const localEnvGovernor =
  process.env.FORK === "true"
    ? isHoleskyFork
      ? HOLESKY_DEPLOYER
      : isBaseFork
      ? BASE_GOVERNOR
      : isSonicFork
      ? SONIC_ADMIN
      : isPlumeFork
      ? PLUME_ADMIN
      : MAINNET_GOVERNOR
    : 1; // signer at index 1

const localEnvTimelock =
  process.env.FORK_NETWORK_NAME == "base"
    ? addresses.base.timelock
    : process.env.FORK_NETWORK_NAME == "sonic"
    ? addresses.sonic.timelock
    : process.env.FORK_NETWORK_NAME == "plume"
    ? addresses.plume.timelock
    : process.env.FORK_NETWORK_NAME == "mainnet" ||
      (!process.env.FORK_NETWORK_NAME && process.env.FORK == "true")
    ? MAINNET_TIMELOCK
    : ethers.constants.AddressZero;

const localEnvStrategist =
  process.env.FORK === "true"
    ? isHoleskyFork
      ? HOLESKY_DEPLOYER
      : isSonicFork
      ? SONIC_STRATEGIST
      : // Base, Plume and Eth use Multichain Strategist
        MULTICHAIN_STRATEGIST
    : 0;

module.exports = {
  solidity: {
    version: "0.8.28",
    settings: {
      optimizer: {
        enabled: true,
      },
    },
  },
  tracer: {
    nameTags: {
      "0xba12222222228d8ba445958a75a0704d566bf2c8": "Balancer Vault",
      "0xef1c6e67703c7bd7107eed8303fbe6ec2554bf6b": "Uniswap Universal Router",
    },
  },
  networks: {
    hardhat: {
      accounts: {
        mnemonic,
      },
      blockGasLimit: 1000000000,
      allowUnlimitedContractSize: true,
      chainId,
<<<<<<< HEAD
      ...(isArbitrumFork
        ? { tags: ["arbitrumOne"] }
        : isBaseFork
        ? { tags: ["base"] }
        : isSonicFork
        ? { tags: ["sonic"] }
        : isPlumeFork
        ? { tags: ["plume"] }
        : {}),
=======
      tags: getDeployTags(),
>>>>>>> 9af50b8c
      ...(isForkTest
        ? {
            timeout: 0,
            initialBaseFeePerGas: 0,
            forking: {
              enabled: true,
              url: provider,
              blockNumber: forkBlockNumber
                ? parseInt(forkBlockNumber)
                : undefined,
              timeout: 0,
            },
          }
        : {
            initialBaseFeePerGas: 0,
            gas: 7000000,
            gasPrice: 1000,
          }),
    },
    localhost: {
      timeout: 0,
<<<<<<< HEAD
      ...(isArbitrumFork
        ? { tags: ["arbitrumOne"] }
        : isBaseFork
        ? { tags: ["base"] }
        : isSonicFork
        ? { tags: ["sonic"] }
        : isPlumeFork
        ? { tags: ["plume"] }
        : {}),
=======
      tags: getDeployTags(),
>>>>>>> 9af50b8c
    },
    mainnet: {
      url: `${process.env.PROVIDER_URL}`,
      accounts: defaultAccounts,
    },
    holesky: {
      url: holeskyProviderUrl,
      accounts: defaultAccounts,
      chainId: 17000,
      live: true,
    },
    arbitrumOne: {
      url: arbitrumProviderUrl,
      accounts: defaultAccounts,
      chainId: 42161,
      tags: ["arbitrumOne"],
      live: true,
      saveDeployments: true,
      // Fails if gas limit is anything less than 20M on Arbitrum One
      gas: 20000000,
      // initialBaseFeePerGas: 0,
    },
    base: {
      url: baseProviderUrl,
      accounts: defaultAccounts,
      chainId: 8453,
      tags: ["base"],
      live: true,
      saveDeployments: true,
    },
    sonic: {
      url: sonicProviderUrl,
      accounts: defaultAccounts,
      chainId: 146,
      tags: ["sonic"],
      live: true,
      saveDeployments: true,
    },
    plume: {
      url: plumeProviderUrl,
<<<<<<< HEAD
      accounts: [
        process.env.DEPLOYER_PK || privateKeys[0],
        process.env.GOVERNOR_PK || privateKeys[0],
      ],
      chainId: 98864,
=======
      accounts: defaultAccounts,
      chainId: 98866,
>>>>>>> 9af50b8c
      tags: ["plume"],
      live: true,
      saveDeployments: true,
    },
  },
  mocha: {
    bail: process.env.BAIL === "true",
    timeout: parseInt(process.env.MOCHA_TIMEOUT) || 40000,
  },
  throwOnTransactionFailures: true,
  namedAccounts: {
    deployerAddr: {
      default: 0,
<<<<<<< HEAD
      localhost:
        process.env.FORK === "true"
          ? isHoleskyFork
            ? HOLESKY_DEPLOYER
            : isBaseFork
            ? BASE_DEPLOYER
            : isSonicFork
            ? SONIC_DEPLOYER
            : MAINNET_DEPLOYER
          : 0,
      hardhat:
        process.env.FORK === "true"
          ? isHoleskyFork
            ? HOLESKY_DEPLOYER
            : isBaseFork
            ? BASE_DEPLOYER
            : isSonicFork
            ? SONIC_DEPLOYER
            : isPlumeFork
            ? PLUME_DEPLOYER
            : MAINNET_DEPLOYER
          : 0,
=======
      localhost: localEnvDeployer,
      hardhat: localEnvDeployer,
>>>>>>> 9af50b8c
      mainnet: MAINNET_DEPLOYER,
      arbitrumOne: MAINNET_DEPLOYER,
      holesky: HOLESKY_DEPLOYER,
      base: BASE_DEPLOYER,
      sonic: SONIC_DEPLOYER,
      plume: MAINNET_DEPLOYER,
    },
    governorAddr: {
      default: 1,
      // On Mainnet and fork, the governor is the Governor contract.
<<<<<<< HEAD
      localhost:
        process.env.FORK === "true"
          ? isHoleskyFork
            ? HOLESKY_DEPLOYER
            : isBaseFork
            ? BASE_GOVERNOR
            : isSonicFork
            ? SONIC_ADMIN
            : isPlumeFork
            ? PLUME_GOVERNOR
            : MAINNET_GOVERNOR
          : 1,
      hardhat:
        process.env.FORK === "true"
          ? isHoleskyFork
            ? HOLESKY_DEPLOYER
            : isBaseFork
            ? BASE_GOVERNOR
            : isSonicFork
            ? SONIC_ADMIN
            : isPlumeFork
            ? PLUME_GOVERNOR
            : MAINNET_GOVERNOR
          : 1,
=======
      localhost: localEnvGovernor,
      hardhat: localEnvGovernor,
>>>>>>> 9af50b8c
      mainnet: MAINNET_GOVERNOR,
      holesky: HOLESKY_DEPLOYER, // on Holesky the deployer is also the governor
      base: BASE_GOVERNOR,
      sonic: SONIC_ADMIN,
<<<<<<< HEAD
      plume: PLUME_GOVERNOR,
=======
      plume: PLUME_ADMIN,
>>>>>>> 9af50b8c
    },
    /* Local node environment currently has no access to Decentralized governance
     * address, since the contract is in another repo. Once we merge the ousd-governance
     * and this repo, it will be able to fetch the address from the deployed governance contract.
     *
     * Even then in local node environment the `governorFiveAddr` named account
     * is not to be used. Should only be used in forked and mainnet environments.
     */
    governorFiveAddr: {
      default: ethers.constants.AddressZero,
      // On Mainnet and fork, the governor is the Governor contract.
      localhost:
        process.env.FORK === "true"
          ? MAINNET_GOVERNOR_FIVE
          : ethers.constants.AddressZero,
      hardhat:
        process.env.FORK === "true"
          ? MAINNET_GOVERNOR_FIVE
          : ethers.constants.AddressZero,
      mainnet: MAINNET_GOVERNOR_FIVE,
    },
    // Above governorFiveAddr comment applies to governorSix as well
    governorSixAddr: {
      default: ethers.constants.AddressZero,
      // On Mainnet and fork, the governor is the Governor contract.
      localhost:
        process.env.FORK === "true"
          ? addresses.mainnet.GovernorSix
          : ethers.constants.AddressZero,
      hardhat:
        process.env.FORK === "true"
          ? addresses.mainnet.GovernorSix
          : ethers.constants.AddressZero,
      mainnet: addresses.mainnet.GovernorSix,
    },
    // Above governorFiveAddr comment applies to timelock as well
    timelockAddr: {
      default: ethers.constants.AddressZero,
      // On Mainnet and fork, the governor is the Governor contract.
      localhost: localEnvTimelock,
      hardhat: localEnvTimelock,
      mainnet: MAINNET_TIMELOCK,
      base: addresses.base.timelock,
      sonic: addresses.sonic.timelock,
      plume: addresses.plume.timelock,
    },
    guardianAddr: {
      default: 1,
      // On mainnet and fork, the guardian is the multi-sig.
<<<<<<< HEAD
      localhost:
        process.env.FORK_NETWORK_NAME === "base"
          ? BASE_GOVERNOR
          : process.env.FORK_NETWORK_NAME === "sonic"
          ? SONIC_ADMIN
          : process.env.FORK_NETWORK_NAME === "plume"
          ? PLUME_STRATEGIST
          : process.env.FORK == "true"
          ? MAINNET_MULTISIG
          : 1,
      hardhat:
        process.env.FORK_NETWORK_NAME === "base"
          ? BASE_GOVERNOR
          : process.env.FORK_NETWORK_NAME === "sonic"
          ? SONIC_ADMIN
          : process.env.FORK_NETWORK_NAME === "plume"
          ? PLUME_STRATEGIST
          : process.env.FORK == "true"
          ? MAINNET_MULTISIG
          : 1,
=======
      localhost: localEnvGovernor,
      hardhat: localEnvGovernor,
>>>>>>> 9af50b8c
      mainnet: MAINNET_MULTISIG,
      base: BASE_GOVERNOR,
      sonic: SONIC_ADMIN,
      plume: PLUME_STRATEGIST,
    },
    adjusterAddr: {
      default: 0,
      localhost: process.env.FORK === "true" ? MAINNET_CLAIM_ADJUSTER : 0,
      hardhat: process.env.FORK === "true" ? MAINNET_CLAIM_ADJUSTER : 0,
      mainnet: MAINNET_CLAIM_ADJUSTER,
    },
    strategistAddr: {
      default: 0,
<<<<<<< HEAD
      localhost:
        process.env.FORK === "true"
          ? isHoleskyFork
            ? HOLESKY_DEPLOYER
            : isSonicFork
            ? SONIC_STRATEGIST
            : isPlumeFork
            ? PLUME_STRATEGIST
            : // Base and Eth use Multichain Strategist
              MULTICHAIN_STRATEGIST
          : 0,
      hardhat:
        process.env.FORK === "true"
          ? isHoleskyFork
            ? HOLESKY_DEPLOYER
            : isSonicFork
            ? SONIC_STRATEGIST
            : isPlumeFork
            ? PLUME_STRATEGIST
            : // Base and Eth use Multichain Strategist
              MULTICHAIN_STRATEGIST
          : 0,
=======
      localhost: localEnvStrategist,
      hardhat: localEnvStrategist,
>>>>>>> 9af50b8c
      mainnet: MULTICHAIN_STRATEGIST,
      holesky: HOLESKY_DEPLOYER, // on Holesky the deployer is also the strategist
      base: MULTICHAIN_STRATEGIST,
      sonic: SONIC_STRATEGIST,
      plume: PLUME_STRATEGIST,
    },
    multichainStrategistAddr: {
      default: MULTICHAIN_STRATEGIST,
    },
  },
  contractSizer: {
    alphaSort: true,
    runOnCompile: process.env.CONTRACT_SIZE ? true : false,
  },
  etherscan: {
    apiKey: {
      mainnet: process.env.ETHERSCAN_API_KEY,
      arbitrumOne: process.env.ARBISCAN_API_KEY,
      holesky: process.env.ETHERSCAN_API_KEY,
      base: process.env.BASESCAN_API_KEY,
      sonic: process.env.SONICSCAN_API_KEY,
      // TODO: Add plume here
    },
    customChains: [
      {
        network: "holesky",
        chainId: 17000,
        urls: {
          apiURL: "https://api-holesky.etherscan.io/api",
          browserURL: "https://holesky.etherscan.io",
        },
      },
      {
        network: "base",
        chainId: 8453,
        urls: {
          apiURL: "https://api.basescan.org/api",
          browserURL: "https://basescan.org",
        },
      },
      {
        network: "sonic",
        chainId: 146,
        urls: {
          apiURL: "https://api.sonicscan.org/api",
          browserURL: "https://sonicscan.org",
        },
      },
      {
        network: "plume",
        chainId: 98866,
        urls: {
          apiURL: "https://explorer-plume-mainnet-1.t.conduit.xyz/api",
          browserURL: "https://phoenix-explorer.plumenetwork.xyz",
        },
      },
    ],
  },
  gasReporter: {
    enabled: process.env.REPORT_GAS ? true : false,
  },
  sourcify: {
    enabled: true,
  },
  paths,
};<|MERGE_RESOLUTION|>--- conflicted
+++ resolved
@@ -73,15 +73,10 @@
 const MULTICHAIN_STRATEGIST = "0x4FF1b9D9ba8558F5EAfCec096318eA0d8b541971";
 
 const PLUME_DEPLOYER = MAINNET_DEPLOYER;
-<<<<<<< HEAD
-const PLUME_GOVERNOR = MAINNET_DEPLOYER;
-const PLUME_STRATEGIST = MAINNET_DEPLOYER;
-=======
 // Plume 5/8 multisig
 const PLUME_ADMIN = "0x92A19381444A001d62cE67BaFF066fA1111d7202";
 // Plume 2/8 multisig
 const PLUME_STRATEGIST = MULTICHAIN_STRATEGIST;
->>>>>>> 9af50b8c
 
 const mnemonic =
   "replace hover unaware super where filter stone fine garlic address matrix basic";
@@ -213,19 +208,7 @@
       blockGasLimit: 1000000000,
       allowUnlimitedContractSize: true,
       chainId,
-<<<<<<< HEAD
-      ...(isArbitrumFork
-        ? { tags: ["arbitrumOne"] }
-        : isBaseFork
-        ? { tags: ["base"] }
-        : isSonicFork
-        ? { tags: ["sonic"] }
-        : isPlumeFork
-        ? { tags: ["plume"] }
-        : {}),
-=======
       tags: getDeployTags(),
->>>>>>> 9af50b8c
       ...(isForkTest
         ? {
             timeout: 0,
@@ -247,19 +230,7 @@
     },
     localhost: {
       timeout: 0,
-<<<<<<< HEAD
-      ...(isArbitrumFork
-        ? { tags: ["arbitrumOne"] }
-        : isBaseFork
-        ? { tags: ["base"] }
-        : isSonicFork
-        ? { tags: ["sonic"] }
-        : isPlumeFork
-        ? { tags: ["plume"] }
-        : {}),
-=======
       tags: getDeployTags(),
->>>>>>> 9af50b8c
     },
     mainnet: {
       url: `${process.env.PROVIDER_URL}`,
@@ -300,16 +271,8 @@
     },
     plume: {
       url: plumeProviderUrl,
-<<<<<<< HEAD
-      accounts: [
-        process.env.DEPLOYER_PK || privateKeys[0],
-        process.env.GOVERNOR_PK || privateKeys[0],
-      ],
-      chainId: 98864,
-=======
       accounts: defaultAccounts,
       chainId: 98866,
->>>>>>> 9af50b8c
       tags: ["plume"],
       live: true,
       saveDeployments: true,
@@ -323,33 +286,8 @@
   namedAccounts: {
     deployerAddr: {
       default: 0,
-<<<<<<< HEAD
-      localhost:
-        process.env.FORK === "true"
-          ? isHoleskyFork
-            ? HOLESKY_DEPLOYER
-            : isBaseFork
-            ? BASE_DEPLOYER
-            : isSonicFork
-            ? SONIC_DEPLOYER
-            : MAINNET_DEPLOYER
-          : 0,
-      hardhat:
-        process.env.FORK === "true"
-          ? isHoleskyFork
-            ? HOLESKY_DEPLOYER
-            : isBaseFork
-            ? BASE_DEPLOYER
-            : isSonicFork
-            ? SONIC_DEPLOYER
-            : isPlumeFork
-            ? PLUME_DEPLOYER
-            : MAINNET_DEPLOYER
-          : 0,
-=======
       localhost: localEnvDeployer,
       hardhat: localEnvDeployer,
->>>>>>> 9af50b8c
       mainnet: MAINNET_DEPLOYER,
       arbitrumOne: MAINNET_DEPLOYER,
       holesky: HOLESKY_DEPLOYER,
@@ -360,44 +298,13 @@
     governorAddr: {
       default: 1,
       // On Mainnet and fork, the governor is the Governor contract.
-<<<<<<< HEAD
-      localhost:
-        process.env.FORK === "true"
-          ? isHoleskyFork
-            ? HOLESKY_DEPLOYER
-            : isBaseFork
-            ? BASE_GOVERNOR
-            : isSonicFork
-            ? SONIC_ADMIN
-            : isPlumeFork
-            ? PLUME_GOVERNOR
-            : MAINNET_GOVERNOR
-          : 1,
-      hardhat:
-        process.env.FORK === "true"
-          ? isHoleskyFork
-            ? HOLESKY_DEPLOYER
-            : isBaseFork
-            ? BASE_GOVERNOR
-            : isSonicFork
-            ? SONIC_ADMIN
-            : isPlumeFork
-            ? PLUME_GOVERNOR
-            : MAINNET_GOVERNOR
-          : 1,
-=======
       localhost: localEnvGovernor,
       hardhat: localEnvGovernor,
->>>>>>> 9af50b8c
       mainnet: MAINNET_GOVERNOR,
       holesky: HOLESKY_DEPLOYER, // on Holesky the deployer is also the governor
       base: BASE_GOVERNOR,
       sonic: SONIC_ADMIN,
-<<<<<<< HEAD
-      plume: PLUME_GOVERNOR,
-=======
       plume: PLUME_ADMIN,
->>>>>>> 9af50b8c
     },
     /* Local node environment currently has no access to Decentralized governance
      * address, since the contract is in another repo. Once we merge the ousd-governance
@@ -447,31 +354,8 @@
     guardianAddr: {
       default: 1,
       // On mainnet and fork, the guardian is the multi-sig.
-<<<<<<< HEAD
-      localhost:
-        process.env.FORK_NETWORK_NAME === "base"
-          ? BASE_GOVERNOR
-          : process.env.FORK_NETWORK_NAME === "sonic"
-          ? SONIC_ADMIN
-          : process.env.FORK_NETWORK_NAME === "plume"
-          ? PLUME_STRATEGIST
-          : process.env.FORK == "true"
-          ? MAINNET_MULTISIG
-          : 1,
-      hardhat:
-        process.env.FORK_NETWORK_NAME === "base"
-          ? BASE_GOVERNOR
-          : process.env.FORK_NETWORK_NAME === "sonic"
-          ? SONIC_ADMIN
-          : process.env.FORK_NETWORK_NAME === "plume"
-          ? PLUME_STRATEGIST
-          : process.env.FORK == "true"
-          ? MAINNET_MULTISIG
-          : 1,
-=======
       localhost: localEnvGovernor,
       hardhat: localEnvGovernor,
->>>>>>> 9af50b8c
       mainnet: MAINNET_MULTISIG,
       base: BASE_GOVERNOR,
       sonic: SONIC_ADMIN,
@@ -485,33 +369,8 @@
     },
     strategistAddr: {
       default: 0,
-<<<<<<< HEAD
-      localhost:
-        process.env.FORK === "true"
-          ? isHoleskyFork
-            ? HOLESKY_DEPLOYER
-            : isSonicFork
-            ? SONIC_STRATEGIST
-            : isPlumeFork
-            ? PLUME_STRATEGIST
-            : // Base and Eth use Multichain Strategist
-              MULTICHAIN_STRATEGIST
-          : 0,
-      hardhat:
-        process.env.FORK === "true"
-          ? isHoleskyFork
-            ? HOLESKY_DEPLOYER
-            : isSonicFork
-            ? SONIC_STRATEGIST
-            : isPlumeFork
-            ? PLUME_STRATEGIST
-            : // Base and Eth use Multichain Strategist
-              MULTICHAIN_STRATEGIST
-          : 0,
-=======
       localhost: localEnvStrategist,
       hardhat: localEnvStrategist,
->>>>>>> 9af50b8c
       mainnet: MULTICHAIN_STRATEGIST,
       holesky: HOLESKY_DEPLOYER, // on Holesky the deployer is also the strategist
       base: MULTICHAIN_STRATEGIST,
