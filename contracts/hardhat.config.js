--- conflicted
+++ resolved
@@ -420,12 +420,8 @@
       holesky: process.env.ETHERSCAN_API_KEY,
       base: process.env.BASESCAN_API_KEY,
       sonic: process.env.SONICSCAN_API_KEY,
-<<<<<<< HEAD
-      plume: process.env.PLUMESCAN_API_KEY,
       hoodi: process.env.HOODISCAN_API_KEY,
-=======
       plume: "empty", // this works for: npx hardhat verify...
->>>>>>> 244da218
     },
     customChains: [
       {
