--- conflicted
+++ resolved
@@ -289,11 +289,7 @@
   },
   mocha: {
     bail: process.env.BAIL === "true",
-<<<<<<< HEAD
-    timeout: 0,
-=======
     timeout: parseInt(process.env.MOCHA_TIMEOUT) || 40000,
->>>>>>> a18e0c59
   },
   throwOnTransactionFailures: true,
   namedAccounts: {
