const ethers = require("ethers");
const { task } = require("hardhat/config");
const {
  isArbitrumFork,
  isHoleskyFork,
  isHolesky,
  isForkTest,
  isHoleskyForkTest,
  isBase,
  isBaseFork,
  isBaseForkTest,
  isBaseUnitTest,
  isSonic,
  isSonicFork,
  isSonicForkTest,
  isSonicUnitTest,
  isBNB,
  isBNBFork,
  isBNBForkTest,
  isBNBUnitTest,
  baseProviderUrl,
  sonicProviderUrl,
  arbitrumProviderUrl,
  holeskyProviderUrl,
  bnbProviderUrl,
  adjustTheForkBlockNumber,
  getHardhatNetworkProperties,
} = require("./utils/hardhat-helpers.js");

require("@nomiclabs/hardhat-etherscan");
require("@nomiclabs/hardhat-waffle");
require("@nomiclabs/hardhat-solhint");
require("hardhat-deploy");
require("hardhat-tracer");
require("hardhat-contract-sizer");
require("hardhat-deploy-ethers");
require("hardhat-gas-reporter");
require("solidity-coverage");
require("@openzeppelin/hardhat-upgrades");

require("./tasks/tasks");
const { accounts } = require("./tasks/account");

const addresses = require("./utils/addresses.js");
const MAINNET_DEPLOYER =
  process.env.MAINNET_DEPLOYER_OVERRIDE ||
  "0x3Ba227D87c2A7aB89EAaCEFbeD9bfa0D15Ad249A";
// Mainnet decentralized OGV Governor
const MAINNET_GOVERNOR_FIVE = "0x3cdd07c16614059e66344a7b579dab4f9516c0b6";
// Mainnet decentralized OGV Timelock
const MAINNET_TIMELOCK = "0x35918cDE7233F2dD33fA41ae3Cb6aE0e42E0e69F";
// Mainnet contracts are governed by the Governor contract (which derives off Timelock).
const MAINNET_GOVERNOR = "0x72426ba137dec62657306b12b1e869d43fec6ec7";
// Multi-sig that controls the Governor. Aka "Guardian".
const MAINNET_MULTISIG = "0xbe2AB3d3d8F6a32b96414ebbd865dBD276d3d899";
const MAINNET_CLAIM_ADJUSTER = MAINNET_DEPLOYER;
const MAINNET_STRATEGIST = "0xf14bbdf064e3f67f51cd9bd646ae3716ad938fdc";
const HOLESKY_DEPLOYER = "0x1b94CA50D3Ad9f8368851F8526132272d1a5028C";

const BASE_DEPLOYER = MAINNET_DEPLOYER;
const BASE_TIMELOCK = addresses.base.timelock;
const BASE_GOVERNOR = "0x92A19381444A001d62cE67BaFF066fA1111d7202";
const BASE_STRATEGIST = "0x28bce2eE5775B652D92bB7c2891A89F036619703";

const SONIC_DEPLOYER = MAINNET_DEPLOYER;
// TODO: update Sonic Governor and strategist
const SONIC_GOVERNOR = MAINNET_DEPLOYER;
const SONIC_STRATEGIST = MAINNET_DEPLOYER;

<<<<<<< HEAD
// TODO: Update after deployment
const BNB_GOVERNOR = MAINNET_DEPLOYER;
const BNB_STRATEGIST = MAINNET_DEPLOYER;
const BNB_DEPLOYER = MAINNET_DEPLOYER;
=======
const MULTICHAIN_STRATEGIST = "0x4FF1b9D9ba8558F5EAfCec096318eA0d8b541971";

>>>>>>> ebdc81c8
const mnemonic =
  "replace hover unaware super where filter stone fine garlic address matrix basic";

let privateKeys = [];

let derivePath = "m/44'/60'/0'/0/";
for (let i = 0; i <= 10; i++) {
  const wallet = new ethers.Wallet.fromMnemonic(mnemonic, `${derivePath}${i}`);
  privateKeys.push(wallet.privateKey);
}

// Account tasks.
task("accounts", "Prints the list of accounts", async (taskArguments, hre) => {
  return accounts(taskArguments, hre, privateKeys);
});

let forkBlockNumber = adjustTheForkBlockNumber();

const paths = {};
if (isHolesky || isHoleskyForkTest || isHoleskyFork) {
  // holesky deployment files are in contracts/deploy/holesky
  paths.deploy = "deploy/holesky";
} else if (isBase || isBaseFork || isBaseForkTest || isBaseUnitTest) {
  paths.deploy = "deploy/base";
} else if (isSonic || isSonicFork || isSonicForkTest || isSonicUnitTest) {
  paths.deploy = "deploy/sonic";
} else if (isBNB || isBNBFork || isBNBForkTest || isBNBUnitTest) {
  paths.deploy = "deploy/bnb";
} else {
  // holesky deployment files are in contracts/deploy/mainnet
  paths.deploy = "deploy/mainnet";
}
if (process.env.HARDHAT_CACHE_DIR) {
  paths.cache = process.env.HARDHAT_CACHE_DIR;
}
const { provider, chainId } = getHardhatNetworkProperties();

const getDeployerAddressOrIndex = (fallbackAccountIndex = 0) => {
  if (process.env.FORK !== "true") {
    return fallbackAccountIndex;
  }

  if (isArbitrumFork) {
    return MAINNET_DEPLOYER;
  } else if (isBaseFork) {
    return BASE_DEPLOYER;
  } else if (isSonicFork) {
    return SONIC_DEPLOYER;
  } else if (isBNBFork) {
    return BNB_DEPLOYER;
  } else if (isHoleskyFork) {
    return HOLESKY_DEPLOYER;
  }

  return MAINNET_DEPLOYER;
}

const getGovernorAddressOrIndex = (fallbackAccountIndex = 1) => {
  if (process.env.FORK !== "true") {
    return fallbackAccountIndex;
  }

  if (isArbitrumFork) {
    return MAINNET_GOVERNOR;
  } else if (isBaseFork) {
    return BASE_GOVERNOR;
  } else if (isSonicFork) {
    return SONIC_GOVERNOR;
  } else if (isBNBFork) {
    return BNB_GOVERNOR;
  } else if (isHoleskyFork) {
    return HOLESKY_DEPLOYER;
  } else if (isMainnetFork) {
    return MAINNET_GOVERNOR;
  }

  return fallbackAccountIndex;
}

const getStrategistAddressOrIndex = (fallbackAccountIndex = 2) => {
  if (process.env.FORK !== "true") {
    return fallbackAccountIndex;
  }

  if (isHoleskyFork) {
    return HOLESKY_DEPLOYER;
  } else if (isBaseFork) {
    return BASE_STRATEGIST;
  } else if (isSonicFork) {
    return SONIC_STRATEGIST;
  } else if (isBNBFork) {
    return BNB_STRATEGIST;
  }

  return MAINNET_STRATEGIST;
}

const getTimelockAddress = () => {
  if (process.env.FORK !== "true") {
    return ethers.constants.AddressZero;
  }

  if (process.env.FORK_NETWORK_NAME == "base") {
    return BASE_TIMELOCK;
  } else if (process.env.FORK_NETWORK_NAME == "mainnet" || (!process.env.FORK_NETWORK_NAME && process.env.FORK == "true")) {
    return MAINNET_TIMELOCK;
  }

  return ethers.constants.AddressZero;
}

const getDeployTags = () => {
  if (isArbitrumFork) {
    return { tags: ["arbitrumOne"] };
  } else if (isBaseFork) {
    return { tags: ["base"] };
  } else if (isSonicFork) {
    return { tags: ["sonic"] };
  } else if (isBNBFork) {
    return { tags: ["bnb"] };
  }
  return {};
}

const defaultAccountConfig = [
  process.env.DEPLOYER_PK || privateKeys[0],
  process.env.GOVERNOR_PK || privateKeys[0],
];

module.exports = {
  solidity: {
    version: "0.8.7",
    settings: {
      optimizer: {
        enabled: true,
      },
    },
  },
  tracer: {
    nameTags: {
      "0xba12222222228d8ba445958a75a0704d566bf2c8": "Balancer Vault",
      "0xef1c6e67703c7bd7107eed8303fbe6ec2554bf6b": "Uniswap Universal Router",
    },
  },
  networks: {
    hardhat: {
      accounts: {
        mnemonic,
      },
      blockGasLimit: 1000000000,
      allowUnlimitedContractSize: true,
      chainId,
      ...getDeployTags(),
      ...(isForkTest
        ? {
            timeout: 0,
            initialBaseFeePerGas: 0,
            forking: {
              enabled: true,
              url: provider,
              blockNumber: forkBlockNumber
                ? parseInt(forkBlockNumber)
                : undefined,
              timeout: 0,
            },
          }
        : {
            initialBaseFeePerGas: 0,
            gas: 7000000,
            gasPrice: 1000,
          }),
    },
    localhost: {
      timeout: 0,
      ...getDeployTags(),
    },
    mainnet: {
      url: `${process.env.PROVIDER_URL}`,
      accounts: defaultAccountConfig,
    },
    holesky: {
      url: holeskyProviderUrl,
      accounts: defaultAccountConfig,
      chainId: 17000,
      live: true,
    },
    arbitrumOne: {
      url: arbitrumProviderUrl,
      accounts: defaultAccountConfig,
      chainId: 42161,
      tags: ["arbitrumOne"],
      live: true,
      saveDeployments: true,
      // Fails if gas limit is anything less than 20M on Arbitrum One
      gas: 20000000,
      // initialBaseFeePerGas: 0,
    },
    base: {
      url: baseProviderUrl,
      accounts: defaultAccountConfig,
      chainId: 8453,
      tags: ["base"],
      live: true,
      saveDeployments: true,
    },
    sonic: {
      url: sonicProviderUrl,
      accounts: defaultAccountConfig,
      chainId: 146,
      tags: ["sonic"],
      live: true,
      saveDeployments: true,
    },
    bnb: {
      url: bnbProviderUrl,
      accounts: defaultAccountConfig,
      chainId: 56,
      tags: ["bnb"],
      live: true,
      saveDeployments: true,
    },
  },
  mocha: {
    bail: process.env.BAIL === "true",
    timeout: parseInt(process.env.MOCHA_TIMEOUT) || 40000,
  },
  throwOnTransactionFailures: true,
  namedAccounts: {
    deployerAddr: {
      default: 0,
      localhost: getDeployerAddressOrIndex(),
      hardhat: getDeployerAddressOrIndex(),
      mainnet: MAINNET_DEPLOYER,
      arbitrumOne: MAINNET_DEPLOYER,
      holesky: HOLESKY_DEPLOYER,
      base: BASE_DEPLOYER,
      sonic: SONIC_DEPLOYER,
    },
    governorAddr: {
      default: 1,
      // On Mainnet and fork, the governor is the Governor contract.
      localhost:
        getGovernorAddressOrIndex(),
      hardhat:
        getGovernorAddressOrIndex(),
      mainnet: MAINNET_GOVERNOR,
      holesky: HOLESKY_DEPLOYER, // on Holesky the deployer is also the governor
      base: BASE_GOVERNOR,
      sonic: SONIC_GOVERNOR,
    },
    /* Local node environment currently has no access to Decentralized governance
     * address, since the contract is in another repo. Once we merge the ousd-governance
     * and this repo, it will be able to fetch the address from the deployed governance contract.
     *
     * Even then in local node environment the `governorFiveAddr` named account
     * is not to be used. Should only be used in forked and mainnet environments.
     */
    governorFiveAddr: {
      default: ethers.constants.AddressZero,
      // On Mainnet and fork, the governor is the Governor contract.
      localhost:
        process.env.FORK === "true"
          ? MAINNET_GOVERNOR_FIVE
          : ethers.constants.AddressZero,
      hardhat:
        process.env.FORK === "true"
          ? MAINNET_GOVERNOR_FIVE
          : ethers.constants.AddressZero,
      mainnet: MAINNET_GOVERNOR_FIVE,
    },
    // Above governorFiveAddr comment applies to governorSix as well
    governorSixAddr: {
      default: ethers.constants.AddressZero,
      // On Mainnet and fork, the governor is the Governor contract.
      localhost:
        process.env.FORK === "true"
          ? addresses.mainnet.GovernorSix
          : ethers.constants.AddressZero,
      hardhat:
        process.env.FORK === "true"
          ? addresses.mainnet.GovernorSix
          : ethers.constants.AddressZero,
      mainnet: addresses.mainnet.GovernorSix,
    },
    // Above governorFiveAddr comment applies to timelock as well
    timelockAddr: {
      default: ethers.constants.AddressZero,
      // On Mainnet and fork, the governor is the Governor contract.
      localhost:
        getTimelockAddress(),
      hardhat:
        getTimelockAddress(),
      mainnet: MAINNET_TIMELOCK,
      base: BASE_TIMELOCK,
      sonic: addresses.sonic.timelock,
    },
    guardianAddr: {
      default: 1,
      // On mainnet and fork, the guardian is the multi-sig.
      localhost: process.env.FORK === "true" ? MAINNET_MULTISIG : 1,
      hardhat: process.env.FORK === "true" ? MAINNET_MULTISIG : 1,
      mainnet: MAINNET_MULTISIG,
    },
    adjusterAddr: {
      default: 0,
      localhost: process.env.FORK === "true" ? MAINNET_CLAIM_ADJUSTER : 0,
      hardhat: process.env.FORK === "true" ? MAINNET_CLAIM_ADJUSTER : 0,
      mainnet: MAINNET_CLAIM_ADJUSTER,
    },
    strategistAddr: {
      default: 0,
      localhost: getStrategistAddressOrIndex(),
      hardhat: getStrategistAddressOrIndex(),
      mainnet: MAINNET_STRATEGIST,
      holesky: HOLESKY_DEPLOYER, // on Holesky the deployer is also the strategist
      base: BASE_STRATEGIST,
      sonic: SONIC_STRATEGIST,
      bnb: BNB_STRATEGIST,
    },
    multichainStrategistAddr: {
      default: MULTICHAIN_STRATEGIST,
    },
  },
  contractSizer: {
    alphaSort: true,
    runOnCompile: process.env.CONTRACT_SIZE ? true : false,
  },
  etherscan: {
    apiKey: {
      mainnet: process.env.ETHERSCAN_API_KEY,
      arbitrumOne: process.env.ARBISCAN_API_KEY,
      holesky: process.env.ETHERSCAN_API_KEY,
      base: process.env.BASESCAN_API_KEY,
      sonic: process.env.SONICSCAN_API_KEY,
      bnb: process.env.BNBSCAN_API_KEY,
    },
    customChains: [
      {
        network: "holesky",
        chainId: 17000,
        urls: {
          apiURL: "https://api-holesky.etherscan.io/api",
          browserURL: "https://holesky.etherscan.io",
        },
      },
      {
        network: "base",
        chainId: 8453,
        urls: {
          apiURL: "https://api.basescan.org/api",
          browserURL: "https://basescan.org",
        },
      },
      {
        network: "sonic",
        chainId: 146,
        urls: {
          apiURL: "https://api.sonicscan.org/api",
          browserURL: "https://sonicscan.org",
        },
      },
      {
        network: "bnb",
        chainId: 56,
        urls: {
          apiURL: "https://api.bscscan.com/api",
          browserURL: "https://bscscan.com",
        },
      },
    ],
  },
  gasReporter: {
    enabled: process.env.REPORT_GAS ? true : false,
  },
  paths,
};<|MERGE_RESOLUTION|>--- conflicted
+++ resolved
@@ -67,15 +67,13 @@
 const SONIC_GOVERNOR = MAINNET_DEPLOYER;
 const SONIC_STRATEGIST = MAINNET_DEPLOYER;
 
-<<<<<<< HEAD
 // TODO: Update after deployment
 const BNB_GOVERNOR = MAINNET_DEPLOYER;
 const BNB_STRATEGIST = MAINNET_DEPLOYER;
 const BNB_DEPLOYER = MAINNET_DEPLOYER;
-=======
+
 const MULTICHAIN_STRATEGIST = "0x4FF1b9D9ba8558F5EAfCec096318eA0d8b541971";
 
->>>>>>> ebdc81c8
 const mnemonic =
   "replace hover unaware super where filter stone fine garlic address matrix basic";
 
