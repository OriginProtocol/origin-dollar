--- conflicted
+++ resolved
@@ -252,11 +252,6 @@
     console.log("CurveUSDTStrategy: ", curveUsdtStrategyGovernorAddr);
     console.log("MixOracle:         ", mixOracleGovernorAddr);
     console.log("ChainlinkOracle:   ", chainlinkOracleGovernoreAddr);
-<<<<<<< HEAD
-    console.log("OpenUniswapOracle: ", openUniswapOracleGovernorAddr);
-=======
-    console.log("RebaseHooks        ", rebaseHooksOracleGovernorAddr);
->>>>>>> 9f03ac69
 
     console.log("\nAdmin addresses");
     console.log("=================");
