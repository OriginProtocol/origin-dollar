--- conflicted
+++ resolved
@@ -1,10 +1,6 @@
 import { useMemo } from 'react';
 import { useBalance, useContractReads, erc20ABI } from 'wagmi';
-<<<<<<< HEAD
-import { ethers } from 'ethers';
-=======
 import { BigNumber } from 'ethers';
->>>>>>> a5c35226
 
 type Token = {
   name: string;
@@ -43,11 +39,7 @@
       (acc, key, index) => {
         acc[key] = {
           ...tokens[key],
-<<<<<<< HEAD
-          balanceOf: data?.[index] ?? ethers.BigNumber.from(0),
-=======
           balanceOf: data?.[index] ?? BigNumber.from(0),
->>>>>>> a5c35226
         };
         return acc;
       },
@@ -55,11 +47,7 @@
         ETH: {
           name: 'ETH',
           symbol: 'ETH',
-<<<<<<< HEAD
-          balanceOf: ethBalance?.value ?? ethers.BigNumber.from(0),
-=======
           balanceOf: ethBalance?.value ?? BigNumber.from(0),
->>>>>>> a5c35226
           logoSrc: '/tokens/ETH.png',
         },
       }
